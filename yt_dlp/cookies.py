import base64
import collections
import contextlib
from dataclasses import dataclass
import datetime as dt
import functools
import glob
import hashlib
import http.cookiejar
import http.cookies
import io
import json
import os
import re
import shutil
import struct
import subprocess
import sys
import tempfile
import time
import urllib.request
from enum import Enum, auto

from .aes import (
    aes_cbc_decrypt_bytes,
    aes_gcm_decrypt_and_verify_bytes,
    unpad_pkcs7,
)
from .dependencies import (
    _SECRETSTORAGE_UNAVAILABLE_REASON,
    secretstorage,
    sqlite3,
)
from .minicurses import MultilinePrinter, QuietMultilinePrinter
from .utils import (
    DownloadError,
    YoutubeDLError,
    Popen,
    error_to_str,
    expand_path,
    is_path_like,
    sanitize_url,
    str_or_none,
    try_call,
    write_string,
)
from .utils._utils import _YDLLogger
from .utils.networking import normalize_url

CHROMIUM_BASED_BROWSERS = {'brave', 'chrome', 'chromium', 'edge', 'opera', 'vivaldi', 'whale'}
FIREFOX_BASED_BROWSERS = {'firefox', 'librewolf'}
SUPPORTED_BROWSERS = CHROMIUM_BASED_BROWSERS | FIREFOX_BASED_BROWSERS | {'safari'}


class YDLLogger(_YDLLogger):
    def warning(self, message, only_once=False):  # compat
        return super().warning(message, once=only_once)

    class ProgressBar(MultilinePrinter):
        _DELAY, _timer = 0.1, 0

        def print(self, message):
            if time.time() - self._timer > self._DELAY:
                self.print_at_line(f'[Cookies] {message}', 0)
                self._timer = time.time()

    def progress_bar(self):
        """Return a context manager with a print method. (Optional)"""
        # Do not print to files/pipes, loggers, or when --no-progress is used
        if not self._ydl or self._ydl.params.get('noprogress') or self._ydl.params.get('logger'):
            return
        file = self._ydl._out_files.error
        try:
            if not file.isatty():
                return
        except BaseException:
            return
        return self.ProgressBar(file, preserve_output=False)


def _create_progress_bar(logger):
    if hasattr(logger, 'progress_bar'):
        printer = logger.progress_bar()
        if printer:
            return printer
    printer = QuietMultilinePrinter()
    printer.print = lambda _: None
    return printer


class CookieLoadError(YoutubeDLError):
    pass


def load_cookies(cookie_file, browser_specification, ydl):
    try:
        cookie_jars = []
        if browser_specification is not None:
            browser_name, profile, keyring, container = _parse_browser_specification(*browser_specification)
            cookie_jars.append(
                extract_cookies_from_browser(browser_name, profile, YDLLogger(ydl), keyring=keyring, container=container))

        if cookie_file is not None:
            is_filename = is_path_like(cookie_file)
            if is_filename:
                cookie_file = expand_path(cookie_file)

            jar = YoutubeDLCookieJar(cookie_file)
            if not is_filename or os.access(cookie_file, os.R_OK):
                jar.load()
            cookie_jars.append(jar)

        return _merge_cookie_jars(cookie_jars)
    except Exception:
        raise CookieLoadError('failed to load cookies')


def extract_cookies_from_browser(browser_name, profile=None, logger=YDLLogger(), *, keyring=None, container=None):
    if browser_name in FIREFOX_BASED_BROWSERS:
        return _extract_firefox_cookies(browser_name, profile, container, logger)
    elif browser_name == 'safari':
        return _extract_safari_cookies(profile, logger)
    elif browser_name in CHROMIUM_BASED_BROWSERS:
        return _extract_chrome_cookies(browser_name, profile, keyring, logger)
    else:
        raise ValueError(f'unknown browser: {browser_name}')


<<<<<<< HEAD
def _extract_firefox_cookies(browser_name, profile, container, logger):
    logger.info(f'Extracting cookies from {browser_name}')
=======
def _extract_firefox_cookies(profile, container, logger):
    MAX_SUPPORTED_DB_SCHEMA_VERSION = 16

    logger.info('Extracting cookies from firefox')
>>>>>>> 3bd91544
    if not sqlite3:
        logger.warning('Cannot extract cookies from firefox without sqlite3 support. '
                       'Please use a Python interpreter compiled with sqlite3 support')
        return YoutubeDLCookieJar()

    config = _firefox_based_browser_settings(browser_name)
    if profile is None:
        search_roots = config.browser_dirs
    elif _is_path(profile):
        search_roots = [profile]
    else:
        search_roots = [os.path.join(path, profile) for path in config.browser_dirs]
    search_root = ', '.join(map(repr, search_roots))

    cookie_database_path = _newest(_firefox_cookie_dbs(search_roots))
    if cookie_database_path is None:
        raise FileNotFoundError(f'could not find firefox cookies database in {search_root}')
    logger.debug(f'Extracting cookies from: "{cookie_database_path}"')

    container_id = None
    if container not in (None, 'none'):
        containers_path = os.path.join(os.path.dirname(cookie_database_path), 'containers.json')
        if not os.path.isfile(containers_path) or not os.access(containers_path, os.R_OK):
            raise FileNotFoundError(f'could not read containers.json in {search_root}')
        with open(containers_path, encoding='utf8') as containers:
            identities = json.load(containers).get('identities', [])
        container_id = next((context.get('userContextId') for context in identities if container in (
            context.get('name'),
            try_call(lambda: re.fullmatch(r'userContext([^\.]+)\.label', context['l10nID']).group()),
        )), None)
        if not isinstance(container_id, int):
            raise ValueError(f'could not find firefox container "{container}" in containers.json')

    with tempfile.TemporaryDirectory(prefix='yt_dlp') as tmpdir:
        cursor = _open_database_copy(cookie_database_path, tmpdir)
        with contextlib.closing(cursor.connection):
            db_schema_version = cursor.execute('PRAGMA user_version;').fetchone()[0]
            if db_schema_version > MAX_SUPPORTED_DB_SCHEMA_VERSION:
                logger.warning(f'Possibly unsupported firefox cookies database version: {db_schema_version}')
            if isinstance(container_id, int):
                logger.debug(
                    f'Only loading cookies from firefox container "{container}", ID {container_id}')
                cursor.execute(
                    'SELECT host, name, value, path, expiry, isSecure FROM moz_cookies WHERE originAttributes LIKE ? OR originAttributes LIKE ?',
                    (f'%userContextId={container_id}', f'%userContextId={container_id}&%'))
            elif container == 'none':
                logger.debug('Only loading cookies not belonging to any container')
                cursor.execute(
                    'SELECT host, name, value, path, expiry, isSecure FROM moz_cookies WHERE NOT INSTR(originAttributes,"userContextId=")')
            else:
                cursor.execute('SELECT host, name, value, path, expiry, isSecure FROM moz_cookies')
            jar = YoutubeDLCookieJar()
            with _create_progress_bar(logger) as progress_bar:
                table = cursor.fetchall()
                total_cookie_count = len(table)
                for i, (host, name, value, path, expiry, is_secure) in enumerate(table):
                    progress_bar.print(f'Loading cookie {i: 6d}/{total_cookie_count: 6d}')
                    # FF142 upgraded cookies DB to schema version 16 and started using milliseconds for cookie expiry
                    # Ref: https://github.com/mozilla-firefox/firefox/commit/5869af852cd20425165837f6c2d9971f3efba83d
                    if db_schema_version >= 16 and expiry is not None:
                        expiry /= 1000
                    cookie = http.cookiejar.Cookie(
                        version=0, name=name, value=value, port=None, port_specified=False,
                        domain=host, domain_specified=bool(host), domain_initial_dot=host.startswith('.'),
                        path=path, path_specified=bool(path), secure=is_secure, expires=expiry, discard=False,
                        comment=None, comment_url=None, rest={})
                    jar.set_cookie(cookie)
            logger.info(f'Extracted {len(jar)} cookies from firefox')
            return jar


@dataclass
class _FirefoxBrowserSettings:
    browser_dirs: list[str]


def _firefox_based_browser_settings(browser_name):
    if sys.platform in ('cygwin', 'win32'):
        appdata = os.path.expandvars(R'%APPDATA%')
        appdata_local = os.path.expandvars(R'%LOCALAPPDATA%')
        browser_dirs = {
            'firefox': [
                os.path.join(appdata, R'Mozilla\Firefox\Profiles'),
                # from microsoft store
                os.path.join(appdata_local, R'Packages\Mozilla.Firefox_n80bbvh6b1yt2\LocalCache\Roaming\Mozilla\Firefox\Profiles'),
            ],
            'librewolf': [
                os.path.join(appdata, R'librewolf\Profiles'),
                # from microsoft store
                os.path.join(appdata_local, R'Packages\31856maltejur.LibreWolf_ssmwz6s360tct\LocalCache\Roaming\librewolf\Profiles'),
            ],
        }[browser_name]

    elif sys.platform == 'darwin':
        browser_dirs = {
            'firefox': [os.path.expanduser('~/Library/Application Support/Firefox/Profiles')],
            'librewolf': [os.path.expanduser('~/Library/Application Support/librewolf/Profiles')],
        }[browser_name]

    else:
        flatpak_root = os.path.expanduser('~/.var/app')
        snap_root = os.path.expanduser('~/snap')
        browser_dirs = {
            'firefox': [
                os.path.expanduser('~/.mozilla/firefox'),
                os.path.join(flatpak_root, 'org.mozilla.firefox/.mozilla/firefox'),
                os.path.join(snap_root, 'firefox/common/.mozilla/firefox'),
            ],
            'librewolf': [
                os.path.expanduser('~/.librewolf'),
                os.path.join(flatpak_root, 'io.gitlab.librewolf-community/.librewolf'),
                # not published on snapcraft
            ],
        }[browser_name]

    return _FirefoxBrowserSettings(
        browser_dirs=browser_dirs,
    )


def _firefox_cookie_dbs(roots):
    for root in map(os.path.abspath, roots):
        for pattern in ('', '*/', 'Profiles/*/'):
            yield from glob.iglob(os.path.join(root, pattern, 'cookies.sqlite'))


@dataclass
class _ChromiumBrowserSettings:
    browser_dirs: list[str]
    keyring_name: str
    keyring_application_name: str
    supports_profiles: bool

    @property
    def mac_keyring_account(self) -> str:
        return self.keyring_name

    @property
    def mac_keyring_service(self) -> str:
        return f'{self.keyring_name} Safe Storage'

    @property
    def kwallet_password(self) -> str:
        return f'{self.keyring_name} Safe Storage'

    @property
    def kwallet_folder(self) -> str:
        return f'{self.keyring_name} Keys'

    @property
    def gnome_keyring_application_name(self) -> str:
        return self.keyring_application_name

    @property
    def gnome_keyring_label(self) -> str:
        return f'{self.keyring_name} Safe Storage'


def _get_chromium_based_browser_settings(browser_name):
    # https://chromium.googlesource.com/chromium/src/+/HEAD/docs/user_data_dir.md
    if sys.platform in ('cygwin', 'win32'):
        appdata_local = os.path.expandvars('%LOCALAPPDATA%')
        appdata_roaming = os.path.expandvars('%APPDATA%')
        browser_dirs = {
            'brave': [os.path.join(appdata_local, R'BraveSoftware\Brave-Browser\User Data')],
            'chrome': [os.path.join(appdata_local, R'Google\Chrome\User Data')],
            'chromium': [os.path.join(appdata_local, R'Chromium\User Data')],
            'edge': [os.path.join(appdata_local, R'Microsoft\Edge\User Data')],
            'opera': [os.path.join(appdata_roaming, R'Opera Software\Opera Stable')],
            'vivaldi': [os.path.join(appdata_local, R'Vivaldi\User Data')],
            'whale': [os.path.join(appdata_local, R'Naver\Naver Whale\User Data')],
        }[browser_name]

    elif sys.platform == 'darwin':
        appdata = os.path.expanduser('~/Library/Application Support')
        browser_dirs = {
            'brave': [os.path.join(appdata, 'BraveSoftware/Brave-Browser')],
            'chrome': [os.path.join(appdata, 'Google/Chrome')],
            'chromium': [os.path.join(appdata, 'Chromium')],
            'edge': [os.path.join(appdata, 'Microsoft Edge')],
            'opera': [os.path.join(appdata, 'com.operasoftware.Opera')],
            'vivaldi': [os.path.join(appdata, 'Vivaldi')],
            'whale': [os.path.join(appdata, 'Naver/Whale')],
        }[browser_name]

    else:
        config = _config_home()
        flatpak_root = os.path.expanduser('~/.var/app')
        snap_root = os.path.expanduser('~/snap')
        browser_dirs = {
            'brave': [
                os.path.join(config, 'BraveSoftware/Brave-Browser'),
                os.path.join(flatpak_root, 'com.brave.Browser/config/BraveSoftware/Brave-Browser'),
                # cookies only stored in version specific location: `snap/brave/<SPECIFIC_VERSION>/.config/BraveSoftware/Brave-Browser`
            ],
            'chrome': [
                os.path.join(config, 'google-chrome'),
                os.path.join(flatpak_root, 'com.google.Chrome/config/google-chrome'),
                # not published on snapcraft
            ],
            'chromium': [
                os.path.join(config, 'chromium'),
                os.path.join(flatpak_root, 'org.chromium.Chromium/config/chromium'),
                # note: the chromium snap uses basictext instead of gnome keyring.
                os.path.join(snap_root, 'chromium/common/chromium'),
            ],
            'edge': [
                os.path.join(config, 'microsoft-edge'),
                os.path.join(flatpak_root, 'com.microsoft.Edge/config/microsoft-edge'),
                # not published on snapcraft
            ],
            'opera': [
                os.path.join(config, 'opera'),
                os.path.join(flatpak_root, 'com.opera.Opera/config/opera'),
            ],
            'vivaldi': [
                os.path.join(config, 'vivaldi'),
                os.path.join(flatpak_root, 'com.vivaldi.Vivaldi/config/vivaldi'),
                # cookies only stored in version specific location: `snap/vivaldi/<SPECIFIC_VERSION>/.config/vivaldi`
            ],
            'whale': [
                os.path.join(config, 'naver-whale'),
                # not published on flathub
                # not published on snapcraft
            ],
        }[browser_name]

    # Linux keyring names can be determined by snooping on dbus while opening the browser in KDE:
    # dbus-monitor "interface='org.kde.KWallet'" "type=method_return"
    keyring_name = {
        'brave': 'Brave',
        'chrome': 'Chrome',
        'chromium': 'Chromium',
        'edge': 'Microsoft Edge' if sys.platform == 'darwin' else 'Chromium',
        'opera': 'Opera' if sys.platform == 'darwin' else 'Chromium',
        'vivaldi': 'Vivaldi' if sys.platform == 'darwin' else 'Chrome',
        'whale': 'Whale',
    }[browser_name]

    # the attribute set in gnome keyring to distinguish between different entries with the same name/description.
    # Electron applications such as Discord and VSCode use entries named 'Chromium Safe Storage' but with
    # a different 'application' value.
    keyring_application_name = {
        'brave': 'chromium',
        'chrome': 'chrome',
        'chromium': 'chromium',
        'edge': 'chromium',
        'opera': 'chromium',
        'vivaldi': 'chrome',
        'whale': 'whale',
    }[browser_name]

    browsers_without_profiles = {'opera'}

    return _ChromiumBrowserSettings(
        browser_dirs=browser_dirs,
        keyring_name=keyring_name,
        keyring_application_name=keyring_application_name,
        supports_profiles=browser_name not in browsers_without_profiles,
    )


def _choose_chromium_based_browser_dir(browser_name, config, profile, logger):
    if profile is not None and _is_path(profile):
        cookie_search_root = profile
        browser_dir = os.path.dirname(profile) if config.supports_profiles else profile
    else:
        existing_browser_dirs = [path for path in config.browser_dirs if os.path.isdir(path)]
        if len(existing_browser_dirs) == 1:
            browser_dir = existing_browser_dirs[0]
        elif len(existing_browser_dirs) > 1:
            logger.debug(f'multiple installations of {browser_name} were found. Taking the most recently modified.')
            browser_dir = _newest(existing_browser_dirs)
            assert browser_dir is not None
        else:
            raise FileNotFoundError(f'no directories for {browser_name} were found to exist: {config.browser_dirs}')

        if profile is None:
            cookie_search_root = browser_dir
        elif config.supports_profiles:
            cookie_search_root = os.path.join(browser_dir, profile)
        else:
            logger.error(f'{browser_name} does not support profiles')
            cookie_search_root = browser_dir
    return browser_dir, cookie_search_root


def _extract_chrome_cookies(browser_name, profile, keyring, logger):
    logger.info(f'Extracting cookies from {browser_name}')

    if not sqlite3:
        logger.warning(f'Cannot extract cookies from {browser_name} without sqlite3 support. '
                       'Please use a Python interpreter compiled with sqlite3 support')
        return YoutubeDLCookieJar()

    config = _get_chromium_based_browser_settings(browser_name)
    browser_dir, cookie_search_root = _choose_chromium_based_browser_dir(browser_name, config, profile, logger)

    cookie_database_path = _newest(_find_files(cookie_search_root, 'Cookies', logger))
    if cookie_database_path is None:
        raise FileNotFoundError(f'could not find {browser_name} cookies database in "{cookie_search_root}"')
    logger.debug(f'Extracting cookies from: "{cookie_database_path}"')

    with tempfile.TemporaryDirectory(prefix='yt_dlp') as tmpdir:
        cursor = None
        try:
            cursor = _open_database_copy(cookie_database_path, tmpdir)

            # meta_version is necessary to determine if we need to trim the hash prefix from the cookies
            # Ref: https://chromium.googlesource.com/chromium/src/+/b02dcebd7cafab92770734dc2bc317bd07f1d891/net/extras/sqlite/sqlite_persistent_cookie_store.cc#223
            meta_version = int(cursor.execute('SELECT value FROM meta WHERE key = "version"').fetchone()[0])
            decryptor = get_cookie_decryptor(browser_dir, config, logger, keyring=keyring, meta_version=meta_version)

            cursor.connection.text_factory = bytes
            column_names = _get_column_names(cursor, 'cookies')
            secure_column = 'is_secure' if 'is_secure' in column_names else 'secure'
            cursor.execute(f'SELECT host_key, name, value, encrypted_value, path, expires_utc, {secure_column} FROM cookies')
            jar = YoutubeDLCookieJar()
            failed_cookies = 0
            unencrypted_cookies = 0
            with _create_progress_bar(logger) as progress_bar:
                table = cursor.fetchall()
                total_cookie_count = len(table)
                for i, line in enumerate(table):
                    progress_bar.print(f'Loading cookie {i: 6d}/{total_cookie_count: 6d}')
                    is_encrypted, cookie = _process_chrome_cookie(decryptor, *line)
                    if not cookie:
                        failed_cookies += 1
                        continue
                    elif not is_encrypted:
                        unencrypted_cookies += 1
                    jar.set_cookie(cookie)
            if failed_cookies > 0:
                failed_message = f' ({failed_cookies} could not be decrypted)'
            else:
                failed_message = ''
            logger.info(f'Extracted {len(jar)} cookies from {browser_name}{failed_message}')
            counts = decryptor._cookie_counts.copy()
            counts['unencrypted'] = unencrypted_cookies
            logger.debug(f'cookie version breakdown: {counts}')
            return jar
        except PermissionError as error:
            if os.name == 'nt' and error.errno == 13:
                message = 'Could not copy Chrome cookie database. See  https://github.com/yt-dlp/yt-dlp/issues/7271  for more info'
                logger.error(message)
                raise DownloadError(message)  # force exit
            raise
        finally:
            if cursor is not None:
                cursor.connection.close()


def _process_chrome_cookie(decryptor, host_key, name, value, encrypted_value, path, expires_utc, is_secure):
    host_key = host_key.decode()
    name = name.decode()
    value = value.decode()
    path = path.decode()
    is_encrypted = not value and encrypted_value

    if is_encrypted:
        value = decryptor.decrypt(encrypted_value)
        if value is None:
            return is_encrypted, None

    # In chrome, session cookies have expires_utc set to 0
    # In our cookie-store, cookies that do not expire should have expires set to None
    if not expires_utc:
        expires_utc = None

    return is_encrypted, http.cookiejar.Cookie(
        version=0, name=name, value=value, port=None, port_specified=False,
        domain=host_key, domain_specified=bool(host_key), domain_initial_dot=host_key.startswith('.'),
        path=path, path_specified=bool(path), secure=is_secure, expires=expires_utc, discard=False,
        comment=None, comment_url=None, rest={})


class ChromeCookieDecryptor:
    """
    Overview:

        Linux:
        - cookies are either v10 or v11
            - v10: AES-CBC encrypted with a fixed key
                - also attempts empty password if decryption fails
            - v11: AES-CBC encrypted with an OS protected key (keyring)
                - also attempts empty password if decryption fails
            - v11 keys can be stored in various places depending on the activate desktop environment [2]

        Mac:
        - cookies are either v10 or not v10
            - v10: AES-CBC encrypted with an OS protected key (keyring) and more key derivation iterations than linux
            - not v10: 'old data' stored as plaintext

        Windows:
        - cookies are either v10 or not v10
            - v10: AES-GCM encrypted with a key which is encrypted with DPAPI
            - not v10: encrypted with DPAPI

    Sources:
    - [1] https://chromium.googlesource.com/chromium/src/+/refs/heads/main/components/os_crypt/
    - [2] https://chromium.googlesource.com/chromium/src/+/refs/heads/main/components/os_crypt/sync/key_storage_linux.cc
        - KeyStorageLinux::CreateService
    """

    _cookie_counts = {}

    def decrypt(self, encrypted_value):
        raise NotImplementedError('Must be implemented by sub classes')


def get_cookie_decryptor(browser_root, browser_config, logger, *, keyring=None, meta_version=None):
    if sys.platform == 'darwin':
        return MacChromeCookieDecryptor(browser_config, logger, meta_version=meta_version)
    elif sys.platform in ('win32', 'cygwin'):
        return WindowsChromeCookieDecryptor(browser_root, logger, meta_version=meta_version)
    return LinuxChromeCookieDecryptor(browser_config, browser_root, logger, keyring=keyring, meta_version=meta_version)


class LinuxChromeCookieDecryptor(ChromeCookieDecryptor):
    def __init__(self, browser_config, browser_root, logger, *, keyring=None, meta_version=None):
        self._logger = logger
        self._v10_key = self.derive_key(b'peanuts')
        self._empty_key = self.derive_key(b'')
        self._cookie_counts = {'v10': 0, 'v11': 0, 'other': 0}
        self._browser_config = browser_config
        self._browser_root = browser_root
        self._keyring = keyring
        self._meta_version = meta_version or 0

    @functools.cached_property
    def _v11_key(self):
        password = _get_linux_keyring_password(self._browser_config, self._browser_root, self._keyring, self._logger)
        return None if password is None else self.derive_key(password)

    @staticmethod
    def derive_key(password):
        # values from
        # https://chromium.googlesource.com/chromium/src/+/refs/heads/main/components/os_crypt/sync/os_crypt_linux.cc
        return pbkdf2_sha1(password, salt=b'saltysalt', iterations=1, key_length=16)

    def decrypt(self, encrypted_value):
        """

        following the same approach as the fix in [1]: if cookies fail to decrypt then attempt to decrypt
        with an empty password. The failure detection is not the same as what chromium uses so the
        results won't be perfect

        References:
            - [1] https://chromium.googlesource.com/chromium/src/+/bbd54702284caca1f92d656fdcadf2ccca6f4165%5E%21/
                - a bugfix to try an empty password as a fallback
        """
        version = encrypted_value[:3]
        ciphertext = encrypted_value[3:]

        if version == b'v10':
            self._cookie_counts['v10'] += 1
            return _decrypt_aes_cbc_multi(
                ciphertext, (self._v10_key, self._empty_key), self._logger,
                hash_prefix=self._meta_version >= 24)

        elif version == b'v11':
            self._cookie_counts['v11'] += 1
            if self._v11_key is None:
                self._logger.warning('cannot decrypt v11 cookies: no key found', only_once=True)
                return None
            return _decrypt_aes_cbc_multi(
                ciphertext, (self._v11_key, self._empty_key), self._logger,
                hash_prefix=self._meta_version >= 24)

        else:
            self._logger.warning(f'unknown cookie version: "{version}"', only_once=True)
            self._cookie_counts['other'] += 1
            return None


class MacChromeCookieDecryptor(ChromeCookieDecryptor):
    def __init__(self, browser_config, logger, meta_version=None):
        self._logger = logger
        password = _get_mac_keyring_password(browser_config, logger)
        self._v10_key = None if password is None else self.derive_key(password)
        self._cookie_counts = {'v10': 0, 'other': 0}
        self._meta_version = meta_version or 0

    @staticmethod
    def derive_key(password):
        # values from
        # https://chromium.googlesource.com/chromium/src/+/refs/heads/main/components/os_crypt/sync/os_crypt_mac.mm
        return pbkdf2_sha1(password, salt=b'saltysalt', iterations=1003, key_length=16)

    def decrypt(self, encrypted_value):
        version = encrypted_value[:3]
        ciphertext = encrypted_value[3:]

        if version == b'v10':
            self._cookie_counts['v10'] += 1
            if self._v10_key is None:
                self._logger.warning('cannot decrypt v10 cookies: no key found', only_once=True)
                return None

            return _decrypt_aes_cbc_multi(
                ciphertext, (self._v10_key,), self._logger, hash_prefix=self._meta_version >= 24)

        else:
            self._cookie_counts['other'] += 1
            # other prefixes are considered 'old data' which were stored as plaintext
            # https://chromium.googlesource.com/chromium/src/+/refs/heads/main/components/os_crypt/sync/os_crypt_mac.mm
            return encrypted_value


class WindowsChromeCookieDecryptor(ChromeCookieDecryptor):
    def __init__(self, browser_root, logger, meta_version=None):
        self._logger = logger
        self._v10_key = _get_windows_v10_key(browser_root, logger)
        self._cookie_counts = {'v10': 0, 'other': 0}
        self._meta_version = meta_version or 0

    def decrypt(self, encrypted_value):
        version = encrypted_value[:3]
        ciphertext = encrypted_value[3:]

        if version == b'v10':
            self._cookie_counts['v10'] += 1
            if self._v10_key is None:
                self._logger.warning('cannot decrypt v10 cookies: no key found', only_once=True)
                return None

            # https://chromium.googlesource.com/chromium/src/+/refs/heads/main/components/os_crypt/sync/os_crypt_win.cc
            #   kNonceLength
            nonce_length = 96 // 8
            # boringssl
            #   EVP_AEAD_AES_GCM_TAG_LEN
            authentication_tag_length = 16

            raw_ciphertext = ciphertext
            nonce = raw_ciphertext[:nonce_length]
            ciphertext = raw_ciphertext[nonce_length:-authentication_tag_length]
            authentication_tag = raw_ciphertext[-authentication_tag_length:]

            return _decrypt_aes_gcm(
                ciphertext, self._v10_key, nonce, authentication_tag, self._logger,
                hash_prefix=self._meta_version >= 24)

        else:
            self._cookie_counts['other'] += 1
            # any other prefix means the data is DPAPI encrypted
            # https://chromium.googlesource.com/chromium/src/+/refs/heads/main/components/os_crypt/sync/os_crypt_win.cc
            return _decrypt_windows_dpapi(encrypted_value, self._logger).decode()


def _extract_safari_cookies(profile, logger):
    if sys.platform != 'darwin':
        raise ValueError(f'unsupported platform: {sys.platform}')

    if profile:
        cookies_path = os.path.expanduser(profile)
        if not os.path.isfile(cookies_path):
            raise FileNotFoundError('custom safari cookies database not found')

    else:
        cookies_path = os.path.expanduser('~/Library/Cookies/Cookies.binarycookies')

        if not os.path.isfile(cookies_path):
            logger.debug('Trying secondary cookie location')
            cookies_path = os.path.expanduser('~/Library/Containers/com.apple.Safari/Data/Library/Cookies/Cookies.binarycookies')
            if not os.path.isfile(cookies_path):
                raise FileNotFoundError('could not find safari cookies database')

    with open(cookies_path, 'rb') as f:
        cookies_data = f.read()

    jar = parse_safari_cookies(cookies_data, logger=logger)
    logger.info(f'Extracted {len(jar)} cookies from safari')
    return jar


class ParserError(Exception):
    pass


class DataParser:
    def __init__(self, data, logger):
        self._data = data
        self.cursor = 0
        self._logger = logger

    def read_bytes(self, num_bytes):
        if num_bytes < 0:
            raise ParserError(f'invalid read of {num_bytes} bytes')
        end = self.cursor + num_bytes
        if end > len(self._data):
            raise ParserError('reached end of input')
        data = self._data[self.cursor:end]
        self.cursor = end
        return data

    def expect_bytes(self, expected_value, message):
        value = self.read_bytes(len(expected_value))
        if value != expected_value:
            raise ParserError(f'unexpected value: {value} != {expected_value} ({message})')

    def read_uint(self, big_endian=False):
        data_format = '>I' if big_endian else '<I'
        return struct.unpack(data_format, self.read_bytes(4))[0]

    def read_double(self, big_endian=False):
        data_format = '>d' if big_endian else '<d'
        return struct.unpack(data_format, self.read_bytes(8))[0]

    def read_cstring(self):
        buffer = []
        while True:
            c = self.read_bytes(1)
            if c == b'\x00':
                return b''.join(buffer).decode()
            else:
                buffer.append(c)

    def skip(self, num_bytes, description='unknown'):
        if num_bytes > 0:
            self._logger.debug(f'skipping {num_bytes} bytes ({description}): {self.read_bytes(num_bytes)!r}')
        elif num_bytes < 0:
            raise ParserError(f'invalid skip of {num_bytes} bytes')

    def skip_to(self, offset, description='unknown'):
        self.skip(offset - self.cursor, description)

    def skip_to_end(self, description='unknown'):
        self.skip_to(len(self._data), description)


def _mac_absolute_time_to_posix(timestamp):
    return int((dt.datetime(2001, 1, 1, 0, 0, tzinfo=dt.timezone.utc) + dt.timedelta(seconds=timestamp)).timestamp())


def _parse_safari_cookies_header(data, logger):
    p = DataParser(data, logger)
    p.expect_bytes(b'cook', 'database signature')
    number_of_pages = p.read_uint(big_endian=True)
    page_sizes = [p.read_uint(big_endian=True) for _ in range(number_of_pages)]
    return page_sizes, p.cursor


def _parse_safari_cookies_page(data, jar, logger):
    p = DataParser(data, logger)
    p.expect_bytes(b'\x00\x00\x01\x00', 'page signature')
    number_of_cookies = p.read_uint()
    record_offsets = [p.read_uint() for _ in range(number_of_cookies)]
    if number_of_cookies == 0:
        logger.debug(f'a cookies page of size {len(data)} has no cookies')
        return

    p.skip_to(record_offsets[0], 'unknown page header field')

    with _create_progress_bar(logger) as progress_bar:
        for i, record_offset in enumerate(record_offsets):
            progress_bar.print(f'Loading cookie {i: 6d}/{number_of_cookies: 6d}')
            p.skip_to(record_offset, 'space between records')
            record_length = _parse_safari_cookies_record(data[record_offset:], jar, logger)
            p.read_bytes(record_length)
    p.skip_to_end('space in between pages')


def _parse_safari_cookies_record(data, jar, logger):
    p = DataParser(data, logger)
    record_size = p.read_uint()
    p.skip(4, 'unknown record field 1')
    flags = p.read_uint()
    is_secure = bool(flags & 0x0001)
    p.skip(4, 'unknown record field 2')
    domain_offset = p.read_uint()
    name_offset = p.read_uint()
    path_offset = p.read_uint()
    value_offset = p.read_uint()
    p.skip(8, 'unknown record field 3')
    expiration_date = _mac_absolute_time_to_posix(p.read_double())
    _creation_date = _mac_absolute_time_to_posix(p.read_double())  # noqa: F841

    try:
        p.skip_to(domain_offset)
        domain = p.read_cstring()

        p.skip_to(name_offset)
        name = p.read_cstring()

        p.skip_to(path_offset)
        path = p.read_cstring()

        p.skip_to(value_offset)
        value = p.read_cstring()
    except UnicodeDecodeError:
        logger.warning('failed to parse Safari cookie because UTF-8 decoding failed', only_once=True)
        return record_size

    p.skip_to(record_size, 'space at the end of the record')

    cookie = http.cookiejar.Cookie(
        version=0, name=name, value=value, port=None, port_specified=False,
        domain=domain, domain_specified=bool(domain), domain_initial_dot=domain.startswith('.'),
        path=path, path_specified=bool(path), secure=is_secure, expires=expiration_date, discard=False,
        comment=None, comment_url=None, rest={})
    jar.set_cookie(cookie)
    return record_size


def parse_safari_cookies(data, jar=None, logger=YDLLogger()):
    """
    References:
        - https://github.com/libyal/dtformats/blob/main/documentation/Safari%20Cookies.asciidoc
            - this data appears to be out of date but the important parts of the database structure is the same
            - there are a few bytes here and there which are skipped during parsing
    """
    if jar is None:
        jar = YoutubeDLCookieJar()
    page_sizes, body_start = _parse_safari_cookies_header(data, logger)
    p = DataParser(data[body_start:], logger)
    for page_size in page_sizes:
        _parse_safari_cookies_page(p.read_bytes(page_size), jar, logger)
    p.skip_to_end('footer')
    return jar


class _LinuxDesktopEnvironment(Enum):
    """
    https://chromium.googlesource.com/chromium/src/+/refs/heads/main/base/nix/xdg_util.h
    DesktopEnvironment
    """
    OTHER = auto()
    CINNAMON = auto()
    DEEPIN = auto()
    GNOME = auto()
    KDE3 = auto()
    KDE4 = auto()
    KDE5 = auto()
    KDE6 = auto()
    PANTHEON = auto()
    UKUI = auto()
    UNITY = auto()
    XFCE = auto()
    LXQT = auto()


class _LinuxKeyring(Enum):
    """
    https://chromium.googlesource.com/chromium/src/+/refs/heads/main/components/os_crypt/sync/key_storage_util_linux.h
    SelectedLinuxBackend
    """
    KWALLET = auto()  # KDE4
    KWALLET5 = auto()
    KWALLET6 = auto()
    GNOMEKEYRING = auto()
    BASICTEXT = auto()


SUPPORTED_KEYRINGS = _LinuxKeyring.__members__.keys()


def _get_linux_desktop_environment(env, logger):
    """
    https://chromium.googlesource.com/chromium/src/+/refs/heads/main/base/nix/xdg_util.cc
    GetDesktopEnvironment
    """
    xdg_current_desktop = env.get('XDG_CURRENT_DESKTOP', None)
    desktop_session = env.get('DESKTOP_SESSION', '')
    if xdg_current_desktop is not None:
        for part in map(str.strip, xdg_current_desktop.split(':')):
            if part == 'Unity':
                if 'gnome-fallback' in desktop_session:
                    return _LinuxDesktopEnvironment.GNOME
                else:
                    return _LinuxDesktopEnvironment.UNITY
            elif part == 'Deepin':
                return _LinuxDesktopEnvironment.DEEPIN
            elif part == 'GNOME':
                return _LinuxDesktopEnvironment.GNOME
            elif part == 'X-Cinnamon':
                return _LinuxDesktopEnvironment.CINNAMON
            elif part == 'KDE':
                kde_version = env.get('KDE_SESSION_VERSION', None)
                if kde_version == '5':
                    return _LinuxDesktopEnvironment.KDE5
                elif kde_version == '6':
                    return _LinuxDesktopEnvironment.KDE6
                elif kde_version == '4':
                    return _LinuxDesktopEnvironment.KDE4
                else:
                    logger.info(f'unknown KDE version: "{kde_version}". Assuming KDE4')
                    return _LinuxDesktopEnvironment.KDE4
            elif part == 'Pantheon':
                return _LinuxDesktopEnvironment.PANTHEON
            elif part == 'XFCE':
                return _LinuxDesktopEnvironment.XFCE
            elif part == 'UKUI':
                return _LinuxDesktopEnvironment.UKUI
            elif part == 'LXQt':
                return _LinuxDesktopEnvironment.LXQT
        logger.debug(f'XDG_CURRENT_DESKTOP is set to an unknown value: "{xdg_current_desktop}"')

    if desktop_session == 'deepin':
        return _LinuxDesktopEnvironment.DEEPIN
    elif desktop_session in ('mate', 'gnome'):
        return _LinuxDesktopEnvironment.GNOME
    elif desktop_session in ('kde4', 'kde-plasma'):
        return _LinuxDesktopEnvironment.KDE4
    elif desktop_session == 'kde':
        if 'KDE_SESSION_VERSION' in env:
            return _LinuxDesktopEnvironment.KDE4
        else:
            return _LinuxDesktopEnvironment.KDE3
    elif 'xfce' in desktop_session or desktop_session == 'xubuntu':
        return _LinuxDesktopEnvironment.XFCE
    elif desktop_session == 'ukui':
        return _LinuxDesktopEnvironment.UKUI
    else:
        logger.debug(f'DESKTOP_SESSION is set to an unknown value: "{desktop_session}"')

    if 'GNOME_DESKTOP_SESSION_ID' in env:
        return _LinuxDesktopEnvironment.GNOME
    elif 'KDE_FULL_SESSION' in env:
        if 'KDE_SESSION_VERSION' in env:
            return _LinuxDesktopEnvironment.KDE4
        else:
            return _LinuxDesktopEnvironment.KDE3

    return _LinuxDesktopEnvironment.OTHER


def _choose_linux_keyring(browser_root, logger):
    """
    SelectBackend in [1]

    There is currently support for forcing chromium to use BASIC_TEXT by creating a file called
    `Disable Local Encryption` [1] in the user data dir. The function to write this file (`WriteBackendUse()` [1])
    does not appear to be called anywhere other than in tests, so the user would have to create this file manually
    and so would be aware enough to tell yt-dlp to use the BASIC_TEXT keyring.

    References:
        - [1] https://chromium.googlesource.com/chromium/src/+/refs/heads/main/components/os_crypt/sync/key_storage_util_linux.cc
    """
    desktop_environment = _get_linux_desktop_environment(os.environ, logger)
    logger.debug(f'detected desktop environment: {desktop_environment.name}')
    if desktop_environment == _LinuxDesktopEnvironment.KDE4:
        linux_keyring = _LinuxKeyring.KWALLET
    elif desktop_environment == _LinuxDesktopEnvironment.KDE5:
        linux_keyring = _LinuxKeyring.KWALLET5
    elif desktop_environment == _LinuxDesktopEnvironment.KDE6:
        linux_keyring = _LinuxKeyring.KWALLET6
    elif desktop_environment in (
        _LinuxDesktopEnvironment.KDE3, _LinuxDesktopEnvironment.LXQT, _LinuxDesktopEnvironment.OTHER,
    ):
        linux_keyring = _LinuxKeyring.BASICTEXT
    else:
        linux_keyring = _LinuxKeyring.GNOMEKEYRING
    return linux_keyring


def _get_kwallet_network_wallet(keyring, logger):
    """ The name of the wallet used to store network passwords.

    https://chromium.googlesource.com/chromium/src/+/refs/heads/main/components/os_crypt/sync/kwallet_dbus.cc
    KWalletDBus::NetworkWallet
    which does a dbus call to the following function:
    https://api.kde.org/frameworks/kwallet/html/classKWallet_1_1Wallet.html
    Wallet::NetworkWallet
    """
    default_wallet = 'kdewallet'
    try:
        if keyring == _LinuxKeyring.KWALLET:
            service_name = 'org.kde.kwalletd'
            wallet_path = '/modules/kwalletd'
        elif keyring == _LinuxKeyring.KWALLET5:
            service_name = 'org.kde.kwalletd5'
            wallet_path = '/modules/kwalletd5'
        elif keyring == _LinuxKeyring.KWALLET6:
            service_name = 'org.kde.kwalletd6'
            wallet_path = '/modules/kwalletd6'
        else:
            raise ValueError(keyring)

        stdout, _, returncode = Popen.run([
            'dbus-send', '--session', '--print-reply=literal',
            f'--dest={service_name}',
            wallet_path,
            'org.kde.KWallet.networkWallet',
        ], text=True, stdout=subprocess.PIPE, stderr=subprocess.DEVNULL)

        if returncode:
            logger.warning('failed to read NetworkWallet')
            return default_wallet
        else:
            logger.debug(f'NetworkWallet = "{stdout.strip()}"')
            return stdout.strip()
    except Exception as e:
        logger.warning(f'exception while obtaining NetworkWallet: {e}')
        return default_wallet


def _get_kwallet_password(browser_config, keyring, logger):
    logger.debug(f'using kwallet-query to obtain password from {keyring.name}')

    if shutil.which('kwallet-query') is None:
        logger.error('kwallet-query command not found. KWallet and kwallet-query '
                     'must be installed to read from KWallet. kwallet-query should be'
                     'included in the kwallet package for your distribution')
        return b''

    network_wallet = _get_kwallet_network_wallet(keyring, logger)

    try:
        logger.debug(f'query kwallet: wallet="{network_wallet}", password="{browser_config.kwallet_password}", folder="{browser_config.kwallet_folder}"')
        stdout, _, returncode = Popen.run([
            'kwallet-query',
            '--read-password', browser_config.kwallet_password,
            '--folder', browser_config.kwallet_folder,
            network_wallet,
        ], stdout=subprocess.PIPE, stderr=subprocess.DEVNULL)

        if returncode:
            logger.error(f'kwallet-query failed with return code {returncode}. '
                         'Please consult the kwallet-query man page for details')
            return b''
        else:
            if stdout.lower().startswith(b'failed to read'):
                logger.debug('failed to read password from kwallet. Using empty string instead')
                # this sometimes occurs in KDE because chrome does not check hasEntry and instead
                # just tries to read the value (which kwallet returns "") whereas kwallet-query
                # checks hasEntry. To verify this:
                # dbus-monitor "interface='org.kde.KWallet'" "type=method_return"
                # while starting chrome.
                # this was identified as a bug later and fixed in
                # https://chromium.googlesource.com/chromium/src/+/bbd54702284caca1f92d656fdcadf2ccca6f4165%5E%21/#F0
                # https://chromium.googlesource.com/chromium/src/+/5463af3c39d7f5b6d11db7fbd51e38cc1974d764
                return b''
            else:
                logger.debug('password found')
                return stdout.rstrip(b'\n')
    except Exception as e:
        logger.warning(f'exception running kwallet-query: {error_to_str(e)}')
        return b''


def _get_gnome_keyring_password(browser_config, logger):
    logger.debug(f'obtaining password for "{browser_config.gnome_keyring_application_name}" from gnome keyring')
    if not secretstorage:
        logger.error(f'secretstorage not available {_SECRETSTORAGE_UNAVAILABLE_REASON}')
        return b''
    # the Gnome keyring does not seem to organise keys in the same way as KWallet,
    # using `dbus-monitor` during startup, it can be observed that chromium lists all keys
    # and presumably searches for its key in the list. It appears that we must do the same.
    # https://github.com/jaraco/keyring/issues/556
    with contextlib.closing(secretstorage.dbus_init()) as con:
        col = secretstorage.get_default_collection(con)
        for item in col.get_all_items():
            if item.is_locked():
                logger.debug('unlocking item')
                item.unlock()

            label = item.get_label()
            if label == browser_config.gnome_keyring_label:
                attributes = item.get_attributes()
                application = attributes.get('application')
                if application == browser_config.gnome_keyring_application_name:
                    logger.debug('password found')
                    return item.get_secret()
                else:
                    logger.debug(f"skipping '{label}' entry with application='{application}'")
        logger.error('failed to read from keyring')
        return b''


def _get_linux_keyring_password(browser_config, browser_root, keyring, logger):
    # note: chrome/chromium can be run with the following flags to determine which keyring backend
    # it has chosen to use
    # chromium --enable-logging=stderr --v=1 2>&1 | grep key_storage_
    # Chromium supports a flag: --password-store=<basic|gnome|kwallet> so the automatic detection
    # will not be sufficient in all cases.

    keyring = _LinuxKeyring[keyring] if keyring else _choose_linux_keyring(browser_root, logger)
    logger.debug(f'Chosen keyring: {keyring.name}')

    if keyring in (_LinuxKeyring.KWALLET, _LinuxKeyring.KWALLET5, _LinuxKeyring.KWALLET6):
        return _get_kwallet_password(browser_config, keyring, logger)
    elif keyring == _LinuxKeyring.GNOMEKEYRING:
        return _get_gnome_keyring_password(browser_config, logger)
    elif keyring == _LinuxKeyring.BASICTEXT:
        # when basic text is chosen, all cookies are stored as v10 (so no keyring password is required)
        return None
    assert False, f'Unknown keyring {keyring}'


def _get_mac_keyring_password(browser_config, logger):
    logger.debug('using find-generic-password to obtain password from OSX keychain')
    try:
        stdout, _, returncode = Popen.run(
            ['security', 'find-generic-password',
             '-w',  # write password to stdout
             '-a', browser_config.mac_keyring_account,  # match 'account'
             '-s', browser_config.mac_keyring_service],  # match 'service'
            stdout=subprocess.PIPE, stderr=subprocess.DEVNULL)
        if returncode:
            logger.warning('find-generic-password failed')
            return None
        return stdout.rstrip(b'\n')
    except Exception as e:
        logger.warning(f'exception running find-generic-password: {error_to_str(e)}')
        return None


def _get_windows_v10_key(browser_root, logger):
    """
    References:
        - [1] https://chromium.googlesource.com/chromium/src/+/refs/heads/main/components/os_crypt/sync/os_crypt_win.cc
    """
    path = _newest(_find_files(browser_root, 'Local State', logger))
    if path is None:
        logger.error('could not find local state file')
        return None
    logger.debug(f'Found local state file at "{path}"')
    with open(path, encoding='utf8') as f:
        data = json.load(f)
    try:
        # kOsCryptEncryptedKeyPrefName in [1]
        base64_key = data['os_crypt']['encrypted_key']
    except KeyError:
        logger.error('no encrypted key in Local State')
        return None
    encrypted_key = base64.b64decode(base64_key)
    # kDPAPIKeyPrefix in [1]
    prefix = b'DPAPI'
    if not encrypted_key.startswith(prefix):
        logger.error('invalid key')
        return None
    return _decrypt_windows_dpapi(encrypted_key[len(prefix):], logger)


def pbkdf2_sha1(password, salt, iterations, key_length):
    return hashlib.pbkdf2_hmac('sha1', password, salt, iterations, key_length)


def _decrypt_aes_cbc_multi(ciphertext, keys, logger, initialization_vector=b' ' * 16, hash_prefix=False):
    for key in keys:
        plaintext = unpad_pkcs7(aes_cbc_decrypt_bytes(ciphertext, key, initialization_vector))
        try:
            if hash_prefix:
                return plaintext[32:].decode()
            return plaintext.decode()
        except UnicodeDecodeError:
            pass
    logger.warning('failed to decrypt cookie (AES-CBC) because UTF-8 decoding failed. Possibly the key is wrong?', only_once=True)
    return None


def _decrypt_aes_gcm(ciphertext, key, nonce, authentication_tag, logger, hash_prefix=False):
    try:
        plaintext = aes_gcm_decrypt_and_verify_bytes(ciphertext, key, authentication_tag, nonce)
    except ValueError:
        logger.warning('failed to decrypt cookie (AES-GCM) because the MAC check failed. Possibly the key is wrong?', only_once=True)
        return None

    try:
        if hash_prefix:
            return plaintext[32:].decode()
        return plaintext.decode()
    except UnicodeDecodeError:
        logger.warning('failed to decrypt cookie (AES-GCM) because UTF-8 decoding failed. Possibly the key is wrong?', only_once=True)
        return None


def _decrypt_windows_dpapi(ciphertext, logger):
    """
    References:
        - https://docs.microsoft.com/en-us/windows/win32/api/dpapi/nf-dpapi-cryptunprotectdata
    """

    import ctypes
    import ctypes.wintypes

    class DATA_BLOB(ctypes.Structure):
        _fields_ = [('cbData', ctypes.wintypes.DWORD),
                    ('pbData', ctypes.POINTER(ctypes.c_char))]

    buffer = ctypes.create_string_buffer(ciphertext)
    blob_in = DATA_BLOB(ctypes.sizeof(buffer), buffer)
    blob_out = DATA_BLOB()
    ret = ctypes.windll.crypt32.CryptUnprotectData(
        ctypes.byref(blob_in),  # pDataIn
        None,  # ppszDataDescr: human readable description of pDataIn
        None,  # pOptionalEntropy: salt?
        None,  # pvReserved: must be NULL
        None,  # pPromptStruct: information about prompts to display
        0,  # dwFlags
        ctypes.byref(blob_out),  # pDataOut
    )
    if not ret:
        message = 'Failed to decrypt with DPAPI. See  https://github.com/yt-dlp/yt-dlp/issues/10927  for more info'
        logger.error(message)
        raise DownloadError(message)  # force exit

    result = ctypes.string_at(blob_out.pbData, blob_out.cbData)
    ctypes.windll.kernel32.LocalFree(blob_out.pbData)
    return result


def _config_home():
    return os.environ.get('XDG_CONFIG_HOME', os.path.expanduser('~/.config'))


def _open_database_copy(database_path, tmpdir):
    # cannot open sqlite databases if they are already in use (e.g. by the browser)
    database_copy_path = os.path.join(tmpdir, 'temporary.sqlite')
    shutil.copy(database_path, database_copy_path)
    conn = sqlite3.connect(database_copy_path)
    return conn.cursor()


def _get_column_names(cursor, table_name):
    table_info = cursor.execute(f'PRAGMA table_info({table_name})').fetchall()
    return [row[1].decode() for row in table_info]


def _newest(files):
    return max(files, key=lambda path: os.lstat(path).st_mtime, default=None)


def _find_files(root, filename, logger):
    i = 0
    with _create_progress_bar(logger) as progress_bar:
        for curr_root, _, files in os.walk(root):
            for file in files:
                i += 1
                progress_bar.print(f'Searching for "{filename}": {i: 6d} files searched')
                if file == filename:
                    yield os.path.join(curr_root, file)


def _merge_cookie_jars(jars):
    output_jar = YoutubeDLCookieJar()
    for jar in jars:
        for cookie in jar:
            output_jar.set_cookie(cookie)
        if jar.filename is not None:
            output_jar.filename = jar.filename
    return output_jar


def _is_path(value):
    return any(sep in value for sep in (os.path.sep, os.path.altsep) if sep)


def _parse_browser_specification(browser_name, profile=None, keyring=None, container=None):
    if browser_name not in SUPPORTED_BROWSERS:
        raise ValueError(f'unsupported browser: "{browser_name}"')
    if keyring not in (None, *SUPPORTED_KEYRINGS):
        raise ValueError(f'unsupported keyring: "{keyring}"')
    if profile is not None and _is_path(expand_path(profile)):
        profile = expand_path(profile)
    return browser_name, profile, keyring, container


class LenientSimpleCookie(http.cookies.SimpleCookie):
    """More lenient version of http.cookies.SimpleCookie"""
    # From https://github.com/python/cpython/blob/v3.10.7/Lib/http/cookies.py
    # We use Morsel's legal key chars to avoid errors on setting values
    _LEGAL_KEY_CHARS = r'\w\d' + re.escape('!#$%&\'*+-.:^_`|~')
    _LEGAL_VALUE_CHARS = _LEGAL_KEY_CHARS + re.escape('(),/<=>?@[]{}')

    _RESERVED = {
        'expires',
        'path',
        'comment',
        'domain',
        'max-age',
        'secure',
        'httponly',
        'version',
        'samesite',
    }

    _FLAGS = {'secure', 'httponly'}

    # Added 'bad' group to catch the remaining value
    _COOKIE_PATTERN = re.compile(r'''
        \s*                            # Optional whitespace at start of cookie
        (?P<key>                       # Start of group 'key'
        [''' + _LEGAL_KEY_CHARS + r''']+?# Any word of at least one letter
        )                              # End of group 'key'
        (                              # Optional group: there may not be a value.
        \s*=\s*                          # Equal Sign
        (                                # Start of potential value
        (?P<val>                           # Start of group 'val'
        "(?:[^\\"]|\\.)*"                    # Any doublequoted string
        |                                    # or
        \w{3},\s[\w\d\s-]{9,11}\s[\d:]{8}\sGMT # Special case for "expires" attr
        |                                    # or
        [''' + _LEGAL_VALUE_CHARS + r''']*     # Any word or empty string
        )                                  # End of group 'val'
        |                                  # or
        (?P<bad>(?:\\;|[^;])*?)            # 'bad' group fallback for invalid values
        )                                # End of potential value
        )?                             # End of optional value group
        \s*                            # Any number of spaces.
        (\s+|;|$)                      # Ending either at space, semicolon, or EOS.
        ''', re.ASCII | re.VERBOSE)

    def load(self, data):
        # Workaround for https://github.com/yt-dlp/yt-dlp/issues/4776
        if not isinstance(data, str):
            return super().load(data)

        morsel = None
        for match in self._COOKIE_PATTERN.finditer(data):
            if match.group('bad'):
                morsel = None
                continue

            key, value = match.group('key', 'val')

            is_attribute = False
            if key.startswith('$'):
                key = key[1:]
                is_attribute = True

            lower_key = key.lower()
            if lower_key in self._RESERVED:
                if morsel is None:
                    continue

                if value is None:
                    if lower_key not in self._FLAGS:
                        morsel = None
                        continue
                    value = True
                else:
                    value, _ = self.value_decode(value)

                morsel[key] = value

            elif is_attribute:
                morsel = None

            elif value is not None:
                morsel = self.get(key, http.cookies.Morsel())
                real_value, coded_value = self.value_decode(value)
                morsel.set(key, real_value, coded_value)
                self[key] = morsel

            else:
                morsel = None


class YoutubeDLCookieJar(http.cookiejar.MozillaCookieJar):
    """
    See [1] for cookie file format.

    1. https://curl.haxx.se/docs/http-cookies.html
    """
    _HTTPONLY_PREFIX = '#HttpOnly_'
    _ENTRY_LEN = 7
    _HEADER = '''# Netscape HTTP Cookie File
# This file is generated by yt-dlp.  Do not edit.

'''
    _CookieFileEntry = collections.namedtuple(
        'CookieFileEntry',
        ('domain_name', 'include_subdomains', 'path', 'https_only', 'expires_at', 'name', 'value'))

    def __init__(self, filename=None, *args, **kwargs):
        super().__init__(None, *args, **kwargs)
        if is_path_like(filename):
            filename = os.fspath(filename)
        self.filename = filename

    @staticmethod
    def _true_or_false(cndn):
        return 'TRUE' if cndn else 'FALSE'

    @contextlib.contextmanager
    def open(self, file, *, write=False):
        if is_path_like(file):
            with open(file, 'w' if write else 'r', encoding='utf-8') as f:
                yield f
        else:
            if write:
                file.truncate(0)
            yield file

    def _really_save(self, f, ignore_discard, ignore_expires):
        now = time.time()
        for cookie in self:
            if ((not ignore_discard and cookie.discard)
                    or (not ignore_expires and cookie.is_expired(now))):
                continue
            name, value = cookie.name, cookie.value
            if value is None:
                # cookies.txt regards 'Set-Cookie: foo' as a cookie
                # with no name, whereas http.cookiejar regards it as a
                # cookie with no value.
                name, value = '', name
            f.write('{}\n'.format('\t'.join((
                cookie.domain,
                self._true_or_false(cookie.domain.startswith('.')),
                cookie.path,
                self._true_or_false(cookie.secure),
                str_or_none(cookie.expires, default=''),
                name, value,
            ))))

    def save(self, filename=None, ignore_discard=True, ignore_expires=True):
        """
        Save cookies to a file.
        Code is taken from CPython 3.6
        https://github.com/python/cpython/blob/8d999cbf4adea053be6dbb612b9844635c4dfb8e/Lib/http/cookiejar.py#L2091-L2117 """

        if filename is None:
            if self.filename is not None:
                filename = self.filename
            else:
                raise ValueError(http.cookiejar.MISSING_FILENAME_TEXT)

        # Store session cookies with `expires` set to 0 instead of an empty string
        for cookie in self:
            if cookie.expires is None:
                cookie.expires = 0

        with self.open(filename, write=True) as f:
            f.write(self._HEADER)
            self._really_save(f, ignore_discard, ignore_expires)

    def load(self, filename=None, ignore_discard=True, ignore_expires=True):
        """Load cookies from a file."""
        if filename is None:
            if self.filename is not None:
                filename = self.filename
            else:
                raise ValueError(http.cookiejar.MISSING_FILENAME_TEXT)

        def prepare_line(line):
            if line.startswith(self._HTTPONLY_PREFIX):
                line = line[len(self._HTTPONLY_PREFIX):]
            # comments and empty lines are fine
            if line.startswith('#') or not line.strip():
                return line
            cookie_list = line.split('\t')
            if len(cookie_list) != self._ENTRY_LEN:
                raise http.cookiejar.LoadError(f'invalid length {len(cookie_list)}')
            cookie = self._CookieFileEntry(*cookie_list)
            if cookie.expires_at and not re.fullmatch(r'[0-9]+(?:\.[0-9]+)?', cookie.expires_at):
                raise http.cookiejar.LoadError(f'invalid expires at {cookie.expires_at}')
            return line

        cf = io.StringIO()
        with self.open(filename) as f:
            for line in f:
                try:
                    cf.write(prepare_line(line))
                except http.cookiejar.LoadError as e:
                    if f'{line.strip()} '[0] in '[{"':
                        raise http.cookiejar.LoadError(
                            'Cookies file must be Netscape formatted, not JSON. See  '
                            'https://github.com/yt-dlp/yt-dlp/wiki/FAQ#how-do-i-pass-cookies-to-yt-dlp')
                    write_string(f'WARNING: skipping cookie file entry due to {e}: {line!r}\n')
                    continue
        cf.seek(0)
        self._really_load(cf, filename, ignore_discard, ignore_expires)
        # Session cookies are denoted by either `expires` field set to
        # an empty string or 0. MozillaCookieJar only recognizes the former
        # (see [1]). So we need force the latter to be recognized as session
        # cookies on our own.
        # Session cookies may be important for cookies-based authentication,
        # e.g. usually, when user does not check 'Remember me' check box while
        # logging in on a site, some important cookies are stored as session
        # cookies so that not recognizing them will result in failed login.
        # 1. https://bugs.python.org/issue17164
        for cookie in self:
            # Treat `expires=0` cookies as session cookies
            if cookie.expires == 0:
                cookie.expires = None
                cookie.discard = True

    def get_cookie_header(self, url):
        """Generate a Cookie HTTP header for a given url"""
        cookie_req = urllib.request.Request(normalize_url(sanitize_url(url)))
        self.add_cookie_header(cookie_req)
        return cookie_req.get_header('Cookie')

    def get_cookies_for_url(self, url):
        """Generate a list of Cookie objects for a given url"""
        # Policy `_now` attribute must be set before calling `_cookies_for_request`
        # Ref: https://github.com/python/cpython/blob/3.7/Lib/http/cookiejar.py#L1360
        self._policy._now = self._now = int(time.time())
        return self._cookies_for_request(urllib.request.Request(normalize_url(sanitize_url(url))))

    def clear(self, *args, **kwargs):
        with contextlib.suppress(KeyError):
            return super().clear(*args, **kwargs)<|MERGE_RESOLUTION|>--- conflicted
+++ resolved
@@ -126,18 +126,13 @@
         raise ValueError(f'unknown browser: {browser_name}')
 
 
-<<<<<<< HEAD
 def _extract_firefox_cookies(browser_name, profile, container, logger):
+    MAX_SUPPORTED_DB_SCHEMA_VERSION = 16
+
     logger.info(f'Extracting cookies from {browser_name}')
-=======
-def _extract_firefox_cookies(profile, container, logger):
-    MAX_SUPPORTED_DB_SCHEMA_VERSION = 16
-
-    logger.info('Extracting cookies from firefox')
->>>>>>> 3bd91544
     if not sqlite3:
-        logger.warning('Cannot extract cookies from firefox without sqlite3 support. '
-                       'Please use a Python interpreter compiled with sqlite3 support')
+        logger.warning(f'Cannot extract cookies from {browser_name} without sqlite3 support. '
+                       f'Please use a Python interpreter compiled with sqlite3 support')
         return YoutubeDLCookieJar()
 
     config = _firefox_based_browser_settings(browser_name)
@@ -151,7 +146,7 @@
 
     cookie_database_path = _newest(_firefox_cookie_dbs(search_roots))
     if cookie_database_path is None:
-        raise FileNotFoundError(f'could not find firefox cookies database in {search_root}')
+        raise FileNotFoundError(f'could not find {browser_name} cookies database in {search_root}')
     logger.debug(f'Extracting cookies from: "{cookie_database_path}"')
 
     container_id = None
@@ -166,17 +161,17 @@
             try_call(lambda: re.fullmatch(r'userContext([^\.]+)\.label', context['l10nID']).group()),
         )), None)
         if not isinstance(container_id, int):
-            raise ValueError(f'could not find firefox container "{container}" in containers.json')
+            raise ValueError(f'could not find {browser_name} container "{container}" in containers.json')
 
     with tempfile.TemporaryDirectory(prefix='yt_dlp') as tmpdir:
         cursor = _open_database_copy(cookie_database_path, tmpdir)
         with contextlib.closing(cursor.connection):
             db_schema_version = cursor.execute('PRAGMA user_version;').fetchone()[0]
             if db_schema_version > MAX_SUPPORTED_DB_SCHEMA_VERSION:
-                logger.warning(f'Possibly unsupported firefox cookies database version: {db_schema_version}')
+                logger.warning(f'Possibly unsupported {browser_name} cookies database version: {db_schema_version}')
             if isinstance(container_id, int):
                 logger.debug(
-                    f'Only loading cookies from firefox container "{container}", ID {container_id}')
+                    f'Only loading cookies from {browser_name} container "{container}", ID {container_id}')
                 cursor.execute(
                     'SELECT host, name, value, path, expiry, isSecure FROM moz_cookies WHERE originAttributes LIKE ? OR originAttributes LIKE ?',
                     (f'%userContextId={container_id}', f'%userContextId={container_id}&%'))
@@ -202,7 +197,7 @@
                         path=path, path_specified=bool(path), secure=is_secure, expires=expiry, discard=False,
                         comment=None, comment_url=None, rest={})
                     jar.set_cookie(cookie)
-            logger.info(f'Extracted {len(jar)} cookies from firefox')
+            logger.info(f'Extracted {len(jar)} cookies from {browser_name}')
             return jar
 
 
