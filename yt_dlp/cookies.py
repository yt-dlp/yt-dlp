import base64
import collections
import contextlib
import datetime as dt
import functools
import glob
import hashlib
import http.cookiejar
import http.cookies
import io
import json
import os
import re
import shutil
import struct
import subprocess
import sys
import tempfile
import time
import urllib.request
from enum import Enum, auto

from .aes import (
    aes_cbc_decrypt_bytes,
    aes_gcm_decrypt_and_verify_bytes,
    unpad_pkcs7,
)
from .dependencies import (
    _SECRETSTORAGE_UNAVAILABLE_REASON,
    secretstorage,
    sqlite3,
)
from .minicurses import MultilinePrinter, QuietMultilinePrinter
from .utils import (
    DownloadError,
    YoutubeDLError,
    Popen,
    error_to_str,
    expand_path,
    is_path_like,
    sanitize_url,
    str_or_none,
    try_call,
    write_string,
)
from .utils._utils import _YDLLogger
from .utils.networking import normalize_url

CHROMIUM_BASED_BROWSERS = {'brave', 'chrome', 'chromium', 'edge', 'opera', 'vivaldi', 'whale'}
SUPPORTED_BROWSERS = CHROMIUM_BASED_BROWSERS | {'firefox', 'safari'}


class YDLLogger(_YDLLogger):
    def warning(self, message, only_once=False):  # compat
        return super().warning(message, once=only_once)

    class ProgressBar(MultilinePrinter):
        _DELAY, _timer = 0.1, 0

        def print(self, message):
            if time.time() - self._timer > self._DELAY:
                self.print_at_line(f'[Cookies] {message}', 0)
                self._timer = time.time()

    def progress_bar(self):
        """Return a context manager with a print method. (Optional)"""
        # Do not print to files/pipes, loggers, or when --no-progress is used
        if not self._ydl or self._ydl.params.get('noprogress') or self._ydl.params.get('logger'):
            return
        file = self._ydl._out_files.error
        try:
            if not file.isatty():
                return
        except BaseException:
            return
        return self.ProgressBar(file, preserve_output=False)


def _create_progress_bar(logger):
    if hasattr(logger, 'progress_bar'):
        printer = logger.progress_bar()
        if printer:
            return printer
    printer = QuietMultilinePrinter()
    printer.print = lambda _: None
    return printer


class CookieLoadError(YoutubeDLError):
    pass


def load_cookies(cookie_file, browser_specification, ydl):
    try:
        cookie_jars = []
        if browser_specification is not None:
            browser_name, profile, keyring, container = _parse_browser_specification(*browser_specification)
            cookie_jars.append(
                extract_cookies_from_browser(browser_name, profile, YDLLogger(ydl), keyring=keyring, container=container))

        if cookie_file is not None:
            is_filename = is_path_like(cookie_file)
            if is_filename:
                cookie_file = expand_path(cookie_file)

            jar = YoutubeDLCookieJar(cookie_file)
            if not is_filename or os.access(cookie_file, os.R_OK):
                jar.load()
            cookie_jars.append(jar)

        return _merge_cookie_jars(cookie_jars)
    except Exception:
        raise CookieLoadError('failed to load cookies')


def extract_cookies_from_browser(browser_name, profile=None, logger=YDLLogger(), *, keyring=None, container=None):
    if browser_name == 'firefox':
        return _extract_firefox_cookies(profile, container, logger)
    elif browser_name == 'safari':
        return _extract_safari_cookies(profile, logger)
    elif browser_name in CHROMIUM_BASED_BROWSERS:
        return _extract_chrome_cookies(browser_name, profile, keyring, logger)
    else:
        raise ValueError(f'unknown browser: {browser_name}')


def _extract_firefox_cookies(profile, container, logger):
    logger.info('Extracting cookies from firefox')
    if not sqlite3:
        logger.warning('Cannot extract cookies from firefox without sqlite3 support. '
                       'Please use a Python interpreter compiled with sqlite3 support')
        return YoutubeDLCookieJar()

    if profile is None:
        search_roots = list(_firefox_browser_dirs())
    elif _is_path(profile):
        search_roots = [profile]
    else:
        search_roots = [os.path.join(path, profile) for path in _firefox_browser_dirs()]
    search_root = ', '.join(map(repr, search_roots))

    cookie_database_path = _newest(_firefox_cookie_dbs(search_roots))
    if cookie_database_path is None:
        raise FileNotFoundError(f'could not find firefox cookies database in {search_root}')
    logger.debug(f'Extracting cookies from: "{cookie_database_path}"')

    container_id = None
    if container not in (None, 'none'):
        containers_path = os.path.join(os.path.dirname(cookie_database_path), 'containers.json')
        if not os.path.isfile(containers_path) or not os.access(containers_path, os.R_OK):
            raise FileNotFoundError(f'could not read containers.json in {search_root}')
        with open(containers_path, encoding='utf8') as containers:
            identities = json.load(containers).get('identities', [])
        container_id = next((context.get('userContextId') for context in identities if container in (
            context.get('name'),
<<<<<<< HEAD
            try_call(lambda: re.fullmatch(r'userContext([^.]+)\.label', context['l10nID']).group()),
            try_call(lambda: re.fullmatch(r'user-context-(.+)', context['l10nId']).group())
=======
            try_call(lambda: re.fullmatch(r'userContext([^\.]+)\.label', context['l10nID']).group()),
>>>>>>> 0b6b7742
        )), None)
        if not isinstance(container_id, int):
            raise ValueError(f'could not find firefox container "{container}" in containers.json')

    with tempfile.TemporaryDirectory(prefix='yt_dlp') as tmpdir:
        cursor = None
        try:
            cursor = _open_database_copy(cookie_database_path, tmpdir)
            if isinstance(container_id, int):
                logger.debug(
                    f'Only loading cookies from firefox container "{container}", ID {container_id}')
                cursor.execute(
                    'SELECT host, name, value, path, expiry, isSecure FROM moz_cookies WHERE originAttributes LIKE ? OR originAttributes LIKE ?',
                    (f'%userContextId={container_id}', f'%userContextId={container_id}&%'))
            elif container == 'none':
                logger.debug('Only loading cookies not belonging to any container')
                cursor.execute(
                    'SELECT host, name, value, path, expiry, isSecure FROM moz_cookies WHERE NOT INSTR(originAttributes,"userContextId=")')
            else:
                cursor.execute('SELECT host, name, value, path, expiry, isSecure FROM moz_cookies')
            jar = YoutubeDLCookieJar()
            with _create_progress_bar(logger) as progress_bar:
                table = cursor.fetchall()
                total_cookie_count = len(table)
                for i, (host, name, value, path, expiry, is_secure) in enumerate(table):
                    progress_bar.print(f'Loading cookie {i: 6d}/{total_cookie_count: 6d}')
                    cookie = http.cookiejar.Cookie(
                        version=0, name=name, value=value, port=None, port_specified=False,
                        domain=host, domain_specified=bool(host), domain_initial_dot=host.startswith('.'),
                        path=path, path_specified=bool(path), secure=is_secure, expires=expiry, discard=False,
                        comment=None, comment_url=None, rest={})
                    jar.set_cookie(cookie)
            logger.info(f'Extracted {len(jar)} cookies from firefox')
            return jar
        finally:
            if cursor is not None:
                cursor.connection.close()


def _firefox_browser_dirs():
    if sys.platform in ('cygwin', 'win32'):
        yield from map(os.path.expandvars, (
            R'%APPDATA%\Mozilla\Firefox\Profiles',
            R'%LOCALAPPDATA%\Packages\Mozilla.Firefox_n80bbvh6b1yt2\LocalCache\Roaming\Mozilla\Firefox\Profiles',
        ))

    elif sys.platform == 'darwin':
        yield os.path.expanduser('~/Library/Application Support/Firefox/Profiles')

    else:
        yield from map(os.path.expanduser, (
            '~/.mozilla/firefox',
            '~/snap/firefox/common/.mozilla/firefox',
            '~/.var/app/org.mozilla.firefox/.mozilla/firefox',
        ))


def _firefox_cookie_dbs(roots):
    for root in map(os.path.abspath, roots):
        for pattern in ('', '*/', 'Profiles/*/'):
            yield from glob.iglob(os.path.join(root, pattern, 'cookies.sqlite'))


def _get_chromium_based_browser_settings(browser_name):
    # https://chromium.googlesource.com/chromium/src/+/HEAD/docs/user_data_dir.md
    if sys.platform in ('cygwin', 'win32'):
        appdata_local = os.path.expandvars('%LOCALAPPDATA%')
        appdata_roaming = os.path.expandvars('%APPDATA%')
        browser_dir = {
            'brave': os.path.join(appdata_local, R'BraveSoftware\Brave-Browser\User Data'),
            'chrome': os.path.join(appdata_local, R'Google\Chrome\User Data'),
            'chromium': os.path.join(appdata_local, R'Chromium\User Data'),
            'edge': os.path.join(appdata_local, R'Microsoft\Edge\User Data'),
            'opera': os.path.join(appdata_roaming, R'Opera Software\Opera Stable'),
            'vivaldi': os.path.join(appdata_local, R'Vivaldi\User Data'),
            'whale': os.path.join(appdata_local, R'Naver\Naver Whale\User Data'),
        }[browser_name]

    elif sys.platform == 'darwin':
        appdata = os.path.expanduser('~/Library/Application Support')
        browser_dir = {
            'brave': os.path.join(appdata, 'BraveSoftware/Brave-Browser'),
            'chrome': os.path.join(appdata, 'Google/Chrome'),
            'chromium': os.path.join(appdata, 'Chromium'),
            'edge': os.path.join(appdata, 'Microsoft Edge'),
            'opera': os.path.join(appdata, 'com.operasoftware.Opera'),
            'vivaldi': os.path.join(appdata, 'Vivaldi'),
            'whale': os.path.join(appdata, 'Naver/Whale'),
        }[browser_name]

    else:
        config = _config_home()
        browser_dir = {
            'brave': os.path.join(config, 'BraveSoftware/Brave-Browser'),
            'chrome': os.path.join(config, 'google-chrome'),
            'chromium': os.path.join(config, 'chromium'),
            'edge': os.path.join(config, 'microsoft-edge'),
            'opera': os.path.join(config, 'opera'),
            'vivaldi': os.path.join(config, 'vivaldi'),
            'whale': os.path.join(config, 'naver-whale'),
        }[browser_name]

    # Linux keyring names can be determined by snooping on dbus while opening the browser in KDE:
    # dbus-monitor "interface='org.kde.KWallet'" "type=method_return"
    keyring_name = {
        'brave': 'Brave',
        'chrome': 'Chrome',
        'chromium': 'Chromium',
        'edge': 'Microsoft Edge' if sys.platform == 'darwin' else 'Chromium',
        'opera': 'Opera' if sys.platform == 'darwin' else 'Chromium',
        'vivaldi': 'Vivaldi' if sys.platform == 'darwin' else 'Chrome',
        'whale': 'Whale',
    }[browser_name]

    browsers_without_profiles = {'opera'}

    return {
        'browser_dir': browser_dir,
        'keyring_name': keyring_name,
        'supports_profiles': browser_name not in browsers_without_profiles,
    }


def _extract_chrome_cookies(browser_name, profile, keyring, logger):
    logger.info(f'Extracting cookies from {browser_name}')

    if not sqlite3:
        logger.warning(f'Cannot extract cookies from {browser_name} without sqlite3 support. '
                       'Please use a Python interpreter compiled with sqlite3 support')
        return YoutubeDLCookieJar()

    config = _get_chromium_based_browser_settings(browser_name)

    if profile is None:
        search_root = config['browser_dir']
    elif _is_path(profile):
        search_root = profile
        config['browser_dir'] = os.path.dirname(profile) if config['supports_profiles'] else profile
    else:
        if config['supports_profiles']:
            search_root = os.path.join(config['browser_dir'], profile)
        else:
            logger.error(f'{browser_name} does not support profiles')
            search_root = config['browser_dir']

    cookie_database_path = _newest(_find_files(search_root, 'Cookies', logger))
    if cookie_database_path is None:
        raise FileNotFoundError(f'could not find {browser_name} cookies database in "{search_root}"')
    logger.debug(f'Extracting cookies from: "{cookie_database_path}"')

    with tempfile.TemporaryDirectory(prefix='yt_dlp') as tmpdir:
        cursor = None
        try:
            cursor = _open_database_copy(cookie_database_path, tmpdir)

            # meta_version is necessary to determine if we need to trim the hash prefix from the cookies
            # Ref: https://chromium.googlesource.com/chromium/src/+/b02dcebd7cafab92770734dc2bc317bd07f1d891/net/extras/sqlite/sqlite_persistent_cookie_store.cc#223
            meta_version = int(cursor.execute('SELECT value FROM meta WHERE key = "version"').fetchone()[0])
            decryptor = get_cookie_decryptor(
                config['browser_dir'], config['keyring_name'], logger,
                keyring=keyring, meta_version=meta_version)

            cursor.connection.text_factory = bytes
            column_names = _get_column_names(cursor, 'cookies')
            secure_column = 'is_secure' if 'is_secure' in column_names else 'secure'
            cursor.execute(f'SELECT host_key, name, value, encrypted_value, path, expires_utc, {secure_column} FROM cookies')
            jar = YoutubeDLCookieJar()
            failed_cookies = 0
            unencrypted_cookies = 0
            with _create_progress_bar(logger) as progress_bar:
                table = cursor.fetchall()
                total_cookie_count = len(table)
                for i, line in enumerate(table):
                    progress_bar.print(f'Loading cookie {i: 6d}/{total_cookie_count: 6d}')
                    is_encrypted, cookie = _process_chrome_cookie(decryptor, *line)
                    if not cookie:
                        failed_cookies += 1
                        continue
                    elif not is_encrypted:
                        unencrypted_cookies += 1
                    jar.set_cookie(cookie)
            if failed_cookies > 0:
                failed_message = f' ({failed_cookies} could not be decrypted)'
            else:
                failed_message = ''
            logger.info(f'Extracted {len(jar)} cookies from {browser_name}{failed_message}')
            counts = decryptor._cookie_counts.copy()
            counts['unencrypted'] = unencrypted_cookies
            logger.debug(f'cookie version breakdown: {counts}')
            return jar
        except PermissionError as error:
            if os.name == 'nt' and error.errno == 13:
                message = 'Could not copy Chrome cookie database. See  https://github.com/yt-dlp/yt-dlp/issues/7271  for more info'
                logger.error(message)
                raise DownloadError(message)  # force exit
            raise
        finally:
            if cursor is not None:
                cursor.connection.close()


def _process_chrome_cookie(decryptor, host_key, name, value, encrypted_value, path, expires_utc, is_secure):
    host_key = host_key.decode()
    name = name.decode()
    value = value.decode()
    path = path.decode()
    is_encrypted = not value and encrypted_value

    if is_encrypted:
        value = decryptor.decrypt(encrypted_value)
        if value is None:
            return is_encrypted, None

    # In chrome, session cookies have expires_utc set to 0
    # In our cookie-store, cookies that do not expire should have expires set to None
    if not expires_utc:
        expires_utc = None

    return is_encrypted, http.cookiejar.Cookie(
        version=0, name=name, value=value, port=None, port_specified=False,
        domain=host_key, domain_specified=bool(host_key), domain_initial_dot=host_key.startswith('.'),
        path=path, path_specified=bool(path), secure=is_secure, expires=expires_utc, discard=False,
        comment=None, comment_url=None, rest={})


class ChromeCookieDecryptor:
    """
    Overview:

        Linux:
        - cookies are either v10 or v11
            - v10: AES-CBC encrypted with a fixed key
                - also attempts empty password if decryption fails
            - v11: AES-CBC encrypted with an OS protected key (keyring)
                - also attempts empty password if decryption fails
            - v11 keys can be stored in various places depending on the activate desktop environment [2]

        Mac:
        - cookies are either v10 or not v10
            - v10: AES-CBC encrypted with an OS protected key (keyring) and more key derivation iterations than linux
            - not v10: 'old data' stored as plaintext

        Windows:
        - cookies are either v10 or not v10
            - v10: AES-GCM encrypted with a key which is encrypted with DPAPI
            - not v10: encrypted with DPAPI

    Sources:
    - [1] https://chromium.googlesource.com/chromium/src/+/refs/heads/main/components/os_crypt/
    - [2] https://chromium.googlesource.com/chromium/src/+/refs/heads/main/components/os_crypt/sync/key_storage_linux.cc
        - KeyStorageLinux::CreateService
    """

    _cookie_counts = {}

    def decrypt(self, encrypted_value):
        raise NotImplementedError('Must be implemented by sub classes')


def get_cookie_decryptor(browser_root, browser_keyring_name, logger, *, keyring=None, meta_version=None):
    if sys.platform == 'darwin':
        return MacChromeCookieDecryptor(browser_keyring_name, logger, meta_version=meta_version)
    elif sys.platform in ('win32', 'cygwin'):
        return WindowsChromeCookieDecryptor(browser_root, logger, meta_version=meta_version)
    return LinuxChromeCookieDecryptor(browser_keyring_name, logger, keyring=keyring, meta_version=meta_version)


class LinuxChromeCookieDecryptor(ChromeCookieDecryptor):
    def __init__(self, browser_keyring_name, logger, *, keyring=None, meta_version=None):
        self._logger = logger
        self._v10_key = self.derive_key(b'peanuts')
        self._empty_key = self.derive_key(b'')
        self._cookie_counts = {'v10': 0, 'v11': 0, 'other': 0}
        self._browser_keyring_name = browser_keyring_name
        self._keyring = keyring
        self._meta_version = meta_version or 0

    @functools.cached_property
    def _v11_key(self):
        password = _get_linux_keyring_password(self._browser_keyring_name, self._keyring, self._logger)
        return None if password is None else self.derive_key(password)

    @staticmethod
    def derive_key(password):
        # values from
        # https://chromium.googlesource.com/chromium/src/+/refs/heads/main/components/os_crypt/sync/os_crypt_linux.cc
        return pbkdf2_sha1(password, salt=b'saltysalt', iterations=1, key_length=16)

    def decrypt(self, encrypted_value):
        """

        following the same approach as the fix in [1]: if cookies fail to decrypt then attempt to decrypt
        with an empty password. The failure detection is not the same as what chromium uses so the
        results won't be perfect

        References:
            - [1] https://chromium.googlesource.com/chromium/src/+/bbd54702284caca1f92d656fdcadf2ccca6f4165%5E%21/
                - a bugfix to try an empty password as a fallback
        """
        version = encrypted_value[:3]
        ciphertext = encrypted_value[3:]

        if version == b'v10':
            self._cookie_counts['v10'] += 1
            return _decrypt_aes_cbc_multi(
                ciphertext, (self._v10_key, self._empty_key), self._logger,
                hash_prefix=self._meta_version >= 24)

        elif version == b'v11':
            self._cookie_counts['v11'] += 1
            if self._v11_key is None:
                self._logger.warning('cannot decrypt v11 cookies: no key found', only_once=True)
                return None
            return _decrypt_aes_cbc_multi(
                ciphertext, (self._v11_key, self._empty_key), self._logger,
                hash_prefix=self._meta_version >= 24)

        else:
            self._logger.warning(f'unknown cookie version: "{version}"', only_once=True)
            self._cookie_counts['other'] += 1
            return None


class MacChromeCookieDecryptor(ChromeCookieDecryptor):
    def __init__(self, browser_keyring_name, logger, meta_version=None):
        self._logger = logger
        password = _get_mac_keyring_password(browser_keyring_name, logger)
        self._v10_key = None if password is None else self.derive_key(password)
        self._cookie_counts = {'v10': 0, 'other': 0}
        self._meta_version = meta_version or 0

    @staticmethod
    def derive_key(password):
        # values from
        # https://chromium.googlesource.com/chromium/src/+/refs/heads/main/components/os_crypt/sync/os_crypt_mac.mm
        return pbkdf2_sha1(password, salt=b'saltysalt', iterations=1003, key_length=16)

    def decrypt(self, encrypted_value):
        version = encrypted_value[:3]
        ciphertext = encrypted_value[3:]

        if version == b'v10':
            self._cookie_counts['v10'] += 1
            if self._v10_key is None:
                self._logger.warning('cannot decrypt v10 cookies: no key found', only_once=True)
                return None

            return _decrypt_aes_cbc_multi(
                ciphertext, (self._v10_key,), self._logger, hash_prefix=self._meta_version >= 24)

        else:
            self._cookie_counts['other'] += 1
            # other prefixes are considered 'old data' which were stored as plaintext
            # https://chromium.googlesource.com/chromium/src/+/refs/heads/main/components/os_crypt/sync/os_crypt_mac.mm
            return encrypted_value


class WindowsChromeCookieDecryptor(ChromeCookieDecryptor):
    def __init__(self, browser_root, logger, meta_version=None):
        self._logger = logger
        self._v10_key = _get_windows_v10_key(browser_root, logger)
        self._cookie_counts = {'v10': 0, 'other': 0}
        self._meta_version = meta_version or 0

    def decrypt(self, encrypted_value):
        version = encrypted_value[:3]
        ciphertext = encrypted_value[3:]

        if version == b'v10':
            self._cookie_counts['v10'] += 1
            if self._v10_key is None:
                self._logger.warning('cannot decrypt v10 cookies: no key found', only_once=True)
                return None

            # https://chromium.googlesource.com/chromium/src/+/refs/heads/main/components/os_crypt/sync/os_crypt_win.cc
            #   kNonceLength
            nonce_length = 96 // 8
            # boringssl
            #   EVP_AEAD_AES_GCM_TAG_LEN
            authentication_tag_length = 16

            raw_ciphertext = ciphertext
            nonce = raw_ciphertext[:nonce_length]
            ciphertext = raw_ciphertext[nonce_length:-authentication_tag_length]
            authentication_tag = raw_ciphertext[-authentication_tag_length:]

            return _decrypt_aes_gcm(
                ciphertext, self._v10_key, nonce, authentication_tag, self._logger,
                hash_prefix=self._meta_version >= 24)

        else:
            self._cookie_counts['other'] += 1
            # any other prefix means the data is DPAPI encrypted
            # https://chromium.googlesource.com/chromium/src/+/refs/heads/main/components/os_crypt/sync/os_crypt_win.cc
            return _decrypt_windows_dpapi(encrypted_value, self._logger).decode()


def _extract_safari_cookies(profile, logger):
    if sys.platform != 'darwin':
        raise ValueError(f'unsupported platform: {sys.platform}')

    if profile:
        cookies_path = os.path.expanduser(profile)
        if not os.path.isfile(cookies_path):
            raise FileNotFoundError('custom safari cookies database not found')

    else:
        cookies_path = os.path.expanduser('~/Library/Cookies/Cookies.binarycookies')

        if not os.path.isfile(cookies_path):
            logger.debug('Trying secondary cookie location')
            cookies_path = os.path.expanduser('~/Library/Containers/com.apple.Safari/Data/Library/Cookies/Cookies.binarycookies')
            if not os.path.isfile(cookies_path):
                raise FileNotFoundError('could not find safari cookies database')

    with open(cookies_path, 'rb') as f:
        cookies_data = f.read()

    jar = parse_safari_cookies(cookies_data, logger=logger)
    logger.info(f'Extracted {len(jar)} cookies from safari')
    return jar


class ParserError(Exception):
    pass


class DataParser:
    def __init__(self, data, logger):
        self._data = data
        self.cursor = 0
        self._logger = logger

    def read_bytes(self, num_bytes):
        if num_bytes < 0:
            raise ParserError(f'invalid read of {num_bytes} bytes')
        end = self.cursor + num_bytes
        if end > len(self._data):
            raise ParserError('reached end of input')
        data = self._data[self.cursor:end]
        self.cursor = end
        return data

    def expect_bytes(self, expected_value, message):
        value = self.read_bytes(len(expected_value))
        if value != expected_value:
            raise ParserError(f'unexpected value: {value} != {expected_value} ({message})')

    def read_uint(self, big_endian=False):
        data_format = '>I' if big_endian else '<I'
        return struct.unpack(data_format, self.read_bytes(4))[0]

    def read_double(self, big_endian=False):
        data_format = '>d' if big_endian else '<d'
        return struct.unpack(data_format, self.read_bytes(8))[0]

    def read_cstring(self):
        buffer = []
        while True:
            c = self.read_bytes(1)
            if c == b'\x00':
                return b''.join(buffer).decode()
            else:
                buffer.append(c)

    def skip(self, num_bytes, description='unknown'):
        if num_bytes > 0:
            self._logger.debug(f'skipping {num_bytes} bytes ({description}): {self.read_bytes(num_bytes)!r}')
        elif num_bytes < 0:
            raise ParserError(f'invalid skip of {num_bytes} bytes')

    def skip_to(self, offset, description='unknown'):
        self.skip(offset - self.cursor, description)

    def skip_to_end(self, description='unknown'):
        self.skip_to(len(self._data), description)


def _mac_absolute_time_to_posix(timestamp):
    return int((dt.datetime(2001, 1, 1, 0, 0, tzinfo=dt.timezone.utc) + dt.timedelta(seconds=timestamp)).timestamp())


def _parse_safari_cookies_header(data, logger):
    p = DataParser(data, logger)
    p.expect_bytes(b'cook', 'database signature')
    number_of_pages = p.read_uint(big_endian=True)
    page_sizes = [p.read_uint(big_endian=True) for _ in range(number_of_pages)]
    return page_sizes, p.cursor


def _parse_safari_cookies_page(data, jar, logger):
    p = DataParser(data, logger)
    p.expect_bytes(b'\x00\x00\x01\x00', 'page signature')
    number_of_cookies = p.read_uint()
    record_offsets = [p.read_uint() for _ in range(number_of_cookies)]
    if number_of_cookies == 0:
        logger.debug(f'a cookies page of size {len(data)} has no cookies')
        return

    p.skip_to(record_offsets[0], 'unknown page header field')

    with _create_progress_bar(logger) as progress_bar:
        for i, record_offset in enumerate(record_offsets):
            progress_bar.print(f'Loading cookie {i: 6d}/{number_of_cookies: 6d}')
            p.skip_to(record_offset, 'space between records')
            record_length = _parse_safari_cookies_record(data[record_offset:], jar, logger)
            p.read_bytes(record_length)
    p.skip_to_end('space in between pages')


def _parse_safari_cookies_record(data, jar, logger):
    p = DataParser(data, logger)
    record_size = p.read_uint()
    p.skip(4, 'unknown record field 1')
    flags = p.read_uint()
    is_secure = bool(flags & 0x0001)
    p.skip(4, 'unknown record field 2')
    domain_offset = p.read_uint()
    name_offset = p.read_uint()
    path_offset = p.read_uint()
    value_offset = p.read_uint()
    p.skip(8, 'unknown record field 3')
    expiration_date = _mac_absolute_time_to_posix(p.read_double())
    _creation_date = _mac_absolute_time_to_posix(p.read_double())  # noqa: F841

    try:
        p.skip_to(domain_offset)
        domain = p.read_cstring()

        p.skip_to(name_offset)
        name = p.read_cstring()

        p.skip_to(path_offset)
        path = p.read_cstring()

        p.skip_to(value_offset)
        value = p.read_cstring()
    except UnicodeDecodeError:
        logger.warning('failed to parse Safari cookie because UTF-8 decoding failed', only_once=True)
        return record_size

    p.skip_to(record_size, 'space at the end of the record')

    cookie = http.cookiejar.Cookie(
        version=0, name=name, value=value, port=None, port_specified=False,
        domain=domain, domain_specified=bool(domain), domain_initial_dot=domain.startswith('.'),
        path=path, path_specified=bool(path), secure=is_secure, expires=expiration_date, discard=False,
        comment=None, comment_url=None, rest={})
    jar.set_cookie(cookie)
    return record_size


def parse_safari_cookies(data, jar=None, logger=YDLLogger()):
    """
    References:
        - https://github.com/libyal/dtformats/blob/main/documentation/Safari%20Cookies.asciidoc
            - this data appears to be out of date but the important parts of the database structure is the same
            - there are a few bytes here and there which are skipped during parsing
    """
    if jar is None:
        jar = YoutubeDLCookieJar()
    page_sizes, body_start = _parse_safari_cookies_header(data, logger)
    p = DataParser(data[body_start:], logger)
    for page_size in page_sizes:
        _parse_safari_cookies_page(p.read_bytes(page_size), jar, logger)
    p.skip_to_end('footer')
    return jar


class _LinuxDesktopEnvironment(Enum):
    """
    https://chromium.googlesource.com/chromium/src/+/refs/heads/main/base/nix/xdg_util.h
    DesktopEnvironment
    """
    OTHER = auto()
    CINNAMON = auto()
    DEEPIN = auto()
    GNOME = auto()
    KDE3 = auto()
    KDE4 = auto()
    KDE5 = auto()
    KDE6 = auto()
    PANTHEON = auto()
    UKUI = auto()
    UNITY = auto()
    XFCE = auto()
    LXQT = auto()


class _LinuxKeyring(Enum):
    """
    https://chromium.googlesource.com/chromium/src/+/refs/heads/main/components/os_crypt/sync/key_storage_util_linux.h
    SelectedLinuxBackend
    """
    KWALLET = auto()  # KDE4
    KWALLET5 = auto()
    KWALLET6 = auto()
    GNOMEKEYRING = auto()
    BASICTEXT = auto()


SUPPORTED_KEYRINGS = _LinuxKeyring.__members__.keys()


def _get_linux_desktop_environment(env, logger):
    """
    https://chromium.googlesource.com/chromium/src/+/refs/heads/main/base/nix/xdg_util.cc
    GetDesktopEnvironment
    """
    xdg_current_desktop = env.get('XDG_CURRENT_DESKTOP', None)
    desktop_session = env.get('DESKTOP_SESSION', None)
    if xdg_current_desktop is not None:
        for part in map(str.strip, xdg_current_desktop.split(':')):
            if part == 'Unity':
                if desktop_session is not None and 'gnome-fallback' in desktop_session:
                    return _LinuxDesktopEnvironment.GNOME
                else:
                    return _LinuxDesktopEnvironment.UNITY
            elif part == 'Deepin':
                return _LinuxDesktopEnvironment.DEEPIN
            elif part == 'GNOME':
                return _LinuxDesktopEnvironment.GNOME
            elif part == 'X-Cinnamon':
                return _LinuxDesktopEnvironment.CINNAMON
            elif part == 'KDE':
                kde_version = env.get('KDE_SESSION_VERSION', None)
                if kde_version == '5':
                    return _LinuxDesktopEnvironment.KDE5
                elif kde_version == '6':
                    return _LinuxDesktopEnvironment.KDE6
                elif kde_version == '4':
                    return _LinuxDesktopEnvironment.KDE4
                else:
                    logger.info(f'unknown KDE version: "{kde_version}". Assuming KDE4')
                    return _LinuxDesktopEnvironment.KDE4
            elif part == 'Pantheon':
                return _LinuxDesktopEnvironment.PANTHEON
            elif part == 'XFCE':
                return _LinuxDesktopEnvironment.XFCE
            elif part == 'UKUI':
                return _LinuxDesktopEnvironment.UKUI
            elif part == 'LXQt':
                return _LinuxDesktopEnvironment.LXQT
        logger.info(f'XDG_CURRENT_DESKTOP is set to an unknown value: "{xdg_current_desktop}"')

    elif desktop_session is not None:
        if desktop_session == 'deepin':
            return _LinuxDesktopEnvironment.DEEPIN
        elif desktop_session in ('mate', 'gnome'):
            return _LinuxDesktopEnvironment.GNOME
        elif desktop_session in ('kde4', 'kde-plasma'):
            return _LinuxDesktopEnvironment.KDE4
        elif desktop_session == 'kde':
            if 'KDE_SESSION_VERSION' in env:
                return _LinuxDesktopEnvironment.KDE4
            else:
                return _LinuxDesktopEnvironment.KDE3
        elif 'xfce' in desktop_session or desktop_session == 'xubuntu':
            return _LinuxDesktopEnvironment.XFCE
        elif desktop_session == 'ukui':
            return _LinuxDesktopEnvironment.UKUI
        else:
            logger.info(f'DESKTOP_SESSION is set to an unknown value: "{desktop_session}"')

    else:
        if 'GNOME_DESKTOP_SESSION_ID' in env:
            return _LinuxDesktopEnvironment.GNOME
        elif 'KDE_FULL_SESSION' in env:
            if 'KDE_SESSION_VERSION' in env:
                return _LinuxDesktopEnvironment.KDE4
            else:
                return _LinuxDesktopEnvironment.KDE3
    return _LinuxDesktopEnvironment.OTHER


def _choose_linux_keyring(logger):
    """
    SelectBackend in [1]

    There is currently support for forcing chromium to use BASIC_TEXT by creating a file called
    `Disable Local Encryption` [1] in the user data dir. The function to write this file (`WriteBackendUse()` [1])
    does not appear to be called anywhere other than in tests, so the user would have to create this file manually
    and so would be aware enough to tell yt-dlp to use the BASIC_TEXT keyring.

    References:
        - [1] https://chromium.googlesource.com/chromium/src/+/refs/heads/main/components/os_crypt/sync/key_storage_util_linux.cc
    """
    desktop_environment = _get_linux_desktop_environment(os.environ, logger)
    logger.debug(f'detected desktop environment: {desktop_environment.name}')
    if desktop_environment == _LinuxDesktopEnvironment.KDE4:
        linux_keyring = _LinuxKeyring.KWALLET
    elif desktop_environment == _LinuxDesktopEnvironment.KDE5:
        linux_keyring = _LinuxKeyring.KWALLET5
    elif desktop_environment == _LinuxDesktopEnvironment.KDE6:
        linux_keyring = _LinuxKeyring.KWALLET6
    elif desktop_environment in (
        _LinuxDesktopEnvironment.KDE3, _LinuxDesktopEnvironment.LXQT, _LinuxDesktopEnvironment.OTHER,
    ):
        linux_keyring = _LinuxKeyring.BASICTEXT
    else:
        linux_keyring = _LinuxKeyring.GNOMEKEYRING
    return linux_keyring


def _get_kwallet_network_wallet(keyring, logger):
    """ The name of the wallet used to store network passwords.

    https://chromium.googlesource.com/chromium/src/+/refs/heads/main/components/os_crypt/sync/kwallet_dbus.cc
    KWalletDBus::NetworkWallet
    which does a dbus call to the following function:
    https://api.kde.org/frameworks/kwallet/html/classKWallet_1_1Wallet.html
    Wallet::NetworkWallet
    """
    default_wallet = 'kdewallet'
    try:
        if keyring == _LinuxKeyring.KWALLET:
            service_name = 'org.kde.kwalletd'
            wallet_path = '/modules/kwalletd'
        elif keyring == _LinuxKeyring.KWALLET5:
            service_name = 'org.kde.kwalletd5'
            wallet_path = '/modules/kwalletd5'
        elif keyring == _LinuxKeyring.KWALLET6:
            service_name = 'org.kde.kwalletd6'
            wallet_path = '/modules/kwalletd6'
        else:
            raise ValueError(keyring)

        stdout, _, returncode = Popen.run([
            'dbus-send', '--session', '--print-reply=literal',
            f'--dest={service_name}',
            wallet_path,
            'org.kde.KWallet.networkWallet',
        ], text=True, stdout=subprocess.PIPE, stderr=subprocess.DEVNULL)

        if returncode:
            logger.warning('failed to read NetworkWallet')
            return default_wallet
        else:
            logger.debug(f'NetworkWallet = "{stdout.strip()}"')
            return stdout.strip()
    except Exception as e:
        logger.warning(f'exception while obtaining NetworkWallet: {e}')
        return default_wallet


def _get_kwallet_password(browser_keyring_name, keyring, logger):
    logger.debug(f'using kwallet-query to obtain password from {keyring.name}')

    if shutil.which('kwallet-query') is None:
        logger.error('kwallet-query command not found. KWallet and kwallet-query '
                     'must be installed to read from KWallet. kwallet-query should be'
                     'included in the kwallet package for your distribution')
        return b''

    network_wallet = _get_kwallet_network_wallet(keyring, logger)

    try:
        stdout, _, returncode = Popen.run([
            'kwallet-query',
            '--read-password', f'{browser_keyring_name} Safe Storage',
            '--folder', f'{browser_keyring_name} Keys',
            network_wallet,
        ], stdout=subprocess.PIPE, stderr=subprocess.DEVNULL)

        if returncode:
            logger.error(f'kwallet-query failed with return code {returncode}. '
                         'Please consult the kwallet-query man page for details')
            return b''
        else:
            if stdout.lower().startswith(b'failed to read'):
                logger.debug('failed to read password from kwallet. Using empty string instead')
                # this sometimes occurs in KDE because chrome does not check hasEntry and instead
                # just tries to read the value (which kwallet returns "") whereas kwallet-query
                # checks hasEntry. To verify this:
                # dbus-monitor "interface='org.kde.KWallet'" "type=method_return"
                # while starting chrome.
                # this was identified as a bug later and fixed in
                # https://chromium.googlesource.com/chromium/src/+/bbd54702284caca1f92d656fdcadf2ccca6f4165%5E%21/#F0
                # https://chromium.googlesource.com/chromium/src/+/5463af3c39d7f5b6d11db7fbd51e38cc1974d764
                return b''
            else:
                logger.debug('password found')
                return stdout.rstrip(b'\n')
    except Exception as e:
        logger.warning(f'exception running kwallet-query: {error_to_str(e)}')
        return b''


def _get_gnome_keyring_password(browser_keyring_name, logger):
    if not secretstorage:
        logger.error(f'secretstorage not available {_SECRETSTORAGE_UNAVAILABLE_REASON}')
        return b''
    # the Gnome keyring does not seem to organise keys in the same way as KWallet,
    # using `dbus-monitor` during startup, it can be observed that chromium lists all keys
    # and presumably searches for its key in the list. It appears that we must do the same.
    # https://github.com/jaraco/keyring/issues/556
    with contextlib.closing(secretstorage.dbus_init()) as con:
        col = secretstorage.get_default_collection(con)
        for item in col.get_all_items():
            if item.get_label() == f'{browser_keyring_name} Safe Storage':
                return item.get_secret()
        logger.error('failed to read from keyring')
        return b''


def _get_linux_keyring_password(browser_keyring_name, keyring, logger):
    # note: chrome/chromium can be run with the following flags to determine which keyring backend
    # it has chosen to use
    # chromium --enable-logging=stderr --v=1 2>&1 | grep key_storage_
    # Chromium supports a flag: --password-store=<basic|gnome|kwallet> so the automatic detection
    # will not be sufficient in all cases.

    keyring = _LinuxKeyring[keyring] if keyring else _choose_linux_keyring(logger)
    logger.debug(f'Chosen keyring: {keyring.name}')

    if keyring in (_LinuxKeyring.KWALLET, _LinuxKeyring.KWALLET5, _LinuxKeyring.KWALLET6):
        return _get_kwallet_password(browser_keyring_name, keyring, logger)
    elif keyring == _LinuxKeyring.GNOMEKEYRING:
        return _get_gnome_keyring_password(browser_keyring_name, logger)
    elif keyring == _LinuxKeyring.BASICTEXT:
        # when basic text is chosen, all cookies are stored as v10 (so no keyring password is required)
        return None
    assert False, f'Unknown keyring {keyring}'


def _get_mac_keyring_password(browser_keyring_name, logger):
    logger.debug('using find-generic-password to obtain password from OSX keychain')
    try:
        stdout, _, returncode = Popen.run(
            ['security', 'find-generic-password',
             '-w',  # write password to stdout
             '-a', browser_keyring_name,  # match 'account'
             '-s', f'{browser_keyring_name} Safe Storage'],  # match 'service'
            stdout=subprocess.PIPE, stderr=subprocess.DEVNULL)
        if returncode:
            logger.warning('find-generic-password failed')
            return None
        return stdout.rstrip(b'\n')
    except Exception as e:
        logger.warning(f'exception running find-generic-password: {error_to_str(e)}')
        return None


def _get_windows_v10_key(browser_root, logger):
    """
    References:
        - [1] https://chromium.googlesource.com/chromium/src/+/refs/heads/main/components/os_crypt/sync/os_crypt_win.cc
    """
    path = _newest(_find_files(browser_root, 'Local State', logger))
    if path is None:
        logger.error('could not find local state file')
        return None
    logger.debug(f'Found local state file at "{path}"')
    with open(path, encoding='utf8') as f:
        data = json.load(f)
    try:
        # kOsCryptEncryptedKeyPrefName in [1]
        base64_key = data['os_crypt']['encrypted_key']
    except KeyError:
        logger.error('no encrypted key in Local State')
        return None
    encrypted_key = base64.b64decode(base64_key)
    # kDPAPIKeyPrefix in [1]
    prefix = b'DPAPI'
    if not encrypted_key.startswith(prefix):
        logger.error('invalid key')
        return None
    return _decrypt_windows_dpapi(encrypted_key[len(prefix):], logger)


def pbkdf2_sha1(password, salt, iterations, key_length):
    return hashlib.pbkdf2_hmac('sha1', password, salt, iterations, key_length)


def _decrypt_aes_cbc_multi(ciphertext, keys, logger, initialization_vector=b' ' * 16, hash_prefix=False):
    for key in keys:
        plaintext = unpad_pkcs7(aes_cbc_decrypt_bytes(ciphertext, key, initialization_vector))
        try:
            if hash_prefix:
                return plaintext[32:].decode()
            return plaintext.decode()
        except UnicodeDecodeError:
            pass
    logger.warning('failed to decrypt cookie (AES-CBC) because UTF-8 decoding failed. Possibly the key is wrong?', only_once=True)
    return None


def _decrypt_aes_gcm(ciphertext, key, nonce, authentication_tag, logger, hash_prefix=False):
    try:
        plaintext = aes_gcm_decrypt_and_verify_bytes(ciphertext, key, authentication_tag, nonce)
    except ValueError:
        logger.warning('failed to decrypt cookie (AES-GCM) because the MAC check failed. Possibly the key is wrong?', only_once=True)
        return None

    try:
        if hash_prefix:
            return plaintext[32:].decode()
        return plaintext.decode()
    except UnicodeDecodeError:
        logger.warning('failed to decrypt cookie (AES-GCM) because UTF-8 decoding failed. Possibly the key is wrong?', only_once=True)
        return None


def _decrypt_windows_dpapi(ciphertext, logger):
    """
    References:
        - https://docs.microsoft.com/en-us/windows/win32/api/dpapi/nf-dpapi-cryptunprotectdata
    """

    import ctypes
    import ctypes.wintypes

    class DATA_BLOB(ctypes.Structure):
        _fields_ = [('cbData', ctypes.wintypes.DWORD),
                    ('pbData', ctypes.POINTER(ctypes.c_char))]

    buffer = ctypes.create_string_buffer(ciphertext)
    blob_in = DATA_BLOB(ctypes.sizeof(buffer), buffer)
    blob_out = DATA_BLOB()
    ret = ctypes.windll.crypt32.CryptUnprotectData(
        ctypes.byref(blob_in),  # pDataIn
        None,  # ppszDataDescr: human readable description of pDataIn
        None,  # pOptionalEntropy: salt?
        None,  # pvReserved: must be NULL
        None,  # pPromptStruct: information about prompts to display
        0,  # dwFlags
        ctypes.byref(blob_out),  # pDataOut
    )
    if not ret:
        message = 'Failed to decrypt with DPAPI. See  https://github.com/yt-dlp/yt-dlp/issues/10927  for more info'
        logger.error(message)
        raise DownloadError(message)  # force exit

    result = ctypes.string_at(blob_out.pbData, blob_out.cbData)
    ctypes.windll.kernel32.LocalFree(blob_out.pbData)
    return result


def _config_home():
    return os.environ.get('XDG_CONFIG_HOME', os.path.expanduser('~/.config'))


def _open_database_copy(database_path, tmpdir):
    # cannot open sqlite databases if they are already in use (e.g. by the browser)
    database_copy_path = os.path.join(tmpdir, 'temporary.sqlite')
    shutil.copy(database_path, database_copy_path)
    conn = sqlite3.connect(database_copy_path)
    return conn.cursor()


def _get_column_names(cursor, table_name):
    table_info = cursor.execute(f'PRAGMA table_info({table_name})').fetchall()
    return [row[1].decode() for row in table_info]


def _newest(files):
    return max(files, key=lambda path: os.lstat(path).st_mtime, default=None)


def _find_files(root, filename, logger):
    # if there are multiple browser profiles, take the most recently used one
    i = 0
    with _create_progress_bar(logger) as progress_bar:
        for curr_root, _, files in os.walk(root):
            for file in files:
                i += 1
                progress_bar.print(f'Searching for "{filename}": {i: 6d} files searched')
                if file == filename:
                    yield os.path.join(curr_root, file)


def _merge_cookie_jars(jars):
    output_jar = YoutubeDLCookieJar()
    for jar in jars:
        for cookie in jar:
            output_jar.set_cookie(cookie)
        if jar.filename is not None:
            output_jar.filename = jar.filename
    return output_jar


def _is_path(value):
    return any(sep in value for sep in (os.path.sep, os.path.altsep) if sep)


def _parse_browser_specification(browser_name, profile=None, keyring=None, container=None):
    if browser_name not in SUPPORTED_BROWSERS:
        raise ValueError(f'unsupported browser: "{browser_name}"')
    if keyring not in (None, *SUPPORTED_KEYRINGS):
        raise ValueError(f'unsupported keyring: "{keyring}"')
    if profile is not None and _is_path(expand_path(profile)):
        profile = expand_path(profile)
    return browser_name, profile, keyring, container


class LenientSimpleCookie(http.cookies.SimpleCookie):
    """More lenient version of http.cookies.SimpleCookie"""
    # From https://github.com/python/cpython/blob/v3.10.7/Lib/http/cookies.py
    # We use Morsel's legal key chars to avoid errors on setting values
    _LEGAL_KEY_CHARS = r'\w\d' + re.escape('!#$%&\'*+-.:^_`|~')
    _LEGAL_VALUE_CHARS = _LEGAL_KEY_CHARS + re.escape('(),/<=>?@[]{}')

    _RESERVED = {
        'expires',
        'path',
        'comment',
        'domain',
        'max-age',
        'secure',
        'httponly',
        'version',
        'samesite',
    }

    _FLAGS = {'secure', 'httponly'}

    # Added 'bad' group to catch the remaining value
    _COOKIE_PATTERN = re.compile(r'''
        \s*                            # Optional whitespace at start of cookie
        (?P<key>                       # Start of group 'key'
        [''' + _LEGAL_KEY_CHARS + r''']+?# Any word of at least one letter
        )                              # End of group 'key'
        (                              # Optional group: there may not be a value.
        \s*=\s*                          # Equal Sign
        (                                # Start of potential value
        (?P<val>                           # Start of group 'val'
        "(?:[^\\"]|\\.)*"                    # Any doublequoted string
        |                                    # or
        \w{3},\s[\w\d\s-]{9,11}\s[\d:]{8}\sGMT # Special case for "expires" attr
        |                                    # or
        [''' + _LEGAL_VALUE_CHARS + r''']*     # Any word or empty string
        )                                  # End of group 'val'
        |                                  # or
        (?P<bad>(?:\\;|[^;])*?)            # 'bad' group fallback for invalid values
        )                                # End of potential value
        )?                             # End of optional value group
        \s*                            # Any number of spaces.
        (\s+|;|$)                      # Ending either at space, semicolon, or EOS.
        ''', re.ASCII | re.VERBOSE)

    def load(self, data):
        # Workaround for https://github.com/yt-dlp/yt-dlp/issues/4776
        if not isinstance(data, str):
            return super().load(data)

        morsel = None
        for match in self._COOKIE_PATTERN.finditer(data):
            if match.group('bad'):
                morsel = None
                continue

            key, value = match.group('key', 'val')

            is_attribute = False
            if key.startswith('$'):
                key = key[1:]
                is_attribute = True

            lower_key = key.lower()
            if lower_key in self._RESERVED:
                if morsel is None:
                    continue

                if value is None:
                    if lower_key not in self._FLAGS:
                        morsel = None
                        continue
                    value = True
                else:
                    value, _ = self.value_decode(value)

                morsel[key] = value

            elif is_attribute:
                morsel = None

            elif value is not None:
                morsel = self.get(key, http.cookies.Morsel())
                real_value, coded_value = self.value_decode(value)
                morsel.set(key, real_value, coded_value)
                self[key] = morsel

            else:
                morsel = None


class YoutubeDLCookieJar(http.cookiejar.MozillaCookieJar):
    """
    See [1] for cookie file format.

    1. https://curl.haxx.se/docs/http-cookies.html
    """
    _HTTPONLY_PREFIX = '#HttpOnly_'
    _ENTRY_LEN = 7
    _HEADER = '''# Netscape HTTP Cookie File
# This file is generated by yt-dlp.  Do not edit.

'''
    _CookieFileEntry = collections.namedtuple(
        'CookieFileEntry',
        ('domain_name', 'include_subdomains', 'path', 'https_only', 'expires_at', 'name', 'value'))

    def __init__(self, filename=None, *args, **kwargs):
        super().__init__(None, *args, **kwargs)
        if is_path_like(filename):
            filename = os.fspath(filename)
        self.filename = filename

    @staticmethod
    def _true_or_false(cndn):
        return 'TRUE' if cndn else 'FALSE'

    @contextlib.contextmanager
    def open(self, file, *, write=False):
        if is_path_like(file):
            with open(file, 'w' if write else 'r', encoding='utf-8') as f:
                yield f
        else:
            if write:
                file.truncate(0)
            yield file

    def _really_save(self, f, ignore_discard, ignore_expires):
        now = time.time()
        for cookie in self:
            if ((not ignore_discard and cookie.discard)
                    or (not ignore_expires and cookie.is_expired(now))):
                continue
            name, value = cookie.name, cookie.value
            if value is None:
                # cookies.txt regards 'Set-Cookie: foo' as a cookie
                # with no name, whereas http.cookiejar regards it as a
                # cookie with no value.
                name, value = '', name
            f.write('{}\n'.format('\t'.join((
                cookie.domain,
                self._true_or_false(cookie.domain.startswith('.')),
                cookie.path,
                self._true_or_false(cookie.secure),
                str_or_none(cookie.expires, default=''),
                name, value,
            ))))

    def save(self, filename=None, ignore_discard=True, ignore_expires=True):
        """
        Save cookies to a file.
        Code is taken from CPython 3.6
        https://github.com/python/cpython/blob/8d999cbf4adea053be6dbb612b9844635c4dfb8e/Lib/http/cookiejar.py#L2091-L2117 """

        if filename is None:
            if self.filename is not None:
                filename = self.filename
            else:
                raise ValueError(http.cookiejar.MISSING_FILENAME_TEXT)

        # Store session cookies with `expires` set to 0 instead of an empty string
        for cookie in self:
            if cookie.expires is None:
                cookie.expires = 0

        with self.open(filename, write=True) as f:
            f.write(self._HEADER)
            self._really_save(f, ignore_discard, ignore_expires)

    def load(self, filename=None, ignore_discard=True, ignore_expires=True):
        """Load cookies from a file."""
        if filename is None:
            if self.filename is not None:
                filename = self.filename
            else:
                raise ValueError(http.cookiejar.MISSING_FILENAME_TEXT)

        def prepare_line(line):
            if line.startswith(self._HTTPONLY_PREFIX):
                line = line[len(self._HTTPONLY_PREFIX):]
            # comments and empty lines are fine
            if line.startswith('#') or not line.strip():
                return line
            cookie_list = line.split('\t')
            if len(cookie_list) != self._ENTRY_LEN:
                raise http.cookiejar.LoadError(f'invalid length {len(cookie_list)}')
            cookie = self._CookieFileEntry(*cookie_list)
            if cookie.expires_at and not cookie.expires_at.isdigit():
                raise http.cookiejar.LoadError(f'invalid expires at {cookie.expires_at}')
            return line

        cf = io.StringIO()
        with self.open(filename) as f:
            for line in f:
                try:
                    cf.write(prepare_line(line))
                except http.cookiejar.LoadError as e:
                    if f'{line.strip()} '[0] in '[{"':
                        raise http.cookiejar.LoadError(
                            'Cookies file must be Netscape formatted, not JSON. See  '
                            'https://github.com/yt-dlp/yt-dlp/wiki/FAQ#how-do-i-pass-cookies-to-yt-dlp')
                    write_string(f'WARNING: skipping cookie file entry due to {e}: {line!r}\n')
                    continue
        cf.seek(0)
        self._really_load(cf, filename, ignore_discard, ignore_expires)
        # Session cookies are denoted by either `expires` field set to
        # an empty string or 0. MozillaCookieJar only recognizes the former
        # (see [1]). So we need force the latter to be recognized as session
        # cookies on our own.
        # Session cookies may be important for cookies-based authentication,
        # e.g. usually, when user does not check 'Remember me' check box while
        # logging in on a site, some important cookies are stored as session
        # cookies so that not recognizing them will result in failed login.
        # 1. https://bugs.python.org/issue17164
        for cookie in self:
            # Treat `expires=0` cookies as session cookies
            if cookie.expires == 0:
                cookie.expires = None
                cookie.discard = True

    def get_cookie_header(self, url):
        """Generate a Cookie HTTP header for a given url"""
        cookie_req = urllib.request.Request(normalize_url(sanitize_url(url)))
        self.add_cookie_header(cookie_req)
        return cookie_req.get_header('Cookie')

    def get_cookies_for_url(self, url):
        """Generate a list of Cookie objects for a given url"""
        # Policy `_now` attribute must be set before calling `_cookies_for_request`
        # Ref: https://github.com/python/cpython/blob/3.7/Lib/http/cookiejar.py#L1360
        self._policy._now = self._now = int(time.time())
        return self._cookies_for_request(urllib.request.Request(normalize_url(sanitize_url(url))))

    def clear(self, *args, **kwargs):
        with contextlib.suppress(KeyError):
            return super().clear(*args, **kwargs)<|MERGE_RESOLUTION|>--- conflicted
+++ resolved
@@ -153,12 +153,8 @@
             identities = json.load(containers).get('identities', [])
         container_id = next((context.get('userContextId') for context in identities if container in (
             context.get('name'),
-<<<<<<< HEAD
-            try_call(lambda: re.fullmatch(r'userContext([^.]+)\.label', context['l10nID']).group()),
+            try_call(lambda: re.fullmatch(r'userContext([^\.]+)\.label', context['l10nID']).group()),
             try_call(lambda: re.fullmatch(r'user-context-(.+)', context['l10nId']).group())
-=======
-            try_call(lambda: re.fullmatch(r'userContext([^\.]+)\.label', context['l10nID']).group()),
->>>>>>> 0b6b7742
         )), None)
         if not isinstance(container_id, int):
             raise ValueError(f'could not find firefox container "{container}" in containers.json')
