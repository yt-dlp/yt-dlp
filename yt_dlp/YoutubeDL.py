import collections
import contextlib
import copy
import datetime
import errno
import fileinput
import http.cookiejar
import io
import itertools
import json
import locale
import operator
import os
import random
import re
import shutil
import string
import subprocess
import sys
import tempfile
import time
import tokenize
import traceback
import unicodedata

from .cache import Cache
from .compat import functools, urllib  # isort: split
from .compat import compat_os_name, compat_shlex_quote, urllib_req_to_req
from .cookies import LenientSimpleCookie, load_cookies
from .downloader import FFmpegFD, get_suitable_downloader, shorten_protocol_name
from .downloader.rtmp import rtmpdump_version
from .extractor import gen_extractor_classes, get_info_extractor
from .extractor.common import UnsupportedURLIE
from .extractor.openload import PhantomJSwrapper
from .minicurses import format_text
from .networking import HEADRequest, Request, RequestDirector
from .networking.common import _REQUEST_HANDLERS, _RH_PREFERENCES
from .networking.exceptions import (
    HTTPError,
    NoSupportingHandlers,
    RequestError,
    SSLError,
    _CompatHTTPError,
    network_exceptions,
)
from .networking.impersonate import ImpersonateRequestHandler, get_available_impersonate_targets
from .plugins import directories as plugin_directories
from .postprocessor import _PLUGIN_CLASSES as plugin_pps
from .postprocessor import (
    EmbedThumbnailPP,
    FFmpegFixupDuplicateMoovPP,
    FFmpegFixupDurationPP,
    FFmpegFixupM3u8PP,
    FFmpegFixupM4aPP,
    FFmpegFixupStretchedPP,
    FFmpegFixupTimestampPP,
    FFmpegMergerPP,
    FFmpegPostProcessor,
    FFmpegVideoConvertorPP,
    MoveFilesAfterDownloadPP,
    get_postprocessor,
)
from .postprocessor.ffmpeg import resolve_mapping as resolve_recode_mapping
from .update import REPOSITORY, _get_system_deprecation, _make_label, current_git_head, detect_variant
from .utils import (
    DEFAULT_OUTTMPL,
    IDENTITY,
    LINK_TEMPLATES,
    MEDIA_EXTENSIONS,
    NO_DEFAULT,
    NUMBER_RE,
    OUTTMPL_TYPES,
    POSTPROCESS_WHEN,
    STR_FORMAT_RE_TMPL,
    STR_FORMAT_TYPES,
    ContentTooShortError,
    DateRange,
    DownloadCancelled,
    DownloadError,
    EntryNotInPlaylist,
    ExistingVideoReached,
    ExtractorError,
    FormatSorter,
    GeoRestrictedError,
    ISO3166Utils,
    LazyList,
    MaxDownloadsReached,
    Namespace,
    PagedList,
    PlaylistEntries,
    Popen,
    PostProcessingError,
    ReExtractInfo,
    RejectedVideoReached,
    SameFileError,
    UnavailableVideoError,
    UserNotLive,
    age_restricted,
    args_to_str,
    bug_reports_message,
    date_from_str,
    deprecation_warning,
    determine_ext,
    determine_protocol,
    encode_compat_str,
    encodeFilename,
    error_to_compat_str,
    escapeHTML,
    expand_path,
    extract_basic_auth,
    filter_dict,
    float_or_none,
    format_bytes,
    format_decimal_suffix,
    format_field,
    formatSeconds,
    get_compatible_ext,
    get_domain,
    int_or_none,
    iri_to_uri,
    is_path_like,
    join_nonempty,
    locked_file,
    make_archive_id,
    make_dir,
    number_of_digits,
    orderedSet,
    orderedSet_from_options,
    parse_filesize,
    preferredencoding,
    prepend_extension,
    remove_terminal_sequences,
    render_table,
    replace_extension,
    sanitize_filename,
    sanitize_path,
    sanitize_url,
    str_or_none,
    strftime_or_none,
    subtitles_filename,
    supports_terminal_sequences,
    system_identifier,
    timetuple_from_msec,
    to_high_limit_path,
    traverse_obj,
    try_call,
    try_get,
    url_basename,
    variadic,
    version_tuple,
    windows_enable_vt_mode,
    write_json_file,
    write_string,
)
from .utils._utils import _YDLLogger
from .utils.networking import (
    HTTPHeaderDict,
    clean_headers,
    clean_proxies,
    std_headers,
)
from .version import CHANNEL, ORIGIN, RELEASE_GIT_HEAD, VARIANT, __version__

if compat_os_name == 'nt':
    import ctypes


class YoutubeDL:
    """YoutubeDL class.

    YoutubeDL objects are the ones responsible of downloading the
    actual video file and writing it to disk if the user has requested
    it, among some other tasks. In most cases there should be one per
    program. As, given a video URL, the downloader doesn't know how to
    extract all the needed information, task that InfoExtractors do, it
    has to pass the URL to one of them.

    For this, YoutubeDL objects have a method that allows
    InfoExtractors to be registered in a given order. When it is passed
    a URL, the YoutubeDL object handles it to the first InfoExtractor it
    finds that reports being able to handle it. The InfoExtractor extracts
    all the information about the video or videos the URL refers to, and
    YoutubeDL process the extracted information, possibly using a File
    Downloader to download the video.

    YoutubeDL objects accept a lot of parameters. In order not to saturate
    the object constructor with arguments, it receives a dictionary of
    options instead. These options are available through the params
    attribute for the InfoExtractors to use. The YoutubeDL also
    registers itself as the downloader in charge for the InfoExtractors
    that are added to it, so this is a "mutual registration".

    Available options:

    username:          Username for authentication purposes.
    password:          Password for authentication purposes.
    videopassword:     Password for accessing a video.
    ap_mso:            Adobe Pass multiple-system operator identifier.
    ap_username:       Multiple-system operator account username.
    ap_password:       Multiple-system operator account password.
    usenetrc:          Use netrc for authentication instead.
    netrc_location:    Location of the netrc file. Defaults to ~/.netrc.
    netrc_cmd:         Use a shell command to get credentials
    verbose:           Print additional info to stdout.
    quiet:             Do not print messages to stdout.
    no_warnings:       Do not print out anything for warnings.
    forceprint:        A dict with keys WHEN mapped to a list of templates to
                       print to stdout. The allowed keys are video or any of the
                       items in utils.POSTPROCESS_WHEN.
                       For compatibility, a single list is also accepted
    print_to_file:     A dict with keys WHEN (same as forceprint) mapped to
                       a list of tuples with (template, filename)
    forcejson:         Force printing info_dict as JSON.
    dump_single_json:  Force printing the info_dict of the whole playlist
                       (or video) as a single JSON line.
    force_write_download_archive: Force writing download archive regardless
                       of 'skip_download' or 'simulate'.
    simulate:          Do not download the video files. If unset (or None),
                       simulate only if listsubtitles, listformats or list_thumbnails is used
    format:            Video format code. see "FORMAT SELECTION" for more details.
                       You can also pass a function. The function takes 'ctx' as
                       argument and returns the formats to download.
                       See "build_format_selector" for an implementation
    allow_unplayable_formats:   Allow unplayable formats to be extracted and downloaded.
    ignore_no_formats_error: Ignore "No video formats" error. Usefull for
                       extracting metadata even if the video is not actually
                       available for download (experimental)
    format_sort:       A list of fields by which to sort the video formats.
                       See "Sorting Formats" for more details.
    format_sort_force: Force the given format_sort. see "Sorting Formats"
                       for more details.
    prefer_free_formats: Whether to prefer video formats with free containers
                       over non-free ones of same quality.
    allow_multiple_video_streams:   Allow multiple video streams to be merged
                       into a single file
    allow_multiple_audio_streams:   Allow multiple audio streams to be merged
                       into a single file
    check_formats      Whether to test if the formats are downloadable.
                       Can be True (check all), False (check none),
                       'selected' (check selected formats),
                       or None (check only if requested by extractor)
    paths:             Dictionary of output paths. The allowed keys are 'home'
                       'temp' and the keys of OUTTMPL_TYPES (in utils/_utils.py)
    outtmpl:           Dictionary of templates for output names. Allowed keys
                       are 'default' and the keys of OUTTMPL_TYPES (in utils/_utils.py).
                       For compatibility with youtube-dl, a single string can also be used
    outtmpl_na_placeholder: Placeholder for unavailable meta fields.
    restrictfilenames: Do not allow "&" and spaces in file names
    trim_file_name:    Limit length of filename (extension excluded)
    windowsfilenames:  Force the filenames to be windows compatible
    ignoreerrors:      Do not stop on download/postprocessing errors.
                       Can be 'only_download' to ignore only download errors.
                       Default is 'only_download' for CLI, but False for API
    skip_playlist_after_errors: Number of allowed failures until the rest of
                       the playlist is skipped
    allowed_extractors:  List of regexes to match against extractor names that are allowed
    overwrites:        Overwrite all video and metadata files if True,
                       overwrite only non-video files if None
                       and don't overwrite any file if False
    playlist_items:    Specific indices of playlist to download.
    playlistrandom:    Download playlist items in random order.
    lazy_playlist:     Process playlist entries as they are received.
    matchtitle:        Download only matching titles.
    rejecttitle:       Reject downloads for matching titles.
    logger:            Log messages to a logging.Logger instance.
    logtostderr:       Print everything to stderr instead of stdout.
    consoletitle:      Display progress in console window's titlebar.
    writedescription:  Write the video description to a .description file
    writeinfojson:     Write the video description to a .info.json file
    clean_infojson:    Remove internal metadata from the infojson
    getcomments:       Extract video comments. This will not be written to disk
                       unless writeinfojson is also given
    writeannotations:  Write the video annotations to a .annotations.xml file
    writethumbnail:    Write the thumbnail image to a file
    allow_playlist_files: Whether to write playlists' description, infojson etc
                       also to disk when using the 'write*' options
    write_all_thumbnails:  Write all thumbnail formats to files
    writelink:         Write an internet shortcut file, depending on the
                       current platform (.url/.webloc/.desktop)
    writeurllink:      Write a Windows internet shortcut file (.url)
    writewebloclink:   Write a macOS internet shortcut file (.webloc)
    writedesktoplink:  Write a Linux internet shortcut file (.desktop)
    writesubtitles:    Write the video subtitles to a file
    writeautomaticsub: Write the automatically generated subtitles to a file
    listsubtitles:     Lists all available subtitles for the video
    subtitlesformat:   The format code for subtitles
    subtitleslangs:    List of languages of the subtitles to download (can be regex).
                       The list may contain "all" to refer to all the available
                       subtitles. The language can be prefixed with a "-" to
                       exclude it from the requested languages, e.g. ['all', '-live_chat']
    keepvideo:         Keep the video file after post-processing
    daterange:         A utils.DateRange object, download only if the upload_date is in the range.
    skip_download:     Skip the actual download of the video file
    cachedir:          Location of the cache files in the filesystem.
                       False to disable filesystem cache.
    noplaylist:        Download single video instead of a playlist if in doubt.
    age_limit:         An integer representing the user's age in years.
                       Unsuitable videos for the given age are skipped.
    min_views:         An integer representing the minimum view count the video
                       must have in order to not be skipped.
                       Videos without view count information are always
                       downloaded. None for no limit.
    max_views:         An integer representing the maximum view count.
                       Videos that are more popular than that are not
                       downloaded.
                       Videos without view count information are always
                       downloaded. None for no limit.
    download_archive:  A set, or the name of a file where all downloads are recorded.
                       Videos already present in the file are not downloaded again.
    break_on_existing: Stop the download process after attempting to download a
                       file that is in the archive.
    break_per_url:     Whether break_on_reject and break_on_existing
                       should act on each input URL as opposed to for the entire queue
    cookiefile:        File name or text stream from where cookies should be read and dumped to
    cookiesfrombrowser:  A tuple containing the name of the browser, the profile
                       name/path from where cookies are loaded, the name of the keyring,
                       and the container name, e.g. ('chrome', ) or
                       ('vivaldi', 'default', 'BASICTEXT') or ('firefox', 'default', None, 'Meta')
    legacyserverconnect: Explicitly allow HTTPS connection to servers that do not
                       support RFC 5746 secure renegotiation
    nocheckcertificate:  Do not verify SSL certificates
    client_certificate:  Path to client certificate file in PEM format. May include the private key
    client_certificate_key:  Path to private key file for client certificate
    client_certificate_password:  Password for client certificate private key, if encrypted.
                        If not provided and the key is encrypted, yt-dlp will ask interactively
    prefer_insecure:   Use HTTP instead of HTTPS to retrieve information.
                       (Only supported by some extractors)
    enable_file_urls:  Enable file:// URLs. This is disabled by default for security reasons.
    http_headers:      A dictionary of custom headers to be used for all requests
    proxy:             URL of the proxy server to use
    geo_verification_proxy:  URL of the proxy to use for IP address verification
                       on geo-restricted sites.
    socket_timeout:    Time to wait for unresponsive hosts, in seconds
    bidi_workaround:   Work around buggy terminals without bidirectional text
                       support, using fridibi
    debug_printtraffic:Print out sent and received HTTP traffic
    default_search:    Prepend this string if an input url is not valid.
                       'auto' for elaborate guessing
    encoding:          Use this encoding instead of the system-specified.
    extract_flat:      Whether to resolve and process url_results further
                       * False:     Always process. Default for API
                       * True:      Never process
                       * 'in_playlist': Do not process inside playlist/multi_video
                       * 'discard': Always process, but don't return the result
                                    from inside playlist/multi_video
                       * 'discard_in_playlist': Same as "discard", but only for
                                    playlists (not multi_video). Default for CLI
    wait_for_video:    If given, wait for scheduled streams to become available.
                       The value should be a tuple containing the range
                       (min_secs, max_secs) to wait between retries
    postprocessors:    A list of dictionaries, each with an entry
                       * key:  The name of the postprocessor. See
                               yt_dlp/postprocessor/__init__.py for a list.
                       * when: When to run the postprocessor. Allowed values are
                               the entries of utils.POSTPROCESS_WHEN
                               Assumed to be 'post_process' if not given
    progress_hooks:    A list of functions that get called on download
                       progress, with a dictionary with the entries
                       * status: One of "downloading", "error", or "finished".
                                 Check this first and ignore unknown values.
                       * info_dict: The extracted info_dict

                       If status is one of "downloading", or "finished", the
                       following properties may also be present:
                       * filename: The final filename (always present)
                       * tmpfilename: The filename we're currently writing to
                       * downloaded_bytes: Bytes on disk
                       * total_bytes: Size of the whole file, None if unknown
                       * total_bytes_estimate: Guess of the eventual file size,
                                               None if unavailable.
                       * elapsed: The number of seconds since download started.
                       * eta: The estimated time in seconds, None if unknown
                       * speed: The download speed in bytes/second, None if
                                unknown
                       * fragment_index: The counter of the currently
                                         downloaded video fragment.
                       * fragment_count: The number of fragments (= individual
                                         files that will be merged)

                       Progress hooks are guaranteed to be called at least once
                       (with status "finished") if the download is successful.
    postprocessor_hooks:  A list of functions that get called on postprocessing
                       progress, with a dictionary with the entries
                       * status: One of "started", "processing", or "finished".
                                 Check this first and ignore unknown values.
                       * postprocessor: Name of the postprocessor
                       * info_dict: The extracted info_dict

                       Progress hooks are guaranteed to be called at least twice
                       (with status "started" and "finished") if the processing is successful.
    merge_output_format: "/" separated list of extensions to use when merging formats.
    final_ext:         Expected final extension; used to detect when the file was
                       already downloaded and converted
    fixup:             Automatically correct known faults of the file.
                       One of:
                       - "never": do nothing
                       - "warn": only emit a warning
                       - "detect_or_warn": check whether we can do anything
                                           about it, warn otherwise (default)
    source_address:    Client-side IP address to bind to.
    impersonate:       curl-impersonate target name to impersonate for requests.
    sleep_interval_requests: Number of seconds to sleep between requests
                       during extraction
    sleep_interval:    Number of seconds to sleep before each download when
                       used alone or a lower bound of a range for randomized
                       sleep before each download (minimum possible number
                       of seconds to sleep) when used along with
                       max_sleep_interval.
    max_sleep_interval:Upper bound of a range for randomized sleep before each
                       download (maximum possible number of seconds to sleep).
                       Must only be used along with sleep_interval.
                       Actual sleep time will be a random float from range
                       [sleep_interval; max_sleep_interval].
    sleep_interval_subtitles: Number of seconds to sleep before each subtitle download
    listformats:       Print an overview of available video formats and exit.
    list_thumbnails:   Print a table of all thumbnails and exit.
    match_filter:      A function that gets called for every video with the signature
                       (info_dict, *, incomplete: bool) -> Optional[str]
                       For backward compatibility with youtube-dl, the signature
                       (info_dict) -> Optional[str] is also allowed.
                       - If it returns a message, the video is ignored.
                       - If it returns None, the video is downloaded.
                       - If it returns utils.NO_DEFAULT, the user is interactively
                         asked whether to download the video.
                       - Raise utils.DownloadCancelled(msg) to abort remaining
                         downloads when a video is rejected.
                       match_filter_func in utils/_utils.py is one example for this.
    color:             A Dictionary with output stream names as keys
                       and their respective color policy as values.
                       Can also just be a single color policy,
                       in which case it applies to all outputs.
                       Valid stream names are 'stdout' and 'stderr'.
                       Valid color policies are one of 'always', 'auto', 'no_color' or 'never'.
    geo_bypass:        Bypass geographic restriction via faking X-Forwarded-For
                       HTTP header
    geo_bypass_country:
                       Two-letter ISO 3166-2 country code that will be used for
                       explicit geographic restriction bypassing via faking
                       X-Forwarded-For HTTP header
    geo_bypass_ip_block:
                       IP range in CIDR notation that will be used similarly to
                       geo_bypass_country
    external_downloader: A dictionary of protocol keys and the executable of the
                       external downloader to use for it. The allowed protocols
                       are default|http|ftp|m3u8|dash|rtsp|rtmp|mms.
                       Set the value to 'native' to use the native downloader
    compat_opts:       Compatibility options. See "Differences in default behavior".
                       The following options do not work when used through the API:
                       filename, abort-on-error, multistreams, no-live-chat, format-sort
                       no-clean-infojson, no-playlist-metafiles, no-keep-subs, no-attach-info-json.
                       Refer __init__.py for their implementation
    progress_template: Dictionary of templates for progress outputs.
                       Allowed keys are 'download', 'postprocess',
                       'download-title' (console title) and 'postprocess-title'.
                       The template is mapped on a dictionary with keys 'progress' and 'info'
    retry_sleep_functions: Dictionary of functions that takes the number of attempts
                       as argument and returns the time to sleep in seconds.
                       Allowed keys are 'http', 'fragment', 'file_access'
    download_ranges:   A callback function that gets called for every video with
                       the signature (info_dict, ydl) -> Iterable[Section].
                       Only the returned sections will be downloaded.
                       Each Section is a dict with the following keys:
                       * start_time: Start time of the section in seconds
                       * end_time: End time of the section in seconds
                       * title: Section title (Optional)
                       * index: Section number (Optional)
    force_keyframes_at_cuts: Re-encode the video when downloading ranges to get precise cuts
    noprogress:        Do not print the progress bar
    live_from_start:   Whether to download livestreams videos from the start

    The following parameters are not used by YoutubeDL itself, they are used by
    the downloader (see yt_dlp/downloader/common.py):
    nopart, updatetime, buffersize, ratelimit, throttledratelimit, min_filesize,
    max_filesize, test, noresizebuffer, retries, file_access_retries, fragment_retries,
    continuedl, xattr_set_filesize, hls_use_mpegts, http_chunk_size,
    external_downloader_args, concurrent_fragment_downloads.

    The following options are used by the post processors:
    ffmpeg_location:   Location of the ffmpeg/avconv binary; either the path
                       to the binary or its containing directory.
    postprocessor_args: A dictionary of postprocessor/executable keys (in lower case)
                       and a list of additional command-line arguments for the
                       postprocessor/executable. The dict can also have "PP+EXE" keys
                       which are used when the given exe is used by the given PP.
                       Use 'default' as the name for arguments to passed to all PP
                       For compatibility with youtube-dl, a single list of args
                       can also be used

    The following options are used by the extractors:
    extractor_retries: Number of times to retry for known errors (default: 3)
    dynamic_mpd:       Whether to process dynamic DASH manifests (default: True)
    hls_split_discontinuity: Split HLS playlists to different formats at
                       discontinuities such as ad breaks (default: False)
    extractor_args:    A dictionary of arguments to be passed to the extractors.
                       See "EXTRACTOR ARGUMENTS" for details.
                       E.g. {'youtube': {'skip': ['dash', 'hls']}}
    mark_watched:      Mark videos watched (even with --simulate). Only for YouTube

    The following options are deprecated and may be removed in the future:

    break_on_reject:   Stop the download process when encountering a video that
                       has been filtered out.
                       - `raise DownloadCancelled(msg)` in match_filter instead
    force_generic_extractor: Force downloader to use the generic extractor
                       - Use allowed_extractors = ['generic', 'default']
    playliststart:     - Use playlist_items
                       Playlist item to start at.
    playlistend:       - Use playlist_items
                       Playlist item to end at.
    playlistreverse:   - Use playlist_items
                       Download playlist items in reverse order.
    forceurl:          - Use forceprint
                       Force printing final URL.
    forcetitle:        - Use forceprint
                       Force printing title.
    forceid:           - Use forceprint
                       Force printing ID.
    forcethumbnail:    - Use forceprint
                       Force printing thumbnail URL.
    forcedescription:  - Use forceprint
                       Force printing description.
    forcefilename:     - Use forceprint
                       Force printing final filename.
    forceduration:     - Use forceprint
                       Force printing duration.
    allsubtitles:      - Use subtitleslangs = ['all']
                       Downloads all the subtitles of the video
                       (requires writesubtitles or writeautomaticsub)
    include_ads:       - Doesn't work
                       Download ads as well
    call_home:         - Not implemented
                       Boolean, true iff we are allowed to contact the
                       yt-dlp servers for debugging.
    post_hooks:        - Register a custom postprocessor
                       A list of functions that get called as the final step
                       for each video file, after all postprocessors have been
                       called. The filename will be passed as the only argument.
    hls_prefer_native: - Use external_downloader = {'m3u8': 'native'} or {'m3u8': 'ffmpeg'}.
                       Use the native HLS downloader instead of ffmpeg/avconv
                       if True, otherwise use ffmpeg/avconv if False, otherwise
                       use downloader suggested by extractor if None.
    prefer_ffmpeg:     - avconv support is deprecated
                       If False, use avconv instead of ffmpeg if both are available,
                       otherwise prefer ffmpeg.
    youtube_include_dash_manifest: - Use extractor_args
                       If True (default), DASH manifests and related
                       data will be downloaded and processed by extractor.
                       You can reduce network I/O by disabling it if you don't
                       care about DASH. (only for youtube)
    youtube_include_hls_manifest: - Use extractor_args
                       If True (default), HLS manifests and related
                       data will be downloaded and processed by extractor.
                       You can reduce network I/O by disabling it if you don't
                       care about HLS. (only for youtube)
    no_color:          Same as `color='no_color'`
    no_overwrites:     Same as `overwrites=False`
    """

    _NUMERIC_FIELDS = {
        'width', 'height', 'asr', 'audio_channels', 'fps',
        'tbr', 'abr', 'vbr', 'filesize', 'filesize_approx',
        'timestamp', 'release_timestamp',
        'duration', 'view_count', 'like_count', 'dislike_count', 'repost_count',
        'average_rating', 'comment_count', 'age_limit',
        'start_time', 'end_time',
        'chapter_number', 'season_number', 'episode_number',
        'track_number', 'disc_number', 'release_year',
    }

    _format_fields = {
        # NB: Keep in sync with the docstring of extractor/common.py
        'url', 'manifest_url', 'manifest_stream_number', 'ext', 'format', 'format_id', 'format_note',
        'width', 'height', 'aspect_ratio', 'resolution', 'dynamic_range', 'tbr', 'abr', 'acodec', 'asr', 'audio_channels',
        'vbr', 'fps', 'vcodec', 'container', 'filesize', 'filesize_approx', 'rows', 'columns',
        'player_url', 'protocol', 'fragment_base_url', 'fragments', 'is_from_start',
        'preference', 'language', 'language_preference', 'quality', 'source_preference', 'cookies',
        'http_headers', 'stretched_ratio', 'no_resume', 'has_drm', 'extra_param_to_segment_url', 'hls_aes', 'downloader_options',
        'page_url', 'app', 'play_path', 'tc_url', 'flash_version', 'rtmp_live', 'rtmp_conn', 'rtmp_protocol', 'rtmp_real_time'
    }
    _format_selection_exts = {
        'audio': set(MEDIA_EXTENSIONS.common_audio),
        'video': set(MEDIA_EXTENSIONS.common_video + ('3gp', )),
        'storyboards': set(MEDIA_EXTENSIONS.storyboards),
    }

    def __init__(self, params=None, auto_init=True):
        """Create a FileDownloader object with the given options.
        @param auto_init    Whether to load the default extractors and print header (if verbose).
                            Set to 'no_verbose_header' to not print the header
        """
        if params is None:
            params = {}
        self.params = params
        self._ies = {}
        self._ies_instances = {}
        self._pps = {k: [] for k in POSTPROCESS_WHEN}
        self._printed_messages = set()
        self._first_webpage_request = True
        self._post_hooks = []
        self._progress_hooks = []
        self._postprocessor_hooks = []
        self._download_retcode = 0
        self._num_downloads = 0
        self._num_videos = 0
        self._playlist_level = 0
        self._playlist_urls = set()
        self.cache = Cache(self)
        self.__header_cookies = []

        stdout = sys.stderr if self.params.get('logtostderr') else sys.stdout
        self._out_files = Namespace(
            out=stdout,
            error=sys.stderr,
            screen=sys.stderr if self.params.get('quiet') else stdout,
            console=None if compat_os_name == 'nt' else next(
                filter(supports_terminal_sequences, (sys.stderr, sys.stdout)), None)
        )

        try:
            windows_enable_vt_mode()
        except Exception as e:
            self.write_debug(f'Failed to enable VT mode: {e}')

        if self.params.get('no_color'):
            if self.params.get('color') is not None:
                self.params.setdefault('_warnings', []).append(
                    'Overwriting params from "color" with "no_color"')
            self.params['color'] = 'no_color'

        term_allow_color = os.getenv('TERM', '').lower() != 'dumb'
        no_color = bool(os.getenv('NO_COLOR'))

        def process_color_policy(stream):
            stream_name = {sys.stdout: 'stdout', sys.stderr: 'stderr'}[stream]
            policy = traverse_obj(self.params, ('color', (stream_name, None), {str}), get_all=False)
            if policy in ('auto', None):
                if term_allow_color and supports_terminal_sequences(stream):
                    return 'no_color' if no_color else True
                return False
            assert policy in ('always', 'never', 'no_color'), policy
            return {'always': True, 'never': False}.get(policy, policy)

        self._allow_colors = Namespace(**{
            name: process_color_policy(stream)
            for name, stream in self._out_files.items_ if name != 'console'
        })

        system_deprecation = _get_system_deprecation()
        if system_deprecation:
            self.deprecated_feature(system_deprecation.replace('\n', '\n                    '))

        if self.params.get('allow_unplayable_formats'):
            self.report_warning(
                f'You have asked for {self._format_err("UNPLAYABLE", self.Styles.EMPHASIS)} formats to be listed/downloaded. '
                'This is a developer option intended for debugging. \n'
                '         If you experience any issues while using this option, '
                f'{self._format_err("DO NOT", self.Styles.ERROR)} open a bug report')

        if self.params.get('bidi_workaround', False):
            try:
                import pty
                master, slave = pty.openpty()
                width = shutil.get_terminal_size().columns
                width_args = [] if width is None else ['-w', str(width)]
                sp_kwargs = {'stdin': subprocess.PIPE, 'stdout': slave, 'stderr': self._out_files.error}
                try:
                    self._output_process = Popen(['bidiv'] + width_args, **sp_kwargs)
                except OSError:
                    self._output_process = Popen(['fribidi', '-c', 'UTF-8'] + width_args, **sp_kwargs)
                self._output_channel = os.fdopen(master, 'rb')
            except OSError as ose:
                if ose.errno == errno.ENOENT:
                    self.report_warning(
                        'Could not find fribidi executable, ignoring --bidi-workaround. '
                        'Make sure that  fribidi  is an executable file in one of the directories in your $PATH.')
                else:
                    raise

        self.params['compat_opts'] = set(self.params.get('compat_opts', ()))
        self.params['http_headers'] = HTTPHeaderDict(std_headers, self.params.get('http_headers'))
        self._load_cookies(self.params['http_headers'].get('Cookie'))  # compat
        self.params['http_headers'].pop('Cookie', None)
        self._request_director = self.build_request_director(_REQUEST_HANDLERS.values(), _RH_PREFERENCES)

        impersonate_target = self.params.get('impersonate')
        if impersonate_target:
            # This assumes that all handlers that support impersonation subclass ImpersonateRequestHandler
            results = self._request_director.collect_from_handlers(
                lambda x: [x.is_supported_target(impersonate_target)],
                [lambda _, v: isinstance(v, ImpersonateRequestHandler)]
            )
            if not results:
                self.report_warning('Ignoring --impersonate as required dependencies are not installed. ')

            elif not any(results):
                self.report_warning(f'Impersonate target "{self.params.get("impersonate")}" is not supported. '
                                    f'Supported targets: {join_nonempty(*get_available_impersonate_targets(self._request_director), delim=", ")}')

        if auto_init and auto_init != 'no_verbose_header':
            self.print_debug_header()

        def check_deprecated(param, option, suggestion):
            if self.params.get(param) is not None:
                self.report_warning(f'{option} is deprecated. Use {suggestion} instead')
                return True
            return False

        if check_deprecated('cn_verification_proxy', '--cn-verification-proxy', '--geo-verification-proxy'):
            if self.params.get('geo_verification_proxy') is None:
                self.params['geo_verification_proxy'] = self.params['cn_verification_proxy']

        check_deprecated('autonumber', '--auto-number', '-o "%(autonumber)s-%(title)s.%(ext)s"')
        check_deprecated('usetitle', '--title', '-o "%(title)s-%(id)s.%(ext)s"')
        check_deprecated('useid', '--id', '-o "%(id)s.%(ext)s"')

        for msg in self.params.get('_warnings', []):
            self.report_warning(msg)
        for msg in self.params.get('_deprecation_warnings', []):
            self.deprecated_feature(msg)

        if 'list-formats' in self.params['compat_opts']:
            self.params['listformats_table'] = False

        if 'overwrites' not in self.params and self.params.get('nooverwrites') is not None:
            # nooverwrites was unnecessarily changed to overwrites
            # in 0c3d0f51778b153f65c21906031c2e091fcfb641
            # This ensures compatibility with both keys
            self.params['overwrites'] = not self.params['nooverwrites']
        elif self.params.get('overwrites') is None:
            self.params.pop('overwrites', None)
        else:
            self.params['nooverwrites'] = not self.params['overwrites']

        if self.params.get('simulate') is None and any((
            self.params.get('list_thumbnails'),
            self.params.get('listformats'),
            self.params.get('listsubtitles'),
        )):
            self.params['simulate'] = 'list_only'

        self.params.setdefault('forceprint', {})
        self.params.setdefault('print_to_file', {})

        # Compatibility with older syntax
        if not isinstance(params['forceprint'], dict):
            self.params['forceprint'] = {'video': params['forceprint']}

        if auto_init:
            self.add_default_info_extractors()

        if (sys.platform != 'win32'
                and sys.getfilesystemencoding() in ['ascii', 'ANSI_X3.4-1968']
                and not self.params.get('restrictfilenames', False)):
            # Unicode filesystem API will throw errors (#1474, #13027)
            self.report_warning(
                'Assuming --restrict-filenames since file system encoding '
                'cannot encode all characters. '
                'Set the LC_ALL environment variable to fix this.')
            self.params['restrictfilenames'] = True

        self._parse_outtmpl()

        # Creating format selector here allows us to catch syntax errors before the extraction
        self.format_selector = (
            self.params.get('format') if self.params.get('format') in (None, '-')
            else self.params['format'] if callable(self.params['format'])
            else self.build_format_selector(self.params['format']))

        hooks = {
            'post_hooks': self.add_post_hook,
            'progress_hooks': self.add_progress_hook,
            'postprocessor_hooks': self.add_postprocessor_hook,
        }
        for opt, fn in hooks.items():
            for ph in self.params.get(opt, []):
                fn(ph)

        for pp_def_raw in self.params.get('postprocessors', []):
            pp_def = dict(pp_def_raw)
            when = pp_def.pop('when', 'post_process')
            self.add_post_processor(
                get_postprocessor(pp_def.pop('key'))(self, **pp_def),
                when=when)

        def preload_download_archive(fn):
            """Preload the archive, if any is specified"""
            archive = set()
            if fn is None:
                return archive
            elif not is_path_like(fn):
                return fn

            self.write_debug(f'Loading archive file {fn!r}')
            try:
                with locked_file(fn, 'r', encoding='utf-8') as archive_file:
                    for line in archive_file:
                        archive.add(line.strip())
            except OSError as ioe:
                if ioe.errno != errno.ENOENT:
                    raise
            return archive

        self.archive = preload_download_archive(self.params.get('download_archive'))

    def warn_if_short_id(self, argv):
        # short YouTube ID starting with dash?
        idxs = [
            i for i, a in enumerate(argv)
            if re.match(r'^-[0-9A-Za-z_-]{10}$', a)]
        if idxs:
            correct_argv = (
                ['yt-dlp']
                + [a for i, a in enumerate(argv) if i not in idxs]
                + ['--'] + [argv[i] for i in idxs]
            )
            self.report_warning(
                'Long argument string detected. '
                'Use -- to separate parameters and URLs, like this:\n%s' %
                args_to_str(correct_argv))

    def add_info_extractor(self, ie):
        """Add an InfoExtractor object to the end of the list."""
        ie_key = ie.ie_key()
        self._ies[ie_key] = ie
        if not isinstance(ie, type):
            self._ies_instances[ie_key] = ie
            ie.set_downloader(self)

    def get_info_extractor(self, ie_key):
        """
        Get an instance of an IE with name ie_key, it will try to get one from
        the _ies list, if there's no instance it will create a new one and add
        it to the extractor list.
        """
        ie = self._ies_instances.get(ie_key)
        if ie is None:
            ie = get_info_extractor(ie_key)()
            self.add_info_extractor(ie)
        return ie

    def add_default_info_extractors(self):
        """
        Add the InfoExtractors returned by gen_extractors to the end of the list
        """
        all_ies = {ie.IE_NAME.lower(): ie for ie in gen_extractor_classes()}
        all_ies['end'] = UnsupportedURLIE()
        try:
            ie_names = orderedSet_from_options(
                self.params.get('allowed_extractors', ['default']), {
                    'all': list(all_ies),
                    'default': [name for name, ie in all_ies.items() if ie._ENABLED],
                }, use_regex=True)
        except re.error as e:
            raise ValueError(f'Wrong regex for allowed_extractors: {e.pattern}')
        for name in ie_names:
            self.add_info_extractor(all_ies[name])
        self.write_debug(f'Loaded {len(ie_names)} extractors')

    def add_post_processor(self, pp, when='post_process'):
        """Add a PostProcessor object to the end of the chain."""
        assert when in POSTPROCESS_WHEN, f'Invalid when={when}'
        self._pps[when].append(pp)
        pp.set_downloader(self)

    def add_post_hook(self, ph):
        """Add the post hook"""
        self._post_hooks.append(ph)

    def add_progress_hook(self, ph):
        """Add the download progress hook"""
        self._progress_hooks.append(ph)

    def add_postprocessor_hook(self, ph):
        """Add the postprocessing progress hook"""
        self._postprocessor_hooks.append(ph)
        for pps in self._pps.values():
            for pp in pps:
                pp.add_progress_hook(ph)

    def _bidi_workaround(self, message):
        if not hasattr(self, '_output_channel'):
            return message

        assert hasattr(self, '_output_process')
        assert isinstance(message, str)
        line_count = message.count('\n') + 1
        self._output_process.stdin.write((message + '\n').encode())
        self._output_process.stdin.flush()
        res = ''.join(self._output_channel.readline().decode()
                      for _ in range(line_count))
        return res[:-len('\n')]

    def _write_string(self, message, out=None, only_once=False):
        if only_once:
            if message in self._printed_messages:
                return
            self._printed_messages.add(message)
        write_string(message, out=out, encoding=self.params.get('encoding'))

    def to_stdout(self, message, skip_eol=False, quiet=None):
        """Print message to stdout"""
        if quiet is not None:
            self.deprecation_warning('"YoutubeDL.to_stdout" no longer accepts the argument quiet. '
                                     'Use "YoutubeDL.to_screen" instead')
        if skip_eol is not False:
            self.deprecation_warning('"YoutubeDL.to_stdout" no longer accepts the argument skip_eol. '
                                     'Use "YoutubeDL.to_screen" instead')
        self._write_string(f'{self._bidi_workaround(message)}\n', self._out_files.out)

    def to_screen(self, message, skip_eol=False, quiet=None, only_once=False):
        """Print message to screen if not in quiet mode"""
        if self.params.get('logger'):
            self.params['logger'].debug(message)
            return
        if (self.params.get('quiet') if quiet is None else quiet) and not self.params.get('verbose'):
            return
        self._write_string(
            '%s%s' % (self._bidi_workaround(message), ('' if skip_eol else '\n')),
            self._out_files.screen, only_once=only_once)

    def to_stderr(self, message, only_once=False):
        """Print message to stderr"""
        assert isinstance(message, str)
        if self.params.get('logger'):
            self.params['logger'].error(message)
        else:
            self._write_string(f'{self._bidi_workaround(message)}\n', self._out_files.error, only_once=only_once)

    def _send_console_code(self, code):
        if compat_os_name == 'nt' or not self._out_files.console:
            return
        self._write_string(code, self._out_files.console)

    def to_console_title(self, message):
        if not self.params.get('consoletitle', False):
            return
        message = remove_terminal_sequences(message)
        if compat_os_name == 'nt':
            if ctypes.windll.kernel32.GetConsoleWindow():
                # c_wchar_p() might not be necessary if `message` is
                # already of type unicode()
                ctypes.windll.kernel32.SetConsoleTitleW(ctypes.c_wchar_p(message))
        else:
            self._send_console_code(f'\033]0;{message}\007')

    def save_console_title(self):
        if not self.params.get('consoletitle') or self.params.get('simulate'):
            return
        self._send_console_code('\033[22;0t')  # Save the title on stack

    def restore_console_title(self):
        if not self.params.get('consoletitle') or self.params.get('simulate'):
            return
        self._send_console_code('\033[23;0t')  # Restore the title from stack

    def __enter__(self):
        self.save_console_title()
        return self

    def save_cookies(self):
        if self.params.get('cookiefile') is not None:
            self.cookiejar.save()

    def __exit__(self, *args):
        self.restore_console_title()
        self.close()

    def close(self):
        self.save_cookies()
        self._request_director.close()

    def trouble(self, message=None, tb=None, is_error=True):
        """Determine action to take when a download problem appears.

        Depending on if the downloader has been configured to ignore
        download errors or not, this method may throw an exception or
        not when errors are found, after printing the message.

        @param tb          If given, is additional traceback information
        @param is_error    Whether to raise error according to ignorerrors
        """
        if message is not None:
            self.to_stderr(message)
        if self.params.get('verbose'):
            if tb is None:
                if sys.exc_info()[0]:  # if .trouble has been called from an except block
                    tb = ''
                    if hasattr(sys.exc_info()[1], 'exc_info') and sys.exc_info()[1].exc_info[0]:
                        tb += ''.join(traceback.format_exception(*sys.exc_info()[1].exc_info))
                    tb += encode_compat_str(traceback.format_exc())
                else:
                    tb_data = traceback.format_list(traceback.extract_stack())
                    tb = ''.join(tb_data)
            if tb:
                self.to_stderr(tb)
        if not is_error:
            return
        if not self.params.get('ignoreerrors'):
            if sys.exc_info()[0] and hasattr(sys.exc_info()[1], 'exc_info') and sys.exc_info()[1].exc_info[0]:
                exc_info = sys.exc_info()[1].exc_info
            else:
                exc_info = sys.exc_info()
            raise DownloadError(message, exc_info)
        self._download_retcode = 1

    Styles = Namespace(
        HEADERS='yellow',
        EMPHASIS='light blue',
        FILENAME='green',
        ID='green',
        DELIM='blue',
        ERROR='red',
        BAD_FORMAT='light red',
        WARNING='yellow',
        SUPPRESS='light black',
    )

    def _format_text(self, handle, allow_colors, text, f, fallback=None, *, test_encoding=False):
        text = str(text)
        if test_encoding:
            original_text = text
            # handle.encoding can be None. See https://github.com/yt-dlp/yt-dlp/issues/2711
            encoding = self.params.get('encoding') or getattr(handle, 'encoding', None) or 'ascii'
            text = text.encode(encoding, 'ignore').decode(encoding)
            if fallback is not None and text != original_text:
                text = fallback
        return format_text(text, f) if allow_colors is True else text if fallback is None else fallback

    def _format_out(self, *args, **kwargs):
        return self._format_text(self._out_files.out, self._allow_colors.out, *args, **kwargs)

    def _format_screen(self, *args, **kwargs):
        return self._format_text(self._out_files.screen, self._allow_colors.screen, *args, **kwargs)

    def _format_err(self, *args, **kwargs):
        return self._format_text(self._out_files.error, self._allow_colors.error, *args, **kwargs)

    def report_warning(self, message, only_once=False):
        '''
        Print the message to stderr, it will be prefixed with 'WARNING:'
        If stderr is a tty file the 'WARNING:' will be colored
        '''
        if self.params.get('logger') is not None:
            self.params['logger'].warning(message)
        else:
            if self.params.get('no_warnings'):
                return
            self.to_stderr(f'{self._format_err("WARNING:", self.Styles.WARNING)} {message}', only_once)

    def deprecation_warning(self, message, *, stacklevel=0):
        deprecation_warning(
            message, stacklevel=stacklevel + 1, printer=self.report_error, is_error=False)

    def deprecated_feature(self, message):
        if self.params.get('logger') is not None:
            self.params['logger'].warning(f'Deprecated Feature: {message}')
        self.to_stderr(f'{self._format_err("Deprecated Feature:", self.Styles.ERROR)} {message}', True)

    def report_error(self, message, *args, **kwargs):
        '''
        Do the same as trouble, but prefixes the message with 'ERROR:', colored
        in red if stderr is a tty file.
        '''
        self.trouble(f'{self._format_err("ERROR:", self.Styles.ERROR)} {message}', *args, **kwargs)

    def write_debug(self, message, only_once=False):
        '''Log debug message or Print message to stderr'''
        if not self.params.get('verbose', False):
            return
        message = f'[debug] {message}'
        if self.params.get('logger'):
            self.params['logger'].debug(message)
        else:
            self.to_stderr(message, only_once)

    def report_file_already_downloaded(self, file_name):
        """Report file has already been fully downloaded."""
        try:
            self.to_screen('[download] %s has already been downloaded' % file_name)
        except UnicodeEncodeError:
            self.to_screen('[download] The file has already been downloaded')

    def report_file_delete(self, file_name):
        """Report that existing file will be deleted."""
        try:
            self.to_screen('Deleting existing file %s' % file_name)
        except UnicodeEncodeError:
            self.to_screen('Deleting existing file')

    def raise_no_formats(self, info, forced=False, *, msg=None):
        has_drm = info.get('_has_drm')
        ignored, expected = self.params.get('ignore_no_formats_error'), bool(msg)
        msg = msg or has_drm and 'This video is DRM protected' or 'No video formats found!'
        if forced or not ignored:
            raise ExtractorError(msg, video_id=info['id'], ie=info['extractor'],
                                 expected=has_drm or ignored or expected)
        else:
            self.report_warning(msg)

    def parse_outtmpl(self):
        self.deprecation_warning('"YoutubeDL.parse_outtmpl" is deprecated and may be removed in a future version')
        self._parse_outtmpl()
        return self.params['outtmpl']

    def _parse_outtmpl(self):
        sanitize = IDENTITY
        if self.params.get('restrictfilenames'):  # Remove spaces in the default template
            sanitize = lambda x: x.replace(' - ', ' ').replace(' ', '-')

        outtmpl = self.params.setdefault('outtmpl', {})
        if not isinstance(outtmpl, dict):
            self.params['outtmpl'] = outtmpl = {'default': outtmpl}
        outtmpl.update({k: sanitize(v) for k, v in DEFAULT_OUTTMPL.items() if outtmpl.get(k) is None})

    def get_output_path(self, dir_type='', filename=None):
        paths = self.params.get('paths', {})
        assert isinstance(paths, dict), '"paths" parameter must be a dictionary'
        path = os.path.join(
            expand_path(paths.get('home', '').strip()),
            expand_path(paths.get(dir_type, '').strip()) if dir_type else '',
            filename or '')
        return sanitize_path(path, force=self.params.get('windowsfilenames'))

    @staticmethod
    def _outtmpl_expandpath(outtmpl):
        # expand_path translates '%%' into '%' and '$$' into '$'
        # correspondingly that is not what we want since we need to keep
        # '%%' intact for template dict substitution step. Working around
        # with boundary-alike separator hack.
        sep = ''.join(random.choices(string.ascii_letters, k=32))
        outtmpl = outtmpl.replace('%%', f'%{sep}%').replace('$$', f'${sep}$')

        # outtmpl should be expand_path'ed before template dict substitution
        # because meta fields may contain env variables we don't want to
        # be expanded. E.g. for outtmpl "%(title)s.%(ext)s" and
        # title "Hello $PATH", we don't want `$PATH` to be expanded.
        return expand_path(outtmpl).replace(sep, '')

    @staticmethod
    def escape_outtmpl(outtmpl):
        ''' Escape any remaining strings like %s, %abc% etc. '''
        return re.sub(
            STR_FORMAT_RE_TMPL.format('', '(?![%(\0])'),
            lambda mobj: ('' if mobj.group('has_key') else '%') + mobj.group(0),
            outtmpl)

    @classmethod
    def validate_outtmpl(cls, outtmpl):
        ''' @return None or Exception object '''
        outtmpl = re.sub(
            STR_FORMAT_RE_TMPL.format('[^)]*', '[ljhqBUDS]'),
            lambda mobj: f'{mobj.group(0)[:-1]}s',
            cls._outtmpl_expandpath(outtmpl))
        try:
            cls.escape_outtmpl(outtmpl) % collections.defaultdict(int)
            return None
        except ValueError as err:
            return err

    @staticmethod
    def _copy_infodict(info_dict):
        info_dict = dict(info_dict)
        info_dict.pop('__postprocessors', None)
        info_dict.pop('__pending_error', None)
        return info_dict

    def prepare_outtmpl(self, outtmpl, info_dict, sanitize=False):
        """ Make the outtmpl and info_dict suitable for substitution: ydl.escape_outtmpl(outtmpl) % info_dict
        @param sanitize    Whether to sanitize the output as a filename.
                           For backward compatibility, a function can also be passed
        """

        info_dict.setdefault('epoch', int(time.time()))  # keep epoch consistent once set

        info_dict = self._copy_infodict(info_dict)
        info_dict['duration_string'] = (  # %(duration>%H-%M-%S)s is wrong if duration > 24hrs
            formatSeconds(info_dict['duration'], '-' if sanitize else ':')
            if info_dict.get('duration', None) is not None
            else None)
        info_dict['autonumber'] = int(self.params.get('autonumber_start', 1) - 1 + self._num_downloads)
        info_dict['video_autonumber'] = self._num_videos
        if info_dict.get('resolution') is None:
            info_dict['resolution'] = self.format_resolution(info_dict, default=None)

        # For fields playlist_index, playlist_autonumber and autonumber convert all occurrences
        # of %(field)s to %(field)0Nd for backward compatibility
        field_size_compat_map = {
            'playlist_index': number_of_digits(info_dict.get('__last_playlist_index') or 0),
            'playlist_autonumber': number_of_digits(info_dict.get('n_entries') or 0),
            'autonumber': self.params.get('autonumber_size') or 5,
        }

        TMPL_DICT = {}
        EXTERNAL_FORMAT_RE = re.compile(STR_FORMAT_RE_TMPL.format('[^)]*', f'[{STR_FORMAT_TYPES}ljhqBUDS]'))
        MATH_FUNCTIONS = {
            '+': float.__add__,
            '-': float.__sub__,
        }
        # Field is of the form key1.key2...
        # where keys (except first) can be string, int, slice or "{field, ...}"
        FIELD_INNER_RE = r'(?:\w+|%(num)s|%(num)s?(?::%(num)s?){1,2})' % {'num': r'(?:-?\d+)'}
        FIELD_RE = r'\w*(?:\.(?:%(inner)s|{%(field)s(?:,%(field)s)*}))*' % {
            'inner': FIELD_INNER_RE,
            'field': rf'\w*(?:\.{FIELD_INNER_RE})*'
        }
        MATH_FIELD_RE = rf'(?:{FIELD_RE}|-?{NUMBER_RE})'
        MATH_OPERATORS_RE = r'(?:%s)' % '|'.join(map(re.escape, MATH_FUNCTIONS.keys()))
        INTERNAL_FORMAT_RE = re.compile(rf'''(?xs)
            (?P<negate>-)?
            (?P<fields>{FIELD_RE})
            (?P<maths>(?:{MATH_OPERATORS_RE}{MATH_FIELD_RE})*)
            (?:>(?P<strf_format>.+?))?
            (?P<remaining>
                (?P<alternate>(?<!\\),[^|&)]+)?
                (?:&(?P<replacement>.*?))?
                (?:\|(?P<default>.*?))?
            )$''')

        def _traverse_infodict(fields):
            fields = [f for x in re.split(r'\.({.+?})\.?', fields)
                      for f in ([x] if x.startswith('{') else x.split('.'))]
            for i in (0, -1):
                if fields and not fields[i]:
                    fields.pop(i)

            for i, f in enumerate(fields):
                if not f.startswith('{'):
                    continue
                assert f.endswith('}'), f'No closing brace for {f} in {fields}'
                fields[i] = {k: k.split('.') for k in f[1:-1].split(',')}

            return traverse_obj(info_dict, fields, is_user_input=True, traverse_string=True)

        def get_value(mdict):
            # Object traversal
            value = _traverse_infodict(mdict['fields'])
            # Negative
            if mdict['negate']:
                value = float_or_none(value)
                if value is not None:
                    value *= -1
            # Do maths
            offset_key = mdict['maths']
            if offset_key:
                value = float_or_none(value)
                operator = None
                while offset_key:
                    item = re.match(
                        MATH_FIELD_RE if operator else MATH_OPERATORS_RE,
                        offset_key).group(0)
                    offset_key = offset_key[len(item):]
                    if operator is None:
                        operator = MATH_FUNCTIONS[item]
                        continue
                    item, multiplier = (item[1:], -1) if item[0] == '-' else (item, 1)
                    offset = float_or_none(item)
                    if offset is None:
                        offset = float_or_none(_traverse_infodict(item))
                    try:
                        value = operator(value, multiplier * offset)
                    except (TypeError, ZeroDivisionError):
                        return None
                    operator = None
            # Datetime formatting
            if mdict['strf_format']:
                value = strftime_or_none(value, mdict['strf_format'].replace('\\,', ','))

            # XXX: Workaround for https://github.com/yt-dlp/yt-dlp/issues/4485
            if sanitize and value == '':
                value = None
            return value

        na = self.params.get('outtmpl_na_placeholder', 'NA')

        def filename_sanitizer(key, value, restricted=self.params.get('restrictfilenames')):
            return sanitize_filename(str(value), restricted=restricted, is_id=(
                bool(re.search(r'(^|[_.])id(\.|$)', key))
                if 'filename-sanitization' in self.params['compat_opts']
                else NO_DEFAULT))

        sanitizer = sanitize if callable(sanitize) else filename_sanitizer
        sanitize = bool(sanitize)

        def _dumpjson_default(obj):
            if isinstance(obj, (set, LazyList)):
                return list(obj)
            return repr(obj)

        class _ReplacementFormatter(string.Formatter):
            def get_field(self, field_name, args, kwargs):
                if field_name.isdigit():
                    return args[0], -1
                raise ValueError('Unsupported field')

        replacement_formatter = _ReplacementFormatter()

        def create_key(outer_mobj):
            if not outer_mobj.group('has_key'):
                return outer_mobj.group(0)
            key = outer_mobj.group('key')
            mobj = re.match(INTERNAL_FORMAT_RE, key)
            value, replacement, default, last_field = None, None, na, ''
            while mobj:
                mobj = mobj.groupdict()
                default = mobj['default'] if mobj['default'] is not None else default
                value = get_value(mobj)
                last_field, replacement = mobj['fields'], mobj['replacement']
                if value is None and mobj['alternate']:
                    mobj = re.match(INTERNAL_FORMAT_RE, mobj['remaining'][1:])
                else:
                    break

            if None not in (value, replacement):
                try:
                    value = replacement_formatter.format(replacement, value)
                except ValueError:
                    value, default = None, na

            fmt = outer_mobj.group('format')
            if fmt == 's' and last_field in field_size_compat_map.keys() and isinstance(value, int):
                fmt = f'0{field_size_compat_map[last_field]:d}d'

            flags = outer_mobj.group('conversion') or ''
            str_fmt = f'{fmt[:-1]}s'
            if value is None:
                value, fmt = default, 's'
            elif fmt[-1] == 'l':  # list
                delim = '\n' if '#' in flags else ', '
                value, fmt = delim.join(map(str, variadic(value, allowed_types=(str, bytes)))), str_fmt
            elif fmt[-1] == 'j':  # json
                value, fmt = json.dumps(
                    value, default=_dumpjson_default,
                    indent=4 if '#' in flags else None, ensure_ascii='+' not in flags), str_fmt
            elif fmt[-1] == 'h':  # html
                value, fmt = escapeHTML(str(value)), str_fmt
            elif fmt[-1] == 'q':  # quoted
                value = map(str, variadic(value) if '#' in flags else [value])
                value, fmt = ' '.join(map(compat_shlex_quote, value)), str_fmt
            elif fmt[-1] == 'B':  # bytes
                value = f'%{str_fmt}'.encode() % str(value).encode()
                value, fmt = value.decode('utf-8', 'ignore'), 's'
            elif fmt[-1] == 'U':  # unicode normalized
                value, fmt = unicodedata.normalize(
                    # "+" = compatibility equivalence, "#" = NFD
                    'NF%s%s' % ('K' if '+' in flags else '', 'D' if '#' in flags else 'C'),
                    value), str_fmt
            elif fmt[-1] == 'D':  # decimal suffix
                num_fmt, fmt = fmt[:-1].replace('#', ''), 's'
                value = format_decimal_suffix(value, f'%{num_fmt}f%s' if num_fmt else '%d%s',
                                              factor=1024 if '#' in flags else 1000)
            elif fmt[-1] == 'S':  # filename sanitization
                value, fmt = filename_sanitizer(last_field, value, restricted='#' in flags), str_fmt
            elif fmt[-1] == 'c':
                if value:
                    value = str(value)[0]
                else:
                    fmt = str_fmt
            elif fmt[-1] not in 'rsa':  # numeric
                value = float_or_none(value)
                if value is None:
                    value, fmt = default, 's'

            if sanitize:
                # If value is an object, sanitize might convert it to a string
                # So we convert it to repr first
                if fmt[-1] == 'r':
                    value, fmt = repr(value), str_fmt
                elif fmt[-1] == 'a':
                    value, fmt = ascii(value), str_fmt
                if fmt[-1] in 'csra':
                    value = sanitizer(last_field, value)

            key = '%s\0%s' % (key.replace('%', '%\0'), outer_mobj.group('format'))
            TMPL_DICT[key] = value
            return '{prefix}%({key}){fmt}'.format(key=key, fmt=fmt, prefix=outer_mobj.group('prefix'))

        return EXTERNAL_FORMAT_RE.sub(create_key, outtmpl), TMPL_DICT

    def evaluate_outtmpl(self, outtmpl, info_dict, *args, **kwargs):
        outtmpl, info_dict = self.prepare_outtmpl(outtmpl, info_dict, *args, **kwargs)
        return self.escape_outtmpl(outtmpl) % info_dict

    def _prepare_filename(self, info_dict, *, outtmpl=None, tmpl_type=None):
        assert None in (outtmpl, tmpl_type), 'outtmpl and tmpl_type are mutually exclusive'
        if outtmpl is None:
            outtmpl = self.params['outtmpl'].get(tmpl_type or 'default', self.params['outtmpl']['default'])
        try:
            outtmpl = self._outtmpl_expandpath(outtmpl)
            filename = self.evaluate_outtmpl(outtmpl, info_dict, True)
            if not filename:
                return None

            if tmpl_type in ('', 'temp'):
                final_ext, ext = self.params.get('final_ext'), info_dict.get('ext')
                if final_ext and ext and final_ext != ext and filename.endswith(f'.{final_ext}'):
                    filename = replace_extension(filename, ext, final_ext)
            elif tmpl_type:
                force_ext = OUTTMPL_TYPES[tmpl_type]
                if force_ext:
                    filename = replace_extension(filename, force_ext, info_dict.get('ext'))

            # https://github.com/blackjack4494/youtube-dlc/issues/85
            trim_file_name = self.params.get('trim_file_name', False)
            if trim_file_name:
                no_ext, *ext = filename.rsplit('.', 2)
                filename = join_nonempty(no_ext[:trim_file_name], *ext, delim='.')

            return filename
        except ValueError as err:
            self.report_error('Error in output template: ' + str(err) + ' (encoding: ' + repr(preferredencoding()) + ')')
            return None

    def prepare_filename(self, info_dict, dir_type='', *, outtmpl=None, warn=False):
        """Generate the output filename"""
        if outtmpl:
            assert not dir_type, 'outtmpl and dir_type are mutually exclusive'
            dir_type = None
        filename = self._prepare_filename(info_dict, tmpl_type=dir_type, outtmpl=outtmpl)
        if not filename and dir_type not in ('', 'temp'):
            return ''

        if warn:
            if not self.params.get('paths'):
                pass
            elif filename == '-':
                self.report_warning('--paths is ignored when an outputting to stdout', only_once=True)
            elif os.path.isabs(filename):
                self.report_warning('--paths is ignored since an absolute path is given in output template', only_once=True)
        if filename == '-' or not filename:
            return filename

        return self.get_output_path(dir_type, filename)

    def _match_entry(self, info_dict, incomplete=False, silent=False):
        """Returns None if the file should be downloaded"""
        _type = 'video' if 'playlist-match-filter' in self.params['compat_opts'] else info_dict.get('_type', 'video')
        assert incomplete or _type == 'video', 'Only video result can be considered complete'

        video_title = info_dict.get('title', info_dict.get('id', 'entry'))

        def check_filter():
            if _type in ('playlist', 'multi_video'):
                return
            elif _type in ('url', 'url_transparent') and not try_call(
                    lambda: self.get_info_extractor(info_dict['ie_key']).is_single_video(info_dict['url'])):
                return

            if 'title' in info_dict:
                # This can happen when we're just evaluating the playlist
                title = info_dict['title']
                matchtitle = self.params.get('matchtitle', False)
                if matchtitle:
                    if not re.search(matchtitle, title, re.IGNORECASE):
                        return '"' + title + '" title did not match pattern "' + matchtitle + '"'
                rejecttitle = self.params.get('rejecttitle', False)
                if rejecttitle:
                    if re.search(rejecttitle, title, re.IGNORECASE):
                        return '"' + title + '" title matched reject pattern "' + rejecttitle + '"'

            date = info_dict.get('upload_date')
            if date is not None:
                dateRange = self.params.get('daterange', DateRange())
                if date not in dateRange:
                    return f'{date_from_str(date).isoformat()} upload date is not in range {dateRange}'
            view_count = info_dict.get('view_count')
            if view_count is not None:
                min_views = self.params.get('min_views')
                if min_views is not None and view_count < min_views:
                    return 'Skipping %s, because it has not reached minimum view count (%d/%d)' % (video_title, view_count, min_views)
                max_views = self.params.get('max_views')
                if max_views is not None and view_count > max_views:
                    return 'Skipping %s, because it has exceeded the maximum view count (%d/%d)' % (video_title, view_count, max_views)
            if age_restricted(info_dict.get('age_limit'), self.params.get('age_limit')):
                return 'Skipping "%s" because it is age restricted' % video_title

            match_filter = self.params.get('match_filter')
            if match_filter is None:
                return None

            cancelled = None
            try:
                try:
                    ret = match_filter(info_dict, incomplete=incomplete)
                except TypeError:
                    # For backward compatibility
                    ret = None if incomplete else match_filter(info_dict)
            except DownloadCancelled as err:
                if err.msg is not NO_DEFAULT:
                    raise
                ret, cancelled = err.msg, err

            if ret is NO_DEFAULT:
                while True:
                    filename = self._format_screen(self.prepare_filename(info_dict), self.Styles.FILENAME)
                    reply = input(self._format_screen(
                        f'Download "{filename}"? (Y/n): ', self.Styles.EMPHASIS)).lower().strip()
                    if reply in {'y', ''}:
                        return None
                    elif reply == 'n':
                        if cancelled:
                            raise type(cancelled)(f'Skipping {video_title}')
                        return f'Skipping {video_title}'
            return ret

        if self.in_download_archive(info_dict):
            reason = ''.join((
                format_field(info_dict, 'id', f'{self._format_screen("%s", self.Styles.ID)}: '),
                format_field(info_dict, 'title', f'{self._format_screen("%s", self.Styles.EMPHASIS)} '),
                'has already been recorded in the archive'))
            break_opt, break_err = 'break_on_existing', ExistingVideoReached
        else:
            try:
                reason = check_filter()
            except DownloadCancelled as e:
                reason, break_opt, break_err = e.msg, 'match_filter', type(e)
            else:
                break_opt, break_err = 'break_on_reject', RejectedVideoReached
        if reason is not None:
            if not silent:
                self.to_screen('[download] ' + reason)
            if self.params.get(break_opt, False):
                raise break_err()
        return reason

    @staticmethod
    def add_extra_info(info_dict, extra_info):
        '''Set the keys from extra_info in info dict if they are missing'''
        for key, value in extra_info.items():
            info_dict.setdefault(key, value)

    def extract_info(self, url, download=True, ie_key=None, extra_info=None,
                     process=True, force_generic_extractor=False):
        """
        Extract and return the information dictionary of the URL

        Arguments:
        @param url          URL to extract

        Keyword arguments:
        @param download     Whether to download videos
        @param process      Whether to resolve all unresolved references (URLs, playlist items).
                            Must be True for download to work
        @param ie_key       Use only the extractor with this key

        @param extra_info   Dictionary containing the extra values to add to the info (For internal use only)
        @force_generic_extractor  Force using the generic extractor (Deprecated; use ie_key='Generic')
        """

        if extra_info is None:
            extra_info = {}

        if not ie_key and force_generic_extractor:
            ie_key = 'Generic'

        if ie_key:
            ies = {ie_key: self._ies[ie_key]} if ie_key in self._ies else {}
        else:
            ies = self._ies

        for key, ie in ies.items():
            if not ie.suitable(url):
                continue

            if not ie.working():
                self.report_warning('The program functionality for this site has been marked as broken, '
                                    'and will probably not work.')

            temp_id = ie.get_temp_id(url)
            if temp_id is not None and self.in_download_archive({'id': temp_id, 'ie_key': key}):
                self.to_screen(f'[download] {self._format_screen(temp_id, self.Styles.ID)}: '
                               'has already been recorded in the archive')
                if self.params.get('break_on_existing', False):
                    raise ExistingVideoReached()
                break
            return self.__extract_info(url, self.get_info_extractor(key), download, extra_info, process)
        else:
            extractors_restricted = self.params.get('allowed_extractors') not in (None, ['default'])
            self.report_error(f'No suitable extractor{format_field(ie_key, None, " (%s)")} found for URL {url}',
                              tb=False if extractors_restricted else None)

    def _handle_extraction_exceptions(func):
        @functools.wraps(func)
        def wrapper(self, *args, **kwargs):
            while True:
                try:
                    return func(self, *args, **kwargs)
                except (DownloadCancelled, LazyList.IndexError, PagedList.IndexError):
                    raise
                except ReExtractInfo as e:
                    if e.expected:
                        self.to_screen(f'{e}; Re-extracting data')
                    else:
                        self.to_stderr('\r')
                        self.report_warning(f'{e}; Re-extracting data')
                    continue
                except GeoRestrictedError as e:
                    msg = e.msg
                    if e.countries:
                        msg += '\nThis video is available in %s.' % ', '.join(
                            map(ISO3166Utils.short2full, e.countries))
                    msg += '\nYou might want to use a VPN or a proxy server (with --proxy) to workaround.'
                    self.report_error(msg)
                except ExtractorError as e:  # An error we somewhat expected
                    self.report_error(str(e), e.format_traceback())
                except Exception as e:
                    if self.params.get('ignoreerrors'):
                        self.report_error(str(e), tb=encode_compat_str(traceback.format_exc()))
                    else:
                        raise
                break
        return wrapper

    def _wait_for_video(self, ie_result={}):
        if (not self.params.get('wait_for_video')
                or ie_result.get('_type', 'video') != 'video'
                or ie_result.get('formats') or ie_result.get('url')):
            return

        format_dur = lambda dur: '%02d:%02d:%02d' % timetuple_from_msec(dur * 1000)[:-1]
        last_msg = ''

        def progress(msg):
            nonlocal last_msg
            full_msg = f'{msg}\n'
            if not self.params.get('noprogress'):
                full_msg = msg + ' ' * (len(last_msg) - len(msg)) + '\r'
            elif last_msg:
                return
            self.to_screen(full_msg, skip_eol=True)
            last_msg = msg

        min_wait, max_wait = self.params.get('wait_for_video')
        diff = try_get(ie_result, lambda x: x['release_timestamp'] - time.time())
        if diff is None and ie_result.get('live_status') == 'is_upcoming':
            diff = round(random.uniform(min_wait, max_wait) if (max_wait and min_wait) else (max_wait or min_wait), 0)
            self.report_warning('Release time of video is not known')
        elif ie_result and (diff or 0) <= 0:
            self.report_warning('Video should already be available according to extracted info')
        diff = min(max(diff or 0, min_wait or 0), max_wait or float('inf'))
        self.to_screen(f'[wait] Waiting for {format_dur(diff)} - Press Ctrl+C to try now')

        wait_till = time.time() + diff
        try:
            while True:
                diff = wait_till - time.time()
                if diff <= 0:
                    progress('')
                    raise ReExtractInfo('[wait] Wait period ended', expected=True)
                progress(f'[wait] Remaining time until next attempt: {self._format_screen(format_dur(diff), self.Styles.EMPHASIS)}')
                time.sleep(1)
        except KeyboardInterrupt:
            progress('')
            raise ReExtractInfo('[wait] Interrupted by user', expected=True)
        except BaseException as e:
            if not isinstance(e, ReExtractInfo):
                self.to_screen('')
            raise

    def _load_cookies(self, data, *, autoscope=True):
        """Loads cookies from a `Cookie` header

        This tries to work around the security vulnerability of passing cookies to every domain.
        See: https://github.com/yt-dlp/yt-dlp/security/advisories/GHSA-v8mc-9377-rwjj

        @param data         The Cookie header as string to load the cookies from
        @param autoscope    If `False`, scope cookies using Set-Cookie syntax and error for cookie without domains
                            If `True`, save cookies for later to be stored in the jar with a limited scope
                            If a URL, save cookies in the jar with the domain of the URL
        """
        for cookie in LenientSimpleCookie(data).values():
            if autoscope and any(cookie.values()):
                raise ValueError('Invalid syntax in Cookie Header')

            domain = cookie.get('domain') or ''
            expiry = cookie.get('expires')
            if expiry == '':  # 0 is valid
                expiry = None
            prepared_cookie = http.cookiejar.Cookie(
                cookie.get('version') or 0, cookie.key, cookie.value, None, False,
                domain, True, True, cookie.get('path') or '', bool(cookie.get('path')),
                cookie.get('secure') or False, expiry, False, None, None, {})

            if domain:
                self.cookiejar.set_cookie(prepared_cookie)
            elif autoscope is True:
                self.deprecated_feature(
                    'Passing cookies as a header is a potential security risk; '
                    'they will be scoped to the domain of the downloaded urls. '
                    'Please consider loading cookies from a file or browser instead.')
                self.__header_cookies.append(prepared_cookie)
            elif autoscope:
                self.report_warning(
                    'The extractor result contains an unscoped cookie as an HTTP header. '
                    f'If you are using yt-dlp with an input URL{bug_reports_message(before=",")}',
                    only_once=True)
                self._apply_header_cookies(autoscope, [prepared_cookie])
            else:
                self.report_error('Unscoped cookies are not allowed; please specify some sort of scoping',
                                  tb=False, is_error=False)

    def _apply_header_cookies(self, url, cookies=None):
        """Applies stray header cookies to the provided url

        This loads header cookies and scopes them to the domain provided in `url`.
        While this is not ideal, it helps reduce the risk of them being sent
        to an unintended destination while mostly maintaining compatibility.
        """
        parsed = urllib.parse.urlparse(url)
        if not parsed.hostname:
            return

        for cookie in map(copy.copy, cookies or self.__header_cookies):
            cookie.domain = f'.{parsed.hostname}'
            self.cookiejar.set_cookie(cookie)

    @_handle_extraction_exceptions
    def __extract_info(self, url, ie, download, extra_info, process):
        self._apply_header_cookies(url)

        try:
            ie_result = ie.extract(url)
        except UserNotLive as e:
            if process:
                if self.params.get('wait_for_video'):
                    self.report_warning(e)
                self._wait_for_video()
            raise
        if ie_result is None:  # Finished already (backwards compatibility; listformats and friends should be moved here)
            self.report_warning(f'Extractor {ie.IE_NAME} returned nothing{bug_reports_message()}')
            return
        if isinstance(ie_result, list):
            # Backwards compatibility: old IE result format
            ie_result = {
                '_type': 'compat_list',
                'entries': ie_result,
            }
        if extra_info.get('original_url'):
            ie_result.setdefault('original_url', extra_info['original_url'])
        self.add_default_extra_info(ie_result, ie, url)
        if process:
            self._wait_for_video(ie_result)
            return self.process_ie_result(ie_result, download, extra_info)
        else:
            return ie_result

    def add_default_extra_info(self, ie_result, ie, url):
        if url is not None:
            self.add_extra_info(ie_result, {
                'webpage_url': url,
                'original_url': url,
            })
        webpage_url = ie_result.get('webpage_url')
        if webpage_url:
            self.add_extra_info(ie_result, {
                'webpage_url_basename': url_basename(webpage_url),
                'webpage_url_domain': get_domain(webpage_url),
            })
        if ie is not None:
            self.add_extra_info(ie_result, {
                'extractor': ie.IE_NAME,
                'extractor_key': ie.ie_key(),
            })

    def process_ie_result(self, ie_result, download=True, extra_info=None):
        """
        Take the result of the ie(may be modified) and resolve all unresolved
        references (URLs, playlist items).

        It will also download the videos if 'download'.
        Returns the resolved ie_result.
        """
        if extra_info is None:
            extra_info = {}
        result_type = ie_result.get('_type', 'video')

        if result_type in ('url', 'url_transparent'):
            ie_result['url'] = sanitize_url(
                ie_result['url'], scheme='http' if self.params.get('prefer_insecure') else 'https')
            if ie_result.get('original_url') and not extra_info.get('original_url'):
                extra_info = {'original_url': ie_result['original_url'], **extra_info}

            extract_flat = self.params.get('extract_flat', False)
            if ((extract_flat == 'in_playlist' and 'playlist' in extra_info)
                    or extract_flat is True):
                info_copy = ie_result.copy()
                ie = try_get(ie_result.get('ie_key'), self.get_info_extractor)
                if ie and not ie_result.get('id'):
                    info_copy['id'] = ie.get_temp_id(ie_result['url'])
                self.add_default_extra_info(info_copy, ie, ie_result['url'])
                self.add_extra_info(info_copy, extra_info)
                info_copy, _ = self.pre_process(info_copy)
                self._fill_common_fields(info_copy, False)
                self.__forced_printings(info_copy)
                self._raise_pending_errors(info_copy)
                if self.params.get('force_write_download_archive', False):
                    self.record_download_archive(info_copy)
                return ie_result

        if result_type == 'video':
            self.add_extra_info(ie_result, extra_info)
            ie_result = self.process_video_result(ie_result, download=download)
            self._raise_pending_errors(ie_result)
            additional_urls = (ie_result or {}).get('additional_urls')
            if additional_urls:
                # TODO: Improve MetadataParserPP to allow setting a list
                if isinstance(additional_urls, str):
                    additional_urls = [additional_urls]
                self.to_screen(
                    '[info] %s: %d additional URL(s) requested' % (ie_result['id'], len(additional_urls)))
                self.write_debug('Additional URLs: "%s"' % '", "'.join(additional_urls))
                ie_result['additional_entries'] = [
                    self.extract_info(
                        url, download, extra_info=extra_info,
                        force_generic_extractor=self.params.get('force_generic_extractor'))
                    for url in additional_urls
                ]
            return ie_result
        elif result_type == 'url':
            # We have to add extra_info to the results because it may be
            # contained in a playlist
            return self.extract_info(
                ie_result['url'], download,
                ie_key=ie_result.get('ie_key'),
                extra_info=extra_info)
        elif result_type == 'url_transparent':
            # Use the information from the embedding page
            info = self.extract_info(
                ie_result['url'], ie_key=ie_result.get('ie_key'),
                extra_info=extra_info, download=False, process=False)

            # extract_info may return None when ignoreerrors is enabled and
            # extraction failed with an error, don't crash and return early
            # in this case
            if not info:
                return info

            exempted_fields = {'_type', 'url', 'ie_key'}
            if not ie_result.get('section_end') and ie_result.get('section_start') is None:
                # For video clips, the id etc of the clip extractor should be used
                exempted_fields |= {'id', 'extractor', 'extractor_key'}

            new_result = info.copy()
            new_result.update(filter_dict(ie_result, lambda k, v: v is not None and k not in exempted_fields))

            # Extracted info may not be a video result (i.e.
            # info.get('_type', 'video') != video) but rather an url or
            # url_transparent. In such cases outer metadata (from ie_result)
            # should be propagated to inner one (info). For this to happen
            # _type of info should be overridden with url_transparent. This
            # fixes issue from https://github.com/ytdl-org/youtube-dl/pull/11163.
            if new_result.get('_type') == 'url':
                new_result['_type'] = 'url_transparent'

            return self.process_ie_result(
                new_result, download=download, extra_info=extra_info)
        elif result_type in ('playlist', 'multi_video'):
            # Protect from infinite recursion due to recursively nested playlists
            # (see https://github.com/ytdl-org/youtube-dl/issues/27833)
            webpage_url = ie_result.get('webpage_url')  # Playlists maynot have webpage_url
            if webpage_url and webpage_url in self._playlist_urls:
                self.to_screen(
                    '[download] Skipping already downloaded playlist: %s'
                    % ie_result.get('title') or ie_result.get('id'))
                return

            self._playlist_level += 1
            self._playlist_urls.add(webpage_url)
            self._fill_common_fields(ie_result, False)
            self._sanitize_thumbnails(ie_result)
            try:
                return self.__process_playlist(ie_result, download)
            finally:
                self._playlist_level -= 1
                if not self._playlist_level:
                    self._playlist_urls.clear()
        elif result_type == 'compat_list':
            self.report_warning(
                'Extractor %s returned a compat_list result. '
                'It needs to be updated.' % ie_result.get('extractor'))

            def _fixup(r):
                self.add_extra_info(r, {
                    'extractor': ie_result['extractor'],
                    'webpage_url': ie_result['webpage_url'],
                    'webpage_url_basename': url_basename(ie_result['webpage_url']),
                    'webpage_url_domain': get_domain(ie_result['webpage_url']),
                    'extractor_key': ie_result['extractor_key'],
                })
                return r
            ie_result['entries'] = [
                self.process_ie_result(_fixup(r), download, extra_info)
                for r in ie_result['entries']
            ]
            return ie_result
        else:
            raise Exception('Invalid result type: %s' % result_type)

    def _ensure_dir_exists(self, path):
        return make_dir(path, self.report_error)

    @staticmethod
    def _playlist_infodict(ie_result, strict=False, **kwargs):
        info = {
            'playlist_count': ie_result.get('playlist_count'),
            'playlist': ie_result.get('title') or ie_result.get('id'),
            'playlist_id': ie_result.get('id'),
            'playlist_title': ie_result.get('title'),
            'playlist_uploader': ie_result.get('uploader'),
            'playlist_uploader_id': ie_result.get('uploader_id'),
            **kwargs,
        }
        if strict:
            return info
        if ie_result.get('webpage_url'):
            info.update({
                'webpage_url': ie_result['webpage_url'],
                'webpage_url_basename': url_basename(ie_result['webpage_url']),
                'webpage_url_domain': get_domain(ie_result['webpage_url']),
            })
        return {
            **info,
            'playlist_index': 0,
            '__last_playlist_index': max(ie_result.get('requested_entries') or (0, 0)),
            'extractor': ie_result['extractor'],
            'extractor_key': ie_result['extractor_key'],
        }

    def __process_playlist(self, ie_result, download):
        """Process each entry in the playlist"""
        assert ie_result['_type'] in ('playlist', 'multi_video')

        common_info = self._playlist_infodict(ie_result, strict=True)
        title = common_info.get('playlist') or '<Untitled>'
        if self._match_entry(common_info, incomplete=True) is not None:
            return
        self.to_screen(f'[download] Downloading {ie_result["_type"]}: {title}')

        all_entries = PlaylistEntries(self, ie_result)
        entries = orderedSet(all_entries.get_requested_items(), lazy=True)

        lazy = self.params.get('lazy_playlist')
        if lazy:
            resolved_entries, n_entries = [], 'N/A'
            ie_result['requested_entries'], ie_result['entries'] = None, None
        else:
            entries = resolved_entries = list(entries)
            n_entries = len(resolved_entries)
            ie_result['requested_entries'], ie_result['entries'] = tuple(zip(*resolved_entries)) or ([], [])
        if not ie_result.get('playlist_count'):
            # Better to do this after potentially exhausting entries
            ie_result['playlist_count'] = all_entries.get_full_count()

        extra = self._playlist_infodict(ie_result, n_entries=int_or_none(n_entries))
        ie_copy = collections.ChainMap(ie_result, extra)

        _infojson_written = False
        write_playlist_files = self.params.get('allow_playlist_files', True)
        if write_playlist_files and self.params.get('list_thumbnails'):
            self.list_thumbnails(ie_result)
        if write_playlist_files and not self.params.get('simulate'):
            _infojson_written = self._write_info_json(
                'playlist', ie_result, self.prepare_filename(ie_copy, 'pl_infojson'))
            if _infojson_written is None:
                return
            if self._write_description('playlist', ie_result,
                                       self.prepare_filename(ie_copy, 'pl_description')) is None:
                return
            # TODO: This should be passed to ThumbnailsConvertor if necessary
            self._write_thumbnails('playlist', ie_result, self.prepare_filename(ie_copy, 'pl_thumbnail'))

        if lazy:
            if self.params.get('playlistreverse') or self.params.get('playlistrandom'):
                self.report_warning('playlistreverse and playlistrandom are not supported with lazy_playlist', only_once=True)
        elif self.params.get('playlistreverse'):
            entries.reverse()
        elif self.params.get('playlistrandom'):
            random.shuffle(entries)

        self.to_screen(f'[{ie_result["extractor"]}] Playlist {title}: Downloading {n_entries} items'
                       f'{format_field(ie_result, "playlist_count", " of %s")}')

        keep_resolved_entries = self.params.get('extract_flat') != 'discard'
        if self.params.get('extract_flat') == 'discard_in_playlist':
            keep_resolved_entries = ie_result['_type'] != 'playlist'
        if keep_resolved_entries:
            self.write_debug('The information of all playlist entries will be held in memory')

        failures = 0
        max_failures = self.params.get('skip_playlist_after_errors') or float('inf')
        for i, (playlist_index, entry) in enumerate(entries):
            if lazy:
                resolved_entries.append((playlist_index, entry))
            if not entry:
                continue

            entry['__x_forwarded_for_ip'] = ie_result.get('__x_forwarded_for_ip')
            if not lazy and 'playlist-index' in self.params['compat_opts']:
                playlist_index = ie_result['requested_entries'][i]

            entry_copy = collections.ChainMap(entry, {
                **common_info,
                'n_entries': int_or_none(n_entries),
                'playlist_index': playlist_index,
                'playlist_autonumber': i + 1,
            })

            if self._match_entry(entry_copy, incomplete=True) is not None:
                # For compatabilty with youtube-dl. See https://github.com/yt-dlp/yt-dlp/issues/4369
                resolved_entries[i] = (playlist_index, NO_DEFAULT)
                continue

            self.to_screen('[download] Downloading item %s of %s' % (
                self._format_screen(i + 1, self.Styles.ID), self._format_screen(n_entries, self.Styles.EMPHASIS)))

            entry_result = self.__process_iterable_entry(entry, download, collections.ChainMap({
                'playlist_index': playlist_index,
                'playlist_autonumber': i + 1,
            }, extra))
            if not entry_result:
                failures += 1
            if failures >= max_failures:
                self.report_error(
                    f'Skipping the remaining entries in playlist "{title}" since {failures} items failed extraction')
                break
            if keep_resolved_entries:
                resolved_entries[i] = (playlist_index, entry_result)

        # Update with processed data
        ie_result['entries'] = [e for _, e in resolved_entries if e is not NO_DEFAULT]
        ie_result['requested_entries'] = [i for i, e in resolved_entries if e is not NO_DEFAULT]
        if ie_result['requested_entries'] == try_call(lambda: list(range(1, ie_result['playlist_count'] + 1))):
            # Do not set for full playlist
            ie_result.pop('requested_entries')

        # Write the updated info to json
        if _infojson_written is True and self._write_info_json(
                'updated playlist', ie_result,
                self.prepare_filename(ie_copy, 'pl_infojson'), overwrite=True) is None:
            return

        ie_result = self.run_all_pps('playlist', ie_result)
        self.to_screen(f'[download] Finished downloading playlist: {title}')
        return ie_result

    @_handle_extraction_exceptions
    def __process_iterable_entry(self, entry, download, extra_info):
        return self.process_ie_result(
            entry, download=download, extra_info=extra_info)

    def _build_format_filter(self, filter_spec):
        " Returns a function to filter the formats according to the filter_spec "

        OPERATORS = {
            '<': operator.lt,
            '<=': operator.le,
            '>': operator.gt,
            '>=': operator.ge,
            '=': operator.eq,
            '!=': operator.ne,
        }
        operator_rex = re.compile(r'''(?x)\s*
            (?P<key>[\w.-]+)\s*
            (?P<op>%s)(?P<none_inclusive>\s*\?)?\s*
            (?P<value>[0-9.]+(?:[kKmMgGtTpPeEzZyY]i?[Bb]?)?)\s*
            ''' % '|'.join(map(re.escape, OPERATORS.keys())))
        m = operator_rex.fullmatch(filter_spec)
        if m:
            try:
                comparison_value = int(m.group('value'))
            except ValueError:
                comparison_value = parse_filesize(m.group('value'))
                if comparison_value is None:
                    comparison_value = parse_filesize(m.group('value') + 'B')
                if comparison_value is None:
                    raise ValueError(
                        'Invalid value %r in format specification %r' % (
                            m.group('value'), filter_spec))
            op = OPERATORS[m.group('op')]

        if not m:
            STR_OPERATORS = {
                '=': operator.eq,
                '^=': lambda attr, value: attr.startswith(value),
                '$=': lambda attr, value: attr.endswith(value),
                '*=': lambda attr, value: value in attr,
                '~=': lambda attr, value: value.search(attr) is not None
            }
            str_operator_rex = re.compile(r'''(?x)\s*
                (?P<key>[a-zA-Z0-9._-]+)\s*
                (?P<negation>!\s*)?(?P<op>%s)\s*(?P<none_inclusive>\?\s*)?
                (?P<quote>["'])?
                (?P<value>(?(quote)(?:(?!(?P=quote))[^\\]|\\.)+|[\w.-]+))
                (?(quote)(?P=quote))\s*
                ''' % '|'.join(map(re.escape, STR_OPERATORS.keys())))
            m = str_operator_rex.fullmatch(filter_spec)
            if m:
                if m.group('op') == '~=':
                    comparison_value = re.compile(m.group('value'))
                else:
                    comparison_value = re.sub(r'''\\([\\"'])''', r'\1', m.group('value'))
                str_op = STR_OPERATORS[m.group('op')]
                if m.group('negation'):
                    op = lambda attr, value: not str_op(attr, value)
                else:
                    op = str_op

        if not m:
            raise SyntaxError('Invalid filter specification %r' % filter_spec)

        def _filter(f):
            actual_value = f.get(m.group('key'))
            if actual_value is None:
                return m.group('none_inclusive')
            return op(actual_value, comparison_value)
        return _filter

    def _check_formats(self, formats):
        for f in formats:
            self.to_screen('[info] Testing format %s' % f['format_id'])
            path = self.get_output_path('temp')
            if not self._ensure_dir_exists(f'{path}/'):
                continue
            temp_file = tempfile.NamedTemporaryFile(suffix='.tmp', delete=False, dir=path or None)
            temp_file.close()
            try:
                success, _ = self.dl(temp_file.name, f, test=True)
            except (DownloadError, OSError, ValueError) + network_exceptions:
                success = False
            finally:
                if os.path.exists(temp_file.name):
                    try:
                        os.remove(temp_file.name)
                    except OSError:
                        self.report_warning('Unable to delete temporary file "%s"' % temp_file.name)
            if success:
                yield f
            else:
                self.to_screen('[info] Unable to download format %s. Skipping...' % f['format_id'])

    def _default_format_spec(self, info_dict, download=True):

        def can_merge():
            merger = FFmpegMergerPP(self)
            return merger.available and merger.can_merge()

        prefer_best = (
            not self.params.get('simulate')
            and download
            and (
                not can_merge()
                or info_dict.get('is_live') and not self.params.get('live_from_start')
                or self.params['outtmpl']['default'] == '-'))
        compat = (
            prefer_best
            or self.params.get('allow_multiple_audio_streams', False)
            or 'format-spec' in self.params['compat_opts'])

        return (
            'best/bestvideo+bestaudio' if prefer_best
            else 'bestvideo*+bestaudio/best' if not compat
            else 'bestvideo+bestaudio/best')

    def build_format_selector(self, format_spec):
        def syntax_error(note, start):
            message = (
                'Invalid format specification: '
                '{}\n\t{}\n\t{}^'.format(note, format_spec, ' ' * start[1]))
            return SyntaxError(message)

        PICKFIRST = 'PICKFIRST'
        MERGE = 'MERGE'
        SINGLE = 'SINGLE'
        GROUP = 'GROUP'
        FormatSelector = collections.namedtuple('FormatSelector', ['type', 'selector', 'filters'])

        allow_multiple_streams = {'audio': self.params.get('allow_multiple_audio_streams', False),
                                  'video': self.params.get('allow_multiple_video_streams', False)}

        def _parse_filter(tokens):
            filter_parts = []
            for type, string_, start, _, _ in tokens:
                if type == tokenize.OP and string_ == ']':
                    return ''.join(filter_parts)
                else:
                    filter_parts.append(string_)

        def _remove_unused_ops(tokens):
            # Remove operators that we don't use and join them with the surrounding strings.
            # E.g. 'mp4' '-' 'baseline' '-' '16x9' is converted to 'mp4-baseline-16x9'
            ALLOWED_OPS = ('/', '+', ',', '(', ')')
            last_string, last_start, last_end, last_line = None, None, None, None
            for type, string_, start, end, line in tokens:
                if type == tokenize.OP and string_ == '[':
                    if last_string:
                        yield tokenize.NAME, last_string, last_start, last_end, last_line
                        last_string = None
                    yield type, string_, start, end, line
                    # everything inside brackets will be handled by _parse_filter
                    for type, string_, start, end, line in tokens:
                        yield type, string_, start, end, line
                        if type == tokenize.OP and string_ == ']':
                            break
                elif type == tokenize.OP and string_ in ALLOWED_OPS:
                    if last_string:
                        yield tokenize.NAME, last_string, last_start, last_end, last_line
                        last_string = None
                    yield type, string_, start, end, line
                elif type in [tokenize.NAME, tokenize.NUMBER, tokenize.OP]:
                    if not last_string:
                        last_string = string_
                        last_start = start
                        last_end = end
                    else:
                        last_string += string_
            if last_string:
                yield tokenize.NAME, last_string, last_start, last_end, last_line

        def _parse_format_selection(tokens, inside_merge=False, inside_choice=False, inside_group=False):
            selectors = []
            current_selector = None
            for type, string_, start, _, _ in tokens:
                # ENCODING is only defined in python 3.x
                if type == getattr(tokenize, 'ENCODING', None):
                    continue
                elif type in [tokenize.NAME, tokenize.NUMBER]:
                    current_selector = FormatSelector(SINGLE, string_, [])
                elif type == tokenize.OP:
                    if string_ == ')':
                        if not inside_group:
                            # ')' will be handled by the parentheses group
                            tokens.restore_last_token()
                        break
                    elif inside_merge and string_ in ['/', ',']:
                        tokens.restore_last_token()
                        break
                    elif inside_choice and string_ == ',':
                        tokens.restore_last_token()
                        break
                    elif string_ == ',':
                        if not current_selector:
                            raise syntax_error('"," must follow a format selector', start)
                        selectors.append(current_selector)
                        current_selector = None
                    elif string_ == '/':
                        if not current_selector:
                            raise syntax_error('"/" must follow a format selector', start)
                        first_choice = current_selector
                        second_choice = _parse_format_selection(tokens, inside_choice=True)
                        current_selector = FormatSelector(PICKFIRST, (first_choice, second_choice), [])
                    elif string_ == '[':
                        if not current_selector:
                            current_selector = FormatSelector(SINGLE, 'best', [])
                        format_filter = _parse_filter(tokens)
                        current_selector.filters.append(format_filter)
                    elif string_ == '(':
                        if current_selector:
                            raise syntax_error('Unexpected "("', start)
                        group = _parse_format_selection(tokens, inside_group=True)
                        current_selector = FormatSelector(GROUP, group, [])
                    elif string_ == '+':
                        if not current_selector:
                            raise syntax_error('Unexpected "+"', start)
                        selector_1 = current_selector
                        selector_2 = _parse_format_selection(tokens, inside_merge=True)
                        if not selector_2:
                            raise syntax_error('Expected a selector', start)
                        current_selector = FormatSelector(MERGE, (selector_1, selector_2), [])
                    else:
                        raise syntax_error(f'Operator not recognized: "{string_}"', start)
                elif type == tokenize.ENDMARKER:
                    break
            if current_selector:
                selectors.append(current_selector)
            return selectors

        def _merge(formats_pair):
            format_1, format_2 = formats_pair

            formats_info = []
            formats_info.extend(format_1.get('requested_formats', (format_1,)))
            formats_info.extend(format_2.get('requested_formats', (format_2,)))

            if not allow_multiple_streams['video'] or not allow_multiple_streams['audio']:
                get_no_more = {'video': False, 'audio': False}
                for (i, fmt_info) in enumerate(formats_info):
                    if fmt_info.get('acodec') == fmt_info.get('vcodec') == 'none':
                        formats_info.pop(i)
                        continue
                    for aud_vid in ['audio', 'video']:
                        if not allow_multiple_streams[aud_vid] and fmt_info.get(aud_vid[0] + 'codec') != 'none':
                            if get_no_more[aud_vid]:
                                formats_info.pop(i)
                                break
                            get_no_more[aud_vid] = True

            if len(formats_info) == 1:
                return formats_info[0]

            video_fmts = [fmt_info for fmt_info in formats_info if fmt_info.get('vcodec') != 'none']
            audio_fmts = [fmt_info for fmt_info in formats_info if fmt_info.get('acodec') != 'none']

            the_only_video = video_fmts[0] if len(video_fmts) == 1 else None
            the_only_audio = audio_fmts[0] if len(audio_fmts) == 1 else None

            output_ext = get_compatible_ext(
                vcodecs=[f.get('vcodec') for f in video_fmts],
                acodecs=[f.get('acodec') for f in audio_fmts],
                vexts=[f['ext'] for f in video_fmts],
                aexts=[f['ext'] for f in audio_fmts],
                preferences=(try_call(lambda: self.params['merge_output_format'].split('/'))
                             or self.params.get('prefer_free_formats') and ('webm', 'mkv')))

            filtered = lambda *keys: filter(None, (traverse_obj(fmt, *keys) for fmt in formats_info))

            new_dict = {
                'requested_formats': formats_info,
                'format': '+'.join(filtered('format')),
                'format_id': '+'.join(filtered('format_id')),
                'ext': output_ext,
                'protocol': '+'.join(map(determine_protocol, formats_info)),
                'language': '+'.join(orderedSet(filtered('language'))) or None,
                'format_note': '+'.join(orderedSet(filtered('format_note'))) or None,
                'filesize_approx': sum(filtered('filesize', 'filesize_approx')) or None,
                'tbr': sum(filtered('tbr', 'vbr', 'abr')),
            }

            if the_only_video:
                new_dict.update({
                    'width': the_only_video.get('width'),
                    'height': the_only_video.get('height'),
                    'resolution': the_only_video.get('resolution') or self.format_resolution(the_only_video),
                    'fps': the_only_video.get('fps'),
                    'dynamic_range': the_only_video.get('dynamic_range'),
                    'vcodec': the_only_video.get('vcodec'),
                    'vbr': the_only_video.get('vbr'),
                    'stretched_ratio': the_only_video.get('stretched_ratio'),
                    'aspect_ratio': the_only_video.get('aspect_ratio'),
                })

            if the_only_audio:
                new_dict.update({
                    'acodec': the_only_audio.get('acodec'),
                    'abr': the_only_audio.get('abr'),
                    'asr': the_only_audio.get('asr'),
                    'audio_channels': the_only_audio.get('audio_channels')
                })

            return new_dict

        def _check_formats(formats):
            if self.params.get('check_formats') == 'selected':
                yield from self._check_formats(formats)
                return
            elif (self.params.get('check_formats') is not None
                    or self.params.get('allow_unplayable_formats')):
                yield from formats
                return

            for f in formats:
                if f.get('has_drm') or f.get('__needs_testing'):
                    yield from self._check_formats([f])
                else:
                    yield f

        def _build_selector_function(selector):
            if isinstance(selector, list):  # ,
                fs = [_build_selector_function(s) for s in selector]

                def selector_function(ctx):
                    for f in fs:
                        yield from f(ctx)
                return selector_function

            elif selector.type == GROUP:  # ()
                selector_function = _build_selector_function(selector.selector)

            elif selector.type == PICKFIRST:  # /
                fs = [_build_selector_function(s) for s in selector.selector]

                def selector_function(ctx):
                    for f in fs:
                        picked_formats = list(f(ctx))
                        if picked_formats:
                            return picked_formats
                    return []

            elif selector.type == MERGE:  # +
                selector_1, selector_2 = map(_build_selector_function, selector.selector)

                def selector_function(ctx):
                    for pair in itertools.product(selector_1(ctx), selector_2(ctx)):
                        yield _merge(pair)

            elif selector.type == SINGLE:  # atom
                format_spec = selector.selector or 'best'

                # TODO: Add allvideo, allaudio etc by generalizing the code with best/worst selector
                if format_spec == 'all':
                    def selector_function(ctx):
                        yield from _check_formats(ctx['formats'][::-1])
                elif format_spec == 'mergeall':
                    def selector_function(ctx):
                        formats = list(_check_formats(
                            f for f in ctx['formats'] if f.get('vcodec') != 'none' or f.get('acodec') != 'none'))
                        if not formats:
                            return
                        merged_format = formats[-1]
                        for f in formats[-2::-1]:
                            merged_format = _merge((merged_format, f))
                        yield merged_format

                else:
                    format_fallback, seperate_fallback, format_reverse, format_idx = False, None, True, 1
                    mobj = re.match(
                        r'(?P<bw>best|worst|b|w)(?P<type>video|audio|v|a)?(?P<mod>\*)?(?:\.(?P<n>[1-9]\d*))?$',
                        format_spec)
                    if mobj is not None:
                        format_idx = int_or_none(mobj.group('n'), default=1)
                        format_reverse = mobj.group('bw')[0] == 'b'
                        format_type = (mobj.group('type') or [None])[0]
                        not_format_type = {'v': 'a', 'a': 'v'}.get(format_type)
                        format_modified = mobj.group('mod') is not None

                        format_fallback = not format_type and not format_modified  # for b, w
                        _filter_f = (
                            (lambda f: f.get('%scodec' % format_type) != 'none')
                            if format_type and format_modified  # bv*, ba*, wv*, wa*
                            else (lambda f: f.get('%scodec' % not_format_type) == 'none')
                            if format_type  # bv, ba, wv, wa
                            else (lambda f: f.get('vcodec') != 'none' and f.get('acodec') != 'none')
                            if not format_modified  # b, w
                            else lambda f: True)  # b*, w*
                        filter_f = lambda f: _filter_f(f) and (
                            f.get('vcodec') != 'none' or f.get('acodec') != 'none')
                    else:
                        if format_spec in self._format_selection_exts['audio']:
                            filter_f = lambda f: f.get('ext') == format_spec and f.get('acodec') != 'none'
                        elif format_spec in self._format_selection_exts['video']:
                            filter_f = lambda f: f.get('ext') == format_spec and f.get('acodec') != 'none' and f.get('vcodec') != 'none'
                            seperate_fallback = lambda f: f.get('ext') == format_spec and f.get('vcodec') != 'none'
                        elif format_spec in self._format_selection_exts['storyboards']:
                            filter_f = lambda f: f.get('ext') == format_spec and f.get('acodec') == 'none' and f.get('vcodec') == 'none'
                        else:
                            filter_f = lambda f: f.get('format_id') == format_spec  # id

                    def selector_function(ctx):
                        formats = list(ctx['formats'])
                        matches = list(filter(filter_f, formats)) if filter_f is not None else formats
                        if not matches:
                            if format_fallback and ctx['incomplete_formats']:
                                # for extractors with incomplete formats (audio only (soundcloud)
                                # or video only (imgur)) best/worst will fallback to
                                # best/worst {video,audio}-only format
                                matches = formats
                            elif seperate_fallback and not ctx['has_merged_format']:
                                # for compatibility with youtube-dl when there is no pre-merged format
                                matches = list(filter(seperate_fallback, formats))
                        matches = LazyList(_check_formats(matches[::-1 if format_reverse else 1]))
                        try:
                            yield matches[format_idx - 1]
                        except LazyList.IndexError:
                            return

            filters = [self._build_format_filter(f) for f in selector.filters]

            def final_selector(ctx):
                ctx_copy = dict(ctx)
                for _filter in filters:
                    ctx_copy['formats'] = list(filter(_filter, ctx_copy['formats']))
                return selector_function(ctx_copy)
            return final_selector

        stream = io.BytesIO(format_spec.encode())
        try:
            tokens = list(_remove_unused_ops(tokenize.tokenize(stream.readline)))
        except tokenize.TokenError:
            raise syntax_error('Missing closing/opening brackets or parenthesis', (0, len(format_spec)))

        class TokenIterator:
            def __init__(self, tokens):
                self.tokens = tokens
                self.counter = 0

            def __iter__(self):
                return self

            def __next__(self):
                if self.counter >= len(self.tokens):
                    raise StopIteration()
                value = self.tokens[self.counter]
                self.counter += 1
                return value

            next = __next__

            def restore_last_token(self):
                self.counter -= 1

        parsed_selector = _parse_format_selection(iter(TokenIterator(tokens)))
        return _build_selector_function(parsed_selector)

    def _calc_headers(self, info_dict, load_cookies=False):
        res = HTTPHeaderDict(self.params['http_headers'], info_dict.get('http_headers'))
        clean_headers(res)

        if load_cookies:  # For --load-info-json
            self._load_cookies(res.get('Cookie'), autoscope=info_dict['url'])  # compat
            self._load_cookies(info_dict.get('cookies'), autoscope=False)
        # The `Cookie` header is removed to prevent leaks and unscoped cookies.
        # See: https://github.com/yt-dlp/yt-dlp/security/advisories/GHSA-v8mc-9377-rwjj
        res.pop('Cookie', None)
        cookies = self.cookiejar.get_cookies_for_url(info_dict['url'])
        if cookies:
            encoder = LenientSimpleCookie()
            values = []
            for cookie in cookies:
                _, value = encoder.value_encode(cookie.value)
                values.append(f'{cookie.name}={value}')
                if cookie.domain:
                    values.append(f'Domain={cookie.domain}')
                if cookie.path:
                    values.append(f'Path={cookie.path}')
                if cookie.secure:
                    values.append('Secure')
                if cookie.expires:
                    values.append(f'Expires={cookie.expires}')
                if cookie.version:
                    values.append(f'Version={cookie.version}')
            info_dict['cookies'] = '; '.join(values)

        if 'X-Forwarded-For' not in res:
            x_forwarded_for_ip = info_dict.get('__x_forwarded_for_ip')
            if x_forwarded_for_ip:
                res['X-Forwarded-For'] = x_forwarded_for_ip

        return res

    def _calc_cookies(self, url):
        self.deprecation_warning('"YoutubeDL._calc_cookies" is deprecated and may be removed in a future version')
        return self.cookiejar.get_cookie_header(url)

    def _sort_thumbnails(self, thumbnails):
        thumbnails.sort(key=lambda t: (
            t.get('preference') if t.get('preference') is not None else -1,
            t.get('width') if t.get('width') is not None else -1,
            t.get('height') if t.get('height') is not None else -1,
            t.get('id') if t.get('id') is not None else '',
            t.get('url')))

    def _sanitize_thumbnails(self, info_dict):
        thumbnails = info_dict.get('thumbnails')
        if thumbnails is None:
            thumbnail = info_dict.get('thumbnail')
            if thumbnail:
                info_dict['thumbnails'] = thumbnails = [{'url': thumbnail}]
        if not thumbnails:
            return

        def check_thumbnails(thumbnails):
            for t in thumbnails:
                self.to_screen(f'[info] Testing thumbnail {t["id"]}')
                try:
                    self.urlopen(HEADRequest(t['url']))
                except network_exceptions as err:
                    self.to_screen(f'[info] Unable to connect to thumbnail {t["id"]} URL {t["url"]!r} - {err}. Skipping...')
                    continue
                yield t

        self._sort_thumbnails(thumbnails)
        for i, t in enumerate(thumbnails):
            if t.get('id') is None:
                t['id'] = '%d' % i
            if t.get('width') and t.get('height'):
                t['resolution'] = '%dx%d' % (t['width'], t['height'])
            t['url'] = sanitize_url(t['url'])

        if self.params.get('check_formats') is True:
            info_dict['thumbnails'] = LazyList(check_thumbnails(thumbnails[::-1]), reverse=True)
        else:
            info_dict['thumbnails'] = thumbnails

    def _fill_common_fields(self, info_dict, final=True):
        # TODO: move sanitization here
        if final:
            title = info_dict['fulltitle'] = info_dict.get('title')
            if not title:
                if title == '':
                    self.write_debug('Extractor gave empty title. Creating a generic title')
                else:
                    self.report_warning('Extractor failed to obtain "title". Creating a generic title instead')
                info_dict['title'] = f'{info_dict["extractor"].replace(":", "-")} video #{info_dict["id"]}'

        if info_dict.get('duration') is not None:
            info_dict['duration_string'] = formatSeconds(info_dict['duration'])

        for ts_key, date_key in (
                ('timestamp', 'upload_date'),
                ('release_timestamp', 'release_date'),
                ('modified_timestamp', 'modified_date'),
        ):
            if info_dict.get(date_key) is None and info_dict.get(ts_key) is not None:
                # Working around out-of-range timestamp values (e.g. negative ones on Windows,
                # see http://bugs.python.org/issue1646728)
                with contextlib.suppress(ValueError, OverflowError, OSError):
                    upload_date = datetime.datetime.fromtimestamp(info_dict[ts_key], datetime.timezone.utc)
                    info_dict[date_key] = upload_date.strftime('%Y%m%d')

        live_keys = ('is_live', 'was_live')
        live_status = info_dict.get('live_status')
        if live_status is None:
            for key in live_keys:
                if info_dict.get(key) is False:
                    continue
                if info_dict.get(key):
                    live_status = key
                break
            if all(info_dict.get(key) is False for key in live_keys):
                live_status = 'not_live'
        if live_status:
            info_dict['live_status'] = live_status
            for key in live_keys:
                if info_dict.get(key) is None:
                    info_dict[key] = (live_status == key)
        if live_status == 'post_live':
            info_dict['was_live'] = True

        # Auto generate title fields corresponding to the *_number fields when missing
        # in order to always have clean titles. This is very common for TV series.
        for field in ('chapter', 'season', 'episode'):
            if final and info_dict.get('%s_number' % field) is not None and not info_dict.get(field):
                info_dict[field] = '%s %d' % (field.capitalize(), info_dict['%s_number' % field])

    def _raise_pending_errors(self, info):
        err = info.pop('__pending_error', None)
        if err:
            self.report_error(err, tb=False)

    def sort_formats(self, info_dict):
        formats = self._get_formats(info_dict)
        formats.sort(key=FormatSorter(
            self, info_dict.get('_format_sort_fields') or []).calculate_preference)

    def process_video_result(self, info_dict, download=True):
        assert info_dict.get('_type', 'video') == 'video'
        self._num_videos += 1

        if 'id' not in info_dict:
            raise ExtractorError('Missing "id" field in extractor result', ie=info_dict['extractor'])
        elif not info_dict.get('id'):
            raise ExtractorError('Extractor failed to obtain "id"', ie=info_dict['extractor'])

        def report_force_conversion(field, field_not, conversion):
            self.report_warning(
                '"%s" field is not %s - forcing %s conversion, there is an error in extractor'
                % (field, field_not, conversion))

        def sanitize_string_field(info, string_field):
            field = info.get(string_field)
            if field is None or isinstance(field, str):
                return
            report_force_conversion(string_field, 'a string', 'string')
            info[string_field] = str(field)

        def sanitize_numeric_fields(info):
            for numeric_field in self._NUMERIC_FIELDS:
                field = info.get(numeric_field)
                if field is None or isinstance(field, (int, float)):
                    continue
                report_force_conversion(numeric_field, 'numeric', 'int')
                info[numeric_field] = int_or_none(field)

        sanitize_string_field(info_dict, 'id')
        sanitize_numeric_fields(info_dict)
        if info_dict.get('section_end') and info_dict.get('section_start') is not None:
            info_dict['duration'] = round(info_dict['section_end'] - info_dict['section_start'], 3)
        if (info_dict.get('duration') or 0) <= 0 and info_dict.pop('duration', None):
            self.report_warning('"duration" field is negative, there is an error in extractor')

        chapters = info_dict.get('chapters') or []
        if chapters and chapters[0].get('start_time'):
            chapters.insert(0, {'start_time': 0})

        dummy_chapter = {'end_time': 0, 'start_time': info_dict.get('duration')}
        for idx, (prev, current, next_) in enumerate(zip(
                (dummy_chapter, *chapters), chapters, (*chapters[1:], dummy_chapter)), 1):
            if current.get('start_time') is None:
                current['start_time'] = prev.get('end_time')
            if not current.get('end_time'):
                current['end_time'] = next_.get('start_time')
            if not current.get('title'):
                current['title'] = f'<Untitled Chapter {idx}>'

        if 'playlist' not in info_dict:
            # It isn't part of a playlist
            info_dict['playlist'] = None
            info_dict['playlist_index'] = None

        self._sanitize_thumbnails(info_dict)

        thumbnail = info_dict.get('thumbnail')
        thumbnails = info_dict.get('thumbnails')
        if thumbnail:
            info_dict['thumbnail'] = sanitize_url(thumbnail)
        elif thumbnails:
            info_dict['thumbnail'] = thumbnails[-1]['url']

        if info_dict.get('display_id') is None and 'id' in info_dict:
            info_dict['display_id'] = info_dict['id']

        self._fill_common_fields(info_dict)

        for cc_kind in ('subtitles', 'automatic_captions'):
            cc = info_dict.get(cc_kind)
            if cc:
                for _, subtitle in cc.items():
                    for subtitle_format in subtitle:
                        if subtitle_format.get('url'):
                            subtitle_format['url'] = sanitize_url(subtitle_format['url'])
                        if subtitle_format.get('ext') is None:
                            subtitle_format['ext'] = determine_ext(subtitle_format['url']).lower()

        automatic_captions = info_dict.get('automatic_captions')
        subtitles = info_dict.get('subtitles')

        info_dict['requested_subtitles'] = self.process_subtitles(
            info_dict['id'], subtitles, automatic_captions)

        formats = self._get_formats(info_dict)

        # Backward compatibility with InfoExtractor._sort_formats
        field_preference = (formats or [{}])[0].pop('__sort_fields', None)
        if field_preference:
            info_dict['_format_sort_fields'] = field_preference

        info_dict['_has_drm'] = any(  # or None ensures --clean-infojson removes it
            f.get('has_drm') and f['has_drm'] != 'maybe' for f in formats) or None
        if not self.params.get('allow_unplayable_formats'):
            formats = [f for f in formats if not f.get('has_drm') or f['has_drm'] == 'maybe']

        if formats and all(f.get('acodec') == f.get('vcodec') == 'none' for f in formats):
            self.report_warning(
                f'{"This video is DRM protected and " if info_dict["_has_drm"] else ""}'
                'only images are available for download. Use --list-formats to see them'.capitalize())

        get_from_start = not info_dict.get('is_live') or bool(self.params.get('live_from_start'))
        if not get_from_start:
            info_dict['title'] += ' ' + datetime.datetime.now().strftime('%Y-%m-%d %H:%M')
        if info_dict.get('is_live') and formats:
            formats = [f for f in formats if bool(f.get('is_from_start')) == get_from_start]
            if get_from_start and not formats:
                self.raise_no_formats(info_dict, msg=(
                    '--live-from-start is passed, but there are no formats that can be downloaded from the start. '
                    'If you want to download from the current time, use --no-live-from-start'))

        def is_wellformed(f):
            url = f.get('url')
            if not url:
                self.report_warning(
                    '"url" field is missing or empty - skipping format, '
                    'there is an error in extractor')
                return False
            if isinstance(url, bytes):
                sanitize_string_field(f, 'url')
            return True

        # Filter out malformed formats for better extraction robustness
        formats = list(filter(is_wellformed, formats or []))

        if not formats:
            self.raise_no_formats(info_dict)

        for format in formats:
            sanitize_string_field(format, 'format_id')
            sanitize_numeric_fields(format)
            format['url'] = sanitize_url(format['url'])
            if format.get('ext') is None:
                format['ext'] = determine_ext(format['url']).lower()
            if format.get('protocol') is None:
                format['protocol'] = determine_protocol(format)
            if format.get('resolution') is None:
                format['resolution'] = self.format_resolution(format, default=None)
            if format.get('dynamic_range') is None and format.get('vcodec') != 'none':
                format['dynamic_range'] = 'SDR'
            if format.get('aspect_ratio') is None:
                format['aspect_ratio'] = try_call(lambda: round(format['width'] / format['height'], 2))
            # For fragmented formats, "tbr" is often max bitrate and not average
            if (('manifest-filesize-approx' in self.params['compat_opts'] or not format.get('manifest_url'))
                    and info_dict.get('duration') and format.get('tbr')
                    and not format.get('filesize') and not format.get('filesize_approx')):
                format['filesize_approx'] = int(info_dict['duration'] * format['tbr'] * (1024 / 8))
            format['http_headers'] = self._calc_headers(collections.ChainMap(format, info_dict), load_cookies=True)

        # Safeguard against old/insecure infojson when using --load-info-json
        if info_dict.get('http_headers'):
            info_dict['http_headers'] = HTTPHeaderDict(info_dict['http_headers'])
            info_dict['http_headers'].pop('Cookie', None)

        # This is copied to http_headers by the above _calc_headers and can now be removed
        if '__x_forwarded_for_ip' in info_dict:
            del info_dict['__x_forwarded_for_ip']

        self.sort_formats({
            'formats': formats,
            '_format_sort_fields': info_dict.get('_format_sort_fields')
        })

        # Sanitize and group by format_id
        formats_dict = {}
        for i, format in enumerate(formats):
            if not format.get('format_id'):
                format['format_id'] = str(i)
            else:
                # Sanitize format_id from characters used in format selector expression
                format['format_id'] = re.sub(r'[\s,/+\[\]()]', '_', format['format_id'])
            formats_dict.setdefault(format['format_id'], []).append(format)

        # Make sure all formats have unique format_id
        common_exts = set(itertools.chain(*self._format_selection_exts.values()))
        for format_id, ambiguous_formats in formats_dict.items():
            ambigious_id = len(ambiguous_formats) > 1
            for i, format in enumerate(ambiguous_formats):
                if ambigious_id:
                    format['format_id'] = '%s-%d' % (format_id, i)
                # Ensure there is no conflict between id and ext in format selection
                # See https://github.com/yt-dlp/yt-dlp/issues/1282
                if format['format_id'] != format['ext'] and format['format_id'] in common_exts:
                    format['format_id'] = 'f%s' % format['format_id']

                if format.get('format') is None:
                    format['format'] = '{id} - {res}{note}'.format(
                        id=format['format_id'],
                        res=self.format_resolution(format),
                        note=format_field(format, 'format_note', ' (%s)'),
                    )

        if self.params.get('check_formats') is True:
            formats = LazyList(self._check_formats(formats[::-1]), reverse=True)

        if not formats or formats[0] is not info_dict:
            # only set the 'formats' fields if the original info_dict list them
            # otherwise we end up with a circular reference, the first (and unique)
            # element in the 'formats' field in info_dict is info_dict itself,
            # which can't be exported to json
            info_dict['formats'] = formats

        info_dict, _ = self.pre_process(info_dict)

        if self._match_entry(info_dict, incomplete=self._format_fields) is not None:
            return info_dict

        self.post_extract(info_dict)
        info_dict, _ = self.pre_process(info_dict, 'after_filter')

        # The pre-processors may have modified the formats
        formats = self._get_formats(info_dict)

        list_only = self.params.get('simulate') == 'list_only'
        interactive_format_selection = not list_only and self.format_selector == '-'
        if self.params.get('list_thumbnails'):
            self.list_thumbnails(info_dict)
        if self.params.get('listsubtitles'):
            if 'automatic_captions' in info_dict:
                self.list_subtitles(
                    info_dict['id'], automatic_captions, 'automatic captions')
            self.list_subtitles(info_dict['id'], subtitles, 'subtitles')
        if self.params.get('listformats') or interactive_format_selection:
            self.list_formats(info_dict)
        if list_only:
            # Without this printing, -F --print-json will not work
            self.__forced_printings(info_dict)
            return info_dict

        format_selector = self.format_selector
        while True:
            if interactive_format_selection:
                req_format = input(self._format_screen('\nEnter format selector ', self.Styles.EMPHASIS)
                                   + '(Press ENTER for default, or Ctrl+C to quit)'
                                   + self._format_screen(': ', self.Styles.EMPHASIS))
                try:
                    format_selector = self.build_format_selector(req_format) if req_format else None
                except SyntaxError as err:
                    self.report_error(err, tb=False, is_error=False)
                    continue

            if format_selector is None:
                req_format = self._default_format_spec(info_dict, download=download)
                self.write_debug(f'Default format spec: {req_format}')
                format_selector = self.build_format_selector(req_format)

            formats_to_download = list(format_selector({
                'formats': formats,
                'has_merged_format': any('none' not in (f.get('acodec'), f.get('vcodec')) for f in formats),
                'incomplete_formats': (all(f.get('vcodec') == 'none' for f in formats)  # No formats with video
                                       or all(f.get('acodec') == 'none' for f in formats)),  # OR, No formats with audio
            }))
            if interactive_format_selection and not formats_to_download:
                self.report_error('Requested format is not available', tb=False, is_error=False)
                continue
            break

        if not formats_to_download:
            if not self.params.get('ignore_no_formats_error'):
                raise ExtractorError(
                    'Requested format is not available. Use --list-formats for a list of available formats',
                    expected=True, video_id=info_dict['id'], ie=info_dict['extractor'])
            self.report_warning('Requested format is not available')
            # Process what we can, even without any available formats.
            formats_to_download = [{}]

        requested_ranges = tuple(self.params.get('download_ranges', lambda *_: [{}])(info_dict, self))
        best_format, downloaded_formats = formats_to_download[-1], []
        if download:
            if best_format and requested_ranges:
                def to_screen(*msg):
                    self.to_screen(f'[info] {info_dict["id"]}: {" ".join(", ".join(variadic(m)) for m in msg)}')

                to_screen(f'Downloading {len(formats_to_download)} format(s):',
                          (f['format_id'] for f in formats_to_download))
                if requested_ranges != ({}, ):
                    to_screen(f'Downloading {len(requested_ranges)} time ranges:',
                              (f'{c["start_time"]:.1f}-{c["end_time"]:.1f}' for c in requested_ranges))
            max_downloads_reached = False

            for fmt, chapter in itertools.product(formats_to_download, requested_ranges):
                new_info = self._copy_infodict(info_dict)
                new_info.update(fmt)
                offset, duration = info_dict.get('section_start') or 0, info_dict.get('duration') or float('inf')
                end_time = offset + min(chapter.get('end_time', duration), duration)
                # duration may not be accurate. So allow deviations <1sec
                if end_time == float('inf') or end_time > offset + duration + 1:
                    end_time = None
                if chapter or offset:
                    new_info.update({
                        'section_start': offset + chapter.get('start_time', 0),
                        'section_end': end_time,
                        'section_title': chapter.get('title'),
                        'section_number': chapter.get('index'),
                    })
                downloaded_formats.append(new_info)
                try:
                    self.process_info(new_info)
                except MaxDownloadsReached:
                    max_downloads_reached = True
                self._raise_pending_errors(new_info)
                # Remove copied info
                for key, val in tuple(new_info.items()):
                    if info_dict.get(key) == val:
                        new_info.pop(key)
                if max_downloads_reached:
                    break

            write_archive = {f.get('__write_download_archive', False) for f in downloaded_formats}
            assert write_archive.issubset({True, False, 'ignore'})
            if True in write_archive and False not in write_archive:
                self.record_download_archive(info_dict)

            info_dict['requested_downloads'] = downloaded_formats
            info_dict = self.run_all_pps('after_video', info_dict)
            if max_downloads_reached:
                raise MaxDownloadsReached()

        # We update the info dict with the selected best quality format (backwards compatibility)
        info_dict.update(best_format)
        return info_dict

    def process_subtitles(self, video_id, normal_subtitles, automatic_captions):
        """Select the requested subtitles and their format"""
        available_subs, normal_sub_langs = {}, []
        if normal_subtitles and self.params.get('writesubtitles'):
            available_subs.update(normal_subtitles)
            normal_sub_langs = tuple(normal_subtitles.keys())
        if automatic_captions and self.params.get('writeautomaticsub'):
            for lang, cap_info in automatic_captions.items():
                if lang not in available_subs:
                    available_subs[lang] = cap_info

        if not available_subs or (
                not self.params.get('writesubtitles')
                and not self.params.get('writeautomaticsub')):
            return None

        all_sub_langs = tuple(available_subs.keys())
        if self.params.get('allsubtitles', False):
            requested_langs = all_sub_langs
        elif self.params.get('subtitleslangs', False):
            try:
                requested_langs = orderedSet_from_options(
                    self.params.get('subtitleslangs'), {'all': all_sub_langs}, use_regex=True)
            except re.error as e:
                raise ValueError(f'Wrong regex for subtitlelangs: {e.pattern}')
        else:
            requested_langs = LazyList(itertools.chain(
                ['en'] if 'en' in normal_sub_langs else [],
                filter(lambda f: f.startswith('en'), normal_sub_langs),
                ['en'] if 'en' in all_sub_langs else [],
                filter(lambda f: f.startswith('en'), all_sub_langs),
                normal_sub_langs, all_sub_langs,
            ))[:1]
        if requested_langs:
            self.to_screen(f'[info] {video_id}: Downloading subtitles: {", ".join(requested_langs)}')

        formats_query = self.params.get('subtitlesformat', 'best')
        formats_preference = formats_query.split('/') if formats_query else []
        subs = {}
        for lang in requested_langs:
            formats = available_subs.get(lang)
            if formats is None:
                self.report_warning(f'{lang} subtitles not available for {video_id}')
                continue
            for ext in formats_preference:
                if ext == 'best':
                    f = formats[-1]
                    break
                matches = list(filter(lambda f: f['ext'] == ext, formats))
                if matches:
                    f = matches[-1]
                    break
            else:
                f = formats[-1]
                self.report_warning(
                    'No subtitle format found matching "%s" for language %s, '
                    'using %s' % (formats_query, lang, f['ext']))
            subs[lang] = f
        return subs

    def _forceprint(self, key, info_dict):
        if info_dict is None:
            return
        info_copy = info_dict.copy()
        info_copy.setdefault('filename', self.prepare_filename(info_dict))
        if info_dict.get('requested_formats') is not None:
            # For RTMP URLs, also include the playpath
            info_copy['urls'] = '\n'.join(f['url'] + f.get('play_path', '') for f in info_dict['requested_formats'])
        elif info_dict.get('url'):
            info_copy['urls'] = info_dict['url'] + info_dict.get('play_path', '')
        info_copy['formats_table'] = self.render_formats_table(info_dict)
        info_copy['thumbnails_table'] = self.render_thumbnails_table(info_dict)
        info_copy['subtitles_table'] = self.render_subtitles_table(info_dict.get('id'), info_dict.get('subtitles'))
        info_copy['automatic_captions_table'] = self.render_subtitles_table(info_dict.get('id'), info_dict.get('automatic_captions'))

        def format_tmpl(tmpl):
            mobj = re.fullmatch(r'([\w.:,]|-\d|(?P<dict>{([\w.:,]|-\d)+}))+=?', tmpl)
            if not mobj:
                return tmpl

            fmt = '%({})s'
            if tmpl.startswith('{'):
                tmpl, fmt = f'.{tmpl}', '%({})j'
            if tmpl.endswith('='):
                tmpl, fmt = tmpl[:-1], '{0} = %({0})#j'
            return '\n'.join(map(fmt.format, [tmpl] if mobj.group('dict') else tmpl.split(',')))

        for tmpl in self.params['forceprint'].get(key, []):
            self.to_stdout(self.evaluate_outtmpl(format_tmpl(tmpl), info_copy))

        for tmpl, file_tmpl in self.params['print_to_file'].get(key, []):
            filename = self.prepare_filename(info_dict, outtmpl=file_tmpl)
            tmpl = format_tmpl(tmpl)
            self.to_screen(f'[info] Writing {tmpl!r} to: {filename}')
            if self._ensure_dir_exists(filename):
                with open(filename, 'a', encoding='utf-8', newline='') as f:
                    f.write(self.evaluate_outtmpl(tmpl, info_copy) + os.linesep)

        return info_copy

    def __forced_printings(self, info_dict, filename=None, incomplete=True):
        if (self.params.get('forcejson')
                or self.params['forceprint'].get('video')
                or self.params['print_to_file'].get('video')):
            self.post_extract(info_dict)
        if filename:
            info_dict['filename'] = filename
        info_copy = self._forceprint('video', info_dict)

        def print_field(field, actual_field=None, optional=False):
            if actual_field is None:
                actual_field = field
            if self.params.get(f'force{field}') and (
                    info_copy.get(field) is not None or (not optional and not incomplete)):
                self.to_stdout(info_copy[actual_field])

        print_field('title')
        print_field('id')
        print_field('url', 'urls')
        print_field('thumbnail', optional=True)
        print_field('description', optional=True)
        print_field('filename')
        if self.params.get('forceduration') and info_copy.get('duration') is not None:
            self.to_stdout(formatSeconds(info_copy['duration']))
        print_field('format')

        if self.params.get('forcejson'):
            self.to_stdout(json.dumps(self.sanitize_info(info_dict)))

    def dl(self, name, info, subtitle=False, test=False):
        if not info.get('url'):
            self.raise_no_formats(info, True)

        if test:
            verbose = self.params.get('verbose')
            params = {
                'test': True,
                'quiet': self.params.get('quiet') or not verbose,
                'verbose': verbose,
                'noprogress': not verbose,
                'nopart': True,
                'skip_unavailable_fragments': False,
                'keep_fragments': False,
                'overwrites': True,
                '_no_ytdl_file': True,
            }
        else:
            params = self.params
        fd = get_suitable_downloader(info, params, to_stdout=(name == '-'))(self, params)
        if not test:
            for ph in self._progress_hooks:
                fd.add_progress_hook(ph)
            urls = '", "'.join(
                (f['url'].split(',')[0] + ',<data>' if f['url'].startswith('data:') else f['url'])
                for f in info.get('requested_formats', []) or [info])
            self.write_debug(f'Invoking {fd.FD_NAME} downloader on "{urls}"')

        # Note: Ideally info should be a deep-copied so that hooks cannot modify it.
        # But it may contain objects that are not deep-copyable
        new_info = self._copy_infodict(info)
        if new_info.get('http_headers') is None:
            new_info['http_headers'] = self._calc_headers(new_info)
        return fd.download(name, new_info, subtitle)

    def existing_file(self, filepaths, *, default_overwrite=True):
        existing_files = list(filter(os.path.exists, orderedSet(filepaths)))
        if existing_files and not self.params.get('overwrites', default_overwrite):
            return existing_files[0]

        for file in existing_files:
            self.report_file_delete(file)
            os.remove(file)
        return None

    def process_info(self, info_dict):
        """Process a single resolved IE result. (Modifies it in-place)"""

        assert info_dict.get('_type', 'video') == 'video'
        original_infodict = info_dict

        if 'format' not in info_dict and 'ext' in info_dict:
            info_dict['format'] = info_dict['ext']

        if self._match_entry(info_dict) is not None:
            info_dict['__write_download_archive'] = 'ignore'
            return

        # Does nothing under normal operation - for backward compatibility of process_info
        self.post_extract(info_dict)

        def replace_info_dict(new_info):
            nonlocal info_dict
            if new_info == info_dict:
                return
            info_dict.clear()
            info_dict.update(new_info)

        new_info, _ = self.pre_process(info_dict, 'video')
        replace_info_dict(new_info)
        self._num_downloads += 1

        # info_dict['_filename'] needs to be set for backward compatibility
        info_dict['_filename'] = full_filename = self.prepare_filename(info_dict, warn=True)
        temp_filename = self.prepare_filename(info_dict, 'temp')
        files_to_move = {}

        # Forced printings
        self.__forced_printings(info_dict, full_filename, incomplete=('format' not in info_dict))

        def check_max_downloads():
            if self._num_downloads >= float(self.params.get('max_downloads') or 'inf'):
                raise MaxDownloadsReached()

        if self.params.get('simulate'):
            info_dict['__write_download_archive'] = self.params.get('force_write_download_archive')
            check_max_downloads()
            return

        if full_filename is None:
            return
        if not self._ensure_dir_exists(encodeFilename(full_filename)):
            return
        if not self._ensure_dir_exists(encodeFilename(temp_filename)):
            return

        if self._write_description('video', info_dict,
                                   self.prepare_filename(info_dict, 'description')) is None:
            return

        sub_files = self._write_subtitles(info_dict, temp_filename)
        if sub_files is None:
            return
        files_to_move.update(dict(sub_files))

        thumb_files = self._write_thumbnails(
            'video', info_dict, temp_filename, self.prepare_filename(info_dict, 'thumbnail'))
        if thumb_files is None:
            return
        files_to_move.update(dict(thumb_files))

        infofn = self.prepare_filename(info_dict, 'infojson')
        _infojson_written = self._write_info_json('video', info_dict, infofn)
        if _infojson_written:
            info_dict['infojson_filename'] = infofn
            # For backward compatibility, even though it was a private field
            info_dict['__infojson_filename'] = infofn
        elif _infojson_written is None:
            return

        # Note: Annotations are deprecated
        annofn = None
        if self.params.get('writeannotations', False):
            annofn = self.prepare_filename(info_dict, 'annotation')
        if annofn:
            if not self._ensure_dir_exists(encodeFilename(annofn)):
                return
            if not self.params.get('overwrites', True) and os.path.exists(encodeFilename(annofn)):
                self.to_screen('[info] Video annotations are already present')
            elif not info_dict.get('annotations'):
                self.report_warning('There are no annotations to write.')
            else:
                try:
                    self.to_screen('[info] Writing video annotations to: ' + annofn)
                    with open(encodeFilename(annofn), 'w', encoding='utf-8') as annofile:
                        annofile.write(info_dict['annotations'])
                except (KeyError, TypeError):
                    self.report_warning('There are no annotations to write.')
                except OSError:
                    self.report_error('Cannot write annotations file: ' + annofn)
                    return

        # Write internet shortcut files
        def _write_link_file(link_type):
            url = try_get(info_dict['webpage_url'], iri_to_uri)
            if not url:
                self.report_warning(
                    f'Cannot write internet shortcut file because the actual URL of "{info_dict["webpage_url"]}" is unknown')
                return True
            linkfn = replace_extension(self.prepare_filename(info_dict, 'link'), link_type, info_dict.get('ext'))
            if not self._ensure_dir_exists(encodeFilename(linkfn)):
                return False
            if self.params.get('overwrites', True) and os.path.exists(encodeFilename(linkfn)):
                self.to_screen(f'[info] Internet shortcut (.{link_type}) is already present')
                return True
            try:
                self.to_screen(f'[info] Writing internet shortcut (.{link_type}) to: {linkfn}')
                with open(encodeFilename(to_high_limit_path(linkfn)), 'w', encoding='utf-8',
                          newline='\r\n' if link_type == 'url' else '\n') as linkfile:
                    template_vars = {'url': url}
                    if link_type == 'desktop':
                        template_vars['filename'] = linkfn[:-(len(link_type) + 1)]
                    linkfile.write(LINK_TEMPLATES[link_type] % template_vars)
            except OSError:
                self.report_error(f'Cannot write internet shortcut {linkfn}')
                return False
            return True

        write_links = {
            'url': self.params.get('writeurllink'),
            'webloc': self.params.get('writewebloclink'),
            'desktop': self.params.get('writedesktoplink'),
        }
        if self.params.get('writelink'):
            link_type = ('webloc' if sys.platform == 'darwin'
                         else 'desktop' if sys.platform.startswith('linux')
                         else 'url')
            write_links[link_type] = True

        if any(should_write and not _write_link_file(link_type)
               for link_type, should_write in write_links.items()):
            return

        new_info, files_to_move = self.pre_process(info_dict, 'before_dl', files_to_move)
        replace_info_dict(new_info)

        if self.params.get('skip_download'):
            info_dict['filepath'] = temp_filename
            info_dict['__finaldir'] = os.path.dirname(os.path.abspath(encodeFilename(full_filename)))
            info_dict['__files_to_move'] = files_to_move
            replace_info_dict(self.run_pp(MoveFilesAfterDownloadPP(self, False), info_dict))
            info_dict['__write_download_archive'] = self.params.get('force_write_download_archive')
        else:
            # Download
            info_dict.setdefault('__postprocessors', [])
            try:

                def existing_video_file(*filepaths):
                    ext = info_dict.get('ext')
                    converted = lambda file: replace_extension(file, self.params.get('final_ext') or ext, ext)
                    file = self.existing_file(itertools.chain(*zip(map(converted, filepaths), filepaths)),
                                              default_overwrite=False)
                    if file:
                        info_dict['ext'] = os.path.splitext(file)[1][1:]
                    return file

                fd, success = None, True
                if info_dict.get('protocol') or info_dict.get('url'):
                    fd = get_suitable_downloader(info_dict, self.params, to_stdout=temp_filename == '-')
                    if fd != FFmpegFD and 'no-direct-merge' not in self.params['compat_opts'] and (
                            info_dict.get('section_start') or info_dict.get('section_end')):
                        msg = ('This format cannot be partially downloaded' if FFmpegFD.available()
                               else 'You have requested downloading the video partially, but ffmpeg is not installed')
                        self.report_error(f'{msg}. Aborting')
                        return

                if info_dict.get('requested_formats') is not None:
                    old_ext = info_dict['ext']
                    if self.params.get('merge_output_format') is None:
                        if (info_dict['ext'] == 'webm'
                                and info_dict.get('thumbnails')
                                # check with type instead of pp_key, __name__, or isinstance
                                # since we dont want any custom PPs to trigger this
                                and any(type(pp) == EmbedThumbnailPP for pp in self._pps['post_process'])):  # noqa: E721
                            info_dict['ext'] = 'mkv'
                            self.report_warning(
                                'webm doesn\'t support embedding a thumbnail, mkv will be used')
                    new_ext = info_dict['ext']

                    def correct_ext(filename, ext=new_ext):
                        if filename == '-':
                            return filename
                        filename_real_ext = os.path.splitext(filename)[1][1:]
                        filename_wo_ext = (
                            os.path.splitext(filename)[0]
                            if filename_real_ext in (old_ext, new_ext)
                            else filename)
                        return f'{filename_wo_ext}.{ext}'

                    # Ensure filename always has a correct extension for successful merge
                    full_filename = correct_ext(full_filename)
                    temp_filename = correct_ext(temp_filename)
                    dl_filename = existing_video_file(full_filename, temp_filename)

                    info_dict['__real_download'] = False
                    # NOTE: Copy so that original format dicts are not modified
                    info_dict['requested_formats'] = list(map(dict, info_dict['requested_formats']))

                    merger = FFmpegMergerPP(self)
                    downloaded = []
                    if dl_filename is not None:
                        self.report_file_already_downloaded(dl_filename)
                    elif fd:
                        for f in info_dict['requested_formats'] if fd != FFmpegFD else []:
                            f['filepath'] = fname = prepend_extension(
                                correct_ext(temp_filename, info_dict['ext']),
                                'f%s' % f['format_id'], info_dict['ext'])
                            downloaded.append(fname)
                        info_dict['url'] = '\n'.join(f['url'] for f in info_dict['requested_formats'])
                        success, real_download = self.dl(temp_filename, info_dict)
                        info_dict['__real_download'] = real_download
                    else:
                        if self.params.get('allow_unplayable_formats'):
                            self.report_warning(
                                'You have requested merging of multiple formats '
                                'while also allowing unplayable formats to be downloaded. '
                                'The formats won\'t be merged to prevent data corruption.')
                        elif not merger.available:
                            msg = 'You have requested merging of multiple formats but ffmpeg is not installed'
                            if not self.params.get('ignoreerrors'):
                                self.report_error(f'{msg}. Aborting due to --abort-on-error')
                                return
                            self.report_warning(f'{msg}. The formats won\'t be merged')

                        if temp_filename == '-':
                            reason = ('using a downloader other than ffmpeg' if FFmpegFD.can_merge_formats(info_dict, self.params)
                                      else 'but the formats are incompatible for simultaneous download' if merger.available
                                      else 'but ffmpeg is not installed')
                            self.report_warning(
                                f'You have requested downloading multiple formats to stdout {reason}. '
                                'The formats will be streamed one after the other')
                            fname = temp_filename
                        for f in info_dict['requested_formats']:
                            new_info = dict(info_dict)
                            del new_info['requested_formats']
                            new_info.update(f)
                            if temp_filename != '-':
                                fname = prepend_extension(
                                    correct_ext(temp_filename, new_info['ext']),
                                    'f%s' % f['format_id'], new_info['ext'])
                                if not self._ensure_dir_exists(fname):
                                    return
                                f['filepath'] = fname
                                downloaded.append(fname)
                            partial_success, real_download = self.dl(fname, new_info)
                            info_dict['__real_download'] = info_dict['__real_download'] or real_download
                            success = success and partial_success

                    if downloaded and merger.available and not self.params.get('allow_unplayable_formats'):
                        info_dict['__postprocessors'].append(merger)
                        info_dict['__files_to_merge'] = downloaded
                        # Even if there were no downloads, it is being merged only now
                        info_dict['__real_download'] = True
                    else:
                        for file in downloaded:
                            files_to_move[file] = None
                else:
                    # Just a single file
                    dl_filename = existing_video_file(full_filename, temp_filename)
                    if dl_filename is None or dl_filename == temp_filename:
                        # dl_filename == temp_filename could mean that the file was partially downloaded with --no-part.
                        # So we should try to resume the download
                        success, real_download = self.dl(temp_filename, info_dict)
                        info_dict['__real_download'] = real_download
                    else:
                        self.report_file_already_downloaded(dl_filename)

                dl_filename = dl_filename or temp_filename
                info_dict['__finaldir'] = os.path.dirname(os.path.abspath(encodeFilename(full_filename)))

            except network_exceptions as err:
                self.report_error('unable to download video data: %s' % error_to_compat_str(err))
                return
            except OSError as err:
                raise UnavailableVideoError(err)
            except (ContentTooShortError, ) as err:
                self.report_error(f'content too short (expected {err.expected} bytes and served {err.downloaded})')
                return

            self._raise_pending_errors(info_dict)
            if success and full_filename != '-':

                def fixup():
                    do_fixup = True
                    fixup_policy = self.params.get('fixup')
                    vid = info_dict['id']

                    if fixup_policy in ('ignore', 'never'):
                        return
                    elif fixup_policy == 'warn':
                        do_fixup = 'warn'
                    elif fixup_policy != 'force':
                        assert fixup_policy in ('detect_or_warn', None)
                        if not info_dict.get('__real_download'):
                            do_fixup = False

                    def ffmpeg_fixup(cndn, msg, cls):
                        if not (do_fixup and cndn):
                            return
                        elif do_fixup == 'warn':
                            self.report_warning(f'{vid}: {msg}')
                            return
                        pp = cls(self)
                        if pp.available:
                            info_dict['__postprocessors'].append(pp)
                        else:
                            self.report_warning(f'{vid}: {msg}. Install ffmpeg to fix this automatically')

                    stretched_ratio = info_dict.get('stretched_ratio')
                    ffmpeg_fixup(stretched_ratio not in (1, None),
                                 f'Non-uniform pixel ratio {stretched_ratio}',
                                 FFmpegFixupStretchedPP)

                    downloader = get_suitable_downloader(info_dict, self.params) if 'protocol' in info_dict else None
                    downloader = downloader.FD_NAME if downloader else None

                    ext = info_dict.get('ext')
                    postprocessed_by_ffmpeg = info_dict.get('requested_formats') or any((
                        isinstance(pp, FFmpegVideoConvertorPP)
                        and resolve_recode_mapping(ext, pp.mapping)[0] not in (ext, None)
                    ) for pp in self._pps['post_process'])

                    if not postprocessed_by_ffmpeg:
                        ffmpeg_fixup(fd != FFmpegFD and ext == 'm4a'
                                     and info_dict.get('container') == 'm4a_dash',
                                     'writing DASH m4a. Only some players support this container',
                                     FFmpegFixupM4aPP)
                        ffmpeg_fixup(downloader == 'hlsnative' and not self.params.get('hls_use_mpegts')
                                     or info_dict.get('is_live') and self.params.get('hls_use_mpegts') is None,
                                     'Possible MPEG-TS in MP4 container or malformed AAC timestamps',
                                     FFmpegFixupM3u8PP)
                        ffmpeg_fixup(info_dict.get('is_live') and downloader == 'dashsegments',
                                     'Possible duplicate MOOV atoms', FFmpegFixupDuplicateMoovPP)

                    ffmpeg_fixup(downloader == 'web_socket_fragment', 'Malformed timestamps detected', FFmpegFixupTimestampPP)
                    ffmpeg_fixup(downloader == 'web_socket_fragment', 'Malformed duration detected', FFmpegFixupDurationPP)

                fixup()
                try:
                    replace_info_dict(self.post_process(dl_filename, info_dict, files_to_move))
                except PostProcessingError as err:
                    self.report_error('Postprocessing: %s' % str(err))
                    return
                try:
                    for ph in self._post_hooks:
                        ph(info_dict['filepath'])
                except Exception as err:
                    self.report_error('post hooks: %s' % str(err))
                    return
                info_dict['__write_download_archive'] = True

        assert info_dict is original_infodict  # Make sure the info_dict was modified in-place
        if self.params.get('force_write_download_archive'):
            info_dict['__write_download_archive'] = True
        check_max_downloads()

    def __download_wrapper(self, func):
        @functools.wraps(func)
        def wrapper(*args, **kwargs):
            try:
                res = func(*args, **kwargs)
            except UnavailableVideoError as e:
                self.report_error(e)
            except DownloadCancelled as e:
                self.to_screen(f'[info] {e}')
                if not self.params.get('break_per_url'):
                    raise
                self._num_downloads = 0
            else:
                if self.params.get('dump_single_json', False):
                    self.post_extract(res)
                    self.to_stdout(json.dumps(self.sanitize_info(res)))
        return wrapper

    def download(self, url_list):
        """Download a given list of URLs."""
        url_list = variadic(url_list)  # Passing a single URL is a common mistake
        outtmpl = self.params['outtmpl']['default']
        if (len(url_list) > 1
                and outtmpl != '-'
                and '%' not in outtmpl
                and self.params.get('max_downloads') != 1):
            raise SameFileError(outtmpl)

        for url in url_list:
            self.__download_wrapper(self.extract_info)(
                url, force_generic_extractor=self.params.get('force_generic_extractor', False))

        return self._download_retcode

    def download_with_info_file(self, info_filename):
        with contextlib.closing(fileinput.FileInput(
                [info_filename], mode='r',
                openhook=fileinput.hook_encoded('utf-8'))) as f:
            # FileInput doesn't have a read method, we can't call json.load
            infos = [self.sanitize_info(info, self.params.get('clean_infojson', True))
                     for info in variadic(json.loads('\n'.join(f)))]
        for info in infos:
            try:
                self.__download_wrapper(self.process_ie_result)(info, download=True)
            except (DownloadError, EntryNotInPlaylist, ReExtractInfo) as e:
                if not isinstance(e, EntryNotInPlaylist):
                    self.to_stderr('\r')
                webpage_url = info.get('webpage_url')
                if webpage_url is None:
                    raise
                self.report_warning(f'The info failed to download: {e}; trying with URL {webpage_url}')
                self.download([webpage_url])
        return self._download_retcode

    @staticmethod
    def sanitize_info(info_dict, remove_private_keys=False):
        ''' Sanitize the infodict for converting to json '''
        if info_dict is None:
            return info_dict
        info_dict.setdefault('epoch', int(time.time()))
        info_dict.setdefault('_type', 'video')
        info_dict.setdefault('_version', {
            'version': __version__,
            'current_git_head': current_git_head(),
            'release_git_head': RELEASE_GIT_HEAD,
            'repository': ORIGIN,
        })

        if remove_private_keys:
            reject = lambda k, v: v is None or k.startswith('__') or k in {
                'requested_downloads', 'requested_formats', 'requested_subtitles', 'requested_entries',
                'entries', 'filepath', '_filename', 'filename', 'infojson_filename', 'original_url',
                'playlist_autonumber',
            }
        else:
            reject = lambda k, v: False

        def filter_fn(obj):
            if isinstance(obj, dict):
                return {k: filter_fn(v) for k, v in obj.items() if not reject(k, v)}
            elif isinstance(obj, (list, tuple, set, LazyList)):
                return list(map(filter_fn, obj))
            elif obj is None or isinstance(obj, (str, int, float, bool)):
                return obj
            else:
                return repr(obj)

        return filter_fn(info_dict)

    @staticmethod
    def filter_requested_info(info_dict, actually_filter=True):
        ''' Alias of sanitize_info for backward compatibility '''
        return YoutubeDL.sanitize_info(info_dict, actually_filter)

    def _delete_downloaded_files(self, *files_to_delete, info={}, msg=None):
        for filename in set(filter(None, files_to_delete)):
            if msg:
                self.to_screen(msg % filename)
            try:
                os.remove(filename)
            except OSError:
                self.report_warning(f'Unable to delete file {filename}')
            if filename in info.get('__files_to_move', []):  # NB: Delete even if None
                del info['__files_to_move'][filename]

    @staticmethod
    def post_extract(info_dict):
        def actual_post_extract(info_dict):
            if info_dict.get('_type') in ('playlist', 'multi_video'):
                for video_dict in info_dict.get('entries', {}):
                    actual_post_extract(video_dict or {})
                return

            post_extractor = info_dict.pop('__post_extractor', None) or (lambda: {})
            info_dict.update(post_extractor())

        actual_post_extract(info_dict or {})

    def run_pp(self, pp, infodict):
        files_to_delete = []
        if '__files_to_move' not in infodict:
            infodict['__files_to_move'] = {}
        try:
            files_to_delete, infodict = pp.run(infodict)
        except PostProcessingError as e:
            # Must be True and not 'only_download'
            if self.params.get('ignoreerrors') is True:
                self.report_error(e)
                return infodict
            raise

        if not files_to_delete:
            return infodict
        if self.params.get('keepvideo', False):
            for f in files_to_delete:
                infodict['__files_to_move'].setdefault(f, '')
        else:
            self._delete_downloaded_files(
                *files_to_delete, info=infodict, msg='Deleting original file %s (pass -k to keep)')
        return infodict

    def run_all_pps(self, key, info, *, additional_pps=None):
        if key != 'video':
            self._forceprint(key, info)
        for pp in (additional_pps or []) + self._pps[key]:
            info = self.run_pp(pp, info)
        return info

    def pre_process(self, ie_info, key='pre_process', files_to_move=None):
        info = dict(ie_info)
        info['__files_to_move'] = files_to_move or {}
        try:
            info = self.run_all_pps(key, info)
        except PostProcessingError as err:
            msg = f'Preprocessing: {err}'
            info.setdefault('__pending_error', msg)
            self.report_error(msg, is_error=False)
        return info, info.pop('__files_to_move', None)

    def post_process(self, filename, info, files_to_move=None):
        """Run all the postprocessors on the given file."""
        info['filepath'] = filename
        info['__files_to_move'] = files_to_move or {}
        info = self.run_all_pps('post_process', info, additional_pps=info.get('__postprocessors'))
        info = self.run_pp(MoveFilesAfterDownloadPP(self), info)
        del info['__files_to_move']
        return self.run_all_pps('after_move', info)

    def _make_archive_id(self, info_dict):
        video_id = info_dict.get('id')
        if not video_id:
            return
        # Future-proof against any change in case
        # and backwards compatibility with prior versions
        extractor = info_dict.get('extractor_key') or info_dict.get('ie_key')  # key in a playlist
        if extractor is None:
            url = str_or_none(info_dict.get('url'))
            if not url:
                return
            # Try to find matching extractor for the URL and take its ie_key
            for ie_key, ie in self._ies.items():
                if ie.suitable(url):
                    extractor = ie_key
                    break
            else:
                return
        return make_archive_id(extractor, video_id)

    def in_download_archive(self, info_dict):
        if not self.archive:
            return False

        vid_ids = [self._make_archive_id(info_dict)]
        vid_ids.extend(info_dict.get('_old_archive_ids') or [])
        return any(id_ in self.archive for id_ in vid_ids)

    def record_download_archive(self, info_dict):
        fn = self.params.get('download_archive')
        if fn is None:
            return
        vid_id = self._make_archive_id(info_dict)
        assert vid_id

        self.write_debug(f'Adding to archive: {vid_id}')
        if is_path_like(fn):
            with locked_file(fn, 'a', encoding='utf-8') as archive_file:
                archive_file.write(vid_id + '\n')
        self.archive.add(vid_id)

    @staticmethod
    def format_resolution(format, default='unknown'):
        if format.get('vcodec') == 'none' and format.get('acodec') != 'none':
            return 'audio only'
        if format.get('resolution') is not None:
            return format['resolution']
        if format.get('width') and format.get('height'):
            return '%dx%d' % (format['width'], format['height'])
        elif format.get('height'):
            return '%sp' % format['height']
        elif format.get('width'):
            return '%dx?' % format['width']
        return default

    def _list_format_headers(self, *headers):
        if self.params.get('listformats_table', True) is not False:
            return [self._format_out(header, self.Styles.HEADERS) for header in headers]
        return headers

    def _format_note(self, fdict):
        res = ''
        if fdict.get('ext') in ['f4f', 'f4m']:
            res += '(unsupported)'
        if fdict.get('language'):
            if res:
                res += ' '
            res += '[%s]' % fdict['language']
        if fdict.get('format_note') is not None:
            if res:
                res += ' '
            res += fdict['format_note']
        if fdict.get('tbr') is not None:
            if res:
                res += ', '
            res += '%4dk' % fdict['tbr']
        if fdict.get('container') is not None:
            if res:
                res += ', '
            res += '%s container' % fdict['container']
        if (fdict.get('vcodec') is not None
                and fdict.get('vcodec') != 'none'):
            if res:
                res += ', '
            res += fdict['vcodec']
            if fdict.get('vbr') is not None:
                res += '@'
        elif fdict.get('vbr') is not None and fdict.get('abr') is not None:
            res += 'video@'
        if fdict.get('vbr') is not None:
            res += '%4dk' % fdict['vbr']
        if fdict.get('fps') is not None:
            if res:
                res += ', '
            res += '%sfps' % fdict['fps']
        if fdict.get('acodec') is not None:
            if res:
                res += ', '
            if fdict['acodec'] == 'none':
                res += 'video only'
            else:
                res += '%-5s' % fdict['acodec']
        elif fdict.get('abr') is not None:
            if res:
                res += ', '
            res += 'audio'
        if fdict.get('abr') is not None:
            res += '@%3dk' % fdict['abr']
        if fdict.get('asr') is not None:
            res += ' (%5dHz)' % fdict['asr']
        if fdict.get('filesize') is not None:
            if res:
                res += ', '
            res += format_bytes(fdict['filesize'])
        elif fdict.get('filesize_approx') is not None:
            if res:
                res += ', '
            res += '~' + format_bytes(fdict['filesize_approx'])
        return res

    def _get_formats(self, info_dict):
        if info_dict.get('formats') is None:
            if info_dict.get('url') and info_dict.get('_type', 'video') == 'video':
                return [info_dict]
            return []
        return info_dict['formats']

    def render_formats_table(self, info_dict):
        formats = self._get_formats(info_dict)
        if not formats:
            return
        if not self.params.get('listformats_table', True) is not False:
            table = [
                [
                    format_field(f, 'format_id'),
                    format_field(f, 'ext'),
                    self.format_resolution(f),
                    self._format_note(f)
                ] for f in formats if (f.get('preference') or 0) >= -1000]
            return render_table(['format code', 'extension', 'resolution', 'note'], table, extra_gap=1)

        def simplified_codec(f, field):
            assert field in ('acodec', 'vcodec')
            codec = f.get(field)
            if not codec:
                return 'unknown'
            elif codec != 'none':
                return '.'.join(codec.split('.')[:4])

            if field == 'vcodec' and f.get('acodec') == 'none':
                return 'images'
            elif field == 'acodec' and f.get('vcodec') == 'none':
                return ''
            return self._format_out('audio only' if field == 'vcodec' else 'video only',
                                    self.Styles.SUPPRESS)

        delim = self._format_out('\u2502', self.Styles.DELIM, '|', test_encoding=True)
        table = [
            [
                self._format_out(format_field(f, 'format_id'), self.Styles.ID),
                format_field(f, 'ext'),
                format_field(f, func=self.format_resolution, ignore=('audio only', 'images')),
                format_field(f, 'fps', '\t%d', func=round),
                format_field(f, 'dynamic_range', '%s', ignore=(None, 'SDR')).replace('HDR', ''),
                format_field(f, 'audio_channels', '\t%s'),
                delim, (
                    format_field(f, 'filesize', ' \t%s', func=format_bytes)
                    or format_field(f, 'filesize_approx', '≈\t%s', func=format_bytes)
                    or format_field(try_call(lambda: format_bytes(int(info_dict['duration'] * f['tbr'] * (1024 / 8)))),
                                    None, self._format_out('~\t%s', self.Styles.SUPPRESS))),
                format_field(f, 'tbr', '\t%dk', func=round),
                shorten_protocol_name(f.get('protocol', '')),
                delim,
                simplified_codec(f, 'vcodec'),
                format_field(f, 'vbr', '\t%dk', func=round),
                simplified_codec(f, 'acodec'),
                format_field(f, 'abr', '\t%dk', func=round),
                format_field(f, 'asr', '\t%s', func=format_decimal_suffix),
                join_nonempty(format_field(f, 'language', '[%s]'), join_nonempty(
                    self._format_out('UNSUPPORTED', self.Styles.BAD_FORMAT) if f.get('ext') in ('f4f', 'f4m') else None,
                    (self._format_out('Maybe DRM', self.Styles.WARNING) if f.get('has_drm') == 'maybe'
                     else self._format_out('DRM', self.Styles.BAD_FORMAT) if f.get('has_drm') else None),
                    format_field(f, 'format_note'),
                    format_field(f, 'container', ignore=(None, f.get('ext'))),
                    delim=', '), delim=' '),
            ] for f in formats if f.get('preference') is None or f['preference'] >= -1000]
        header_line = self._list_format_headers(
            'ID', 'EXT', 'RESOLUTION', '\tFPS', 'HDR', 'CH', delim, '\tFILESIZE', '\tTBR', 'PROTO',
            delim, 'VCODEC', '\tVBR', 'ACODEC', '\tABR', '\tASR', 'MORE INFO')

        return render_table(
            header_line, table, hide_empty=True,
            delim=self._format_out('\u2500', self.Styles.DELIM, '-', test_encoding=True))

    def render_thumbnails_table(self, info_dict):
        thumbnails = list(info_dict.get('thumbnails') or [])
        if not thumbnails:
            return None
        return render_table(
            self._list_format_headers('ID', 'Width', 'Height', 'URL'),
            [[t.get('id'), t.get('width') or 'unknown', t.get('height') or 'unknown', t['url']] for t in thumbnails])

    def render_subtitles_table(self, video_id, subtitles):
        def _row(lang, formats):
            exts, names = zip(*((f['ext'], f.get('name') or 'unknown') for f in reversed(formats)))
            if len(set(names)) == 1:
                names = [] if names[0] == 'unknown' else names[:1]
            return [lang, ', '.join(names), ', '.join(exts)]

        if not subtitles:
            return None
        return render_table(
            self._list_format_headers('Language', 'Name', 'Formats'),
            [_row(lang, formats) for lang, formats in subtitles.items()],
            hide_empty=True)

    def __list_table(self, video_id, name, func, *args):
        table = func(*args)
        if not table:
            self.to_screen(f'{video_id} has no {name}')
            return
        self.to_screen(f'[info] Available {name} for {video_id}:')
        self.to_stdout(table)

    def list_formats(self, info_dict):
        self.__list_table(info_dict['id'], 'formats', self.render_formats_table, info_dict)

    def list_thumbnails(self, info_dict):
        self.__list_table(info_dict['id'], 'thumbnails', self.render_thumbnails_table, info_dict)

    def list_subtitles(self, video_id, subtitles, name='subtitles'):
        self.__list_table(video_id, name, self.render_subtitles_table, video_id, subtitles)

    def print_debug_header(self):
        if not self.params.get('verbose'):
            return

        from . import _IN_CLI  # Must be delayed import

        # These imports can be slow. So import them only as needed
        from .extractor.extractors import _LAZY_LOADER
        from .extractor.extractors import (
            _PLUGIN_CLASSES as plugin_ies,
            _PLUGIN_OVERRIDES as plugin_ie_overrides
        )

        def get_encoding(stream):
            ret = str(getattr(stream, 'encoding', 'missing (%s)' % type(stream).__name__))
            additional_info = []
            if os.environ.get('TERM', '').lower() == 'dumb':
                additional_info.append('dumb')
            if not supports_terminal_sequences(stream):
                from .utils import WINDOWS_VT_MODE  # Must be imported locally
                additional_info.append('No VT' if WINDOWS_VT_MODE is False else 'No ANSI')
            if additional_info:
                ret = f'{ret} ({",".join(additional_info)})'
            return ret

        encoding_str = 'Encodings: locale %s, fs %s, pref %s, %s' % (
            locale.getpreferredencoding(),
            sys.getfilesystemencoding(),
            self.get_encoding(),
            ', '.join(
                f'{key} {get_encoding(stream)}' for key, stream in self._out_files.items_
                if stream is not None and key != 'console')
        )

        logger = self.params.get('logger')
        if logger:
            write_debug = lambda msg: logger.debug(f'[debug] {msg}')
            write_debug(encoding_str)
        else:
            write_string(f'[debug] {encoding_str}\n', encoding=None)
            write_debug = lambda msg: self._write_string(f'[debug] {msg}\n')

        source = detect_variant()
        if VARIANT not in (None, 'pip'):
            source += '*'
        klass = type(self)
        write_debug(join_nonempty(
            f'{REPOSITORY.rpartition("/")[2]} version',
            _make_label(ORIGIN, CHANNEL.partition('@')[2] or __version__, __version__),
            f'[{RELEASE_GIT_HEAD[:9]}]' if RELEASE_GIT_HEAD else '',
            '' if source == 'unknown' else f'({source})',
            '' if _IN_CLI else 'API' if klass == YoutubeDL else f'API:{self.__module__}.{klass.__qualname__}',
            delim=' '))

        if not _IN_CLI:
            write_debug(f'params: {self.params}')

        if not _LAZY_LOADER:
            if os.environ.get('YTDLP_NO_LAZY_EXTRACTORS'):
                write_debug('Lazy loading extractors is forcibly disabled')
            else:
                write_debug('Lazy loading extractors is disabled')
        if self.params['compat_opts']:
            write_debug('Compatibility options: %s' % ', '.join(self.params['compat_opts']))

        if current_git_head():
            write_debug(f'Git HEAD: {current_git_head()}')
        write_debug(system_identifier())

        exe_versions, ffmpeg_features = FFmpegPostProcessor.get_versions_and_features(self)
        ffmpeg_features = {key for key, val in ffmpeg_features.items() if val}
        if ffmpeg_features:
            exe_versions['ffmpeg'] += ' (%s)' % ','.join(sorted(ffmpeg_features))

        exe_versions['rtmpdump'] = rtmpdump_version()
        exe_versions['phantomjs'] = PhantomJSwrapper._version()
        exe_str = ', '.join(
            f'{exe} {v}' for exe, v in sorted(exe_versions.items()) if v
        ) or 'none'
        write_debug('exe versions: %s' % exe_str)

        from .compat.compat_utils import get_package_info
        from .dependencies import available_dependencies

        write_debug('Optional libraries: %s' % (', '.join(sorted({
            join_nonempty(*get_package_info(m)) for m in available_dependencies.values()
        })) or 'none'))

        write_debug(f'Proxy map: {self.proxies}')
        write_debug(f'Request Handlers: {", ".join(rh.RH_NAME for rh in self._request_director.handlers.values())}')
        for plugin_type, plugins in {'Extractor': plugin_ies, 'Post-Processor': plugin_pps}.items():
            display_list = ['%s%s' % (
                klass.__name__, '' if klass.__name__ == name else f' as {name}')
                for name, klass in plugins.items()]
            if plugin_type == 'Extractor':
                display_list.extend(f'{plugins[-1].IE_NAME.partition("+")[2]} ({parent.__name__})'
                                    for parent, plugins in plugin_ie_overrides.items())
            if not display_list:
                continue
            write_debug(f'{plugin_type} Plugins: {", ".join(sorted(display_list))}')

        plugin_dirs = plugin_directories()
        if plugin_dirs:
            write_debug(f'Plugin directories: {plugin_dirs}')

        # Not implemented
        if False and self.params.get('call_home'):
            ipaddr = self.urlopen('https://yt-dl.org/ip').read().decode()
            write_debug('Public IP address: %s' % ipaddr)
            latest_version = self.urlopen(
                'https://yt-dl.org/latest/version').read().decode()
            if version_tuple(latest_version) > version_tuple(__version__):
                self.report_warning(
                    'You are using an outdated version (newest version: %s)! '
                    'See https://yt-dl.org/update if you need help updating.' %
                    latest_version)

    @functools.cached_property
    def proxies(self):
        """Global proxy configuration"""
        opts_proxy = self.params.get('proxy')
        if opts_proxy is not None:
            if opts_proxy == '':
                opts_proxy = '__noproxy__'
            proxies = {'all': opts_proxy}
        else:
            proxies = urllib.request.getproxies()
            # compat. Set HTTPS_PROXY to __noproxy__ to revert
            if 'http' in proxies and 'https' not in proxies:
                proxies['https'] = proxies['http']

        return proxies

    @functools.cached_property
    def cookiejar(self):
        """Global cookiejar instance"""
        return load_cookies(
            self.params.get('cookiefile'), self.params.get('cookiesfrombrowser'), self)

    @property
    def _opener(self):
        """
        Get a urllib OpenerDirector from the Urllib handler (deprecated).
        """
        self.deprecation_warning('YoutubeDL._opener is deprecated, use YoutubeDL.urlopen()')
        handler = self._request_director.handlers['Urllib']
        return handler._get_instance(cookiejar=self.cookiejar, proxies=self.proxies)

    def urlopen(self, req):
        """ Start an HTTP download """
        if isinstance(req, str):
            req = Request(req)
        elif isinstance(req, urllib.request.Request):
            self.deprecation_warning(
                'Passing a urllib.request.Request object to YoutubeDL.urlopen() is deprecated. '
                'Use yt_dlp.networking.common.Request instead.')
            req = urllib_req_to_req(req)
        assert isinstance(req, Request)

        # compat: Assume user:pass url params are basic auth
        url, basic_auth_header = extract_basic_auth(req.url)
        if basic_auth_header:
            req.headers['Authorization'] = basic_auth_header
        req.url = sanitize_url(url)

        clean_proxies(proxies=req.proxies, headers=req.headers)
        clean_headers(req.headers)

<<<<<<< HEAD
        def _urlopen(req):
            try:
                return self._request_director.send(req)
            except NoSupportingHandlers as e:
                unsupported_errors = list(filter(lambda ue: ue.handler and ue.msg, e.unsupported_errors))

                ue = traverse_obj(
                    unsupported_errors,
                    (lambda _, v: v.handler.RH_KEY == 'Urllib' and 'unsupported url scheme: "file"' in v.msg.lower()),
                    get_all=False)
                if ue:
=======
        try:
            return self._request_director.send(req)
        except NoSupportingHandlers as e:
            for ue in e.unsupported_errors:
                # FIXME: This depends on the order of errors.
                if not (ue.handler and ue.msg):
                    continue
                if ue.handler.RH_KEY == 'Urllib' and 'unsupported url scheme: "file"' in ue.msg.lower():
>>>>>>> a0b19d31
                    raise RequestError(
                        'file:// URLs are disabled by default in yt-dlp for security reasons. '
                        'Use --enable-file-urls to enable at your own risk.', cause=ue) from ue

                ue = traverse_obj(
                    unsupported_errors,
                    (lambda _, v: isinstance(v.handler, ImpersonateRequestHandler) and 'unsupported impersonate target' in v.msg.lower()), get_all=False)
                if ue:
                    # TODO: when we have multiple impersonation, will need to make this handle
                    #  cases where the unsupported target is due to a missing library.
                    raise RequestError(
                        f'The requested impersonation target is not supported: {req.extensions.get("impersonate")}.', cause=ue) from ue

                if list(filter(lambda ue: re.search(r'unsupported extensions:.*impersonate', ue.msg.lower()), unsupported_errors)):
                    self.report_warning(
                        'To impersonate a browser for this request please install one of: curl_cffi. '
                        'Retrying request without impersonation...')
                    new_req = req.copy()
                    new_req.extensions.pop('impersonate')
                    return _urlopen(new_req)
                raise
                """
                TODO
                                if 'unsupported proxy type: "https"' in ue.msg.lower():
                    raise RequestError(
                        'To use an HTTPS proxy for this request, one of the following dependencies needs to be installed: requests')
<<<<<<< HEAD
                """
            except SSLError as e:
                if 'UNSAFE_LEGACY_RENEGOTIATION_DISABLED' in str(e):
                    raise RequestError('UNSAFE_LEGACY_RENEGOTIATION_DISABLED: Try using --legacy-server-connect', cause=e) from e
                elif 'SSLV3_ALERT_HANDSHAKE_FAILURE' in str(e):
                    raise RequestError(
                        'SSLV3_ALERT_HANDSHAKE_FAILURE: The server may not support the current cipher list. '
                        'Try using --legacy-server-connect', cause=e) from e
                raise
            except HTTPError as e:  # TODO: Remove in a future release
                raise _CompatHTTPError(e) from e

        return _urlopen(req)
=======

                elif (
                    re.match(r'unsupported url scheme: "wss?"', ue.msg.lower())
                    and 'websockets' not in self._request_director.handlers
                ):
                    raise RequestError(
                        'This request requires WebSocket support. '
                        'Ensure one of the following dependencies are installed: websockets',
                        cause=ue) from ue
            raise
        except SSLError as e:
            if 'UNSAFE_LEGACY_RENEGOTIATION_DISABLED' in str(e):
                raise RequestError('UNSAFE_LEGACY_RENEGOTIATION_DISABLED: Try using --legacy-server-connect', cause=e) from e
            elif 'SSLV3_ALERT_HANDSHAKE_FAILURE' in str(e):
                raise RequestError(
                    'SSLV3_ALERT_HANDSHAKE_FAILURE: The server may not support the current cipher list. '
                    'Try using --legacy-server-connect', cause=e) from e
            raise
        except HTTPError as e:  # TODO: Remove in a future release
            raise _CompatHTTPError(e) from e
>>>>>>> a0b19d31

    def build_request_director(self, handlers, preferences=None):
        logger = _YDLLogger(self)
        headers = self.params['http_headers'].copy()
        proxies = self.proxies.copy()
        clean_headers(headers)
        clean_proxies(proxies, headers)

        director = RequestDirector(logger=logger, verbose=self.params.get('debug_printtraffic'))
        for handler in handlers:
            director.add_handler(handler(
                logger=logger,
                headers=headers,
                cookiejar=self.cookiejar,
                proxies=proxies,
                prefer_system_certs='no-certifi' in self.params['compat_opts'],
                verify=not self.params.get('nocheckcertificate'),
                **traverse_obj(self.params, {
                    'verbose': 'debug_printtraffic',
                    'source_address': 'source_address',
                    'timeout': 'socket_timeout',
                    'legacy_ssl_support': 'legacyserverconnect',
                    'enable_file_urls': 'enable_file_urls',
                    'impersonate': 'impersonate',
                    'client_cert': {
                        'client_certificate': 'client_certificate',
                        'client_certificate_key': 'client_certificate_key',
                        'client_certificate_password': 'client_certificate_password',
                    },
                }),
            ))
        director.preferences.update(preferences or [])
        if 'prefer-legacy-http-handler' in self.params['compat_opts']:
            director.preferences.add(lambda rh, _: 500 if rh.RH_KEY == 'Urllib' else 0)
        return director

    def encode(self, s):
        if isinstance(s, bytes):
            return s  # Already encoded

        try:
            return s.encode(self.get_encoding())
        except UnicodeEncodeError as err:
            err.reason = err.reason + '. Check your system encoding configuration or use the --encoding option.'
            raise

    def get_encoding(self):
        encoding = self.params.get('encoding')
        if encoding is None:
            encoding = preferredencoding()
        return encoding

    def _write_info_json(self, label, ie_result, infofn, overwrite=None):
        ''' Write infojson and returns True = written, 'exists' = Already exists, False = skip, None = error '''
        if overwrite is None:
            overwrite = self.params.get('overwrites', True)
        if not self.params.get('writeinfojson'):
            return False
        elif not infofn:
            self.write_debug(f'Skipping writing {label} infojson')
            return False
        elif not self._ensure_dir_exists(infofn):
            return None
        elif not overwrite and os.path.exists(infofn):
            self.to_screen(f'[info] {label.title()} metadata is already present')
            return 'exists'

        self.to_screen(f'[info] Writing {label} metadata as JSON to: {infofn}')
        try:
            write_json_file(self.sanitize_info(ie_result, self.params.get('clean_infojson', True)), infofn)
            return True
        except OSError:
            self.report_error(f'Cannot write {label} metadata to JSON file {infofn}')
            return None

    def _write_description(self, label, ie_result, descfn):
        ''' Write description and returns True = written, False = skip, None = error '''
        if not self.params.get('writedescription'):
            return False
        elif not descfn:
            self.write_debug(f'Skipping writing {label} description')
            return False
        elif not self._ensure_dir_exists(descfn):
            return None
        elif not self.params.get('overwrites', True) and os.path.exists(descfn):
            self.to_screen(f'[info] {label.title()} description is already present')
        elif ie_result.get('description') is None:
            self.to_screen(f'[info] There\'s no {label} description to write')
            return False
        else:
            try:
                self.to_screen(f'[info] Writing {label} description to: {descfn}')
                with open(encodeFilename(descfn), 'w', encoding='utf-8') as descfile:
                    descfile.write(ie_result['description'])
            except OSError:
                self.report_error(f'Cannot write {label} description file {descfn}')
                return None
        return True

    def _write_subtitles(self, info_dict, filename):
        ''' Write subtitles to file and return list of (sub_filename, final_sub_filename); or None if error'''
        ret = []
        subtitles = info_dict.get('requested_subtitles')
        if not (self.params.get('writesubtitles') or self.params.get('writeautomaticsub')):
            # subtitles download errors are already managed as troubles in relevant IE
            # that way it will silently go on when used with unsupporting IE
            return ret
        elif not subtitles:
            self.to_screen('[info] There are no subtitles for the requested languages')
            return ret
        sub_filename_base = self.prepare_filename(info_dict, 'subtitle')
        if not sub_filename_base:
            self.to_screen('[info] Skipping writing video subtitles')
            return ret

        for sub_lang, sub_info in subtitles.items():
            sub_format = sub_info['ext']
            sub_filename = subtitles_filename(filename, sub_lang, sub_format, info_dict.get('ext'))
            sub_filename_final = subtitles_filename(sub_filename_base, sub_lang, sub_format, info_dict.get('ext'))
            existing_sub = self.existing_file((sub_filename_final, sub_filename))
            if existing_sub:
                self.to_screen(f'[info] Video subtitle {sub_lang}.{sub_format} is already present')
                sub_info['filepath'] = existing_sub
                ret.append((existing_sub, sub_filename_final))
                continue

            self.to_screen(f'[info] Writing video subtitles to: {sub_filename}')
            if sub_info.get('data') is not None:
                try:
                    # Use newline='' to prevent conversion of newline characters
                    # See https://github.com/ytdl-org/youtube-dl/issues/10268
                    with open(sub_filename, 'w', encoding='utf-8', newline='') as subfile:
                        subfile.write(sub_info['data'])
                    sub_info['filepath'] = sub_filename
                    ret.append((sub_filename, sub_filename_final))
                    continue
                except OSError:
                    self.report_error(f'Cannot write video subtitles file {sub_filename}')
                    return None

            try:
                sub_copy = sub_info.copy()
                sub_copy.setdefault('http_headers', info_dict.get('http_headers'))
                self.dl(sub_filename, sub_copy, subtitle=True)
                sub_info['filepath'] = sub_filename
                ret.append((sub_filename, sub_filename_final))
            except (DownloadError, ExtractorError, IOError, OSError, ValueError) + network_exceptions as err:
                msg = f'Unable to download video subtitles for {sub_lang!r}: {err}'
                if self.params.get('ignoreerrors') is not True:  # False or 'only_download'
                    if not self.params.get('ignoreerrors'):
                        self.report_error(msg)
                    raise DownloadError(msg)
                self.report_warning(msg)
        return ret

    def _write_thumbnails(self, label, info_dict, filename, thumb_filename_base=None):
        ''' Write thumbnails to file and return list of (thumb_filename, final_thumb_filename); or None if error '''
        write_all = self.params.get('write_all_thumbnails', False)
        thumbnails, ret = [], []
        if write_all or self.params.get('writethumbnail', False):
            thumbnails = info_dict.get('thumbnails') or []
            if not thumbnails:
                self.to_screen(f'[info] There are no {label} thumbnails to download')
                return ret
        multiple = write_all and len(thumbnails) > 1

        if thumb_filename_base is None:
            thumb_filename_base = filename
        if thumbnails and not thumb_filename_base:
            self.write_debug(f'Skipping writing {label} thumbnail')
            return ret

        if thumbnails and not self._ensure_dir_exists(filename):
            return None

        for idx, t in list(enumerate(thumbnails))[::-1]:
            thumb_ext = (f'{t["id"]}.' if multiple else '') + determine_ext(t['url'], 'jpg')
            thumb_display_id = f'{label} thumbnail {t["id"]}'
            thumb_filename = replace_extension(filename, thumb_ext, info_dict.get('ext'))
            thumb_filename_final = replace_extension(thumb_filename_base, thumb_ext, info_dict.get('ext'))

            existing_thumb = self.existing_file((thumb_filename_final, thumb_filename))
            if existing_thumb:
                self.to_screen('[info] %s is already present' % (
                    thumb_display_id if multiple else f'{label} thumbnail').capitalize())
                t['filepath'] = existing_thumb
                ret.append((existing_thumb, thumb_filename_final))
            else:
                self.to_screen(f'[info] Downloading {thumb_display_id} ...')
                try:
                    uf = self.urlopen(Request(t['url'], headers=t.get('http_headers', {})))
                    self.to_screen(f'[info] Writing {thumb_display_id} to: {thumb_filename}')
                    with open(encodeFilename(thumb_filename), 'wb') as thumbf:
                        shutil.copyfileobj(uf, thumbf)
                    ret.append((thumb_filename, thumb_filename_final))
                    t['filepath'] = thumb_filename
                except network_exceptions as err:
                    if isinstance(err, HTTPError) and err.status == 404:
                        self.to_screen(f'[info] {thumb_display_id.title()} does not exist')
                    else:
                        self.report_warning(f'Unable to download {thumb_display_id}: {err}')
                    thumbnails.pop(idx)
            if ret and not write_all:
                break
        return ret<|MERGE_RESOLUTION|>--- conflicted
+++ resolved
@@ -4067,19 +4067,6 @@
         clean_proxies(proxies=req.proxies, headers=req.headers)
         clean_headers(req.headers)
 
-<<<<<<< HEAD
-        def _urlopen(req):
-            try:
-                return self._request_director.send(req)
-            except NoSupportingHandlers as e:
-                unsupported_errors = list(filter(lambda ue: ue.handler and ue.msg, e.unsupported_errors))
-
-                ue = traverse_obj(
-                    unsupported_errors,
-                    (lambda _, v: v.handler.RH_KEY == 'Urllib' and 'unsupported url scheme: "file"' in v.msg.lower()),
-                    get_all=False)
-                if ue:
-=======
         try:
             return self._request_director.send(req)
         except NoSupportingHandlers as e:
@@ -4088,11 +4075,22 @@
                 if not (ue.handler and ue.msg):
                     continue
                 if ue.handler.RH_KEY == 'Urllib' and 'unsupported url scheme: "file"' in ue.msg.lower():
->>>>>>> a0b19d31
                     raise RequestError(
                         'file:// URLs are disabled by default in yt-dlp for security reasons. '
                         'Use --enable-file-urls to enable at your own risk.', cause=ue) from ue
-
+                if 'unsupported proxy type: "https"' in ue.msg.lower():
+                    raise RequestError(
+                        'To use an HTTPS proxy for this request, one of the following dependencies needs to be installed: requests')
+
+                elif (
+                    re.match(r'unsupported url scheme: "wss?"', ue.msg.lower())
+                    and 'websockets' not in self._request_director.handlers
+                ):
+                    raise RequestError(
+                        'This request requires WebSocket support. '
+                        'Ensure one of the following dependencies are installed: websockets',
+                        cause=ue) from ue
+                """
                 ue = traverse_obj(
                     unsupported_errors,
                     (lambda _, v: isinstance(v.handler, ImpersonateRequestHandler) and 'unsupported impersonate target' in v.msg.lower()), get_all=False)
@@ -4108,37 +4106,7 @@
                         'Retrying request without impersonation...')
                     new_req = req.copy()
                     new_req.extensions.pop('impersonate')
-                    return _urlopen(new_req)
-                raise
-                """
-                TODO
-                                if 'unsupported proxy type: "https"' in ue.msg.lower():
-                    raise RequestError(
-                        'To use an HTTPS proxy for this request, one of the following dependencies needs to be installed: requests')
-<<<<<<< HEAD
-                """
-            except SSLError as e:
-                if 'UNSAFE_LEGACY_RENEGOTIATION_DISABLED' in str(e):
-                    raise RequestError('UNSAFE_LEGACY_RENEGOTIATION_DISABLED: Try using --legacy-server-connect', cause=e) from e
-                elif 'SSLV3_ALERT_HANDSHAKE_FAILURE' in str(e):
-                    raise RequestError(
-                        'SSLV3_ALERT_HANDSHAKE_FAILURE: The server may not support the current cipher list. '
-                        'Try using --legacy-server-connect', cause=e) from e
-                raise
-            except HTTPError as e:  # TODO: Remove in a future release
-                raise _CompatHTTPError(e) from e
-
-        return _urlopen(req)
-=======
-
-                elif (
-                    re.match(r'unsupported url scheme: "wss?"', ue.msg.lower())
-                    and 'websockets' not in self._request_director.handlers
-                ):
-                    raise RequestError(
-                        'This request requires WebSocket support. '
-                        'Ensure one of the following dependencies are installed: websockets',
-                        cause=ue) from ue
+                    return _urlopen(new_req)"""
             raise
         except SSLError as e:
             if 'UNSAFE_LEGACY_RENEGOTIATION_DISABLED' in str(e):
@@ -4150,7 +4118,6 @@
             raise
         except HTTPError as e:  # TODO: Remove in a future release
             raise _CompatHTTPError(e) from e
->>>>>>> a0b19d31
 
     def build_request_director(self, handlers, preferences=None):
         logger = _YDLLogger(self)
