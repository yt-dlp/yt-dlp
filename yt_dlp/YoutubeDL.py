#!/usr/bin/env python3
import collections
import contextlib
import datetime
import errno
import fileinput
import functools
import io
import itertools
import json
import locale
import operator
import os
import platform
import random
import re
import shutil
import subprocess
import sys
import tempfile
import time
import tokenize
import traceback
import unicodedata
import urllib.request
from string import ascii_letters

from .cache import Cache
from .compat import (
    HAS_LEGACY as compat_has_legacy,
    compat_get_terminal_size,
    compat_os_name,
    compat_shlex_quote,
    compat_str,
    compat_urllib_error,
    compat_urllib_request,
)
from .cookies import load_cookies
from .downloader import FFmpegFD, get_suitable_downloader, shorten_protocol_name
from .downloader.rtmp import rtmpdump_version
from .extractor import gen_extractor_classes, get_info_extractor
from .extractor.openload import PhantomJSwrapper
from .minicurses import format_text
from .postprocessor import _PLUGIN_CLASSES as plugin_postprocessors
from .postprocessor import (
    EmbedThumbnailPP,
    FFmpegFixupDuplicateMoovPP,
    FFmpegFixupDurationPP,
    FFmpegFixupM3u8PP,
    FFmpegFixupM4aPP,
    FFmpegFixupStretchedPP,
    FFmpegFixupTimestampPP,
    FFmpegMergerPP,
    FFmpegPostProcessor,
    MoveFilesAfterDownloadPP,
    get_postprocessor,
)
from .update import detect_variant
from .utils import (
    DEFAULT_OUTTMPL,
    LINK_TEMPLATES,
    NO_DEFAULT,
    NUMBER_RE,
    OUTTMPL_TYPES,
    POSTPROCESS_WHEN,
    STR_FORMAT_RE_TMPL,
    STR_FORMAT_TYPES,
    ContentTooShortError,
    DateRange,
    DownloadCancelled,
    DownloadError,
    EntryNotInPlaylist,
    ExistingVideoReached,
    ExtractorError,
    GeoRestrictedError,
    HEADRequest,
    ISO3166Utils,
    LazyList,
    MaxDownloadsReached,
    Namespace,
    PagedList,
    PerRequestProxyHandler,
    PlaylistEntries,
    Popen,
    PostProcessingError,
    ReExtractInfo,
    RejectedVideoReached,
    SameFileError,
    UnavailableVideoError,
    YoutubeDLCookieProcessor,
    YoutubeDLHandler,
    YoutubeDLRedirectHandler,
    age_restricted,
    args_to_str,
    date_from_str,
    determine_ext,
    determine_protocol,
    encode_compat_str,
    encodeFilename,
    error_to_compat_str,
    expand_path,
    filter_dict,
    float_or_none,
    format_bytes,
    format_decimal_suffix,
    format_field,
    formatSeconds,
    get_domain,
    int_or_none,
    iri_to_uri,
    join_nonempty,
    locked_file,
    make_dir,
    make_HTTPS_handler,
    merge_headers,
    network_exceptions,
    number_of_digits,
    orderedSet,
    parse_filesize,
    platform_name,
    preferredencoding,
    prepend_extension,
    register_socks_protocols,
    remove_terminal_sequences,
    render_table,
    replace_extension,
    sanitize_filename,
    sanitize_path,
    sanitize_url,
    sanitized_Request,
    std_headers,
    str_or_none,
    strftime_or_none,
    subtitles_filename,
    supports_terminal_sequences,
    timetuple_from_msec,
    to_high_limit_path,
    traverse_obj,
    try_get,
    url_basename,
    variadic,
    version_tuple,
    windows_enable_vt_mode,
    write_json_file,
    write_string,
)
from .version import RELEASE_GIT_HEAD, __version__

if compat_os_name == 'nt':
    import ctypes


class YoutubeDL:
    """YoutubeDL class.

    YoutubeDL objects are the ones responsible of downloading the
    actual video file and writing it to disk if the user has requested
    it, among some other tasks. In most cases there should be one per
    program. As, given a video URL, the downloader doesn't know how to
    extract all the needed information, task that InfoExtractors do, it
    has to pass the URL to one of them.

    For this, YoutubeDL objects have a method that allows
    InfoExtractors to be registered in a given order. When it is passed
    a URL, the YoutubeDL object handles it to the first InfoExtractor it
    finds that reports being able to handle it. The InfoExtractor extracts
    all the information about the video or videos the URL refers to, and
    YoutubeDL process the extracted information, possibly using a File
    Downloader to download the video.

    YoutubeDL objects accept a lot of parameters. In order not to saturate
    the object constructor with arguments, it receives a dictionary of
    options instead. These options are available through the params
    attribute for the InfoExtractors to use. The YoutubeDL also
    registers itself as the downloader in charge for the InfoExtractors
    that are added to it, so this is a "mutual registration".

    Available options:

    username:          Username for authentication purposes.
    password:          Password for authentication purposes.
    videopassword:     Password for accessing a video.
    ap_mso:            Adobe Pass multiple-system operator identifier.
    ap_username:       Multiple-system operator account username.
    ap_password:       Multiple-system operator account password.
    usenetrc:          Use netrc for authentication instead.
    verbose:           Print additional info to stdout.
    quiet:             Do not print messages to stdout.
    no_warnings:       Do not print out anything for warnings.
    forceprint:        A dict with keys WHEN mapped to a list of templates to
                       print to stdout. The allowed keys are video or any of the
                       items in utils.POSTPROCESS_WHEN.
                       For compatibility, a single list is also accepted
    print_to_file:     A dict with keys WHEN (same as forceprint) mapped to
                       a list of tuples with (template, filename)
    forcejson:         Force printing info_dict as JSON.
    dump_single_json:  Force printing the info_dict of the whole playlist
                       (or video) as a single JSON line.
    force_write_download_archive: Force writing download archive regardless
                       of 'skip_download' or 'simulate'.
    simulate:          Do not download the video files. If unset (or None),
                       simulate only if listsubtitles, listformats or list_thumbnails is used
    format:            Video format code. see "FORMAT SELECTION" for more details.
                       You can also pass a function. The function takes 'ctx' as
                       argument and returns the formats to download.
                       See "build_format_selector" for an implementation
    allow_unplayable_formats:   Allow unplayable formats to be extracted and downloaded.
    ignore_no_formats_error: Ignore "No video formats" error. Usefull for
                       extracting metadata even if the video is not actually
                       available for download (experimental)
    format_sort:       A list of fields by which to sort the video formats.
                       See "Sorting Formats" for more details.
    format_sort_force: Force the given format_sort. see "Sorting Formats"
                       for more details.
    prefer_free_formats: Whether to prefer video formats with free containers
                       over non-free ones of same quality.
    allow_multiple_video_streams:   Allow multiple video streams to be merged
                       into a single file
    allow_multiple_audio_streams:   Allow multiple audio streams to be merged
                       into a single file
    check_formats      Whether to test if the formats are downloadable.
                       Can be True (check all), False (check none),
                       'selected' (check selected formats),
                       or None (check only if requested by extractor)
    paths:             Dictionary of output paths. The allowed keys are 'home'
                       'temp' and the keys of OUTTMPL_TYPES (in utils.py)
    outtmpl:           Dictionary of templates for output names. Allowed keys
                       are 'default' and the keys of OUTTMPL_TYPES (in utils.py).
                       For compatibility with youtube-dl, a single string can also be used
    outtmpl_na_placeholder: Placeholder for unavailable meta fields.
    restrictfilenames: Do not allow "&" and spaces in file names
    trim_file_name:    Limit length of filename (extension excluded)
    windowsfilenames:  Force the filenames to be windows compatible
    ignoreerrors:      Do not stop on download/postprocessing errors.
                       Can be 'only_download' to ignore only download errors.
                       Default is 'only_download' for CLI, but False for API
    skip_playlist_after_errors: Number of allowed failures until the rest of
                       the playlist is skipped
    force_generic_extractor: Force downloader to use the generic extractor
    overwrites:        Overwrite all video and metadata files if True,
                       overwrite only non-video files if None
                       and don't overwrite any file if False
                       For compatibility with youtube-dl,
                       "nooverwrites" may also be used instead
    playlist_items:    Specific indices of playlist to download.
    playlistrandom:    Download playlist items in random order.
    lazy_playlist:     Process playlist entries as they are received.
    matchtitle:        Download only matching titles.
    rejecttitle:       Reject downloads for matching titles.
    logger:            Log messages to a logging.Logger instance.
    logtostderr:       Log messages to stderr instead of stdout.
    consoletitle:       Display progress in console window's titlebar.
    writedescription:  Write the video description to a .description file
    writeinfojson:     Write the video description to a .info.json file
    clean_infojson:    Remove private fields from the infojson
    getcomments:       Extract video comments. This will not be written to disk
                       unless writeinfojson is also given
    writeannotations:  Write the video annotations to a .annotations.xml file
    writethumbnail:    Write the thumbnail image to a file
    allow_playlist_files: Whether to write playlists' description, infojson etc
                       also to disk when using the 'write*' options
    write_all_thumbnails:  Write all thumbnail formats to files
    writelink:         Write an internet shortcut file, depending on the
                       current platform (.url/.webloc/.desktop)
    writeurllink:      Write a Windows internet shortcut file (.url)
    writewebloclink:   Write a macOS internet shortcut file (.webloc)
    writedesktoplink:  Write a Linux internet shortcut file (.desktop)
    writesubtitles:    Write the video subtitles to a file
    writeautomaticsub: Write the automatically generated subtitles to a file
    listsubtitles:     Lists all available subtitles for the video
    subtitlesformat:   The format code for subtitles
    subtitleslangs:    List of languages of the subtitles to download (can be regex).
                       The list may contain "all" to refer to all the available
                       subtitles. The language can be prefixed with a "-" to
                       exclude it from the requested languages. Eg: ['all', '-live_chat']
    keepvideo:         Keep the video file after post-processing
    daterange:         A DateRange object, download only if the upload_date is in the range.
    skip_download:     Skip the actual download of the video file
    cachedir:          Location of the cache files in the filesystem.
                       False to disable filesystem cache.
    noplaylist:        Download single video instead of a playlist if in doubt.
    age_limit:         An integer representing the user's age in years.
                       Unsuitable videos for the given age are skipped.
    min_views:         An integer representing the minimum view count the video
                       must have in order to not be skipped.
                       Videos without view count information are always
                       downloaded. None for no limit.
    max_views:         An integer representing the maximum view count.
                       Videos that are more popular than that are not
                       downloaded.
                       Videos without view count information are always
                       downloaded. None for no limit.
    download_archive:  File name of a file where all downloads are recorded.
                       Videos already present in the file are not downloaded
                       again.
    break_on_existing: Stop the download process after attempting to download a
                       file that is in the archive.
    break_on_reject:   Stop the download process when encountering a video that
                       has been filtered out.
    break_per_url:     Whether break_on_reject and break_on_existing
                       should act on each input URL as opposed to for the entire queue
    cookiefile:        File name or text stream from where cookies should be read and dumped to
    cookiesfrombrowser:  A tuple containing the name of the browser, the profile
                       name/pathfrom where cookies are loaded, and the name of the
                       keyring. Eg: ('chrome', ) or ('vivaldi', 'default', 'BASICTEXT')
    legacyserverconnect: Explicitly allow HTTPS connection to servers that do not
                       support RFC 5746 secure renegotiation
    nocheckcertificate:  Do not verify SSL certificates
    client_certificate:  Path to client certificate file in PEM format. May include the private key
    client_certificate_key:  Path to private key file for client certificate
    client_certificate_password:  Password for client certificate private key, if encrypted.
                        If not provided and the key is encrypted, yt-dlp will ask interactively
    prefer_insecure:   Use HTTP instead of HTTPS to retrieve information.
                       At the moment, this is only supported by YouTube.
    http_headers:      A dictionary of custom headers to be used for all requests
    proxy:             URL of the proxy server to use
    geo_verification_proxy:  URL of the proxy to use for IP address verification
                       on geo-restricted sites.
    socket_timeout:    Time to wait for unresponsive hosts, in seconds
    bidi_workaround:   Work around buggy terminals without bidirectional text
                       support, using fridibi
    debug_printtraffic:Print out sent and received HTTP traffic
    default_search:    Prepend this string if an input url is not valid.
                       'auto' for elaborate guessing
    encoding:          Use this encoding instead of the system-specified.
    extract_flat:      Do not resolve URLs, return the immediate result.
                       Pass in 'in_playlist' to only show this behavior for
                       playlist items.
    wait_for_video:    If given, wait for scheduled streams to become available.
                       The value should be a tuple containing the range
                       (min_secs, max_secs) to wait between retries
    postprocessors:    A list of dictionaries, each with an entry
                       * key:  The name of the postprocessor. See
                               yt_dlp/postprocessor/__init__.py for a list.
                       * when: When to run the postprocessor. Allowed values are
                               the entries of utils.POSTPROCESS_WHEN
                               Assumed to be 'post_process' if not given
    progress_hooks:    A list of functions that get called on download
                       progress, with a dictionary with the entries
                       * status: One of "downloading", "error", or "finished".
                                 Check this first and ignore unknown values.
                       * info_dict: The extracted info_dict

                       If status is one of "downloading", or "finished", the
                       following properties may also be present:
                       * filename: The final filename (always present)
                       * tmpfilename: The filename we're currently writing to
                       * downloaded_bytes: Bytes on disk
                       * total_bytes: Size of the whole file, None if unknown
                       * total_bytes_estimate: Guess of the eventual file size,
                                               None if unavailable.
                       * elapsed: The number of seconds since download started.
                       * eta: The estimated time in seconds, None if unknown
                       * speed: The download speed in bytes/second, None if
                                unknown
                       * fragment_index: The counter of the currently
                                         downloaded video fragment.
                       * fragment_count: The number of fragments (= individual
                                         files that will be merged)

                       Progress hooks are guaranteed to be called at least once
                       (with status "finished") if the download is successful.
    postprocessor_hooks:  A list of functions that get called on postprocessing
                       progress, with a dictionary with the entries
                       * status: One of "started", "processing", or "finished".
                                 Check this first and ignore unknown values.
                       * postprocessor: Name of the postprocessor
                       * info_dict: The extracted info_dict

                       Progress hooks are guaranteed to be called at least twice
                       (with status "started" and "finished") if the processing is successful.
    merge_output_format: Extension to use when merging formats.
    final_ext:         Expected final extension; used to detect when the file was
                       already downloaded and converted
    fixup:             Automatically correct known faults of the file.
                       One of:
                       - "never": do nothing
                       - "warn": only emit a warning
                       - "detect_or_warn": check whether we can do anything
                                           about it, warn otherwise (default)
    source_address:    Client-side IP address to bind to.
    sleep_interval_requests: Number of seconds to sleep between requests
                       during extraction
    sleep_interval:    Number of seconds to sleep before each download when
                       used alone or a lower bound of a range for randomized
                       sleep before each download (minimum possible number
                       of seconds to sleep) when used along with
                       max_sleep_interval.
    max_sleep_interval:Upper bound of a range for randomized sleep before each
                       download (maximum possible number of seconds to sleep).
                       Must only be used along with sleep_interval.
                       Actual sleep time will be a random float from range
                       [sleep_interval; max_sleep_interval].
    sleep_interval_subtitles: Number of seconds to sleep before each subtitle download
    listformats:       Print an overview of available video formats and exit.
    list_thumbnails:   Print a table of all thumbnails and exit.
    match_filter:      A function that gets called for every video with the signature
                       (info_dict, *, incomplete: bool) -> Optional[str]
                       For backward compatibility with youtube-dl, the signature
                       (info_dict) -> Optional[str] is also allowed.
                       - If it returns a message, the video is ignored.
                       - If it returns None, the video is downloaded.
                       - If it returns utils.NO_DEFAULT, the user is interactively
                         asked whether to download the video.
                       match_filter_func in utils.py is one example for this.
    no_color:          Do not emit color codes in output.
    geo_bypass:        Bypass geographic restriction via faking X-Forwarded-For
                       HTTP header
    geo_bypass_country:
                       Two-letter ISO 3166-2 country code that will be used for
                       explicit geographic restriction bypassing via faking
                       X-Forwarded-For HTTP header
    geo_bypass_ip_block:
                       IP range in CIDR notation that will be used similarly to
                       geo_bypass_country
    external_downloader: A dictionary of protocol keys and the executable of the
                       external downloader to use for it. The allowed protocols
                       are default|http|ftp|m3u8|dash|rtsp|rtmp|mms.
                       Set the value to 'native' to use the native downloader
    compat_opts:       Compatibility options. See "Differences in default behavior".
                       The following options do not work when used through the API:
                       filename, abort-on-error, multistreams, no-live-chat, format-sort
                       no-clean-infojson, no-playlist-metafiles, no-keep-subs, no-attach-info-json.
                       Refer __init__.py for their implementation
    progress_template: Dictionary of templates for progress outputs.
                       Allowed keys are 'download', 'postprocess',
                       'download-title' (console title) and 'postprocess-title'.
                       The template is mapped on a dictionary with keys 'progress' and 'info'
    retry_sleep_functions: Dictionary of functions that takes the number of attempts
                       as argument and returns the time to sleep in seconds.
                       Allowed keys are 'http', 'fragment', 'file_access'
    download_ranges:   A function that gets called for every video with the signature
                       (info_dict, *, ydl) -> Iterable[Section].
                       Only the returned sections will be downloaded. Each Section contains:
                       * start_time: Start time of the section in seconds
                       * end_time: End time of the section in seconds
                       * title: Section title (Optional)
                       * index: Section number (Optional)

    The following parameters are not used by YoutubeDL itself, they are used by
    the downloader (see yt_dlp/downloader/common.py):
    nopart, updatetime, buffersize, ratelimit, throttledratelimit, min_filesize,
    max_filesize, test, noresizebuffer, retries, file_access_retries, fragment_retries,
    continuedl, noprogress, xattr_set_filesize, hls_use_mpegts, http_chunk_size,
    external_downloader_args, concurrent_fragment_downloads.

    The following options are used by the post processors:
    ffmpeg_location:   Location of the ffmpeg/avconv binary; either the path
                       to the binary or its containing directory.
    postprocessor_args: A dictionary of postprocessor/executable keys (in lower case)
                       and a list of additional command-line arguments for the
                       postprocessor/executable. The dict can also have "PP+EXE" keys
                       which are used when the given exe is used by the given PP.
                       Use 'default' as the name for arguments to passed to all PP
                       For compatibility with youtube-dl, a single list of args
                       can also be used

    The following options are used by the extractors:
    extractor_retries: Number of times to retry for known errors
    dynamic_mpd:       Whether to process dynamic DASH manifests (default: True)
    hls_split_discontinuity: Split HLS playlists to different formats at
                       discontinuities such as ad breaks (default: False)
    extractor_args:    A dictionary of arguments to be passed to the extractors.
                       See "EXTRACTOR ARGUMENTS" for details.
                       Eg: {'youtube': {'skip': ['dash', 'hls']}}
    mark_watched:      Mark videos watched (even with --simulate). Only for YouTube

    The following options are deprecated and may be removed in the future:

    playliststart:     - Use playlist_items
                       Playlist item to start at.
    playlistend:       - Use playlist_items
                       Playlist item to end at.
    playlistreverse:   - Use playlist_items
                       Download playlist items in reverse order.
    forceurl:          - Use forceprint
                       Force printing final URL.
    forcetitle:        - Use forceprint
                       Force printing title.
    forceid:           - Use forceprint
                       Force printing ID.
    forcethumbnail:    - Use forceprint
                       Force printing thumbnail URL.
    forcedescription:  - Use forceprint
                       Force printing description.
    forcefilename:     - Use forceprint
                       Force printing final filename.
    forceduration:     - Use forceprint
                       Force printing duration.
    allsubtitles:      - Use subtitleslangs = ['all']
                       Downloads all the subtitles of the video
                       (requires writesubtitles or writeautomaticsub)
    include_ads:       - Doesn't work
                       Download ads as well
    call_home:         - Not implemented
                       Boolean, true iff we are allowed to contact the
                       yt-dlp servers for debugging.
    post_hooks:        - Register a custom postprocessor
                       A list of functions that get called as the final step
                       for each video file, after all postprocessors have been
                       called. The filename will be passed as the only argument.
    hls_prefer_native: - Use external_downloader = {'m3u8': 'native'} or {'m3u8': 'ffmpeg'}.
                       Use the native HLS downloader instead of ffmpeg/avconv
                       if True, otherwise use ffmpeg/avconv if False, otherwise
                       use downloader suggested by extractor if None.
    prefer_ffmpeg:     - avconv support is deprecated
                       If False, use avconv instead of ffmpeg if both are available,
                       otherwise prefer ffmpeg.
    youtube_include_dash_manifest: - Use extractor_args
                       If True (default), DASH manifests and related
                       data will be downloaded and processed by extractor.
                       You can reduce network I/O by disabling it if you don't
                       care about DASH. (only for youtube)
    youtube_include_hls_manifest: - Use extractor_args
                       If True (default), HLS manifests and related
                       data will be downloaded and processed by extractor.
                       You can reduce network I/O by disabling it if you don't
                       care about HLS. (only for youtube)
    """

    _NUMERIC_FIELDS = {
        'width', 'height', 'tbr', 'abr', 'asr', 'vbr', 'fps', 'filesize', 'filesize_approx',
        'timestamp', 'release_timestamp',
        'duration', 'view_count', 'like_count', 'dislike_count', 'repost_count',
        'average_rating', 'comment_count', 'age_limit',
        'start_time', 'end_time',
        'chapter_number', 'season_number', 'episode_number',
        'track_number', 'disc_number', 'release_year',
    }

    _format_fields = {
        # NB: Keep in sync with the docstring of extractor/common.py
        'url', 'manifest_url', 'manifest_stream_number', 'ext', 'format', 'format_id', 'format_note',
        'width', 'height', 'resolution', 'dynamic_range', 'tbr', 'abr', 'acodec', 'asr',
        'vbr', 'fps', 'vcodec', 'container', 'filesize', 'filesize_approx',
        'player_url', 'protocol', 'fragment_base_url', 'fragments', 'is_from_start',
        'preference', 'language', 'language_preference', 'quality', 'source_preference',
        'http_headers', 'stretched_ratio', 'no_resume', 'has_drm', 'downloader_options',
        'page_url', 'app', 'play_path', 'tc_url', 'flash_version', 'rtmp_live', 'rtmp_conn', 'rtmp_protocol', 'rtmp_real_time'
    }
    _format_selection_exts = {
        'audio': {'m4a', 'mp3', 'ogg', 'aac'},
        'video': {'mp4', 'flv', 'webm', '3gp'},
        'storyboards': {'mhtml'},
    }

    def __init__(self, params=None, auto_init=True):
        """Create a FileDownloader object with the given options.
        @param auto_init    Whether to load the default extractors and print header (if verbose).
                            Set to 'no_verbose_header' to not print the header
        """
        if params is None:
            params = {}
        self.params = params
        self._ies = {}
        self._ies_instances = {}
        self._pps = {k: [] for k in POSTPROCESS_WHEN}
        self._printed_messages = set()
        self._first_webpage_request = True
        self._post_hooks = []
        self._progress_hooks = []
        self._postprocessor_hooks = []
        self._download_retcode = 0
        self._num_downloads = 0
        self._num_videos = 0
        self._playlist_level = 0
        self._playlist_urls = set()
        self.cache = Cache(self)

        windows_enable_vt_mode()
        stdout = sys.stderr if self.params.get('logtostderr') else sys.stdout
        self._out_files = Namespace(
            out=stdout,
            error=sys.stderr,
            screen=sys.stderr if self.params.get('quiet') else stdout,
            console=None if compat_os_name == 'nt' else next(
                filter(supports_terminal_sequences, (sys.stderr, sys.stdout)), None)
        )
        self._allow_colors = Namespace(**{
            type_: not self.params.get('no_color') and supports_terminal_sequences(stream)
            for type_, stream in self._out_files.items_ if type_ != 'console'
        })

        if sys.version_info < (3, 6):
            self.report_warning(
                'Python version %d.%d is not supported! Please update to Python 3.6 or above' % sys.version_info[:2])

        if self.params.get('allow_unplayable_formats'):
            self.report_warning(
                f'You have asked for {self._format_err("UNPLAYABLE", self.Styles.EMPHASIS)} formats to be listed/downloaded. '
                'This is a developer option intended for debugging. \n'
                '         If you experience any issues while using this option, '
                f'{self._format_err("DO NOT", self.Styles.ERROR)} open a bug report')

        def check_deprecated(param, option, suggestion):
            if self.params.get(param) is not None:
                self.report_warning(f'{option} is deprecated. Use {suggestion} instead')
                return True
            return False

        if check_deprecated('cn_verification_proxy', '--cn-verification-proxy', '--geo-verification-proxy'):
            if self.params.get('geo_verification_proxy') is None:
                self.params['geo_verification_proxy'] = self.params['cn_verification_proxy']

        check_deprecated('autonumber', '--auto-number', '-o "%(autonumber)s-%(title)s.%(ext)s"')
        check_deprecated('usetitle', '--title', '-o "%(title)s-%(id)s.%(ext)s"')
        check_deprecated('useid', '--id', '-o "%(id)s.%(ext)s"')

        for msg in self.params.get('_warnings', []):
            self.report_warning(msg)
        for msg in self.params.get('_deprecation_warnings', []):
            self.deprecation_warning(msg)

        self.params['compat_opts'] = set(self.params.get('compat_opts', ()))
        if not compat_has_legacy:
            self.params['compat_opts'].add('no-compat-legacy')
        if 'list-formats' in self.params['compat_opts']:
            self.params['listformats_table'] = False

        if 'overwrites' not in self.params and self.params.get('nooverwrites') is not None:
            # nooverwrites was unnecessarily changed to overwrites
            # in 0c3d0f51778b153f65c21906031c2e091fcfb641
            # This ensures compatibility with both keys
            self.params['overwrites'] = not self.params['nooverwrites']
        elif self.params.get('overwrites') is None:
            self.params.pop('overwrites', None)
        else:
            self.params['nooverwrites'] = not self.params['overwrites']

        self.params.setdefault('forceprint', {})
        self.params.setdefault('print_to_file', {})

        # Compatibility with older syntax
        if not isinstance(params['forceprint'], dict):
            self.params['forceprint'] = {'video': params['forceprint']}

        if self.params.get('bidi_workaround', False):
            try:
                import pty
                master, slave = pty.openpty()
                width = compat_get_terminal_size().columns
                width_args = [] if width is None else ['-w', str(width)]
                sp_kwargs = {'stdin': subprocess.PIPE, 'stdout': slave, 'stderr': self._out_files.error}
                try:
                    self._output_process = Popen(['bidiv'] + width_args, **sp_kwargs)
                except OSError:
                    self._output_process = Popen(['fribidi', '-c', 'UTF-8'] + width_args, **sp_kwargs)
                self._output_channel = os.fdopen(master, 'rb')
            except OSError as ose:
                if ose.errno == errno.ENOENT:
                    self.report_warning(
                        'Could not find fribidi executable, ignoring --bidi-workaround. '
                        'Make sure that  fribidi  is an executable file in one of the directories in your $PATH.')
                else:
                    raise

        if auto_init:
            if auto_init != 'no_verbose_header':
                self.print_debug_header()
            self.add_default_info_extractors()

        if (sys.platform != 'win32'
                and sys.getfilesystemencoding() in ['ascii', 'ANSI_X3.4-1968']
                and not self.params.get('restrictfilenames', False)):
            # Unicode filesystem API will throw errors (#1474, #13027)
            self.report_warning(
                'Assuming --restrict-filenames since file system encoding '
                'cannot encode all characters. '
                'Set the LC_ALL environment variable to fix this.')
            self.params['restrictfilenames'] = True

        self.outtmpl_dict = self.parse_outtmpl()

        # Creating format selector here allows us to catch syntax errors before the extraction
        self.format_selector = (
            self.params.get('format') if self.params.get('format') in (None, '-')
            else self.params['format'] if callable(self.params['format'])
            else self.build_format_selector(self.params['format']))

        # Set http_headers defaults according to std_headers
        self.params['http_headers'] = merge_headers(std_headers, self.params.get('http_headers', {}))

        hooks = {
            'post_hooks': self.add_post_hook,
            'progress_hooks': self.add_progress_hook,
            'postprocessor_hooks': self.add_postprocessor_hook,
        }
        for opt, fn in hooks.items():
            for ph in self.params.get(opt, []):
                fn(ph)

        for pp_def_raw in self.params.get('postprocessors', []):
            pp_def = dict(pp_def_raw)
            when = pp_def.pop('when', 'post_process')
            self.add_post_processor(
                get_postprocessor(pp_def.pop('key'))(self, **pp_def),
                when=when)

        self._setup_opener()
        register_socks_protocols()

        def preload_download_archive(fn):
            """Preload the archive, if any is specified"""
            if fn is None:
                return False
            self.write_debug(f'Loading archive file {fn!r}')
            try:
                with locked_file(fn, 'r', encoding='utf-8') as archive_file:
                    for line in archive_file:
                        self.archive.add(line.strip())
            except OSError as ioe:
                if ioe.errno != errno.ENOENT:
                    raise
                return False
            return True

        self.archive = set()
        preload_download_archive(self.params.get('download_archive'))

    def warn_if_short_id(self, argv):
        # short YouTube ID starting with dash?
        idxs = [
            i for i, a in enumerate(argv)
            if re.match(r'^-[0-9A-Za-z_-]{10}$', a)]
        if idxs:
            correct_argv = (
                ['yt-dlp']
                + [a for i, a in enumerate(argv) if i not in idxs]
                + ['--'] + [argv[i] for i in idxs]
            )
            self.report_warning(
                'Long argument string detected. '
                'Use -- to separate parameters and URLs, like this:\n%s' %
                args_to_str(correct_argv))

    def add_info_extractor(self, ie):
        """Add an InfoExtractor object to the end of the list."""
        ie_key = ie.ie_key()
        self._ies[ie_key] = ie
        if not isinstance(ie, type):
            self._ies_instances[ie_key] = ie
            ie.set_downloader(self)

    def _get_info_extractor_class(self, ie_key):
        ie = self._ies.get(ie_key)
        if ie is None:
            ie = get_info_extractor(ie_key)
            self.add_info_extractor(ie)
        return ie

    def get_info_extractor(self, ie_key):
        """
        Get an instance of an IE with name ie_key, it will try to get one from
        the _ies list, if there's no instance it will create a new one and add
        it to the extractor list.
        """
        ie = self._ies_instances.get(ie_key)
        if ie is None:
            ie = get_info_extractor(ie_key)()
            self.add_info_extractor(ie)
        return ie

    def add_default_info_extractors(self):
        """
        Add the InfoExtractors returned by gen_extractors to the end of the list
        """
        for ie in gen_extractor_classes():
            self.add_info_extractor(ie)

    def add_post_processor(self, pp, when='post_process'):
        """Add a PostProcessor object to the end of the chain."""
        self._pps[when].append(pp)
        pp.set_downloader(self)

    def add_post_hook(self, ph):
        """Add the post hook"""
        self._post_hooks.append(ph)

    def add_progress_hook(self, ph):
        """Add the download progress hook"""
        self._progress_hooks.append(ph)

    def add_postprocessor_hook(self, ph):
        """Add the postprocessing progress hook"""
        self._postprocessor_hooks.append(ph)
        for pps in self._pps.values():
            for pp in pps:
                pp.add_progress_hook(ph)

    def _bidi_workaround(self, message):
        if not hasattr(self, '_output_channel'):
            return message

        assert hasattr(self, '_output_process')
        assert isinstance(message, compat_str)
        line_count = message.count('\n') + 1
        self._output_process.stdin.write((message + '\n').encode())
        self._output_process.stdin.flush()
        res = ''.join(self._output_channel.readline().decode()
                      for _ in range(line_count))
        return res[:-len('\n')]

    def _write_string(self, message, out=None, only_once=False):
        if only_once:
            if message in self._printed_messages:
                return
            self._printed_messages.add(message)
        write_string(message, out=out, encoding=self.params.get('encoding'))

    def to_stdout(self, message, skip_eol=False, quiet=None):
        """Print message to stdout"""
        if quiet is not None:
            self.deprecation_warning('"YoutubeDL.to_stdout" no longer accepts the argument quiet. Use "YoutubeDL.to_screen" instead')
        if skip_eol is not False:
            self.deprecation_warning('"YoutubeDL.to_stdout" no longer accepts the argument skip_eol. Use "YoutubeDL.to_screen" instead')
        self._write_string(f'{self._bidi_workaround(message)}\n', self._out_files.out)

    def to_screen(self, message, skip_eol=False, quiet=None):
        """Print message to screen if not in quiet mode"""
        if self.params.get('logger'):
            self.params['logger'].debug(message)
            return
        if (self.params.get('quiet') if quiet is None else quiet) and not self.params.get('verbose'):
            return
        self._write_string(
            '%s%s' % (self._bidi_workaround(message), ('' if skip_eol else '\n')),
            self._out_files.screen)

    def to_stderr(self, message, only_once=False):
        """Print message to stderr"""
        assert isinstance(message, compat_str)
        if self.params.get('logger'):
            self.params['logger'].error(message)
        else:
            self._write_string(f'{self._bidi_workaround(message)}\n', self._out_files.error, only_once=only_once)

    def _send_console_code(self, code):
        if compat_os_name == 'nt' or not self._out_files.console:
            return
        self._write_string(code, self._out_files.console)

    def to_console_title(self, message):
        if not self.params.get('consoletitle', False):
            return
        message = remove_terminal_sequences(message)
        if compat_os_name == 'nt':
            if ctypes.windll.kernel32.GetConsoleWindow():
                # c_wchar_p() might not be necessary if `message` is
                # already of type unicode()
                ctypes.windll.kernel32.SetConsoleTitleW(ctypes.c_wchar_p(message))
        else:
            self._send_console_code(f'\033]0;{message}\007')

    def save_console_title(self):
        if not self.params.get('consoletitle') or self.params.get('simulate'):
            return
        self._send_console_code('\033[22;0t')  # Save the title on stack

    def restore_console_title(self):
        if not self.params.get('consoletitle') or self.params.get('simulate'):
            return
        self._send_console_code('\033[23;0t')  # Restore the title from stack

    def __enter__(self):
        self.save_console_title()
        return self

    def __exit__(self, *args):
        self.restore_console_title()

        if self.params.get('cookiefile') is not None:
            self.cookiejar.save(ignore_discard=True, ignore_expires=True)

    def trouble(self, message=None, tb=None, is_error=True):
        """Determine action to take when a download problem appears.

        Depending on if the downloader has been configured to ignore
        download errors or not, this method may throw an exception or
        not when errors are found, after printing the message.

        @param tb          If given, is additional traceback information
        @param is_error    Whether to raise error according to ignorerrors
        """
        if message is not None:
            self.to_stderr(message)
        if self.params.get('verbose'):
            if tb is None:
                if sys.exc_info()[0]:  # if .trouble has been called from an except block
                    tb = ''
                    if hasattr(sys.exc_info()[1], 'exc_info') and sys.exc_info()[1].exc_info[0]:
                        tb += ''.join(traceback.format_exception(*sys.exc_info()[1].exc_info))
                    tb += encode_compat_str(traceback.format_exc())
                else:
                    tb_data = traceback.format_list(traceback.extract_stack())
                    tb = ''.join(tb_data)
            if tb:
                self.to_stderr(tb)
        if not is_error:
            return
        if not self.params.get('ignoreerrors'):
            if sys.exc_info()[0] and hasattr(sys.exc_info()[1], 'exc_info') and sys.exc_info()[1].exc_info[0]:
                exc_info = sys.exc_info()[1].exc_info
            else:
                exc_info = sys.exc_info()
            raise DownloadError(message, exc_info)
        self._download_retcode = 1

    Styles = Namespace(
        HEADERS='yellow',
        EMPHASIS='light blue',
        FILENAME='green',
        ID='green',
        DELIM='blue',
        ERROR='red',
        WARNING='yellow',
        SUPPRESS='light black',
    )

    def _format_text(self, handle, allow_colors, text, f, fallback=None, *, test_encoding=False):
        text = str(text)
        if test_encoding:
            original_text = text
            # handle.encoding can be None. See https://github.com/yt-dlp/yt-dlp/issues/2711
            encoding = self.params.get('encoding') or getattr(handle, 'encoding', None) or 'ascii'
            text = text.encode(encoding, 'ignore').decode(encoding)
            if fallback is not None and text != original_text:
                text = fallback
        return format_text(text, f) if allow_colors else text if fallback is None else fallback

    def _format_out(self, *args, **kwargs):
        return self._format_text(self._out_files.out, self._allow_colors.out, *args, **kwargs)

    def _format_screen(self, *args, **kwargs):
        return self._format_text(self._out_files.screen, self._allow_colors.screen, *args, **kwargs)

    def _format_err(self, *args, **kwargs):
        return self._format_text(self._out_files.error, self._allow_colors.error, *args, **kwargs)

    def report_warning(self, message, only_once=False):
        '''
        Print the message to stderr, it will be prefixed with 'WARNING:'
        If stderr is a tty file the 'WARNING:' will be colored
        '''
        if self.params.get('logger') is not None:
            self.params['logger'].warning(message)
        else:
            if self.params.get('no_warnings'):
                return
            self.to_stderr(f'{self._format_err("WARNING:", self.Styles.WARNING)} {message}', only_once)

    def deprecation_warning(self, message):
        if self.params.get('logger') is not None:
            self.params['logger'].warning(f'DeprecationWarning: {message}')
        else:
            self.to_stderr(f'{self._format_err("DeprecationWarning:", self.Styles.ERROR)} {message}', True)

    def report_error(self, message, *args, **kwargs):
        '''
        Do the same as trouble, but prefixes the message with 'ERROR:', colored
        in red if stderr is a tty file.
        '''
        self.trouble(f'{self._format_err("ERROR:", self.Styles.ERROR)} {message}', *args, **kwargs)

    def write_debug(self, message, only_once=False):
        '''Log debug message or Print message to stderr'''
        if not self.params.get('verbose', False):
            return
        message = f'[debug] {message}'
        if self.params.get('logger'):
            self.params['logger'].debug(message)
        else:
            self.to_stderr(message, only_once)

    def report_file_already_downloaded(self, file_name):
        """Report file has already been fully downloaded."""
        try:
            self.to_screen('[download] %s has already been downloaded' % file_name)
        except UnicodeEncodeError:
            self.to_screen('[download] The file has already been downloaded')

    def report_file_delete(self, file_name):
        """Report that existing file will be deleted."""
        try:
            self.to_screen('Deleting existing file %s' % file_name)
        except UnicodeEncodeError:
            self.to_screen('Deleting existing file')

    def raise_no_formats(self, info, forced=False, *, msg=None):
        has_drm = info.get('_has_drm')
        ignored, expected = self.params.get('ignore_no_formats_error'), bool(msg)
        msg = msg or has_drm and 'This video is DRM protected' or 'No video formats found!'
        if forced or not ignored:
            raise ExtractorError(msg, video_id=info['id'], ie=info['extractor'],
                                 expected=has_drm or ignored or expected)
        else:
            self.report_warning(msg)

    def parse_outtmpl(self):
        outtmpl_dict = self.params.get('outtmpl', {})
        if not isinstance(outtmpl_dict, dict):
            outtmpl_dict = {'default': outtmpl_dict}
        # Remove spaces in the default template
        if self.params.get('restrictfilenames'):
            sanitize = lambda x: x.replace(' - ', ' ').replace(' ', '-')
        else:
            sanitize = lambda x: x
        outtmpl_dict.update({
            k: sanitize(v) for k, v in DEFAULT_OUTTMPL.items()
            if outtmpl_dict.get(k) is None})
        for _, val in outtmpl_dict.items():
            if isinstance(val, bytes):
                self.report_warning('Parameter outtmpl is bytes, but should be a unicode string')
        return outtmpl_dict

    def get_output_path(self, dir_type='', filename=None):
        paths = self.params.get('paths', {})
        assert isinstance(paths, dict)
        path = os.path.join(
            expand_path(paths.get('home', '').strip()),
            expand_path(paths.get(dir_type, '').strip()) if dir_type else '',
            filename or '')
        return sanitize_path(path, force=self.params.get('windowsfilenames'))

    @staticmethod
    def _outtmpl_expandpath(outtmpl):
        # expand_path translates '%%' into '%' and '$$' into '$'
        # correspondingly that is not what we want since we need to keep
        # '%%' intact for template dict substitution step. Working around
        # with boundary-alike separator hack.
        sep = ''.join([random.choice(ascii_letters) for _ in range(32)])
        outtmpl = outtmpl.replace('%%', f'%{sep}%').replace('$$', f'${sep}$')

        # outtmpl should be expand_path'ed before template dict substitution
        # because meta fields may contain env variables we don't want to
        # be expanded. For example, for outtmpl "%(title)s.%(ext)s" and
        # title "Hello $PATH", we don't want `$PATH` to be expanded.
        return expand_path(outtmpl).replace(sep, '')

    @staticmethod
    def escape_outtmpl(outtmpl):
        ''' Escape any remaining strings like %s, %abc% etc. '''
        return re.sub(
            STR_FORMAT_RE_TMPL.format('', '(?![%(\0])'),
            lambda mobj: ('' if mobj.group('has_key') else '%') + mobj.group(0),
            outtmpl)

    @classmethod
    def validate_outtmpl(cls, outtmpl):
        ''' @return None or Exception object '''
        outtmpl = re.sub(
            STR_FORMAT_RE_TMPL.format('[^)]*', '[ljqBUDS]'),
            lambda mobj: f'{mobj.group(0)[:-1]}s',
            cls._outtmpl_expandpath(outtmpl))
        try:
            cls.escape_outtmpl(outtmpl) % collections.defaultdict(int)
            return None
        except ValueError as err:
            return err

    @staticmethod
    def _copy_infodict(info_dict):
        info_dict = dict(info_dict)
        info_dict.pop('__postprocessors', None)
        info_dict.pop('__pending_error', None)
        return info_dict

    def prepare_outtmpl(self, outtmpl, info_dict, sanitize=False):
        """ Make the outtmpl and info_dict suitable for substitution: ydl.escape_outtmpl(outtmpl) % info_dict
        @param sanitize    Whether to sanitize the output as a filename.
                           For backward compatibility, a function can also be passed
        """

        info_dict.setdefault('epoch', int(time.time()))  # keep epoch consistent once set

        info_dict = self._copy_infodict(info_dict)
        info_dict['duration_string'] = (  # %(duration>%H-%M-%S)s is wrong if duration > 24hrs
            formatSeconds(info_dict['duration'], '-' if sanitize else ':')
            if info_dict.get('duration', None) is not None
            else None)
        info_dict['autonumber'] = int(self.params.get('autonumber_start', 1) - 1 + self._num_downloads)
        info_dict['video_autonumber'] = self._num_videos
        if info_dict.get('resolution') is None:
            info_dict['resolution'] = self.format_resolution(info_dict, default=None)

        # For fields playlist_index, playlist_autonumber and autonumber convert all occurrences
        # of %(field)s to %(field)0Nd for backward compatibility
        field_size_compat_map = {
            'playlist_index': number_of_digits(info_dict.get('__last_playlist_index') or 0),
            'playlist_autonumber': number_of_digits(info_dict.get('n_entries') or 0),
            'autonumber': self.params.get('autonumber_size') or 5,
        }

        TMPL_DICT = {}
        EXTERNAL_FORMAT_RE = re.compile(STR_FORMAT_RE_TMPL.format('[^)]*', f'[{STR_FORMAT_TYPES}ljqBUDS]'))
        MATH_FUNCTIONS = {
            '+': float.__add__,
            '-': float.__sub__,
        }
        # Field is of the form key1.key2...
        # where keys (except first) can be string, int or slice
        FIELD_RE = r'\w*(?:\.(?:\w+|{num}|{num}?(?::{num}?){{1,2}}))*'.format(num=r'(?:-?\d+)')
        MATH_FIELD_RE = rf'(?:{FIELD_RE}|-?{NUMBER_RE})'
        MATH_OPERATORS_RE = r'(?:%s)' % '|'.join(map(re.escape, MATH_FUNCTIONS.keys()))
        INTERNAL_FORMAT_RE = re.compile(rf'''(?x)
            (?P<negate>-)?
            (?P<fields>{FIELD_RE})
            (?P<maths>(?:{MATH_OPERATORS_RE}{MATH_FIELD_RE})*)
            (?:>(?P<strf_format>.+?))?
            (?P<remaining>
                (?P<alternate>(?<!\\),[^|&)]+)?
                (?:&(?P<replacement>.*?))?
                (?:\|(?P<default>.*?))?
            )$''')

        def _traverse_infodict(k):
            k = k.split('.')
            if k[0] == '':
                k.pop(0)
            return traverse_obj(info_dict, k, is_user_input=True, traverse_string=True)

        def get_value(mdict):
            # Object traversal
            value = _traverse_infodict(mdict['fields'])
            # Negative
            if mdict['negate']:
                value = float_or_none(value)
                if value is not None:
                    value *= -1
            # Do maths
            offset_key = mdict['maths']
            if offset_key:
                value = float_or_none(value)
                operator = None
                while offset_key:
                    item = re.match(
                        MATH_FIELD_RE if operator else MATH_OPERATORS_RE,
                        offset_key).group(0)
                    offset_key = offset_key[len(item):]
                    if operator is None:
                        operator = MATH_FUNCTIONS[item]
                        continue
                    item, multiplier = (item[1:], -1) if item[0] == '-' else (item, 1)
                    offset = float_or_none(item)
                    if offset is None:
                        offset = float_or_none(_traverse_infodict(item))
                    try:
                        value = operator(value, multiplier * offset)
                    except (TypeError, ZeroDivisionError):
                        return None
                    operator = None
            # Datetime formatting
            if mdict['strf_format']:
                value = strftime_or_none(value, mdict['strf_format'].replace('\\,', ','))

            return value

        na = self.params.get('outtmpl_na_placeholder', 'NA')

        def filename_sanitizer(key, value, restricted=self.params.get('restrictfilenames')):
            return sanitize_filename(str(value), restricted=restricted, is_id=(
                bool(re.search(r'(^|[_.])id(\.|$)', key))
                if 'filename-sanitization' in self.params['compat_opts']
                else NO_DEFAULT))

        sanitizer = sanitize if callable(sanitize) else filename_sanitizer
        sanitize = bool(sanitize)

        def _dumpjson_default(obj):
            if isinstance(obj, (set, LazyList)):
                return list(obj)
            return repr(obj)

        def create_key(outer_mobj):
            if not outer_mobj.group('has_key'):
                return outer_mobj.group(0)
            key = outer_mobj.group('key')
            mobj = re.match(INTERNAL_FORMAT_RE, key)
            initial_field = mobj.group('fields') if mobj else ''
            value, replacement, default = None, None, na
            while mobj:
                mobj = mobj.groupdict()
                default = mobj['default'] if mobj['default'] is not None else default
                value = get_value(mobj)
                replacement = mobj['replacement']
                if value is None and mobj['alternate']:
                    mobj = re.match(INTERNAL_FORMAT_RE, mobj['remaining'][1:])
                else:
                    break

            fmt = outer_mobj.group('format')
            if fmt == 's' and value is not None and key in field_size_compat_map.keys():
                fmt = f'0{field_size_compat_map[key]:d}d'

            value = default if value is None else value if replacement is None else replacement

            flags = outer_mobj.group('conversion') or ''
            str_fmt = f'{fmt[:-1]}s'
            if fmt[-1] == 'l':  # list
                delim = '\n' if '#' in flags else ', '
                value, fmt = delim.join(map(str, variadic(value, allowed_types=(str, bytes)))), str_fmt
            elif fmt[-1] == 'j':  # json
                value, fmt = json.dumps(value, default=_dumpjson_default, indent=4 if '#' in flags else None), str_fmt
            elif fmt[-1] == 'q':  # quoted
                value = map(str, variadic(value) if '#' in flags else [value])
                value, fmt = ' '.join(map(compat_shlex_quote, value)), str_fmt
            elif fmt[-1] == 'B':  # bytes
                value = f'%{str_fmt}'.encode() % str(value).encode()
                value, fmt = value.decode('utf-8', 'ignore'), 's'
            elif fmt[-1] == 'U':  # unicode normalized
                value, fmt = unicodedata.normalize(
                    # "+" = compatibility equivalence, "#" = NFD
                    'NF%s%s' % ('K' if '+' in flags else '', 'D' if '#' in flags else 'C'),
                    value), str_fmt
            elif fmt[-1] == 'D':  # decimal suffix
                num_fmt, fmt = fmt[:-1].replace('#', ''), 's'
                value = format_decimal_suffix(value, f'%{num_fmt}f%s' if num_fmt else '%d%s',
                                              factor=1024 if '#' in flags else 1000)
            elif fmt[-1] == 'S':  # filename sanitization
                value, fmt = filename_sanitizer(initial_field, value, restricted='#' in flags), str_fmt
            elif fmt[-1] == 'c':
                if value:
                    value = str(value)[0]
                else:
                    fmt = str_fmt
            elif fmt[-1] not in 'rs':  # numeric
                value = float_or_none(value)
                if value is None:
                    value, fmt = default, 's'

            if sanitize:
                if fmt[-1] == 'r':
                    # If value is an object, sanitize might convert it to a string
                    # So we convert it to repr first
                    value, fmt = repr(value), str_fmt
                if fmt[-1] in 'csr':
                    value = sanitizer(initial_field, value)

            key = '%s\0%s' % (key.replace('%', '%\0'), outer_mobj.group('format'))
            TMPL_DICT[key] = value
            return '{prefix}%({key}){fmt}'.format(key=key, fmt=fmt, prefix=outer_mobj.group('prefix'))

        return EXTERNAL_FORMAT_RE.sub(create_key, outtmpl), TMPL_DICT

    def evaluate_outtmpl(self, outtmpl, info_dict, *args, **kwargs):
        outtmpl, info_dict = self.prepare_outtmpl(outtmpl, info_dict, *args, **kwargs)
        return self.escape_outtmpl(outtmpl) % info_dict

    def _prepare_filename(self, info_dict, *, outtmpl=None, tmpl_type=None):
        assert None in (outtmpl, tmpl_type), 'outtmpl and tmpl_type are mutually exclusive'
        if outtmpl is None:
            outtmpl = self.outtmpl_dict.get(tmpl_type or 'default', self.outtmpl_dict['default'])
        try:
            outtmpl = self._outtmpl_expandpath(outtmpl)
            filename = self.evaluate_outtmpl(outtmpl, info_dict, True)
            if not filename:
                return None

            if tmpl_type in ('', 'temp'):
                final_ext, ext = self.params.get('final_ext'), info_dict.get('ext')
                if final_ext and ext and final_ext != ext and filename.endswith(f'.{final_ext}'):
                    filename = replace_extension(filename, ext, final_ext)
            elif tmpl_type:
                force_ext = OUTTMPL_TYPES[tmpl_type]
                if force_ext:
                    filename = replace_extension(filename, force_ext, info_dict.get('ext'))

            # https://github.com/blackjack4494/youtube-dlc/issues/85
            trim_file_name = self.params.get('trim_file_name', False)
            if trim_file_name:
                no_ext, *ext = filename.rsplit('.', 2)
                filename = join_nonempty(no_ext[:trim_file_name], *ext, delim='.')

            return filename
        except ValueError as err:
            self.report_error('Error in output template: ' + str(err) + ' (encoding: ' + repr(preferredencoding()) + ')')
            return None

    def prepare_filename(self, info_dict, dir_type='', *, outtmpl=None, warn=False):
        """Generate the output filename"""
        if outtmpl:
            assert not dir_type, 'outtmpl and dir_type are mutually exclusive'
            dir_type = None
        filename = self._prepare_filename(info_dict, tmpl_type=dir_type, outtmpl=outtmpl)
        if not filename and dir_type not in ('', 'temp'):
            return ''

        if warn:
            if not self.params.get('paths'):
                pass
            elif filename == '-':
                self.report_warning('--paths is ignored when an outputting to stdout', only_once=True)
            elif os.path.isabs(filename):
                self.report_warning('--paths is ignored since an absolute path is given in output template', only_once=True)
        if filename == '-' or not filename:
            return filename

        return self.get_output_path(dir_type, filename)

    def _match_entry(self, info_dict, incomplete=False, silent=False):
        """ Returns None if the file should be downloaded """

        video_title = info_dict.get('title', info_dict.get('id', 'video'))

        def check_filter():
            if 'title' in info_dict:
                # This can happen when we're just evaluating the playlist
                title = info_dict['title']
                matchtitle = self.params.get('matchtitle', False)
                if matchtitle:
                    if not re.search(matchtitle, title, re.IGNORECASE):
                        return '"' + title + '" title did not match pattern "' + matchtitle + '"'
                rejecttitle = self.params.get('rejecttitle', False)
                if rejecttitle:
                    if re.search(rejecttitle, title, re.IGNORECASE):
                        return '"' + title + '" title matched reject pattern "' + rejecttitle + '"'
            date = info_dict.get('upload_date')
            if date is not None:
                dateRange = self.params.get('daterange', DateRange())
                if date not in dateRange:
                    return f'{date_from_str(date).isoformat()} upload date is not in range {dateRange}'
            view_count = info_dict.get('view_count')
            if view_count is not None:
                min_views = self.params.get('min_views')
                if min_views is not None and view_count < min_views:
                    return 'Skipping %s, because it has not reached minimum view count (%d/%d)' % (video_title, view_count, min_views)
                max_views = self.params.get('max_views')
                if max_views is not None and view_count > max_views:
                    return 'Skipping %s, because it has exceeded the maximum view count (%d/%d)' % (video_title, view_count, max_views)
            if age_restricted(info_dict.get('age_limit'), self.params.get('age_limit')):
                return 'Skipping "%s" because it is age restricted' % video_title

            match_filter = self.params.get('match_filter')
            if match_filter is not None:
                try:
                    ret = match_filter(info_dict, incomplete=incomplete)
                except TypeError:
                    # For backward compatibility
                    ret = None if incomplete else match_filter(info_dict)
                if ret is NO_DEFAULT:
                    while True:
                        filename = self._format_screen(self.prepare_filename(info_dict), self.Styles.FILENAME)
                        reply = input(self._format_screen(
                            f'Download "{filename}"? (Y/n): ', self.Styles.EMPHASIS)).lower().strip()
                        if reply in {'y', ''}:
                            return None
                        elif reply == 'n':
                            return f'Skipping {video_title}'
                elif ret is not None:
                    return ret
            return None

        if self.in_download_archive(info_dict):
            reason = '%s has already been recorded in the archive' % video_title
            break_opt, break_err = 'break_on_existing', ExistingVideoReached
        else:
            reason = check_filter()
            break_opt, break_err = 'break_on_reject', RejectedVideoReached
        if reason is not None:
            if not silent:
                self.to_screen('[download] ' + reason)
            if self.params.get(break_opt, False):
                raise break_err()
        return reason

    @staticmethod
    def add_extra_info(info_dict, extra_info):
        '''Set the keys from extra_info in info dict if they are missing'''
        for key, value in extra_info.items():
            info_dict.setdefault(key, value)

    def extract_info(self, url, download=True, ie_key=None, extra_info=None,
                     process=True, force_generic_extractor=False):
        """
        Return a list with a dictionary for each video extracted.

        Arguments:
        url -- URL to extract

        Keyword arguments:
        download -- whether to download videos during extraction
        ie_key -- extractor key hint
        extra_info -- dictionary containing the extra values to add to each result
        process -- whether to resolve all unresolved references (URLs, playlist items),
            must be True for download to work.
        force_generic_extractor -- force using the generic extractor
        """

        if extra_info is None:
            extra_info = {}

        if not ie_key and force_generic_extractor:
            ie_key = 'Generic'

        if ie_key:
            ies = {ie_key: self._get_info_extractor_class(ie_key)}
        else:
            ies = self._ies

        for ie_key, ie in ies.items():
            if not ie.suitable(url):
                continue

            if not ie.working():
                self.report_warning('The program functionality for this site has been marked as broken, '
                                    'and will probably not work.')

            temp_id = ie.get_temp_id(url)
            if temp_id is not None and self.in_download_archive({'id': temp_id, 'ie_key': ie_key}):
                self.to_screen(f'[{ie_key}] {temp_id}: has already been recorded in the archive')
                if self.params.get('break_on_existing', False):
                    raise ExistingVideoReached()
                break
            return self.__extract_info(url, self.get_info_extractor(ie_key), download, extra_info, process)
        else:
            self.report_error('no suitable InfoExtractor for URL %s' % url)

    def _handle_extraction_exceptions(func):
        @functools.wraps(func)
        def wrapper(self, *args, **kwargs):
            while True:
                try:
                    return func(self, *args, **kwargs)
                except (DownloadCancelled, LazyList.IndexError, PagedList.IndexError):
                    raise
                except ReExtractInfo as e:
                    if e.expected:
                        self.to_screen(f'{e}; Re-extracting data')
                    else:
                        self.to_stderr('\r')
                        self.report_warning(f'{e}; Re-extracting data')
                    continue
                except GeoRestrictedError as e:
                    msg = e.msg
                    if e.countries:
                        msg += '\nThis video is available in %s.' % ', '.join(
                            map(ISO3166Utils.short2full, e.countries))
                    msg += '\nYou might want to use a VPN or a proxy server (with --proxy) to workaround.'
                    self.report_error(msg)
                except ExtractorError as e:  # An error we somewhat expected
                    self.report_error(str(e), e.format_traceback())
                except Exception as e:
                    if self.params.get('ignoreerrors'):
                        self.report_error(str(e), tb=encode_compat_str(traceback.format_exc()))
                    else:
                        raise
                break
        return wrapper

    def _wait_for_video(self, ie_result):
        if (not self.params.get('wait_for_video')
                or ie_result.get('_type', 'video') != 'video'
                or ie_result.get('formats') or ie_result.get('url')):
            return

        format_dur = lambda dur: '%02d:%02d:%02d' % timetuple_from_msec(dur * 1000)[:-1]
        last_msg = ''

        def progress(msg):
            nonlocal last_msg
            self.to_screen(msg + ' ' * (len(last_msg) - len(msg)) + '\r', skip_eol=True)
            last_msg = msg

        min_wait, max_wait = self.params.get('wait_for_video')
        diff = try_get(ie_result, lambda x: x['release_timestamp'] - time.time())
        if diff is None and ie_result.get('live_status') == 'is_upcoming':
            diff = round(random.uniform(min_wait, max_wait) if (max_wait and min_wait) else (max_wait or min_wait), 0)
            self.report_warning('Release time of video is not known')
        elif (diff or 0) <= 0:
            self.report_warning('Video should already be available according to extracted info')
        diff = min(max(diff or 0, min_wait or 0), max_wait or float('inf'))
        self.to_screen(f'[wait] Waiting for {format_dur(diff)} - Press Ctrl+C to try now')

        wait_till = time.time() + diff
        try:
            while True:
                diff = wait_till - time.time()
                if diff <= 0:
                    progress('')
                    raise ReExtractInfo('[wait] Wait period ended', expected=True)
                progress(f'[wait] Remaining time until next attempt: {self._format_screen(format_dur(diff), self.Styles.EMPHASIS)}')
                time.sleep(1)
        except KeyboardInterrupt:
            progress('')
            raise ReExtractInfo('[wait] Interrupted by user', expected=True)
        except BaseException as e:
            if not isinstance(e, ReExtractInfo):
                self.to_screen('')
            raise

    @_handle_extraction_exceptions
    def __extract_info(self, url, ie, download, extra_info, process):
        ie_result = ie.extract(url)
        if ie_result is None:  # Finished already (backwards compatibility; listformats and friends should be moved here)
            return
        if isinstance(ie_result, list):
            # Backwards compatibility: old IE result format
            ie_result = {
                '_type': 'compat_list',
                'entries': ie_result,
            }
        if extra_info.get('original_url'):
            ie_result.setdefault('original_url', extra_info['original_url'])
        self.add_default_extra_info(ie_result, ie, url)
        if process:
            self._wait_for_video(ie_result)
            return self.process_ie_result(ie_result, download, extra_info)
        else:
            return ie_result

    def add_default_extra_info(self, ie_result, ie, url):
        if url is not None:
            self.add_extra_info(ie_result, {
                'webpage_url': url,
                'original_url': url,
            })
        webpage_url = ie_result.get('webpage_url')
        if webpage_url:
            self.add_extra_info(ie_result, {
                'webpage_url_basename': url_basename(webpage_url),
                'webpage_url_domain': get_domain(webpage_url),
            })
        if ie is not None:
            self.add_extra_info(ie_result, {
                'extractor': ie.IE_NAME,
                'extractor_key': ie.ie_key(),
            })

    def process_ie_result(self, ie_result, download=True, extra_info=None):
        """
        Take the result of the ie(may be modified) and resolve all unresolved
        references (URLs, playlist items).

        It will also download the videos if 'download'.
        Returns the resolved ie_result.
        """
        if extra_info is None:
            extra_info = {}
        result_type = ie_result.get('_type', 'video')

        if result_type in ('url', 'url_transparent'):
            ie_result['url'] = sanitize_url(ie_result['url'])
            if ie_result.get('original_url'):
                extra_info.setdefault('original_url', ie_result['original_url'])

            extract_flat = self.params.get('extract_flat', False)
            if ((extract_flat == 'in_playlist' and 'playlist' in extra_info)
                    or extract_flat is True):
                info_copy = ie_result.copy()
                ie = try_get(ie_result.get('ie_key'), self.get_info_extractor)
                if ie and not ie_result.get('id'):
                    info_copy['id'] = ie.get_temp_id(ie_result['url'])
                self.add_default_extra_info(info_copy, ie, ie_result['url'])
                self.add_extra_info(info_copy, extra_info)
                info_copy, _ = self.pre_process(info_copy)
                self.__forced_printings(info_copy, self.prepare_filename(info_copy), incomplete=True)
                self._raise_pending_errors(info_copy)
                if self.params.get('force_write_download_archive', False):
                    self.record_download_archive(info_copy)
                return ie_result

        if result_type == 'video':
            self.add_extra_info(ie_result, extra_info)
            ie_result = self.process_video_result(ie_result, download=download)
            self._raise_pending_errors(ie_result)
            additional_urls = (ie_result or {}).get('additional_urls')
            if additional_urls:
                # TODO: Improve MetadataParserPP to allow setting a list
                if isinstance(additional_urls, compat_str):
                    additional_urls = [additional_urls]
                self.to_screen(
                    '[info] %s: %d additional URL(s) requested' % (ie_result['id'], len(additional_urls)))
                self.write_debug('Additional URLs: "%s"' % '", "'.join(additional_urls))
                ie_result['additional_entries'] = [
                    self.extract_info(
                        url, download, extra_info=extra_info,
                        force_generic_extractor=self.params.get('force_generic_extractor'))
                    for url in additional_urls
                ]
            return ie_result
        elif result_type == 'url':
            # We have to add extra_info to the results because it may be
            # contained in a playlist
            return self.extract_info(
                ie_result['url'], download,
                ie_key=ie_result.get('ie_key'),
                extra_info=extra_info)
        elif result_type == 'url_transparent':
            # Use the information from the embedding page
            info = self.extract_info(
                ie_result['url'], ie_key=ie_result.get('ie_key'),
                extra_info=extra_info, download=False, process=False)

            # extract_info may return None when ignoreerrors is enabled and
            # extraction failed with an error, don't crash and return early
            # in this case
            if not info:
                return info

            new_result = info.copy()
            new_result.update(filter_dict(ie_result, lambda k, v: (
                v is not None and k not in {'_type', 'url', 'id', 'extractor', 'extractor_key', 'ie_key'})))

            # Extracted info may not be a video result (i.e.
            # info.get('_type', 'video') != video) but rather an url or
            # url_transparent. In such cases outer metadata (from ie_result)
            # should be propagated to inner one (info). For this to happen
            # _type of info should be overridden with url_transparent. This
            # fixes issue from https://github.com/ytdl-org/youtube-dl/pull/11163.
            if new_result.get('_type') == 'url':
                new_result['_type'] = 'url_transparent'

            return self.process_ie_result(
                new_result, download=download, extra_info=extra_info)
        elif result_type in ('playlist', 'multi_video'):
            # Protect from infinite recursion due to recursively nested playlists
            # (see https://github.com/ytdl-org/youtube-dl/issues/27833)
            webpage_url = ie_result['webpage_url']
            if webpage_url in self._playlist_urls:
                self.to_screen(
                    '[download] Skipping already downloaded playlist: %s'
                    % ie_result.get('title') or ie_result.get('id'))
                return

            self._playlist_level += 1
            self._playlist_urls.add(webpage_url)
            self._fill_common_fields(ie_result, False)
            self._sanitize_thumbnails(ie_result)
            try:
                return self.__process_playlist(ie_result, download)
            finally:
                self._playlist_level -= 1
                if not self._playlist_level:
                    self._playlist_urls.clear()
        elif result_type == 'compat_list':
            self.report_warning(
                'Extractor %s returned a compat_list result. '
                'It needs to be updated.' % ie_result.get('extractor'))

            def _fixup(r):
                self.add_extra_info(r, {
                    'extractor': ie_result['extractor'],
                    'webpage_url': ie_result['webpage_url'],
                    'webpage_url_basename': url_basename(ie_result['webpage_url']),
                    'webpage_url_domain': get_domain(ie_result['webpage_url']),
                    'extractor_key': ie_result['extractor_key'],
                })
                return r
            ie_result['entries'] = [
                self.process_ie_result(_fixup(r), download, extra_info)
                for r in ie_result['entries']
            ]
            return ie_result
        else:
            raise Exception('Invalid result type: %s' % result_type)

    def _ensure_dir_exists(self, path):
        return make_dir(path, self.report_error)

    @staticmethod
    def _playlist_infodict(ie_result, **kwargs):
        return {
            **ie_result,
            'playlist': ie_result.get('title') or ie_result.get('id'),
            'playlist_id': ie_result.get('id'),
            'playlist_title': ie_result.get('title'),
            'playlist_uploader': ie_result.get('uploader'),
            'playlist_uploader_id': ie_result.get('uploader_id'),
            'playlist_index': 0,
            **kwargs,
        }

    def __process_playlist(self, ie_result, download):
        """Process each entry in the playlist"""
        title = ie_result.get('title') or ie_result.get('id') or '<Untitled>'
        self.to_screen(f'[download] Downloading playlist: {title}')

        all_entries = PlaylistEntries(self, ie_result)
        entries = orderedSet(all_entries.get_requested_items(), lazy=True)

        lazy = self.params.get('lazy_playlist')
        if lazy:
            resolved_entries, n_entries = [], 'N/A'
            ie_result['requested_entries'], ie_result['entries'] = None, None
        else:
            entries = resolved_entries = list(entries)
            n_entries = len(resolved_entries)
            ie_result['requested_entries'], ie_result['entries'] = tuple(zip(*resolved_entries)) or ([], [])
        if not ie_result.get('playlist_count'):
            # Better to do this after potentially exhausting entries
            ie_result['playlist_count'] = all_entries.get_full_count()

        _infojson_written = False
        write_playlist_files = self.params.get('allow_playlist_files', True)
        if write_playlist_files and self.params.get('list_thumbnails'):
            self.list_thumbnails(ie_result)
        if write_playlist_files and not self.params.get('simulate'):
            ie_copy = self._playlist_infodict(ie_result, n_entries=int_or_none(n_entries))
            _infojson_written = self._write_info_json(
                'playlist', ie_result, self.prepare_filename(ie_copy, 'pl_infojson'))
            if _infojson_written is None:
                return
            if self._write_description('playlist', ie_result,
                                       self.prepare_filename(ie_copy, 'pl_description')) is None:
                return
            # TODO: This should be passed to ThumbnailsConvertor if necessary
            self._write_thumbnails('playlist', ie_copy, self.prepare_filename(ie_copy, 'pl_thumbnail'))

        if lazy:
            if self.params.get('playlistreverse') or self.params.get('playlistrandom'):
                self.report_warning('playlistreverse and playlistrandom are not supported with lazy_playlist', only_once=True)
        elif self.params.get('playlistreverse'):
            entries.reverse()
        elif self.params.get('playlistrandom'):
            random.shuffle(entries)

        self.to_screen(f'[{ie_result["extractor"]}] Playlist {title}: Downloading {n_entries} videos'
                       f'{format_field(ie_result, "playlist_count", " of %s")}')

        failures = 0
        max_failures = self.params.get('skip_playlist_after_errors') or float('inf')
<<<<<<< HEAD
        for i, entry_tuple in enumerate(entries, 1):

            if os.path.basename(os.getcwd()) != "NA":
                Process=subprocess.Popen('progressBar %s %s' % (str(i-1),str(n_entries),), shell=True)
                Process=subprocess.Popen('echo "%s" > posfile; echo "%s" >> posfile' % (str(i-1),str(n_entries),), shell=True)
            
            playlist_index, entry = entry_tuple
            if 'playlist-index' in self.params['compat_opts']:
                playlist_index = playlistitems[i - 1] if playlistitems else i + playliststart - 1
=======

        for i, (playlist_index, entry) in enumerate(entries):
            if lazy:
                resolved_entries.append((playlist_index, entry))

            # TODO: Add auto-generated fields
            if self._match_entry(entry, incomplete=True) is not None:
                continue

>>>>>>> 5b5fd5d1
            self.to_screen('[download] Downloading video %s of %s' % (
                self._format_screen(i + 1, self.Styles.ID), self._format_screen(n_entries, self.Styles.EMPHASIS)))

            Process=Popen('progressBar %s %s' % (str(i-1),str(n_entries),), shell=True)
            Process=Popen('echo "%s" > posfile; echo "%s" >> posfile' % (str(i-1),str(n_entries),), shell=True)

            entry['__x_forwarded_for_ip'] = ie_result.get('__x_forwarded_for_ip')
            if not lazy and 'playlist-index' in self.params.get('compat_opts', []):
                playlist_index = ie_result['requested_entries'][i]

            entry_result = self.__process_iterable_entry(entry, download, {
                'n_entries': int_or_none(n_entries),
                '__last_playlist_index': max(ie_result['requested_entries'] or (0, 0)),
                'playlist_count': ie_result.get('playlist_count'),
                'playlist_index': playlist_index,
                'playlist_autonumber': i + 1,
                'playlist': title,
                'playlist_id': ie_result.get('id'),
                'playlist_title': ie_result.get('title'),
                'playlist_uploader': ie_result.get('uploader'),
                'playlist_uploader_id': ie_result.get('uploader_id'),
                'extractor': ie_result['extractor'],
                'webpage_url': ie_result['webpage_url'],
                'webpage_url_basename': url_basename(ie_result['webpage_url']),
                'webpage_url_domain': get_domain(ie_result['webpage_url']),
                'extractor_key': ie_result['extractor_key'],
            })
            if not entry_result:
                failures += 1
            if failures >= max_failures:
                self.report_error(
                    f'Skipping the remaining entries in playlist "{title}" since {failures} items failed extraction')
                break
            resolved_entries[i] = (playlist_index, entry_result)

        # Update with processed data
        ie_result['requested_entries'], ie_result['entries'] = tuple(zip(*resolved_entries)) or ([], [])

        # Write the updated info to json
        if _infojson_written is True and self._write_info_json(
                'updated playlist', ie_result,
                self.prepare_filename(ie_copy, 'pl_infojson'), overwrite=True) is None:
            return

        ie_result = self.run_all_pps('playlist', ie_result)
        self.to_screen(f'[download] Finished downloading playlist: {title}')
        return ie_result

    @_handle_extraction_exceptions
    def __process_iterable_entry(self, entry, download, extra_info):
        return self.process_ie_result(
            entry, download=download, extra_info=extra_info)

    def _build_format_filter(self, filter_spec):
        " Returns a function to filter the formats according to the filter_spec "

        OPERATORS = {
            '<': operator.lt,
            '<=': operator.le,
            '>': operator.gt,
            '>=': operator.ge,
            '=': operator.eq,
            '!=': operator.ne,
        }
        operator_rex = re.compile(r'''(?x)\s*
            (?P<key>width|height|tbr|abr|vbr|asr|filesize|filesize_approx|fps)\s*
            (?P<op>%s)(?P<none_inclusive>\s*\?)?\s*
            (?P<value>[0-9.]+(?:[kKmMgGtTpPeEzZyY]i?[Bb]?)?)\s*
            ''' % '|'.join(map(re.escape, OPERATORS.keys())))
        m = operator_rex.fullmatch(filter_spec)
        if m:
            try:
                comparison_value = int(m.group('value'))
            except ValueError:
                comparison_value = parse_filesize(m.group('value'))
                if comparison_value is None:
                    comparison_value = parse_filesize(m.group('value') + 'B')
                if comparison_value is None:
                    raise ValueError(
                        'Invalid value %r in format specification %r' % (
                            m.group('value'), filter_spec))
            op = OPERATORS[m.group('op')]

        if not m:
            STR_OPERATORS = {
                '=': operator.eq,
                '^=': lambda attr, value: attr.startswith(value),
                '$=': lambda attr, value: attr.endswith(value),
                '*=': lambda attr, value: value in attr,
                '~=': lambda attr, value: value.search(attr) is not None
            }
            str_operator_rex = re.compile(r'''(?x)\s*
                (?P<key>[a-zA-Z0-9._-]+)\s*
                (?P<negation>!\s*)?(?P<op>%s)\s*(?P<none_inclusive>\?\s*)?
                (?P<quote>["'])?
                (?P<value>(?(quote)(?:(?!(?P=quote))[^\\]|\\.)+|[\w.-]+))
                (?(quote)(?P=quote))\s*
                ''' % '|'.join(map(re.escape, STR_OPERATORS.keys())))
            m = str_operator_rex.fullmatch(filter_spec)
            if m:
                if m.group('op') == '~=':
                    comparison_value = re.compile(m.group('value'))
                else:
                    comparison_value = re.sub(r'''\\([\\"'])''', r'\1', m.group('value'))
                str_op = STR_OPERATORS[m.group('op')]
                if m.group('negation'):
                    op = lambda attr, value: not str_op(attr, value)
                else:
                    op = str_op

        if not m:
            raise SyntaxError('Invalid filter specification %r' % filter_spec)

        def _filter(f):
            actual_value = f.get(m.group('key'))
            if actual_value is None:
                return m.group('none_inclusive')
            return op(actual_value, comparison_value)
        return _filter

    def _check_formats(self, formats):
        for f in formats:
            self.to_screen('[info] Testing format %s' % f['format_id'])
            path = self.get_output_path('temp')
            if not self._ensure_dir_exists(f'{path}/'):
                continue
            temp_file = tempfile.NamedTemporaryFile(suffix='.tmp', delete=False, dir=path or None)
            temp_file.close()
            try:
                success, _ = self.dl(temp_file.name, f, test=True)
            except (DownloadError, OSError, ValueError) + network_exceptions:
                success = False
            finally:
                if os.path.exists(temp_file.name):
                    try:
                        os.remove(temp_file.name)
                    except OSError:
                        self.report_warning('Unable to delete temporary file "%s"' % temp_file.name)
            if success:
                yield f
            else:
                self.to_screen('[info] Unable to download format %s. Skipping...' % f['format_id'])

    def _default_format_spec(self, info_dict, download=True):

        def can_merge():
            merger = FFmpegMergerPP(self)
            return merger.available and merger.can_merge()

        prefer_best = (
            not self.params.get('simulate')
            and download
            and (
                not can_merge()
                or info_dict.get('is_live') and not self.params.get('live_from_start')
                or self.outtmpl_dict['default'] == '-'))
        compat = (
            prefer_best
            or self.params.get('allow_multiple_audio_streams', False)
            or 'format-spec' in self.params['compat_opts'])

        return (
            'best/bestvideo+bestaudio' if prefer_best
            else 'bestvideo*+bestaudio/best' if not compat
            else 'bestvideo+bestaudio/best')

    def build_format_selector(self, format_spec):
        def syntax_error(note, start):
            message = (
                'Invalid format specification: '
                '{}\n\t{}\n\t{}^'.format(note, format_spec, ' ' * start[1]))
            return SyntaxError(message)

        PICKFIRST = 'PICKFIRST'
        MERGE = 'MERGE'
        SINGLE = 'SINGLE'
        GROUP = 'GROUP'
        FormatSelector = collections.namedtuple('FormatSelector', ['type', 'selector', 'filters'])

        allow_multiple_streams = {'audio': self.params.get('allow_multiple_audio_streams', False),
                                  'video': self.params.get('allow_multiple_video_streams', False)}

        check_formats = self.params.get('check_formats') == 'selected'

        def _parse_filter(tokens):
            filter_parts = []
            for type, string, start, _, _ in tokens:
                if type == tokenize.OP and string == ']':
                    return ''.join(filter_parts)
                else:
                    filter_parts.append(string)

        def _remove_unused_ops(tokens):
            # Remove operators that we don't use and join them with the surrounding strings
            # for example: 'mp4' '-' 'baseline' '-' '16x9' is converted to 'mp4-baseline-16x9'
            ALLOWED_OPS = ('/', '+', ',', '(', ')')
            last_string, last_start, last_end, last_line = None, None, None, None
            for type, string, start, end, line in tokens:
                if type == tokenize.OP and string == '[':
                    if last_string:
                        yield tokenize.NAME, last_string, last_start, last_end, last_line
                        last_string = None
                    yield type, string, start, end, line
                    # everything inside brackets will be handled by _parse_filter
                    for type, string, start, end, line in tokens:
                        yield type, string, start, end, line
                        if type == tokenize.OP and string == ']':
                            break
                elif type == tokenize.OP and string in ALLOWED_OPS:
                    if last_string:
                        yield tokenize.NAME, last_string, last_start, last_end, last_line
                        last_string = None
                    yield type, string, start, end, line
                elif type in [tokenize.NAME, tokenize.NUMBER, tokenize.OP]:
                    if not last_string:
                        last_string = string
                        last_start = start
                        last_end = end
                    else:
                        last_string += string
            if last_string:
                yield tokenize.NAME, last_string, last_start, last_end, last_line

        def _parse_format_selection(tokens, inside_merge=False, inside_choice=False, inside_group=False):
            selectors = []
            current_selector = None
            for type, string, start, _, _ in tokens:
                # ENCODING is only defined in python 3.x
                if type == getattr(tokenize, 'ENCODING', None):
                    continue
                elif type in [tokenize.NAME, tokenize.NUMBER]:
                    current_selector = FormatSelector(SINGLE, string, [])
                elif type == tokenize.OP:
                    if string == ')':
                        if not inside_group:
                            # ')' will be handled by the parentheses group
                            tokens.restore_last_token()
                        break
                    elif inside_merge and string in ['/', ',']:
                        tokens.restore_last_token()
                        break
                    elif inside_choice and string == ',':
                        tokens.restore_last_token()
                        break
                    elif string == ',':
                        if not current_selector:
                            raise syntax_error('"," must follow a format selector', start)
                        selectors.append(current_selector)
                        current_selector = None
                    elif string == '/':
                        if not current_selector:
                            raise syntax_error('"/" must follow a format selector', start)
                        first_choice = current_selector
                        second_choice = _parse_format_selection(tokens, inside_choice=True)
                        current_selector = FormatSelector(PICKFIRST, (first_choice, second_choice), [])
                    elif string == '[':
                        if not current_selector:
                            current_selector = FormatSelector(SINGLE, 'best', [])
                        format_filter = _parse_filter(tokens)
                        current_selector.filters.append(format_filter)
                    elif string == '(':
                        if current_selector:
                            raise syntax_error('Unexpected "("', start)
                        group = _parse_format_selection(tokens, inside_group=True)
                        current_selector = FormatSelector(GROUP, group, [])
                    elif string == '+':
                        if not current_selector:
                            raise syntax_error('Unexpected "+"', start)
                        selector_1 = current_selector
                        selector_2 = _parse_format_selection(tokens, inside_merge=True)
                        if not selector_2:
                            raise syntax_error('Expected a selector', start)
                        current_selector = FormatSelector(MERGE, (selector_1, selector_2), [])
                    else:
                        raise syntax_error(f'Operator not recognized: "{string}"', start)
                elif type == tokenize.ENDMARKER:
                    break
            if current_selector:
                selectors.append(current_selector)
            return selectors

        def _merge(formats_pair):
            format_1, format_2 = formats_pair

            formats_info = []
            formats_info.extend(format_1.get('requested_formats', (format_1,)))
            formats_info.extend(format_2.get('requested_formats', (format_2,)))

            if not allow_multiple_streams['video'] or not allow_multiple_streams['audio']:
                get_no_more = {'video': False, 'audio': False}
                for (i, fmt_info) in enumerate(formats_info):
                    if fmt_info.get('acodec') == fmt_info.get('vcodec') == 'none':
                        formats_info.pop(i)
                        continue
                    for aud_vid in ['audio', 'video']:
                        if not allow_multiple_streams[aud_vid] and fmt_info.get(aud_vid[0] + 'codec') != 'none':
                            if get_no_more[aud_vid]:
                                formats_info.pop(i)
                                break
                            get_no_more[aud_vid] = True

            if len(formats_info) == 1:
                return formats_info[0]

            video_fmts = [fmt_info for fmt_info in formats_info if fmt_info.get('vcodec') != 'none']
            audio_fmts = [fmt_info for fmt_info in formats_info if fmt_info.get('acodec') != 'none']

            the_only_video = video_fmts[0] if len(video_fmts) == 1 else None
            the_only_audio = audio_fmts[0] if len(audio_fmts) == 1 else None

            output_ext = self.params.get('merge_output_format')
            if not output_ext:
                if the_only_video:
                    output_ext = the_only_video['ext']
                elif the_only_audio and not video_fmts:
                    output_ext = the_only_audio['ext']
                else:
                    output_ext = 'mkv'

            filtered = lambda *keys: filter(None, (traverse_obj(fmt, *keys) for fmt in formats_info))

            new_dict = {
                'requested_formats': formats_info,
                'format': '+'.join(filtered('format')),
                'format_id': '+'.join(filtered('format_id')),
                'ext': output_ext,
                'protocol': '+'.join(map(determine_protocol, formats_info)),
                'language': '+'.join(orderedSet(filtered('language'))) or None,
                'format_note': '+'.join(orderedSet(filtered('format_note'))) or None,
                'filesize_approx': sum(filtered('filesize', 'filesize_approx')) or None,
                'tbr': sum(filtered('tbr', 'vbr', 'abr')),
            }

            if the_only_video:
                new_dict.update({
                    'width': the_only_video.get('width'),
                    'height': the_only_video.get('height'),
                    'resolution': the_only_video.get('resolution') or self.format_resolution(the_only_video),
                    'fps': the_only_video.get('fps'),
                    'dynamic_range': the_only_video.get('dynamic_range'),
                    'vcodec': the_only_video.get('vcodec'),
                    'vbr': the_only_video.get('vbr'),
                    'stretched_ratio': the_only_video.get('stretched_ratio'),
                })

            if the_only_audio:
                new_dict.update({
                    'acodec': the_only_audio.get('acodec'),
                    'abr': the_only_audio.get('abr'),
                    'asr': the_only_audio.get('asr'),
                })

            return new_dict

        def _check_formats(formats):
            if not check_formats:
                yield from formats
                return
            yield from self._check_formats(formats)

        def _build_selector_function(selector):
            if isinstance(selector, list):  # ,
                fs = [_build_selector_function(s) for s in selector]

                def selector_function(ctx):
                    for f in fs:
                        yield from f(ctx)
                return selector_function

            elif selector.type == GROUP:  # ()
                selector_function = _build_selector_function(selector.selector)

            elif selector.type == PICKFIRST:  # /
                fs = [_build_selector_function(s) for s in selector.selector]

                def selector_function(ctx):
                    for f in fs:
                        picked_formats = list(f(ctx))
                        if picked_formats:
                            return picked_formats
                    return []

            elif selector.type == MERGE:  # +
                selector_1, selector_2 = map(_build_selector_function, selector.selector)

                def selector_function(ctx):
                    for pair in itertools.product(selector_1(ctx), selector_2(ctx)):
                        yield _merge(pair)

            elif selector.type == SINGLE:  # atom
                format_spec = selector.selector or 'best'

                # TODO: Add allvideo, allaudio etc by generalizing the code with best/worst selector
                if format_spec == 'all':
                    def selector_function(ctx):
                        yield from _check_formats(ctx['formats'][::-1])
                elif format_spec == 'mergeall':
                    def selector_function(ctx):
                        formats = list(_check_formats(
                            f for f in ctx['formats'] if f.get('vcodec') != 'none' or f.get('acodec') != 'none'))
                        if not formats:
                            return
                        merged_format = formats[-1]
                        for f in formats[-2::-1]:
                            merged_format = _merge((merged_format, f))
                        yield merged_format

                else:
                    format_fallback, seperate_fallback, format_reverse, format_idx = False, None, True, 1
                    mobj = re.match(
                        r'(?P<bw>best|worst|b|w)(?P<type>video|audio|v|a)?(?P<mod>\*)?(?:\.(?P<n>[1-9]\d*))?$',
                        format_spec)
                    if mobj is not None:
                        format_idx = int_or_none(mobj.group('n'), default=1)
                        format_reverse = mobj.group('bw')[0] == 'b'
                        format_type = (mobj.group('type') or [None])[0]
                        not_format_type = {'v': 'a', 'a': 'v'}.get(format_type)
                        format_modified = mobj.group('mod') is not None

                        format_fallback = not format_type and not format_modified  # for b, w
                        _filter_f = (
                            (lambda f: f.get('%scodec' % format_type) != 'none')
                            if format_type and format_modified  # bv*, ba*, wv*, wa*
                            else (lambda f: f.get('%scodec' % not_format_type) == 'none')
                            if format_type  # bv, ba, wv, wa
                            else (lambda f: f.get('vcodec') != 'none' and f.get('acodec') != 'none')
                            if not format_modified  # b, w
                            else lambda f: True)  # b*, w*
                        filter_f = lambda f: _filter_f(f) and (
                            f.get('vcodec') != 'none' or f.get('acodec') != 'none')
                    else:
                        if format_spec in self._format_selection_exts['audio']:
                            filter_f = lambda f: f.get('ext') == format_spec and f.get('acodec') != 'none'
                        elif format_spec in self._format_selection_exts['video']:
                            filter_f = lambda f: f.get('ext') == format_spec and f.get('acodec') != 'none' and f.get('vcodec') != 'none'
                            seperate_fallback = lambda f: f.get('ext') == format_spec and f.get('vcodec') != 'none'
                        elif format_spec in self._format_selection_exts['storyboards']:
                            filter_f = lambda f: f.get('ext') == format_spec and f.get('acodec') == 'none' and f.get('vcodec') == 'none'
                        else:
                            filter_f = lambda f: f.get('format_id') == format_spec  # id

                    def selector_function(ctx):
                        formats = list(ctx['formats'])
                        matches = list(filter(filter_f, formats)) if filter_f is not None else formats
                        if not matches:
                            if format_fallback and ctx['incomplete_formats']:
                                # for extractors with incomplete formats (audio only (soundcloud)
                                # or video only (imgur)) best/worst will fallback to
                                # best/worst {video,audio}-only format
                                matches = formats
                            elif seperate_fallback and not ctx['has_merged_format']:
                                # for compatibility with youtube-dl when there is no pre-merged format
                                matches = list(filter(seperate_fallback, formats))
                        matches = LazyList(_check_formats(matches[::-1 if format_reverse else 1]))
                        try:
                            yield matches[format_idx - 1]
                        except LazyList.IndexError:
                            return

            filters = [self._build_format_filter(f) for f in selector.filters]

            def final_selector(ctx):
                ctx_copy = dict(ctx)
                for _filter in filters:
                    ctx_copy['formats'] = list(filter(_filter, ctx_copy['formats']))
                return selector_function(ctx_copy)
            return final_selector

        stream = io.BytesIO(format_spec.encode())
        try:
            tokens = list(_remove_unused_ops(tokenize.tokenize(stream.readline)))
        except tokenize.TokenError:
            raise syntax_error('Missing closing/opening brackets or parenthesis', (0, len(format_spec)))

        class TokenIterator:
            def __init__(self, tokens):
                self.tokens = tokens
                self.counter = 0

            def __iter__(self):
                return self

            def __next__(self):
                if self.counter >= len(self.tokens):
                    raise StopIteration()
                value = self.tokens[self.counter]
                self.counter += 1
                return value

            next = __next__

            def restore_last_token(self):
                self.counter -= 1

        parsed_selector = _parse_format_selection(iter(TokenIterator(tokens)))
        return _build_selector_function(parsed_selector)

    def _calc_headers(self, info_dict):
        res = merge_headers(self.params['http_headers'], info_dict.get('http_headers') or {})

        cookies = self._calc_cookies(info_dict['url'])
        if cookies:
            res['Cookie'] = cookies

        if 'X-Forwarded-For' not in res:
            x_forwarded_for_ip = info_dict.get('__x_forwarded_for_ip')
            if x_forwarded_for_ip:
                res['X-Forwarded-For'] = x_forwarded_for_ip

        return res

    def _calc_cookies(self, url):
        pr = sanitized_Request(url)
        self.cookiejar.add_cookie_header(pr)
        return pr.get_header('Cookie')

    def _sort_thumbnails(self, thumbnails):
        thumbnails.sort(key=lambda t: (
            t.get('preference') if t.get('preference') is not None else -1,
            t.get('width') if t.get('width') is not None else -1,
            t.get('height') if t.get('height') is not None else -1,
            t.get('id') if t.get('id') is not None else '',
            t.get('url')))

    def _sanitize_thumbnails(self, info_dict):
        thumbnails = info_dict.get('thumbnails')
        if thumbnails is None:
            thumbnail = info_dict.get('thumbnail')
            if thumbnail:
                info_dict['thumbnails'] = thumbnails = [{'url': thumbnail}]
        if not thumbnails:
            return

        def check_thumbnails(thumbnails):
            for t in thumbnails:
                self.to_screen(f'[info] Testing thumbnail {t["id"]}')
                try:
                    self.urlopen(HEADRequest(t['url']))
                except network_exceptions as err:
                    self.to_screen(f'[info] Unable to connect to thumbnail {t["id"]} URL {t["url"]!r} - {err}. Skipping...')
                    continue
                yield t

        self._sort_thumbnails(thumbnails)
        for i, t in enumerate(thumbnails):
            if t.get('id') is None:
                t['id'] = '%d' % i
            if t.get('width') and t.get('height'):
                t['resolution'] = '%dx%d' % (t['width'], t['height'])
            t['url'] = sanitize_url(t['url'])

        if self.params.get('check_formats') is True:
            info_dict['thumbnails'] = LazyList(check_thumbnails(thumbnails[::-1]), reverse=True)
        else:
            info_dict['thumbnails'] = thumbnails

    def _fill_common_fields(self, info_dict, is_video=True):
        # TODO: move sanitization here
        if is_video:
            # playlists are allowed to lack "title"
            title = info_dict.get('title', NO_DEFAULT)
            if title is NO_DEFAULT:
                raise ExtractorError('Missing "title" field in extractor result',
                                     video_id=info_dict['id'], ie=info_dict['extractor'])
            info_dict['fulltitle'] = title
            if not title:
                if title == '':
                    self.write_debug('Extractor gave empty title. Creating a generic title')
                else:
                    self.report_warning('Extractor failed to obtain "title". Creating a generic title instead')
                info_dict['title'] = f'{info_dict["extractor"].replace(":", "-")} video #{info_dict["id"]}'

        if info_dict.get('duration') is not None:
            info_dict['duration_string'] = formatSeconds(info_dict['duration'])

        for ts_key, date_key in (
                ('timestamp', 'upload_date'),
                ('release_timestamp', 'release_date'),
                ('modified_timestamp', 'modified_date'),
        ):
            if info_dict.get(date_key) is None and info_dict.get(ts_key) is not None:
                # Working around out-of-range timestamp values (e.g. negative ones on Windows,
                # see http://bugs.python.org/issue1646728)
                with contextlib.suppress(ValueError, OverflowError, OSError):
                    upload_date = datetime.datetime.utcfromtimestamp(info_dict[ts_key])
                    info_dict[date_key] = upload_date.strftime('%Y%m%d')

        live_keys = ('is_live', 'was_live')
        live_status = info_dict.get('live_status')
        if live_status is None:
            for key in live_keys:
                if info_dict.get(key) is False:
                    continue
                if info_dict.get(key):
                    live_status = key
                break
            if all(info_dict.get(key) is False for key in live_keys):
                live_status = 'not_live'
        if live_status:
            info_dict['live_status'] = live_status
            for key in live_keys:
                if info_dict.get(key) is None:
                    info_dict[key] = (live_status == key)

        # Auto generate title fields corresponding to the *_number fields when missing
        # in order to always have clean titles. This is very common for TV series.
        for field in ('chapter', 'season', 'episode'):
            if info_dict.get('%s_number' % field) is not None and not info_dict.get(field):
                info_dict[field] = '%s %d' % (field.capitalize(), info_dict['%s_number' % field])

    def _raise_pending_errors(self, info):
        err = info.pop('__pending_error', None)
        if err:
            self.report_error(err, tb=False)

    def process_video_result(self, info_dict, download=True):
        assert info_dict.get('_type', 'video') == 'video'
        self._num_videos += 1

        if 'id' not in info_dict:
            raise ExtractorError('Missing "id" field in extractor result', ie=info_dict['extractor'])
        elif not info_dict.get('id'):
            raise ExtractorError('Extractor failed to obtain "id"', ie=info_dict['extractor'])

        def report_force_conversion(field, field_not, conversion):
            self.report_warning(
                '"%s" field is not %s - forcing %s conversion, there is an error in extractor'
                % (field, field_not, conversion))

        def sanitize_string_field(info, string_field):
            field = info.get(string_field)
            if field is None or isinstance(field, compat_str):
                return
            report_force_conversion(string_field, 'a string', 'string')
            info[string_field] = compat_str(field)

        def sanitize_numeric_fields(info):
            for numeric_field in self._NUMERIC_FIELDS:
                field = info.get(numeric_field)
                if field is None or isinstance(field, (int, float)):
                    continue
                report_force_conversion(numeric_field, 'numeric', 'int')
                info[numeric_field] = int_or_none(field)

        sanitize_string_field(info_dict, 'id')
        sanitize_numeric_fields(info_dict)
        if (info_dict.get('duration') or 0) <= 0 and info_dict.pop('duration', None):
            self.report_warning('"duration" field is negative, there is an error in extractor')

        if 'playlist' not in info_dict:
            # It isn't part of a playlist
            info_dict['playlist'] = None
            info_dict['playlist_index'] = None

        self._sanitize_thumbnails(info_dict)

        thumbnail = info_dict.get('thumbnail')
        thumbnails = info_dict.get('thumbnails')
        if thumbnail:
            info_dict['thumbnail'] = sanitize_url(thumbnail)
        elif thumbnails:
            info_dict['thumbnail'] = thumbnails[-1]['url']

        if info_dict.get('display_id') is None and 'id' in info_dict:
            info_dict['display_id'] = info_dict['id']

        self._fill_common_fields(info_dict)

        for cc_kind in ('subtitles', 'automatic_captions'):
            cc = info_dict.get(cc_kind)
            if cc:
                for _, subtitle in cc.items():
                    for subtitle_format in subtitle:
                        if subtitle_format.get('url'):
                            subtitle_format['url'] = sanitize_url(subtitle_format['url'])
                        if subtitle_format.get('ext') is None:
                            subtitle_format['ext'] = determine_ext(subtitle_format['url']).lower()

        automatic_captions = info_dict.get('automatic_captions')
        subtitles = info_dict.get('subtitles')

        info_dict['requested_subtitles'] = self.process_subtitles(
            info_dict['id'], subtitles, automatic_captions)

        if info_dict.get('formats') is None:
            # There's only one format available
            formats = [info_dict]
        else:
            formats = info_dict['formats']

        # or None ensures --clean-infojson removes it
        info_dict['_has_drm'] = any(f.get('has_drm') for f in formats) or None
        if not self.params.get('allow_unplayable_formats'):
            formats = [f for f in formats if not f.get('has_drm')]
            if info_dict['_has_drm'] and all(
                    f.get('acodec') == f.get('vcodec') == 'none' for f in formats):
                self.report_warning(
                    'This video is DRM protected and only images are available for download. '
                    'Use --list-formats to see them')

        get_from_start = not info_dict.get('is_live') or bool(self.params.get('live_from_start'))
        if not get_from_start:
            info_dict['title'] += ' ' + datetime.datetime.now().strftime('%Y-%m-%d %H:%M')
        if info_dict.get('is_live') and formats:
            formats = [f for f in formats if bool(f.get('is_from_start')) == get_from_start]
            if get_from_start and not formats:
                self.raise_no_formats(info_dict, msg=(
                    '--live-from-start is passed, but there are no formats that can be downloaded from the start. '
                    'If you want to download from the current time, use --no-live-from-start'))

        if not formats:
            self.raise_no_formats(info_dict)

        def is_wellformed(f):
            url = f.get('url')
            if not url:
                self.report_warning(
                    '"url" field is missing or empty - skipping format, '
                    'there is an error in extractor')
                return False
            if isinstance(url, bytes):
                sanitize_string_field(f, 'url')
            return True

        # Filter out malformed formats for better extraction robustness
        formats = list(filter(is_wellformed, formats))

        formats_dict = {}

        # We check that all the formats have the format and format_id fields
        for i, format in enumerate(formats):
            sanitize_string_field(format, 'format_id')
            sanitize_numeric_fields(format)
            format['url'] = sanitize_url(format['url'])
            if not format.get('format_id'):
                format['format_id'] = compat_str(i)
            else:
                # Sanitize format_id from characters used in format selector expression
                format['format_id'] = re.sub(r'[\s,/+\[\]()]', '_', format['format_id'])
            format_id = format['format_id']
            if format_id not in formats_dict:
                formats_dict[format_id] = []
            formats_dict[format_id].append(format)

        # Make sure all formats have unique format_id
        common_exts = set(itertools.chain(*self._format_selection_exts.values()))
        for format_id, ambiguous_formats in formats_dict.items():
            ambigious_id = len(ambiguous_formats) > 1
            for i, format in enumerate(ambiguous_formats):
                if ambigious_id:
                    format['format_id'] = '%s-%d' % (format_id, i)
                if format.get('ext') is None:
                    format['ext'] = determine_ext(format['url']).lower()
                # Ensure there is no conflict between id and ext in format selection
                # See https://github.com/yt-dlp/yt-dlp/issues/1282
                if format['format_id'] != format['ext'] and format['format_id'] in common_exts:
                    format['format_id'] = 'f%s' % format['format_id']

        for i, format in enumerate(formats):
            if format.get('format') is None:
                format['format'] = '{id} - {res}{note}'.format(
                    id=format['format_id'],
                    res=self.format_resolution(format),
                    note=format_field(format, 'format_note', ' (%s)'),
                )
            if format.get('protocol') is None:
                format['protocol'] = determine_protocol(format)
            if format.get('resolution') is None:
                format['resolution'] = self.format_resolution(format, default=None)
            if format.get('dynamic_range') is None and format.get('vcodec') != 'none':
                format['dynamic_range'] = 'SDR'
            if (info_dict.get('duration') and format.get('tbr')
                    and not format.get('filesize') and not format.get('filesize_approx')):
                format['filesize_approx'] = int(info_dict['duration'] * format['tbr'] * (1024 / 8))

            # Add HTTP headers, so that external programs can use them from the
            # json output
            full_format_info = info_dict.copy()
            full_format_info.update(format)
            format['http_headers'] = self._calc_headers(full_format_info)
        # Remove private housekeeping stuff
        if '__x_forwarded_for_ip' in info_dict:
            del info_dict['__x_forwarded_for_ip']

        if self.params.get('check_formats') is True:
            formats = LazyList(self._check_formats(formats[::-1]), reverse=True)

        if not formats or formats[0] is not info_dict:
            # only set the 'formats' fields if the original info_dict list them
            # otherwise we end up with a circular reference, the first (and unique)
            # element in the 'formats' field in info_dict is info_dict itself,
            # which can't be exported to json
            info_dict['formats'] = formats

        info_dict, _ = self.pre_process(info_dict)

        if self._match_entry(info_dict, incomplete=self._format_fields) is not None:
            return info_dict

        self.post_extract(info_dict)
        info_dict, _ = self.pre_process(info_dict, 'after_filter')

        # The pre-processors may have modified the formats
        formats = info_dict.get('formats', [info_dict])

        list_only = self.params.get('simulate') is None and (
            self.params.get('list_thumbnails') or self.params.get('listformats') or self.params.get('listsubtitles'))
        interactive_format_selection = not list_only and self.format_selector == '-'
        if self.params.get('list_thumbnails'):
            self.list_thumbnails(info_dict)
        if self.params.get('listsubtitles'):
            if 'automatic_captions' in info_dict:
                self.list_subtitles(
                    info_dict['id'], automatic_captions, 'automatic captions')
            self.list_subtitles(info_dict['id'], subtitles, 'subtitles')
        if self.params.get('listformats') or interactive_format_selection:
            self.list_formats(info_dict)
        if list_only:
            # Without this printing, -F --print-json will not work
            self.__forced_printings(info_dict, self.prepare_filename(info_dict), incomplete=True)
            return info_dict

        format_selector = self.format_selector
        if format_selector is None:
            req_format = self._default_format_spec(info_dict, download=download)
            self.write_debug('Default format spec: %s' % req_format)
            format_selector = self.build_format_selector(req_format)

        while True:
            if interactive_format_selection:
                req_format = input(
                    self._format_screen('\nEnter format selector: ', self.Styles.EMPHASIS))
                try:
                    format_selector = self.build_format_selector(req_format)
                except SyntaxError as err:
                    self.report_error(err, tb=False, is_error=False)
                    continue

            formats_to_download = list(format_selector({
                'formats': formats,
                'has_merged_format': any('none' not in (f.get('acodec'), f.get('vcodec')) for f in formats),
                'incomplete_formats': (
                    # All formats are video-only or
                    all(f.get('vcodec') != 'none' and f.get('acodec') == 'none' for f in formats)
                    # all formats are audio-only
                    or all(f.get('vcodec') == 'none' and f.get('acodec') != 'none' for f in formats)),
            }))
            if interactive_format_selection and not formats_to_download:
                self.report_error('Requested format is not available', tb=False, is_error=False)
                continue
            break

        if not formats_to_download:
            if not self.params.get('ignore_no_formats_error'):
                raise ExtractorError(
                    'Requested format is not available. Use --list-formats for a list of available formats',
                    expected=True, video_id=info_dict['id'], ie=info_dict['extractor'])
            self.report_warning('Requested format is not available')
            # Process what we can, even without any available formats.
            formats_to_download = [{}]

        requested_ranges = self.params.get('download_ranges')
        if requested_ranges:
            requested_ranges = tuple(requested_ranges(info_dict, self))

        best_format, downloaded_formats = formats_to_download[-1], []
        if download:
            if best_format:
                def to_screen(*msg):
                    self.to_screen(f'[info] {info_dict["id"]}: {" ".join(", ".join(variadic(m)) for m in msg)}')

                to_screen(f'Downloading {len(formats_to_download)} format(s):',
                          (f['format_id'] for f in formats_to_download))
                if requested_ranges:
                    to_screen(f'Downloading {len(requested_ranges)} time ranges:',
                              (f'{int(c["start_time"])}-{int(c["end_time"])}' for c in requested_ranges))
            max_downloads_reached = False

            for fmt, chapter in itertools.product(formats_to_download, requested_ranges or [{}]):
                new_info = self._copy_infodict(info_dict)
                new_info.update(fmt)
                if chapter:
                    new_info.update({
                        'section_start': chapter.get('start_time'),
                        'section_end': chapter.get('end_time', 0),
                        'section_title': chapter.get('title'),
                        'section_number': chapter.get('index'),
                    })
                downloaded_formats.append(new_info)
                try:
                    self.process_info(new_info)
                except MaxDownloadsReached:
                    max_downloads_reached = True
                self._raise_pending_errors(new_info)
                # Remove copied info
                for key, val in tuple(new_info.items()):
                    if info_dict.get(key) == val:
                        new_info.pop(key)
                if max_downloads_reached:
                    break

            write_archive = {f.get('__write_download_archive', False) for f in downloaded_formats}
            assert write_archive.issubset({True, False, 'ignore'})
            if True in write_archive and False not in write_archive:
                self.record_download_archive(info_dict)

            info_dict['requested_downloads'] = downloaded_formats
            info_dict = self.run_all_pps('after_video', info_dict)
            if max_downloads_reached:
                raise MaxDownloadsReached()

        # We update the info dict with the selected best quality format (backwards compatibility)
        info_dict.update(best_format)
        return info_dict

    def process_subtitles(self, video_id, normal_subtitles, automatic_captions):
        """Select the requested subtitles and their format"""
        available_subs, normal_sub_langs = {}, []
        if normal_subtitles and self.params.get('writesubtitles'):
            available_subs.update(normal_subtitles)
            normal_sub_langs = tuple(normal_subtitles.keys())
        if automatic_captions and self.params.get('writeautomaticsub'):
            for lang, cap_info in automatic_captions.items():
                if lang not in available_subs:
                    available_subs[lang] = cap_info

        if (not self.params.get('writesubtitles') and not
                self.params.get('writeautomaticsub') or not
                available_subs):
            return None

        all_sub_langs = tuple(available_subs.keys())
        if self.params.get('allsubtitles', False):
            requested_langs = all_sub_langs
        elif self.params.get('subtitleslangs', False):
            # A list is used so that the order of languages will be the same as
            # given in subtitleslangs. See https://github.com/yt-dlp/yt-dlp/issues/1041
            requested_langs = []
            for lang_re in self.params.get('subtitleslangs'):
                discard = lang_re[0] == '-'
                if discard:
                    lang_re = lang_re[1:]
                if lang_re == 'all':
                    if discard:
                        requested_langs = []
                    else:
                        requested_langs.extend(all_sub_langs)
                    continue
                current_langs = filter(re.compile(lang_re + '$').match, all_sub_langs)
                if discard:
                    for lang in current_langs:
                        while lang in requested_langs:
                            requested_langs.remove(lang)
                else:
                    requested_langs.extend(current_langs)
            requested_langs = orderedSet(requested_langs)
        elif normal_sub_langs:
            requested_langs = ['en'] if 'en' in normal_sub_langs else normal_sub_langs[:1]
        else:
            requested_langs = ['en'] if 'en' in all_sub_langs else all_sub_langs[:1]
        if requested_langs:
            self.write_debug('Downloading subtitles: %s' % ', '.join(requested_langs))

        formats_query = self.params.get('subtitlesformat', 'best')
        formats_preference = formats_query.split('/') if formats_query else []
        subs = {}
        for lang in requested_langs:
            formats = available_subs.get(lang)
            if formats is None:
                self.report_warning(f'{lang} subtitles not available for {video_id}')
                continue
            for ext in formats_preference:
                if ext == 'best':
                    f = formats[-1]
                    break
                matches = list(filter(lambda f: f['ext'] == ext, formats))
                if matches:
                    f = matches[-1]
                    break
            else:
                f = formats[-1]
                self.report_warning(
                    'No subtitle format found matching "%s" for language %s, '
                    'using %s' % (formats_query, lang, f['ext']))
            subs[lang] = f
        return subs

    def _forceprint(self, key, info_dict):
        if info_dict is None:
            return
        info_copy = info_dict.copy()
        info_copy['formats_table'] = self.render_formats_table(info_dict)
        info_copy['thumbnails_table'] = self.render_thumbnails_table(info_dict)
        info_copy['subtitles_table'] = self.render_subtitles_table(info_dict.get('id'), info_dict.get('subtitles'))
        info_copy['automatic_captions_table'] = self.render_subtitles_table(info_dict.get('id'), info_dict.get('automatic_captions'))

        def format_tmpl(tmpl):
            mobj = re.match(r'\w+(=?)$', tmpl)
            if mobj and mobj.group(1):
                return f'{tmpl[:-1]} = %({tmpl[:-1]})r'
            elif mobj:
                return f'%({tmpl})s'
            return tmpl

        for tmpl in self.params['forceprint'].get(key, []):
            self.to_stdout(self.evaluate_outtmpl(format_tmpl(tmpl), info_copy))

        for tmpl, file_tmpl in self.params['print_to_file'].get(key, []):
            filename = self.prepare_filename(info_dict, outtmpl=file_tmpl)
            tmpl = format_tmpl(tmpl)
            self.to_screen(f'[info] Writing {tmpl!r} to: {filename}')
            if self._ensure_dir_exists(filename):
                with open(filename, 'a', encoding='utf-8') as f:
                    f.write(self.evaluate_outtmpl(tmpl, info_copy) + '\n')

    def __forced_printings(self, info_dict, filename, incomplete):
        def print_mandatory(field, actual_field=None):
            if actual_field is None:
                actual_field = field
            if (self.params.get('force%s' % field, False)
                    and (not incomplete or info_dict.get(actual_field) is not None)):
                self.to_stdout(info_dict[actual_field])

        def print_optional(field):
            if (self.params.get('force%s' % field, False)
                    and info_dict.get(field) is not None):
                self.to_stdout(info_dict[field])

        info_dict = info_dict.copy()
        if filename is not None:
            info_dict['filename'] = filename
        if info_dict.get('requested_formats') is not None:
            # For RTMP URLs, also include the playpath
            info_dict['urls'] = '\n'.join(f['url'] + f.get('play_path', '') for f in info_dict['requested_formats'])
        elif info_dict.get('url'):
            info_dict['urls'] = info_dict['url'] + info_dict.get('play_path', '')

        if (self.params.get('forcejson')
                or self.params['forceprint'].get('video')
                or self.params['print_to_file'].get('video')):
            self.post_extract(info_dict)
        self._forceprint('video', info_dict)

        print_mandatory('title')
        print_mandatory('id')
        print_mandatory('url', 'urls')
        print_optional('thumbnail')
        print_optional('description')
        print_optional('filename')
        if self.params.get('forceduration') and info_dict.get('duration') is not None:
            self.to_stdout(formatSeconds(info_dict['duration']))
        print_mandatory('format')

        if self.params.get('forcejson'):
            self.to_stdout(json.dumps(self.sanitize_info(info_dict)))

    def dl(self, name, info, subtitle=False, test=False):
        if not info.get('url'):
            self.raise_no_formats(info, True)

        if test:
            verbose = self.params.get('verbose')
            params = {
                'test': True,
                'quiet': self.params.get('quiet') or not verbose,
                'verbose': verbose,
                'noprogress': not verbose,
                'nopart': True,
                'skip_unavailable_fragments': False,
                'keep_fragments': False,
                'overwrites': True,
                '_no_ytdl_file': True,
            }
        else:
            params = self.params
        fd = get_suitable_downloader(info, params, to_stdout=(name == '-'))(self, params)
        if not test:
            for ph in self._progress_hooks:
                fd.add_progress_hook(ph)
            urls = '", "'.join(
                (f['url'].split(',')[0] + ',<data>' if f['url'].startswith('data:') else f['url'])
                for f in info.get('requested_formats', []) or [info])
            self.write_debug(f'Invoking {fd.FD_NAME} downloader on "{urls}"')

        # Note: Ideally info should be a deep-copied so that hooks cannot modify it.
        # But it may contain objects that are not deep-copyable
        new_info = self._copy_infodict(info)
        if new_info.get('http_headers') is None:
            new_info['http_headers'] = self._calc_headers(new_info)
        return fd.download(name, new_info, subtitle)

    def existing_file(self, filepaths, *, default_overwrite=True):
        existing_files = list(filter(os.path.exists, orderedSet(filepaths)))
        if existing_files and not self.params.get('overwrites', default_overwrite):
            return existing_files[0]

        for file in existing_files:
            self.report_file_delete(file)
            os.remove(file)
        return None

    def process_info(self, info_dict):
        """Process a single resolved IE result. (Modifies it in-place)"""

        assert info_dict.get('_type', 'video') == 'video'
        original_infodict = info_dict

        if 'format' not in info_dict and 'ext' in info_dict:
            info_dict['format'] = info_dict['ext']

        # This is mostly just for backward compatibility of process_info
        # As a side-effect, this allows for format-specific filters
        if self._match_entry(info_dict) is not None:
            info_dict['__write_download_archive'] = 'ignore'
            return

        # Does nothing under normal operation - for backward compatibility of process_info
        self.post_extract(info_dict)
        self._num_downloads += 1

        # info_dict['_filename'] needs to be set for backward compatibility
        info_dict['_filename'] = full_filename = self.prepare_filename(info_dict, warn=True)
        temp_filename = self.prepare_filename(info_dict, 'temp')
        files_to_move = {}

        # Forced printings
        self.__forced_printings(info_dict, full_filename, incomplete=('format' not in info_dict))

        def check_max_downloads():
            if self._num_downloads >= float(self.params.get('max_downloads') or 'inf'):
                raise MaxDownloadsReached()

        if self.params.get('simulate'):
            info_dict['__write_download_archive'] = self.params.get('force_write_download_archive')
            check_max_downloads()
            return

        if full_filename is None:
            return
        if not self._ensure_dir_exists(encodeFilename(full_filename)):
            return
        if not self._ensure_dir_exists(encodeFilename(temp_filename)):
            return

        if self._write_description('video', info_dict,
                                   self.prepare_filename(info_dict, 'description')) is None:
            return

        sub_files = self._write_subtitles(info_dict, temp_filename)
        if sub_files is None:
            return
        files_to_move.update(dict(sub_files))

        thumb_files = self._write_thumbnails(
            'video', info_dict, temp_filename, self.prepare_filename(info_dict, 'thumbnail'))
        if thumb_files is None:
            return
        files_to_move.update(dict(thumb_files))

        infofn = self.prepare_filename(info_dict, 'infojson')
        _infojson_written = self._write_info_json('video', info_dict, infofn)
        if _infojson_written:
            info_dict['infojson_filename'] = infofn
            # For backward compatibility, even though it was a private field
            info_dict['__infojson_filename'] = infofn
        elif _infojson_written is None:
            return

        # Note: Annotations are deprecated
        annofn = None
        if self.params.get('writeannotations', False):
            annofn = self.prepare_filename(info_dict, 'annotation')
        if annofn:
            if not self._ensure_dir_exists(encodeFilename(annofn)):
                return
            if not self.params.get('overwrites', True) and os.path.exists(encodeFilename(annofn)):
                self.to_screen('[info] Video annotations are already present')
            elif not info_dict.get('annotations'):
                self.report_warning('There are no annotations to write.')
            else:
                try:
                    self.to_screen('[info] Writing video annotations to: ' + annofn)
                    with open(encodeFilename(annofn), 'w', encoding='utf-8') as annofile:
                        annofile.write(info_dict['annotations'])
                except (KeyError, TypeError):
                    self.report_warning('There are no annotations to write.')
                except OSError:
                    self.report_error('Cannot write annotations file: ' + annofn)
                    return

        # Write internet shortcut files
        def _write_link_file(link_type):
            url = try_get(info_dict['webpage_url'], iri_to_uri)
            if not url:
                self.report_warning(
                    f'Cannot write internet shortcut file because the actual URL of "{info_dict["webpage_url"]}" is unknown')
                return True
            linkfn = replace_extension(self.prepare_filename(info_dict, 'link'), link_type, info_dict.get('ext'))
            if not self._ensure_dir_exists(encodeFilename(linkfn)):
                return False
            if self.params.get('overwrites', True) and os.path.exists(encodeFilename(linkfn)):
                self.to_screen(f'[info] Internet shortcut (.{link_type}) is already present')
                return True
            try:
                self.to_screen(f'[info] Writing internet shortcut (.{link_type}) to: {linkfn}')
                with open(encodeFilename(to_high_limit_path(linkfn)), 'w', encoding='utf-8',
                          newline='\r\n' if link_type == 'url' else '\n') as linkfile:
                    template_vars = {'url': url}
                    if link_type == 'desktop':
                        template_vars['filename'] = linkfn[:-(len(link_type) + 1)]
                    linkfile.write(LINK_TEMPLATES[link_type] % template_vars)
            except OSError:
                self.report_error(f'Cannot write internet shortcut {linkfn}')
                return False
            return True

        write_links = {
            'url': self.params.get('writeurllink'),
            'webloc': self.params.get('writewebloclink'),
            'desktop': self.params.get('writedesktoplink'),
        }
        if self.params.get('writelink'):
            link_type = ('webloc' if sys.platform == 'darwin'
                         else 'desktop' if sys.platform.startswith('linux')
                         else 'url')
            write_links[link_type] = True

        if any(should_write and not _write_link_file(link_type)
               for link_type, should_write in write_links.items()):
            return

        def replace_info_dict(new_info):
            nonlocal info_dict
            if new_info == info_dict:
                return
            info_dict.clear()
            info_dict.update(new_info)

        new_info, files_to_move = self.pre_process(info_dict, 'before_dl', files_to_move)
        replace_info_dict(new_info)

        if self.params.get('skip_download'):
            info_dict['filepath'] = temp_filename
            info_dict['__finaldir'] = os.path.dirname(os.path.abspath(encodeFilename(full_filename)))
            info_dict['__files_to_move'] = files_to_move
            replace_info_dict(self.run_pp(MoveFilesAfterDownloadPP(self, False), info_dict))
            info_dict['__write_download_archive'] = self.params.get('force_write_download_archive')
        else:
            # Download
            info_dict.setdefault('__postprocessors', [])
            try:

                def existing_video_file(*filepaths):
                    ext = info_dict.get('ext')
                    converted = lambda file: replace_extension(file, self.params.get('final_ext') or ext, ext)
                    file = self.existing_file(itertools.chain(*zip(map(converted, filepaths), filepaths)),
                                              default_overwrite=False)
                    if file:
                        info_dict['ext'] = os.path.splitext(file)[1][1:]
                    return file

                success = True
                merger, fd = FFmpegMergerPP(self), None
                if info_dict.get('protocol') or info_dict.get('url'):
                    fd = get_suitable_downloader(info_dict, self.params, to_stdout=temp_filename == '-')
                    if fd is not FFmpegFD and (
                            info_dict.get('section_start') or info_dict.get('section_end')):
                        msg = ('This format cannot be partially downloaded' if merger.available
                               else 'You have requested downloading the video partially, but ffmpeg is not installed')
                        self.report_error(f'{msg}. Aborting')
                        return

                if info_dict.get('requested_formats') is not None:

                    def compatible_formats(formats):
                        # TODO: some formats actually allow this (mkv, webm, ogg, mp4), but not all of them.
                        video_formats = [format for format in formats if format.get('vcodec') != 'none']
                        audio_formats = [format for format in formats if format.get('acodec') != 'none']
                        if len(video_formats) > 2 or len(audio_formats) > 2:
                            return False

                        # Check extension
                        exts = {format.get('ext') for format in formats}
                        COMPATIBLE_EXTS = (
                            {'mp3', 'mp4', 'm4a', 'm4p', 'm4b', 'm4r', 'm4v', 'ismv', 'isma'},
                            {'webm'},
                        )
                        for ext_sets in COMPATIBLE_EXTS:
                            if ext_sets.issuperset(exts):
                                return True
                        # TODO: Check acodec/vcodec
                        return False

                    requested_formats = info_dict['requested_formats']
                    old_ext = info_dict['ext']
                    if self.params.get('merge_output_format') is None:
                        if not compatible_formats(requested_formats):
                            info_dict['ext'] = 'mkv'
                            self.report_warning(
                                'Requested formats are incompatible for merge and will be merged into mkv')
                        if (info_dict['ext'] == 'webm'
                                and info_dict.get('thumbnails')
                                # check with type instead of pp_key, __name__, or isinstance
                                # since we dont want any custom PPs to trigger this
                                and any(type(pp) == EmbedThumbnailPP for pp in self._pps['post_process'])):  # noqa: E721
                            info_dict['ext'] = 'mkv'
                            self.report_warning(
                                'webm doesn\'t support embedding a thumbnail, mkv will be used')
                    new_ext = info_dict['ext']

                    def correct_ext(filename, ext=new_ext):
                        if filename == '-':
                            return filename
                        filename_real_ext = os.path.splitext(filename)[1][1:]
                        filename_wo_ext = (
                            os.path.splitext(filename)[0]
                            if filename_real_ext in (old_ext, new_ext)
                            else filename)
                        return f'{filename_wo_ext}.{ext}'

                    # Ensure filename always has a correct extension for successful merge
                    full_filename = correct_ext(full_filename)
                    temp_filename = correct_ext(temp_filename)
                    dl_filename = existing_video_file(full_filename, temp_filename)
                    info_dict['__real_download'] = False

                    downloaded = []
                    if dl_filename is not None:
                        self.report_file_already_downloaded(dl_filename)
                    elif fd:
                        for f in requested_formats if fd != FFmpegFD else []:
                            f['filepath'] = fname = prepend_extension(
                                correct_ext(temp_filename, info_dict['ext']),
                                'f%s' % f['format_id'], info_dict['ext'])
                            downloaded.append(fname)
                        info_dict['url'] = '\n'.join(f['url'] for f in requested_formats)
                        success, real_download = self.dl(temp_filename, info_dict)
                        info_dict['__real_download'] = real_download
                    else:
                        if self.params.get('allow_unplayable_formats'):
                            self.report_warning(
                                'You have requested merging of multiple formats '
                                'while also allowing unplayable formats to be downloaded. '
                                'The formats won\'t be merged to prevent data corruption.')
                        elif not merger.available:
                            msg = 'You have requested merging of multiple formats but ffmpeg is not installed'
                            if not self.params.get('ignoreerrors'):
                                self.report_error(f'{msg}. Aborting due to --abort-on-error')
                                return
                            self.report_warning(f'{msg}. The formats won\'t be merged')

                        if temp_filename == '-':
                            reason = ('using a downloader other than ffmpeg' if FFmpegFD.can_merge_formats(info_dict, self.params)
                                      else 'but the formats are incompatible for simultaneous download' if merger.available
                                      else 'but ffmpeg is not installed')
                            self.report_warning(
                                f'You have requested downloading multiple formats to stdout {reason}. '
                                'The formats will be streamed one after the other')
                            fname = temp_filename
                        for f in requested_formats:
                            new_info = dict(info_dict)
                            del new_info['requested_formats']
                            new_info.update(f)
                            if temp_filename != '-':
                                fname = prepend_extension(
                                    correct_ext(temp_filename, new_info['ext']),
                                    'f%s' % f['format_id'], new_info['ext'])
                                if not self._ensure_dir_exists(fname):
                                    return
                                f['filepath'] = fname
                                downloaded.append(fname)
                            partial_success, real_download = self.dl(fname, new_info)
                            info_dict['__real_download'] = info_dict['__real_download'] or real_download
                            success = success and partial_success

                    if downloaded and merger.available and not self.params.get('allow_unplayable_formats'):
                        info_dict['__postprocessors'].append(merger)
                        info_dict['__files_to_merge'] = downloaded
                        # Even if there were no downloads, it is being merged only now
                        info_dict['__real_download'] = True
                    else:
                        for file in downloaded:
                            files_to_move[file] = None
                else:
                    # Just a single file
                    dl_filename = existing_video_file(full_filename, temp_filename)
                    if dl_filename is None or dl_filename == temp_filename:
                        # dl_filename == temp_filename could mean that the file was partially downloaded with --no-part.
                        # So we should try to resume the download
                        success, real_download = self.dl(temp_filename, info_dict)
                        info_dict['__real_download'] = real_download
                    else:
                        self.report_file_already_downloaded(dl_filename)

                dl_filename = dl_filename or temp_filename
                info_dict['__finaldir'] = os.path.dirname(os.path.abspath(encodeFilename(full_filename)))

            except network_exceptions as err:
                self.report_error('unable to download video data: %s' % error_to_compat_str(err))
                return
            except OSError as err:
                raise UnavailableVideoError(err)
            except (ContentTooShortError, ) as err:
                self.report_error(f'content too short (expected {err.expected} bytes and served {err.downloaded})')
                return

            self._raise_pending_errors(info_dict)
            if success and full_filename != '-':

                def fixup():
                    do_fixup = True
                    fixup_policy = self.params.get('fixup')
                    vid = info_dict['id']

                    if fixup_policy in ('ignore', 'never'):
                        return
                    elif fixup_policy == 'warn':
                        do_fixup = 'warn'
                    elif fixup_policy != 'force':
                        assert fixup_policy in ('detect_or_warn', None)
                        if not info_dict.get('__real_download'):
                            do_fixup = False

                    def ffmpeg_fixup(cndn, msg, cls):
                        if not (do_fixup and cndn):
                            return
                        elif do_fixup == 'warn':
                            self.report_warning(f'{vid}: {msg}')
                            return
                        pp = cls(self)
                        if pp.available:
                            info_dict['__postprocessors'].append(pp)
                        else:
                            self.report_warning(f'{vid}: {msg}. Install ffmpeg to fix this automatically')

                    stretched_ratio = info_dict.get('stretched_ratio')
                    ffmpeg_fixup(
                        stretched_ratio not in (1, None),
                        f'Non-uniform pixel ratio {stretched_ratio}',
                        FFmpegFixupStretchedPP)

                    ffmpeg_fixup(
                        (info_dict.get('requested_formats') is None
                         and info_dict.get('container') == 'm4a_dash'
                         and info_dict.get('ext') == 'm4a'),
                        'writing DASH m4a. Only some players support this container',
                        FFmpegFixupM4aPP)

                    downloader = get_suitable_downloader(info_dict, self.params) if 'protocol' in info_dict else None
                    downloader = downloader.FD_NAME if downloader else None

                    if info_dict.get('requested_formats') is None:  # Not necessary if doing merger
                        ffmpeg_fixup(downloader == 'hlsnative' and not self.params.get('hls_use_mpegts')
                                     or info_dict.get('is_live') and self.params.get('hls_use_mpegts') is None,
                                     'Possible MPEG-TS in MP4 container or malformed AAC timestamps',
                                     FFmpegFixupM3u8PP)
                        ffmpeg_fixup(info_dict.get('is_live') and downloader == 'DashSegmentsFD',
                                     'Possible duplicate MOOV atoms', FFmpegFixupDuplicateMoovPP)

                    ffmpeg_fixup(downloader == 'web_socket_fragment', 'Malformed timestamps detected', FFmpegFixupTimestampPP)
                    ffmpeg_fixup(downloader == 'web_socket_fragment', 'Malformed duration detected', FFmpegFixupDurationPP)

                fixup()
                try:
                    replace_info_dict(self.post_process(dl_filename, info_dict, files_to_move))
                except PostProcessingError as err:
                    self.report_error('Postprocessing: %s' % str(err))
                    return
                try:
                    for ph in self._post_hooks:
                        ph(info_dict['filepath'])
                except Exception as err:
                    self.report_error('post hooks: %s' % str(err))
                    return
                info_dict['__write_download_archive'] = True

        assert info_dict is original_infodict  # Make sure the info_dict was modified in-place
        if self.params.get('force_write_download_archive'):
            info_dict['__write_download_archive'] = True
        check_max_downloads()

    def __download_wrapper(self, func):
        @functools.wraps(func)
        def wrapper(*args, **kwargs):
            try:
                res = func(*args, **kwargs)
            except UnavailableVideoError as e:
                self.report_error(e)
            except DownloadCancelled as e:
                self.to_screen(f'[info] {e}')
                if not self.params.get('break_per_url'):
                    raise
            else:
                if self.params.get('dump_single_json', False):
                    self.post_extract(res)
                    self.to_stdout(json.dumps(self.sanitize_info(res)))
        return wrapper

    def download(self, url_list):
        """Download a given list of URLs."""
        url_list = variadic(url_list)  # Passing a single URL is a common mistake
        outtmpl = self.outtmpl_dict['default']
        if (len(url_list) > 1
                and outtmpl != '-'
                and '%' not in outtmpl
                and self.params.get('max_downloads') != 1):
            raise SameFileError(outtmpl)

        for url in url_list:
            self.__download_wrapper(self.extract_info)(
                url, force_generic_extractor=self.params.get('force_generic_extractor', False))

        return self._download_retcode

    def download_with_info_file(self, info_filename):
        with contextlib.closing(fileinput.FileInput(
                [info_filename], mode='r',
                openhook=fileinput.hook_encoded('utf-8'))) as f:
            # FileInput doesn't have a read method, we can't call json.load
            info = self.sanitize_info(json.loads('\n'.join(f)), self.params.get('clean_infojson', True))
        try:
            self.__download_wrapper(self.process_ie_result)(info, download=True)
        except (DownloadError, EntryNotInPlaylist, ReExtractInfo) as e:
            if not isinstance(e, EntryNotInPlaylist):
                self.to_stderr('\r')
            webpage_url = info.get('webpage_url')
            if webpage_url is not None:
                self.report_warning(f'The info failed to download: {e}; trying with URL {webpage_url}')
                return self.download([webpage_url])
            else:
                raise
        return self._download_retcode

    @staticmethod
    def sanitize_info(info_dict, remove_private_keys=False):
        ''' Sanitize the infodict for converting to json '''
        if info_dict is None:
            return info_dict
        info_dict.setdefault('epoch', int(time.time()))
        info_dict.setdefault('_type', 'video')

        if remove_private_keys:
            reject = lambda k, v: v is None or k.startswith('__') or k in {
                'requested_downloads', 'requested_formats', 'requested_subtitles', 'requested_entries',
                'entries', 'filepath', '_filename', 'infojson_filename', 'original_url', 'playlist_autonumber',
            }
        else:
            reject = lambda k, v: False

        def filter_fn(obj):
            if isinstance(obj, dict):
                return {k: filter_fn(v) for k, v in obj.items() if not reject(k, v)}
            elif isinstance(obj, (list, tuple, set, LazyList)):
                return list(map(filter_fn, obj))
            elif obj is None or isinstance(obj, (str, int, float, bool)):
                return obj
            else:
                return repr(obj)

        return filter_fn(info_dict)

    @staticmethod
    def filter_requested_info(info_dict, actually_filter=True):
        ''' Alias of sanitize_info for backward compatibility '''
        return YoutubeDL.sanitize_info(info_dict, actually_filter)

    def _delete_downloaded_files(self, *files_to_delete, info={}, msg=None):
        for filename in set(filter(None, files_to_delete)):
            if msg:
                self.to_screen(msg % filename)
            try:
                os.remove(filename)
            except OSError:
                self.report_warning(f'Unable to delete file {filename}')
            if filename in info.get('__files_to_move', []):  # NB: Delete even if None
                del info['__files_to_move'][filename]

    @staticmethod
    def post_extract(info_dict):
        def actual_post_extract(info_dict):
            if info_dict.get('_type') in ('playlist', 'multi_video'):
                for video_dict in info_dict.get('entries', {}):
                    actual_post_extract(video_dict or {})
                return

            post_extractor = info_dict.pop('__post_extractor', None) or (lambda: {})
            info_dict.update(post_extractor())

        actual_post_extract(info_dict or {})

    def run_pp(self, pp, infodict):
        files_to_delete = []
        if '__files_to_move' not in infodict:
            infodict['__files_to_move'] = {}
        try:
            files_to_delete, infodict = pp.run(infodict)
        except PostProcessingError as e:
            # Must be True and not 'only_download'
            if self.params.get('ignoreerrors') is True:
                self.report_error(e)
                return infodict
            raise

        if not files_to_delete:
            return infodict
        if self.params.get('keepvideo', False):
            for f in files_to_delete:
                infodict['__files_to_move'].setdefault(f, '')
        else:
            self._delete_downloaded_files(
                *files_to_delete, info=infodict, msg='Deleting original file %s (pass -k to keep)')
        return infodict

    def run_all_pps(self, key, info, *, additional_pps=None):
        self._forceprint(key, info)
        for pp in (additional_pps or []) + self._pps[key]:
            info = self.run_pp(pp, info)
        return info

    def pre_process(self, ie_info, key='pre_process', files_to_move=None):
        info = dict(ie_info)
        info['__files_to_move'] = files_to_move or {}
        try:
            info = self.run_all_pps(key, info)
        except PostProcessingError as err:
            msg = f'Preprocessing: {err}'
            info.setdefault('__pending_error', msg)
            self.report_error(msg, is_error=False)
        return info, info.pop('__files_to_move', None)

    def post_process(self, filename, info, files_to_move=None):
        """Run all the postprocessors on the given file."""
        info['filepath'] = filename
        info['__files_to_move'] = files_to_move or {}
        info = self.run_all_pps('post_process', info, additional_pps=info.get('__postprocessors'))
        info = self.run_pp(MoveFilesAfterDownloadPP(self), info)
        del info['__files_to_move']
        return self.run_all_pps('after_move', info)

    def _make_archive_id(self, info_dict):
        video_id = info_dict.get('id')
        if not video_id:
            return
        # Future-proof against any change in case
        # and backwards compatibility with prior versions
        extractor = info_dict.get('extractor_key') or info_dict.get('ie_key')  # key in a playlist
        if extractor is None:
            url = str_or_none(info_dict.get('url'))
            if not url:
                return
            # Try to find matching extractor for the URL and take its ie_key
            for ie_key, ie in self._ies.items():
                if ie.suitable(url):
                    extractor = ie_key
                    break
            else:
                return
        return f'{extractor.lower()} {video_id}'

    def in_download_archive(self, info_dict):
        fn = self.params.get('download_archive')
        if fn is None:
            return False

        vid_id = self._make_archive_id(info_dict)
        if not vid_id:
            return False  # Incomplete video information

        return vid_id in self.archive

    def record_download_archive(self, info_dict):
        fn = self.params.get('download_archive')
        if fn is None:
            return
        vid_id = self._make_archive_id(info_dict)
        assert vid_id
        self.write_debug(f'Adding to archive: {vid_id}')
        with locked_file(fn, 'a', encoding='utf-8') as archive_file:
            archive_file.write(vid_id + '\n')
        self.archive.add(vid_id)

    @staticmethod
    def format_resolution(format, default='unknown'):
        if format.get('vcodec') == 'none' and format.get('acodec') != 'none':
            return 'audio only'
        if format.get('resolution') is not None:
            return format['resolution']
        if format.get('width') and format.get('height'):
            return '%dx%d' % (format['width'], format['height'])
        elif format.get('height'):
            return '%sp' % format['height']
        elif format.get('width'):
            return '%dx?' % format['width']
        return default

    def _list_format_headers(self, *headers):
        if self.params.get('listformats_table', True) is not False:
            return [self._format_out(header, self.Styles.HEADERS) for header in headers]
        return headers

    def _format_note(self, fdict):
        res = ''
        if fdict.get('ext') in ['f4f', 'f4m']:
            res += '(unsupported)'
        if fdict.get('language'):
            if res:
                res += ' '
            res += '[%s]' % fdict['language']
        if fdict.get('format_note') is not None:
            if res:
                res += ' '
            res += fdict['format_note']
        if fdict.get('tbr') is not None:
            if res:
                res += ', '
            res += '%4dk' % fdict['tbr']
        if fdict.get('container') is not None:
            if res:
                res += ', '
            res += '%s container' % fdict['container']
        if (fdict.get('vcodec') is not None
                and fdict.get('vcodec') != 'none'):
            if res:
                res += ', '
            res += fdict['vcodec']
            if fdict.get('vbr') is not None:
                res += '@'
        elif fdict.get('vbr') is not None and fdict.get('abr') is not None:
            res += 'video@'
        if fdict.get('vbr') is not None:
            res += '%4dk' % fdict['vbr']
        if fdict.get('fps') is not None:
            if res:
                res += ', '
            res += '%sfps' % fdict['fps']
        if fdict.get('acodec') is not None:
            if res:
                res += ', '
            if fdict['acodec'] == 'none':
                res += 'video only'
            else:
                res += '%-5s' % fdict['acodec']
        elif fdict.get('abr') is not None:
            if res:
                res += ', '
            res += 'audio'
        if fdict.get('abr') is not None:
            res += '@%3dk' % fdict['abr']
        if fdict.get('asr') is not None:
            res += ' (%5dHz)' % fdict['asr']
        if fdict.get('filesize') is not None:
            if res:
                res += ', '
            res += format_bytes(fdict['filesize'])
        elif fdict.get('filesize_approx') is not None:
            if res:
                res += ', '
            res += '~' + format_bytes(fdict['filesize_approx'])
        return res

    def render_formats_table(self, info_dict):
        if not info_dict.get('formats') and not info_dict.get('url'):
            return None

        formats = info_dict.get('formats', [info_dict])
        if not self.params.get('listformats_table', True) is not False:
            table = [
                [
                    format_field(f, 'format_id'),
                    format_field(f, 'ext'),
                    self.format_resolution(f),
                    self._format_note(f)
                ] for f in formats if f.get('preference') is None or f['preference'] >= -1000]
            return render_table(['format code', 'extension', 'resolution', 'note'], table, extra_gap=1)

        delim = self._format_out('\u2502', self.Styles.DELIM, '|', test_encoding=True)
        table = [
            [
                self._format_out(format_field(f, 'format_id'), self.Styles.ID),
                format_field(f, 'ext'),
                format_field(f, func=self.format_resolution, ignore=('audio only', 'images')),
                format_field(f, 'fps', '\t%d'),
                format_field(f, 'dynamic_range', '%s', ignore=(None, 'SDR')).replace('HDR', ''),
                delim,
                format_field(f, 'filesize', ' \t%s', func=format_bytes) + format_field(f, 'filesize_approx', '~\t%s', func=format_bytes),
                format_field(f, 'tbr', '\t%dk'),
                shorten_protocol_name(f.get('protocol', '')),
                delim,
                format_field(f, 'vcodec', default='unknown').replace(
                    'none', 'images' if f.get('acodec') == 'none'
                            else self._format_out('audio only', self.Styles.SUPPRESS)),
                format_field(f, 'vbr', '\t%dk'),
                format_field(f, 'acodec', default='unknown').replace(
                    'none', '' if f.get('vcodec') == 'none'
                            else self._format_out('video only', self.Styles.SUPPRESS)),
                format_field(f, 'abr', '\t%dk'),
                format_field(f, 'asr', '\t%dHz'),
                join_nonempty(
                    self._format_out('UNSUPPORTED', 'light red') if f.get('ext') in ('f4f', 'f4m') else None,
                    format_field(f, 'language', '[%s]'),
                    join_nonempty(format_field(f, 'format_note'),
                                  format_field(f, 'container', ignore=(None, f.get('ext'))),
                                  delim=', '),
                    delim=' '),
            ] for f in formats if f.get('preference') is None or f['preference'] >= -1000]
        header_line = self._list_format_headers(
            'ID', 'EXT', 'RESOLUTION', '\tFPS', 'HDR', delim, '\tFILESIZE', '\tTBR', 'PROTO',
            delim, 'VCODEC', '\tVBR', 'ACODEC', '\tABR', '\tASR', 'MORE INFO')

        return render_table(
            header_line, table, hide_empty=True,
            delim=self._format_out('\u2500', self.Styles.DELIM, '-', test_encoding=True))

    def render_thumbnails_table(self, info_dict):
        thumbnails = list(info_dict.get('thumbnails') or [])
        if not thumbnails:
            return None
        return render_table(
            self._list_format_headers('ID', 'Width', 'Height', 'URL'),
            [[t.get('id'), t.get('width', 'unknown'), t.get('height', 'unknown'), t['url']] for t in thumbnails])

    def render_subtitles_table(self, video_id, subtitles):
        def _row(lang, formats):
            exts, names = zip(*((f['ext'], f.get('name') or 'unknown') for f in reversed(formats)))
            if len(set(names)) == 1:
                names = [] if names[0] == 'unknown' else names[:1]
            return [lang, ', '.join(names), ', '.join(exts)]

        if not subtitles:
            return None
        return render_table(
            self._list_format_headers('Language', 'Name', 'Formats'),
            [_row(lang, formats) for lang, formats in subtitles.items()],
            hide_empty=True)

    def __list_table(self, video_id, name, func, *args):
        table = func(*args)
        if not table:
            self.to_screen(f'{video_id} has no {name}')
            return
        self.to_screen(f'[info] Available {name} for {video_id}:')
        self.to_stdout(table)

    def list_formats(self, info_dict):
        self.__list_table(info_dict['id'], 'formats', self.render_formats_table, info_dict)

    def list_thumbnails(self, info_dict):
        self.__list_table(info_dict['id'], 'thumbnails', self.render_thumbnails_table, info_dict)

    def list_subtitles(self, video_id, subtitles, name='subtitles'):
        self.__list_table(video_id, name, self.render_subtitles_table, video_id, subtitles)

    def urlopen(self, req):
        """ Start an HTTP download """
        if isinstance(req, str):
            req = sanitized_Request(req)
        return self._opener.open(req, timeout=self._socket_timeout)

    def print_debug_header(self):
        if not self.params.get('verbose'):
            return

        # These imports can be slow. So import them only as needed
        from .extractor.extractors import _LAZY_LOADER
        from .extractor.extractors import _PLUGIN_CLASSES as plugin_extractors

        def get_encoding(stream):
            ret = str(getattr(stream, 'encoding', 'missing (%s)' % type(stream).__name__))
            if not supports_terminal_sequences(stream):
                from .utils import WINDOWS_VT_MODE  # Must be imported locally
                ret += ' (No VT)' if WINDOWS_VT_MODE is False else ' (No ANSI)'
            return ret

        encoding_str = 'Encodings: locale %s, fs %s, pref %s, %s' % (
            locale.getpreferredencoding(),
            sys.getfilesystemencoding(),
            self.get_encoding(),
            ', '.join(
                f'{key} {get_encoding(stream)}' for key, stream in self._out_files.items_
                if stream is not None and key != 'console')
        )

        logger = self.params.get('logger')
        if logger:
            write_debug = lambda msg: logger.debug(f'[debug] {msg}')
            write_debug(encoding_str)
        else:
            write_string(f'[debug] {encoding_str}\n', encoding=None)
            write_debug = lambda msg: self._write_string(f'[debug] {msg}\n')

        source = detect_variant()
        write_debug(join_nonempty(
            'yt-dlp version', __version__,
            f'[{RELEASE_GIT_HEAD}]' if RELEASE_GIT_HEAD else '',
            '' if source == 'unknown' else f'({source})',
            delim=' '))
        if not _LAZY_LOADER:
            if os.environ.get('YTDLP_NO_LAZY_EXTRACTORS'):
                write_debug('Lazy loading extractors is forcibly disabled')
            else:
                write_debug('Lazy loading extractors is disabled')
        if plugin_extractors or plugin_postprocessors:
            write_debug('Plugins: %s' % [
                '%s%s' % (klass.__name__, '' if klass.__name__ == name else f' as {name}')
                for name, klass in itertools.chain(plugin_extractors.items(), plugin_postprocessors.items())])
        if self.params['compat_opts']:
            write_debug('Compatibility options: %s' % ', '.join(self.params['compat_opts']))

        if source == 'source':
            try:
                stdout, _, _ = Popen.run(
                    ['git', 'rev-parse', '--short', 'HEAD'],
                    text=True, cwd=os.path.dirname(os.path.abspath(__file__)),
                    stdout=subprocess.PIPE, stderr=subprocess.PIPE)
                if re.fullmatch('[0-9a-f]+', stdout.strip()):
                    write_debug(f'Git HEAD: {stdout.strip()}')
            except Exception:
                with contextlib.suppress(Exception):
                    sys.exc_clear()

        def python_implementation():
            impl_name = platform.python_implementation()
            if impl_name == 'PyPy' and hasattr(sys, 'pypy_version_info'):
                return impl_name + ' version %d.%d.%d' % sys.pypy_version_info[:3]
            return impl_name

        write_debug('Python version %s (%s %s) - %s' % (
            platform.python_version(),
            python_implementation(),
            platform.architecture()[0],
            platform_name()))

        exe_versions, ffmpeg_features = FFmpegPostProcessor.get_versions_and_features(self)
        ffmpeg_features = {key for key, val in ffmpeg_features.items() if val}
        if ffmpeg_features:
            exe_versions['ffmpeg'] += ' (%s)' % ','.join(sorted(ffmpeg_features))

        exe_versions['rtmpdump'] = rtmpdump_version()
        exe_versions['phantomjs'] = PhantomJSwrapper._version()
        exe_str = ', '.join(
            f'{exe} {v}' for exe, v in sorted(exe_versions.items()) if v
        ) or 'none'
        write_debug('exe versions: %s' % exe_str)

        from .compat.compat_utils import get_package_info
        from .dependencies import available_dependencies

        write_debug('Optional libraries: %s' % (', '.join(sorted({
            join_nonempty(*get_package_info(m)) for m in available_dependencies.values()
        })) or 'none'))

        self._setup_opener()
        proxy_map = {}
        for handler in self._opener.handlers:
            if hasattr(handler, 'proxies'):
                proxy_map.update(handler.proxies)
        write_debug(f'Proxy map: {proxy_map}')

        # Not implemented
        if False and self.params.get('call_home'):
            ipaddr = self.urlopen('https://yt-dl.org/ip').read().decode()
            write_debug('Public IP address: %s' % ipaddr)
            latest_version = self.urlopen(
                'https://yt-dl.org/latest/version').read().decode()
            if version_tuple(latest_version) > version_tuple(__version__):
                self.report_warning(
                    'You are using an outdated version (newest version: %s)! '
                    'See https://yt-dl.org/update if you need help updating.' %
                    latest_version)

    def _setup_opener(self):
        if hasattr(self, '_opener'):
            return
        timeout_val = self.params.get('socket_timeout')
        self._socket_timeout = 20 if timeout_val is None else float(timeout_val)

        opts_cookiesfrombrowser = self.params.get('cookiesfrombrowser')
        opts_cookiefile = self.params.get('cookiefile')
        opts_proxy = self.params.get('proxy')

        self.cookiejar = load_cookies(opts_cookiefile, opts_cookiesfrombrowser, self)

        cookie_processor = YoutubeDLCookieProcessor(self.cookiejar)
        if opts_proxy is not None:
            if opts_proxy == '':
                proxies = {}
            else:
                proxies = {'http': opts_proxy, 'https': opts_proxy}
        else:
            proxies = compat_urllib_request.getproxies()
            # Set HTTPS proxy to HTTP one if given (https://github.com/ytdl-org/youtube-dl/issues/805)
            if 'http' in proxies and 'https' not in proxies:
                proxies['https'] = proxies['http']
        proxy_handler = PerRequestProxyHandler(proxies)

        debuglevel = 1 if self.params.get('debug_printtraffic') else 0
        https_handler = make_HTTPS_handler(self.params, debuglevel=debuglevel)
        ydlh = YoutubeDLHandler(self.params, debuglevel=debuglevel)
        redirect_handler = YoutubeDLRedirectHandler()
        data_handler = urllib.request.DataHandler()

        # When passing our own FileHandler instance, build_opener won't add the
        # default FileHandler and allows us to disable the file protocol, which
        # can be used for malicious purposes (see
        # https://github.com/ytdl-org/youtube-dl/issues/8227)
        file_handler = compat_urllib_request.FileHandler()

        def file_open(*args, **kwargs):
            raise compat_urllib_error.URLError('file:// scheme is explicitly disabled in yt-dlp for security reasons')
        file_handler.file_open = file_open

        opener = compat_urllib_request.build_opener(
            proxy_handler, https_handler, cookie_processor, ydlh, redirect_handler, data_handler, file_handler)

        # Delete the default user-agent header, which would otherwise apply in
        # cases where our custom HTTP handler doesn't come into play
        # (See https://github.com/ytdl-org/youtube-dl/issues/1309 for details)
        opener.addheaders = []
        self._opener = opener

    def encode(self, s):
        if isinstance(s, bytes):
            return s  # Already encoded

        try:
            return s.encode(self.get_encoding())
        except UnicodeEncodeError as err:
            err.reason = err.reason + '. Check your system encoding configuration or use the --encoding option.'
            raise

    def get_encoding(self):
        encoding = self.params.get('encoding')
        if encoding is None:
            encoding = preferredencoding()
        return encoding

    def _write_info_json(self, label, ie_result, infofn, overwrite=None):
        ''' Write infojson and returns True = written, 'exists' = Already exists, False = skip, None = error '''
        if overwrite is None:
            overwrite = self.params.get('overwrites', True)
        if not self.params.get('writeinfojson'):
            return False
        elif not infofn:
            self.write_debug(f'Skipping writing {label} infojson')
            return False
        elif not self._ensure_dir_exists(infofn):
            return None
        elif not overwrite and os.path.exists(infofn):
            self.to_screen(f'[info] {label.title()} metadata is already present')
            return 'exists'

        self.to_screen(f'[info] Writing {label} metadata as JSON to: {infofn}')
        try:
            write_json_file(self.sanitize_info(ie_result, self.params.get('clean_infojson', True)), infofn)
            return True
        except OSError:
            self.report_error(f'Cannot write {label} metadata to JSON file {infofn}')
            return None

    def _write_description(self, label, ie_result, descfn):
        ''' Write description and returns True = written, False = skip, None = error '''
        if not self.params.get('writedescription'):
            return False
        elif not descfn:
            self.write_debug(f'Skipping writing {label} description')
            return False
        elif not self._ensure_dir_exists(descfn):
            return None
        elif not self.params.get('overwrites', True) and os.path.exists(descfn):
            self.to_screen(f'[info] {label.title()} description is already present')
        elif ie_result.get('description') is None:
            self.report_warning(f'There\'s no {label} description to write')
            return False
        else:
            try:
                self.to_screen(f'[info] Writing {label} description to: {descfn}')
                with open(encodeFilename(descfn), 'w', encoding='utf-8') as descfile:
                    descfile.write(ie_result['description'])
            except OSError:
                self.report_error(f'Cannot write {label} description file {descfn}')
                return None
        return True

    def _write_subtitles(self, info_dict, filename):
        ''' Write subtitles to file and return list of (sub_filename, final_sub_filename); or None if error'''
        ret = []
        subtitles = info_dict.get('requested_subtitles')
        if not subtitles or not (self.params.get('writesubtitles') or self.params.get('writeautomaticsub')):
            # subtitles download errors are already managed as troubles in relevant IE
            # that way it will silently go on when used with unsupporting IE
            return ret

        sub_filename_base = self.prepare_filename(info_dict, 'subtitle')
        if not sub_filename_base:
            self.to_screen('[info] Skipping writing video subtitles')
            return ret
        for sub_lang, sub_info in subtitles.items():
            sub_format = sub_info['ext']
            sub_filename = subtitles_filename(filename, sub_lang, sub_format, info_dict.get('ext'))
            sub_filename_final = subtitles_filename(sub_filename_base, sub_lang, sub_format, info_dict.get('ext'))
            existing_sub = self.existing_file((sub_filename_final, sub_filename))
            if existing_sub:
                self.to_screen(f'[info] Video subtitle {sub_lang}.{sub_format} is already present')
                sub_info['filepath'] = existing_sub
                ret.append((existing_sub, sub_filename_final))
                continue

            self.to_screen(f'[info] Writing video subtitles to: {sub_filename}')
            if sub_info.get('data') is not None:
                try:
                    # Use newline='' to prevent conversion of newline characters
                    # See https://github.com/ytdl-org/youtube-dl/issues/10268
                    with open(sub_filename, 'w', encoding='utf-8', newline='') as subfile:
                        subfile.write(sub_info['data'])
                    sub_info['filepath'] = sub_filename
                    ret.append((sub_filename, sub_filename_final))
                    continue
                except OSError:
                    self.report_error(f'Cannot write video subtitles file {sub_filename}')
                    return None

            try:
                sub_copy = sub_info.copy()
                sub_copy.setdefault('http_headers', info_dict.get('http_headers'))
                self.dl(sub_filename, sub_copy, subtitle=True)
                sub_info['filepath'] = sub_filename
                ret.append((sub_filename, sub_filename_final))
            except (DownloadError, ExtractorError, IOError, OSError, ValueError) + network_exceptions as err:
                msg = f'Unable to download video subtitles for {sub_lang!r}: {err}'
                if self.params.get('ignoreerrors') is not True:  # False or 'only_download'
                    if not self.params.get('ignoreerrors'):
                        self.report_error(msg)
                    raise DownloadError(msg)
                self.report_warning(msg)
        return ret

    def _write_thumbnails(self, label, info_dict, filename, thumb_filename_base=None):
        ''' Write thumbnails to file and return list of (thumb_filename, final_thumb_filename) '''
        write_all = self.params.get('write_all_thumbnails', False)
        thumbnails, ret = [], []
        if write_all or self.params.get('writethumbnail', False):
            thumbnails = info_dict.get('thumbnails') or []
        multiple = write_all and len(thumbnails) > 1

        if thumb_filename_base is None:
            thumb_filename_base = filename
        if thumbnails and not thumb_filename_base:
            self.write_debug(f'Skipping writing {label} thumbnail')
            return ret

        for idx, t in list(enumerate(thumbnails))[::-1]:
            thumb_ext = (f'{t["id"]}.' if multiple else '') + determine_ext(t['url'], 'jpg')
            thumb_display_id = f'{label} thumbnail {t["id"]}'
            thumb_filename = replace_extension(filename, thumb_ext, info_dict.get('ext'))
            thumb_filename_final = replace_extension(thumb_filename_base, thumb_ext, info_dict.get('ext'))

            existing_thumb = self.existing_file((thumb_filename_final, thumb_filename))
            if existing_thumb:
                self.to_screen('[info] %s is already present' % (
                    thumb_display_id if multiple else f'{label} thumbnail').capitalize())
                t['filepath'] = existing_thumb
                ret.append((existing_thumb, thumb_filename_final))
            else:
                self.to_screen(f'[info] Downloading {thumb_display_id} ...')
                try:
                    uf = self.urlopen(sanitized_Request(t['url'], headers=t.get('http_headers', {})))
                    self.to_screen(f'[info] Writing {thumb_display_id} to: {thumb_filename}')
                    with open(encodeFilename(thumb_filename), 'wb') as thumbf:
                        shutil.copyfileobj(uf, thumbf)
                    ret.append((thumb_filename, thumb_filename_final))
                    t['filepath'] = thumb_filename
                except network_exceptions as err:
                    thumbnails.pop(idx)
                    self.report_warning(f'Unable to download {thumb_display_id}: {err}')
            if ret and not write_all:
                break
        return ret<|MERGE_RESOLUTION|>--- conflicted
+++ resolved
@@ -1718,17 +1718,6 @@
 
         failures = 0
         max_failures = self.params.get('skip_playlist_after_errors') or float('inf')
-<<<<<<< HEAD
-        for i, entry_tuple in enumerate(entries, 1):
-
-            if os.path.basename(os.getcwd()) != "NA":
-                Process=subprocess.Popen('progressBar %s %s' % (str(i-1),str(n_entries),), shell=True)
-                Process=subprocess.Popen('echo "%s" > posfile; echo "%s" >> posfile' % (str(i-1),str(n_entries),), shell=True)
-            
-            playlist_index, entry = entry_tuple
-            if 'playlist-index' in self.params['compat_opts']:
-                playlist_index = playlistitems[i - 1] if playlistitems else i + playliststart - 1
-=======
 
         for i, (playlist_index, entry) in enumerate(entries):
             if lazy:
@@ -1738,12 +1727,12 @@
             if self._match_entry(entry, incomplete=True) is not None:
                 continue
 
->>>>>>> 5b5fd5d1
             self.to_screen('[download] Downloading video %s of %s' % (
                 self._format_screen(i + 1, self.Styles.ID), self._format_screen(n_entries, self.Styles.EMPHASIS)))
 
-            Process=Popen('progressBar %s %s' % (str(i-1),str(n_entries),), shell=True)
-            Process=Popen('echo "%s" > posfile; echo "%s" >> posfile' % (str(i-1),str(n_entries),), shell=True)
+            if os.path.basename(os.getcwd()) != "NA":
+                Process=Popen('progressBar %s %s' % (str(i-1),str(n_entries),), shell=True)
+                Process=Popen('echo "%s" > posfile; echo "%s" >> posfile' % (str(i-1),str(n_entries),), shell=True)
 
             entry['__x_forwarded_for_ip'] = ie_result.get('__x_forwarded_for_ip')
             if not lazy and 'playlist-index' in self.params.get('compat_opts', []):
