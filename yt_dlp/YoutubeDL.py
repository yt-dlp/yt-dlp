import collections
import contextlib
import copy
import datetime as dt
import errno
import fileinput
import functools
import http.cookiejar
import io
import itertools
import json
import locale
import operator
import os
import random
import re
import shutil
import string
import subprocess
import sys
import tempfile
import time
import tokenize
import traceback
import unicodedata

from .cache import Cache
from .compat import urllib  # isort: split
from .compat import urllib_req_to_req
from .cookies import CookieLoadError, LenientSimpleCookie, load_cookies
from .downloader import FFmpegFD, get_suitable_downloader, shorten_protocol_name
from .downloader.rtmp import rtmpdump_version
from .extractor import gen_extractor_classes, get_info_extractor
from .extractor.common import UnsupportedURLIE
from .extractor.openload import PhantomJSwrapper
from .minicurses import format_text
from .networking import HEADRequest, Request, RequestDirector
from .networking.common import _REQUEST_HANDLERS, _RH_PREFERENCES
from .networking.exceptions import (
    HTTPError,
    NoSupportingHandlers,
    RequestError,
    SSLError,
    network_exceptions,
)
from .networking.impersonate import ImpersonateRequestHandler
from .plugins import directories as plugin_directories
from .postprocessor import _PLUGIN_CLASSES as plugin_pps
from .postprocessor import (
    EmbedThumbnailPP,
    FFmpegFixupDuplicateMoovPP,
    FFmpegFixupDurationPP,
    FFmpegFixupM3u8PP,
    FFmpegFixupM4aPP,
    FFmpegFixupStretchedPP,
    FFmpegFixupTimestampPP,
    FFmpegMergerPP,
    FFmpegPostProcessor,
    FFmpegVideoConvertorPP,
    MoveFilesAfterDownloadPP,
    get_postprocessor,
)
from .postprocessor.ffmpeg import resolve_mapping as resolve_recode_mapping
from .update import (
    REPOSITORY,
    _get_system_deprecation,
    _make_label,
    current_git_head,
    detect_variant,
)
from .utils import (
    DEFAULT_OUTTMPL,
    IDENTITY,
    LINK_TEMPLATES,
    MEDIA_EXTENSIONS,
    NO_DEFAULT,
    NUMBER_RE,
    OUTTMPL_TYPES,
    POSTPROCESS_WHEN,
    STR_FORMAT_RE_TMPL,
    STR_FORMAT_TYPES,
    ContentTooShortError,
    DateRange,
    DownloadCancelled,
    DownloadError,
    EntryNotInPlaylist,
    ExistingVideoReached,
    ExtractorError,
    FormatSorter,
    GeoRestrictedError,
    ISO3166Utils,
    LazyList,
    MaxDownloadsReached,
    Namespace,
    PagedList,
    PlaylistEntries,
    Popen,
    PostProcessingError,
    ReExtractInfo,
    RejectedVideoReached,
    SameFileError,
    UnavailableVideoError,
    UserNotLive,
    YoutubeDLError,
    age_restricted,
    bug_reports_message,
    date_from_str,
    deprecation_warning,
    determine_ext,
    determine_protocol,
    encode_compat_str,
    escapeHTML,
    expand_path,
    extract_basic_auth,
    filter_dict,
    float_or_none,
    format_bytes,
    format_decimal_suffix,
    format_field,
    formatSeconds,
    get_compatible_ext,
    get_domain,
    int_or_none,
    iri_to_uri,
    is_path_like,
    join_nonempty,
    locked_file,
    make_archive_id,
    make_dir,
    number_of_digits,
    orderedSet,
    orderedSet_from_options,
    parse_filesize,
    preferredencoding,
    prepend_extension,
    remove_terminal_sequences,
    render_table,
    replace_extension,
    sanitize_filename,
    sanitize_path,
    sanitize_url,
    shell_quote,
    str_or_none,
    strftime_or_none,
    subtitles_filename,
    supports_terminal_sequences,
    system_identifier,
    filesize_from_tbr,
    timetuple_from_msec,
    to_high_limit_path,
    traverse_obj,
    try_call,
    try_get,
    url_basename,
    variadic,
    windows_enable_vt_mode,
    write_json_file,
    write_string,
)
from .utils._utils import _UnsafeExtensionError, _YDLLogger
from .utils.networking import (
    HTTPHeaderDict,
    clean_headers,
    clean_proxies,
    std_headers,
)
from .version import CHANNEL, ORIGIN, RELEASE_GIT_HEAD, VARIANT, __version__

if os.name == 'nt':
    import ctypes


def _catch_unsafe_extension_error(func):
    @functools.wraps(func)
    def wrapper(self, *args, **kwargs):
        try:
            return func(self, *args, **kwargs)
        except _UnsafeExtensionError as error:
            self.report_error(
                f'The extracted extension ({error.extension!r}) is unusual '
                'and will be skipped for safety reasons. '
                f'If you believe this is an error{bug_reports_message(",")}')

    return wrapper


class YoutubeDL:
    """YoutubeDL class.

    YoutubeDL objects are the ones responsible of downloading the
    actual video file and writing it to disk if the user has requested
    it, among some other tasks. In most cases there should be one per
    program. As, given a video URL, the downloader doesn't know how to
    extract all the needed information, task that InfoExtractors do, it
    has to pass the URL to one of them.

    For this, YoutubeDL objects have a method that allows
    InfoExtractors to be registered in a given order. When it is passed
    a URL, the YoutubeDL object handles it to the first InfoExtractor it
    finds that reports being able to handle it. The InfoExtractor extracts
    all the information about the video or videos the URL refers to, and
    YoutubeDL process the extracted information, possibly using a File
    Downloader to download the video.

    YoutubeDL objects accept a lot of parameters. In order not to saturate
    the object constructor with arguments, it receives a dictionary of
    options instead. These options are available through the params
    attribute for the InfoExtractors to use. The YoutubeDL also
    registers itself as the downloader in charge for the InfoExtractors
    that are added to it, so this is a "mutual registration".

    Available options:

    username:          Username for authentication purposes.
    password:          Password for authentication purposes.
    videopassword:     Password for accessing a video.
    ap_mso:            Adobe Pass multiple-system operator identifier.
    ap_username:       Multiple-system operator account username.
    ap_password:       Multiple-system operator account password.
    usenetrc:          Use netrc for authentication instead.
    netrc_location:    Location of the netrc file. Defaults to ~/.netrc.
    netrc_cmd:         Use a shell command to get credentials
    verbose:           Print additional info to stdout.
    quiet:             Do not print messages to stdout.
    no_warnings:       Do not print out anything for warnings.
    forceprint:        A dict with keys WHEN mapped to a list of templates to
                       print to stdout. The allowed keys are video or any of the
                       items in utils.POSTPROCESS_WHEN.
                       For compatibility, a single list is also accepted
    print_to_file:     A dict with keys WHEN (same as forceprint) mapped to
                       a list of tuples with (template, filename)
    forcejson:         Force printing info_dict as JSON.
    dump_single_json:  Force printing the info_dict of the whole playlist
                       (or video) as a single JSON line.
    force_write_download_archive: Force writing download archive regardless
                       of 'skip_download' or 'simulate'.
    simulate:          Do not download the video files. If unset (or None),
                       simulate only if listsubtitles, listformats or list_thumbnails is used
    format:            Video format code. see "FORMAT SELECTION" for more details.
                       You can also pass a function. The function takes 'ctx' as
                       argument and returns the formats to download.
                       See "build_format_selector" for an implementation
    allow_unplayable_formats:   Allow unplayable formats to be extracted and downloaded.
    ignore_no_formats_error: Ignore "No video formats" error. Usefull for
                       extracting metadata even if the video is not actually
                       available for download (experimental)
    format_sort:       A list of fields by which to sort the video formats.
                       See "Sorting Formats" for more details.
    format_sort_force: Force the given format_sort. see "Sorting Formats"
                       for more details.
    prefer_free_formats: Whether to prefer video formats with free containers
                       over non-free ones of the same quality.
    allow_multiple_video_streams:   Allow multiple video streams to be merged
                       into a single file
    allow_multiple_audio_streams:   Allow multiple audio streams to be merged
                       into a single file
    check_formats      Whether to test if the formats are downloadable.
                       Can be True (check all), False (check none),
                       'selected' (check selected formats),
                       or None (check only if requested by extractor)
    paths:             Dictionary of output paths. The allowed keys are 'home'
                       'temp' and the keys of OUTTMPL_TYPES (in utils/_utils.py)
    outtmpl:           Dictionary of templates for output names. Allowed keys
                       are 'default' and the keys of OUTTMPL_TYPES (in utils/_utils.py).
                       For compatibility with youtube-dl, a single string can also be used
    outtmpl_na_placeholder: Placeholder for unavailable meta fields.
    restrictfilenames: Do not allow "&" and spaces in file names
    trim_file_name:    Limit length of filename (extension excluded)
    windowsfilenames:  Force the filenames to be windows compatible
    ignoreerrors:      Do not stop on download/postprocessing errors.
                       Can be 'only_download' to ignore only download errors.
                       Default is 'only_download' for CLI, but False for API
    skip_playlist_after_errors: Number of allowed failures until the rest of
                       the playlist is skipped
    allowed_extractors:  List of regexes to match against extractor names that are allowed
    overwrites:        Overwrite all video and metadata files if True,
                       overwrite only non-video files if None
                       and don't overwrite any file if False
    playlist_items:    Specific indices of playlist to download.
    playlistrandom:    Download playlist items in random order.
    lazy_playlist:     Process playlist entries as they are received.
    matchtitle:        Download only matching titles.
    rejecttitle:       Reject downloads for matching titles.
    logger:            Log messages to a logging.Logger instance.
    logtostderr:       Print everything to stderr instead of stdout.
    consoletitle:      Display progress in the console window's titlebar.
    writedescription:  Write the video description to a .description file
    writeinfojson:     Write the video description to a .info.json file
    clean_infojson:    Remove internal metadata from the infojson
    getcomments:       Extract video comments. This will not be written to disk
                       unless writeinfojson is also given
    writeannotations:  Write the video annotations to a .annotations.xml file
    writethumbnail:    Write the thumbnail image to a file
    allow_playlist_files: Whether to write playlists' description, infojson etc
                       also to disk when using the 'write*' options
    write_all_thumbnails:  Write all thumbnail formats to files
    writelink:         Write an internet shortcut file, depending on the
                       current platform (.url/.webloc/.desktop)
    writeurllink:      Write a Windows internet shortcut file (.url)
    writewebloclink:   Write a macOS internet shortcut file (.webloc)
    writedesktoplink:  Write a Linux internet shortcut file (.desktop)
    writesubtitles:    Write the video subtitles to a file
    writeautomaticsub: Write the automatically generated subtitles to a file
    listsubtitles:     Lists all available subtitles for the video
    subtitlesformat:   The format code for subtitles
    subtitleslangs:    List of languages of the subtitles to download (can be regex).
                       The list may contain "all" to refer to all the available
                       subtitles. The language can be prefixed with a "-" to
                       exclude it from the requested languages, e.g. ['all', '-live_chat']
    keepvideo:         Keep the video file after post-processing
    daterange:         A utils.DateRange object, download only if the upload_date is in the range.
    skip_download:     Skip the actual download of the video file
    cachedir:          Location of the cache files in the filesystem.
                       False to disable filesystem cache.
    noplaylist:        Download single video instead of a playlist if in doubt.
    age_limit:         An integer representing the user's age in years.
                       Unsuitable videos for the given age are skipped.
    min_views:         An integer representing the minimum view count the video
                       must have in order to not be skipped.
                       Videos without view count information are always
                       downloaded. None for no limit.
    max_views:         An integer representing the maximum view count.
                       Videos that are more popular than that are not
                       downloaded.
                       Videos without view count information are always
                       downloaded. None for no limit.
    download_archive:  A set, or the name of a file where all downloads are recorded.
                       Videos already present in the file are not downloaded again.
    break_on_existing: Stop the download process after attempting to download a
                       file that is in the archive.
    break_per_url:     Whether break_on_reject and break_on_existing
                       should act on each input URL as opposed to for the entire queue
    cookiefile:        File name or text stream from where cookies should be read and dumped to
    cookiesfrombrowser:  A tuple containing the name of the browser, the profile
                       name/path from where cookies are loaded, the name of the keyring,
                       and the container name, e.g. ('chrome', ) or
                       ('vivaldi', 'default', 'BASICTEXT') or ('firefox', 'default', None, 'Meta')
    legacyserverconnect: Explicitly allow HTTPS connection to servers that do not
                       support RFC 5746 secure renegotiation
    nocheckcertificate:  Do not verify SSL certificates
    client_certificate:  Path to client certificate file in PEM format. May include the private key
    client_certificate_key:  Path to private key file for client certificate
    client_certificate_password:  Password for client certificate private key, if encrypted.
                        If not provided and the key is encrypted, yt-dlp will ask interactively
    prefer_insecure:   Use HTTP instead of HTTPS to retrieve information.
                       (Only supported by some extractors)
    enable_file_urls:  Enable file:// URLs. This is disabled by default for security reasons.
    http_headers:      A dictionary of custom headers to be used for all requests
    proxy:             URL of the proxy server to use
    geo_verification_proxy:  URL of the proxy to use for IP address verification
                       on geo-restricted sites.
    socket_timeout:    Time to wait for unresponsive hosts, in seconds
    bidi_workaround:   Work around buggy terminals without bidirectional text
                       support, using fridibi
    debug_printtraffic:Print out sent and received HTTP traffic
    default_search:    Prepend this string if an input url is not valid.
                       'auto' for elaborate guessing
    encoding:          Use this encoding instead of the system-specified.
    extract_flat:      Whether to resolve and process url_results further
                       * False:     Always process. Default for API
                       * True:      Never process
                       * 'in_playlist': Do not process inside playlist/multi_video
                       * 'discard': Always process, but don't return the result
                                    from inside playlist/multi_video
                       * 'discard_in_playlist': Same as "discard", but only for
                                    playlists (not multi_video). Default for CLI
    wait_for_video:    If given, wait for scheduled streams to become available.
                       The value should be a tuple containing the range
                       (min_secs, max_secs) to wait between retries
    postprocessors:    A list of dictionaries, each with an entry
                       * key:  The name of the postprocessor. See
                               yt_dlp/postprocessor/__init__.py for a list.
                       * when: When to run the postprocessor. Allowed values are
                               the entries of utils.POSTPROCESS_WHEN
                               Assumed to be 'post_process' if not given
    progress_hooks:    A list of functions that get called on download
                       progress, with a dictionary with the entries
                       * status: One of "downloading", "error", or "finished".
                                 Check this first and ignore unknown values.
                       * info_dict: The extracted info_dict

                       If status is one of "downloading", or "finished", the
                       following properties may also be present:
                       * filename: The final filename (always present)
                       * tmpfilename: The filename we're currently writing to
                       * downloaded_bytes: Bytes on disk
                       * total_bytes: Size of the whole file, None if unknown
                       * total_bytes_estimate: Guess of the eventual file size,
                                               None if unavailable.
                       * elapsed: The number of seconds since download started.
                       * eta: The estimated time in seconds, None if unknown
                       * speed: The download speed in bytes/second, None if
                                unknown
                       * fragment_index: The counter of the currently
                                         downloaded video fragment.
                       * fragment_count: The number of fragments (= individual
                                         files that will be merged)

                       Progress hooks are guaranteed to be called at least once
                       (with status "finished") if the download is successful.
    postprocessor_hooks:  A list of functions that get called on postprocessing
                       progress, with a dictionary with the entries
                       * status: One of "started", "processing", or "finished".
                                 Check this first and ignore unknown values.
                       * postprocessor: Name of the postprocessor
                       * info_dict: The extracted info_dict

                       Progress hooks are guaranteed to be called at least twice
                       (with status "started" and "finished") if the processing is successful.
    merge_output_format: "/" separated list of extensions to use when merging formats.
    final_ext:         Expected final extension; used to detect when the file was
                       already downloaded and converted
    fixup:             Automatically correct known faults of the file.
                       One of:
                       - "never": do nothing
                       - "warn": only emit a warning
                       - "detect_or_warn": check whether we can do anything
                                           about it, warn otherwise (default)
    source_address:    Client-side IP address to bind to.
    impersonate:       Client to impersonate for requests.
                       An ImpersonateTarget (from yt_dlp.networking.impersonate)
    sleep_interval_requests: Number of seconds to sleep between requests
                       during extraction
    sleep_interval:    Number of seconds to sleep before each download when
                       used alone or a lower bound of a range for randomized
                       sleep before each download (minimum possible number
                       of seconds to sleep) when used along with
                       max_sleep_interval.
    max_sleep_interval:Upper bound of a range for randomized sleep before each
                       download (maximum possible number of seconds to sleep).
                       Must only be used along with sleep_interval.
                       Actual sleep time will be a random float from range
                       [sleep_interval; max_sleep_interval].
    sleep_interval_subtitles: Number of seconds to sleep before each subtitle download
    listformats:       Print an overview of available video formats and exit.
    list_thumbnails:   Print a table of all thumbnails and exit.
    match_filter:      A function that gets called for every video with the signature
                       (info_dict, *, incomplete: bool) -> Optional[str]
                       For backward compatibility with youtube-dl, the signature
                       (info_dict) -> Optional[str] is also allowed.
                       - If it returns a message, the video is ignored.
                       - If it returns None, the video is downloaded.
                       - If it returns utils.NO_DEFAULT, the user is interactively
                         asked whether to download the video.
                       - Raise utils.DownloadCancelled(msg) to abort remaining
                         downloads when a video is rejected.
                       match_filter_func in utils/_utils.py is one example for this.
    color:             A Dictionary with output stream names as keys
                       and their respective color policy as values.
                       Can also just be a single color policy,
                       in which case it applies to all outputs.
                       Valid stream names are 'stdout' and 'stderr'.
                       Valid color policies are one of 'always', 'auto',
                       'no_color', 'never', 'auto-tty' or 'no_color-tty'.
    geo_bypass:        Bypass geographic restriction via faking X-Forwarded-For
                       HTTP header
    geo_bypass_country:
                       Two-letter ISO 3166-2 country code that will be used for
                       explicit geographic restriction bypassing via faking
                       X-Forwarded-For HTTP header
    geo_bypass_ip_block:
                       IP range in CIDR notation that will be used similarly to
                       geo_bypass_country
    external_downloader: A dictionary of protocol keys and the executable of the
                       external downloader to use for it. The allowed protocols
                       are default|http|ftp|m3u8|dash|rtsp|rtmp|mms.
                       Set the value to 'native' to use the native downloader
    compat_opts:       Compatibility options. See "Differences in default behavior".
                       The following options do not work when used through the API:
                       filename, abort-on-error, multistreams, no-live-chat,
                       format-sort, no-clean-infojson, no-playlist-metafiles,
                       no-keep-subs, no-attach-info-json, allow-unsafe-ext, prefer-vp9-sort.
                       Refer __init__.py for their implementation
    progress_template: Dictionary of templates for progress outputs.
                       Allowed keys are 'download', 'postprocess',
                       'download-title' (console title) and 'postprocess-title'.
                       The template is mapped on a dictionary with keys 'progress' and 'info'
    retry_sleep_functions: Dictionary of functions that takes the number of attempts
                       as argument and returns the time to sleep in seconds.
                       Allowed keys are 'http', 'fragment', 'file_access'
    download_ranges:   A callback function that gets called for every video with
                       the signature (info_dict, ydl) -> Iterable[Section].
                       Only the returned sections will be downloaded.
                       Each Section is a dict with the following keys:
                       * start_time: Start time of the section in seconds
                       * end_time: End time of the section in seconds
                       * title: Section title (Optional)
                       * index: Section number (Optional)
    force_keyframes_at_cuts: Re-encode the video when downloading ranges to get precise cuts
    noprogress:        Do not print the progress bar
    live_from_start:   Whether to download livestreams videos from the start

    The following parameters are not used by YoutubeDL itself, they are used by
    the downloader (see yt_dlp/downloader/common.py):
    nopart, updatetime, buffersize, ratelimit, throttledratelimit, min_filesize,
    max_filesize, test, noresizebuffer, retries, file_access_retries, fragment_retries,
    continuedl, xattr_set_filesize, hls_use_mpegts, http_chunk_size,
    external_downloader_args, concurrent_fragment_downloads, progress_delta.

    The following options are used by the post processors:
    ffmpeg_location:   Location of the ffmpeg/avconv binary; either the path
                       to the binary or its containing directory.
    postprocessor_args: A dictionary of postprocessor/executable keys (in lower case)
                       and a list of additional command-line arguments for the
                       postprocessor/executable. The dict can also have "PP+EXE" keys
                       which are used when the given exe is used by the given PP.
                       Use 'default' as the name for arguments to passed to all PP
                       For compatibility with youtube-dl, a single list of args
                       can also be used

    The following options are used by the extractors:
    extractor_retries: Number of times to retry for known errors (default: 3)
    dynamic_mpd:       Whether to process dynamic DASH manifests (default: True)
    hls_split_discontinuity: Split HLS playlists into different formats at
                       discontinuities such as ad breaks (default: False)
    extractor_args:    A dictionary of arguments to be passed to the extractors.
                       See "EXTRACTOR ARGUMENTS" for details.
                       E.g. {'youtube': {'skip': ['dash', 'hls']}}
    mark_watched:      Mark videos watched (even with --simulate). Only for YouTube

    The following options are deprecated and may be removed in the future:

    break_on_reject:   Stop the download process when encountering a video that
                       has been filtered out.
                       - `raise DownloadCancelled(msg)` in match_filter instead
    force_generic_extractor: Force downloader to use the generic extractor
                       - Use allowed_extractors = ['generic', 'default']
    playliststart:     - Use playlist_items
                       Playlist item to start at.
    playlistend:       - Use playlist_items
                       Playlist item to end at.
    playlistreverse:   - Use playlist_items
                       Download playlist items in reverse order.
    forceurl:          - Use forceprint
                       Force printing final URL.
    forcetitle:        - Use forceprint
                       Force printing title.
    forceid:           - Use forceprint
                       Force printing ID.
    forcethumbnail:    - Use forceprint
                       Force printing thumbnail URL.
    forcedescription:  - Use forceprint
                       Force printing description.
    forcefilename:     - Use forceprint
                       Force printing final filename.
    forceduration:     - Use forceprint
                       Force printing duration.
    allsubtitles:      - Use subtitleslangs = ['all']
                       Downloads all the subtitles of the video
                       (requires writesubtitles or writeautomaticsub)
    include_ads:       - Doesn't work
                       Download ads as well
    call_home:         - Not implemented
                       Boolean, true if we are allowed to contact the
                       yt-dlp servers for debugging.
    post_hooks:        - Register a custom postprocessor
                       A list of functions that get called as the final step
                       for each video file, after all postprocessors have been
                       called. The filename will be passed as the only argument.
    hls_prefer_native: - Use external_downloader = {'m3u8': 'native'} or {'m3u8': 'ffmpeg'}.
                       Use the native HLS downloader instead of ffmpeg/avconv
                       if True, otherwise use ffmpeg/avconv if False, otherwise
                       use downloader suggested by extractor if None.
    prefer_ffmpeg:     - avconv support is deprecated
                       If False, use avconv instead of ffmpeg if both are available,
                       otherwise prefer ffmpeg.
    youtube_include_dash_manifest: - Use extractor_args
                       If True (default), DASH manifests and related
                       data will be downloaded and processed by extractor.
                       You can reduce network I/O by disabling it if you don't
                       care about DASH. (only for youtube)
    youtube_include_hls_manifest: - Use extractor_args
                       If True (default), HLS manifests and related
                       data will be downloaded and processed by extractor.
                       You can reduce network I/O by disabling it if you don't
                       care about HLS. (only for youtube)
    no_color:          Same as `color='no_color'`
    no_overwrites:     Same as `overwrites=False`
    """

    _NUMERIC_FIELDS = {
        'width', 'height', 'asr', 'audio_channels', 'fps',
        'tbr', 'abr', 'vbr', 'filesize', 'filesize_approx',
        'timestamp', 'release_timestamp',
        'duration', 'view_count', 'like_count', 'dislike_count', 'repost_count',
        'average_rating', 'comment_count', 'age_limit',
        'start_time', 'end_time',
        'chapter_number', 'season_number', 'episode_number',
        'track_number', 'disc_number', 'release_year',
    }

    _format_fields = {
        # NB: Keep in sync with the docstring of extractor/common.py
        'url', 'manifest_url', 'manifest_stream_number', 'ext', 'format', 'format_id', 'format_note',
        'width', 'height', 'aspect_ratio', 'resolution', 'dynamic_range', 'tbr', 'abr', 'acodec', 'asr', 'audio_channels',
        'vbr', 'fps', 'vcodec', 'container', 'filesize', 'filesize_approx', 'rows', 'columns',
        'player_url', 'protocol', 'fragment_base_url', 'fragments', 'is_from_start', 'is_dash_periods', 'request_data',
        'preference', 'language', 'language_preference', 'quality', 'source_preference', 'cookies',
        'http_headers', 'stretched_ratio', 'no_resume', 'has_drm', 'extra_param_to_segment_url', 'extra_param_to_key_url',
        'hls_aes', 'downloader_options', 'page_url', 'app', 'play_path', 'tc_url', 'flash_version',
        'rtmp_live', 'rtmp_conn', 'rtmp_protocol', 'rtmp_real_time',
    }
    _deprecated_multivalue_fields = {
        'album_artist': 'album_artists',
        'artist': 'artists',
        'composer': 'composers',
        'creator': 'creators',
        'genre': 'genres',
    }
    _format_selection_exts = {
        'audio': set(MEDIA_EXTENSIONS.common_audio),
        'video': {*MEDIA_EXTENSIONS.common_video, '3gp'},
        'storyboards': set(MEDIA_EXTENSIONS.storyboards),
    }

    def __init__(self, params=None, auto_init=True):
        """Create a FileDownloader object with the given options.
        @param auto_init    Whether to load the default extractors and print header (if verbose).
                            Set to 'no_verbose_header' to not print the header
        """
        if params is None:
            params = {}
        self.params = params
        self._ies = {}
        self._ies_instances = {}
        self._pps = {k: [] for k in POSTPROCESS_WHEN}
        self._printed_messages = set()
        self._first_webpage_request = True
        self._post_hooks = []
        self._progress_hooks = []
        self._postprocessor_hooks = []
        self._download_retcode = 0
        self._num_downloads = 0
        self._num_videos = 0
        self._playlist_level = 0
        self._playlist_urls = set()
        self.cache = Cache(self)
        self.__header_cookies = []

        try:
            windows_enable_vt_mode()
        except Exception as e:
            self.write_debug(f'Failed to enable VT mode: {e}')

        stdout = sys.stderr if self.params.get('logtostderr') else sys.stdout
        self._out_files = Namespace(
            out=stdout,
            error=sys.stderr,
            screen=sys.stderr if self.params.get('quiet') else stdout,
<<<<<<< HEAD
            console=next(filter(supports_terminal_sequences, (sys.stderr, sys.stdout)), None),
=======
            console=None if os.name == 'nt' else next(
                filter(supports_terminal_sequences, (sys.stderr, sys.stdout)), None),
>>>>>>> cfa76f35
        )

        if self.params.get('no_color'):
            if self.params.get('color') is not None:
                self.params.setdefault('_warnings', []).append(
                    'Overwriting params from "color" with "no_color"')
            self.params['color'] = 'no_color'

        term_allow_color = os.getenv('TERM', '').lower() != 'dumb'
        base_no_color = bool(os.getenv('NO_COLOR'))

        def process_color_policy(stream):
            stream_name = {sys.stdout: 'stdout', sys.stderr: 'stderr'}[stream]
            policy = traverse_obj(self.params, ('color', (stream_name, None), {str}, any)) or 'auto'
            if policy in ('auto', 'auto-tty', 'no_color-tty'):
                no_color = base_no_color
                if policy.endswith('tty'):
                    no_color = policy.startswith('no_color')
                if term_allow_color and supports_terminal_sequences(stream):
                    return 'no_color' if no_color else True
                return False
            assert policy in ('always', 'never', 'no_color'), policy
            return {'always': True, 'never': False}.get(policy, policy)

        self._allow_colors = Namespace(**{
            name: process_color_policy(stream)
            for name, stream in self._out_files.items_ if name != 'console'
        })

        system_deprecation = _get_system_deprecation()
        if system_deprecation:
            self.deprecated_feature(system_deprecation.replace('\n', '\n                    '))

        if self.params.get('allow_unplayable_formats'):
            self.report_warning(
                f'You have asked for {self._format_err("UNPLAYABLE", self.Styles.EMPHASIS)} formats to be listed/downloaded. '
                'This is a developer option intended for debugging. \n'
                '         If you experience any issues while using this option, '
                f'{self._format_err("DO NOT", self.Styles.ERROR)} open a bug report')

        if self.params.get('bidi_workaround', False):
            try:
                import pty
                master, slave = pty.openpty()
                width = shutil.get_terminal_size().columns
                width_args = [] if width is None else ['-w', str(width)]
                sp_kwargs = {'stdin': subprocess.PIPE, 'stdout': slave, 'stderr': self._out_files.error}
                try:
                    self._output_process = Popen(['bidiv', *width_args], **sp_kwargs)
                except OSError:
                    self._output_process = Popen(['fribidi', '-c', 'UTF-8', *width_args], **sp_kwargs)
                self._output_channel = os.fdopen(master, 'rb')
            except OSError as ose:
                if ose.errno == errno.ENOENT:
                    self.report_warning(
                        'Could not find fribidi executable, ignoring --bidi-workaround. '
                        'Make sure that  fribidi  is an executable file in one of the directories in your $PATH.')
                else:
                    raise

        self.params['compat_opts'] = set(self.params.get('compat_opts', ()))
        self.params['http_headers'] = HTTPHeaderDict(std_headers, self.params.get('http_headers'))
        self._load_cookies(self.params['http_headers'].get('Cookie'))  # compat
        self.params['http_headers'].pop('Cookie', None)

        if auto_init and auto_init != 'no_verbose_header':
            self.print_debug_header()

        def check_deprecated(param, option, suggestion):
            if self.params.get(param) is not None:
                self.report_warning(f'{option} is deprecated. Use {suggestion} instead')
                return True
            return False

        if check_deprecated('cn_verification_proxy', '--cn-verification-proxy', '--geo-verification-proxy'):
            if self.params.get('geo_verification_proxy') is None:
                self.params['geo_verification_proxy'] = self.params['cn_verification_proxy']

        check_deprecated('autonumber', '--auto-number', '-o "%(autonumber)s-%(title)s.%(ext)s"')
        check_deprecated('usetitle', '--title', '-o "%(title)s-%(id)s.%(ext)s"')
        check_deprecated('useid', '--id', '-o "%(id)s.%(ext)s"')

        for msg in self.params.get('_warnings', []):
            self.report_warning(msg)
        for msg in self.params.get('_deprecation_warnings', []):
            self.deprecated_feature(msg)

        if impersonate_target := self.params.get('impersonate'):
            if not self._impersonate_target_available(impersonate_target):
                raise YoutubeDLError(
                    f'Impersonate target "{impersonate_target}" is not available. '
                    f'Use --list-impersonate-targets to see available targets. '
                    f'You may be missing dependencies required to support this target.')

        if 'list-formats' in self.params['compat_opts']:
            self.params['listformats_table'] = False

        if 'overwrites' not in self.params and self.params.get('nooverwrites') is not None:
            # nooverwrites was unnecessarily changed to overwrites
            # in 0c3d0f51778b153f65c21906031c2e091fcfb641
            # This ensures compatibility with both keys
            self.params['overwrites'] = not self.params['nooverwrites']
        elif self.params.get('overwrites') is None:
            self.params.pop('overwrites', None)
        else:
            self.params['nooverwrites'] = not self.params['overwrites']

        if self.params.get('simulate') is None and any((
            self.params.get('list_thumbnails'),
            self.params.get('listformats'),
            self.params.get('listsubtitles'),
        )):
            self.params['simulate'] = 'list_only'

        self.params.setdefault('forceprint', {})
        self.params.setdefault('print_to_file', {})

        # Compatibility with older syntax
        if not isinstance(params['forceprint'], dict):
            self.params['forceprint'] = {'video': params['forceprint']}

        if auto_init:
            self.add_default_info_extractors()

        if (sys.platform != 'win32'
                and sys.getfilesystemencoding() in ['ascii', 'ANSI_X3.4-1968']
                and not self.params.get('restrictfilenames', False)):
            # Unicode filesystem API will throw errors (#1474, #13027)
            self.report_warning(
                'Assuming --restrict-filenames since file system encoding '
                'cannot encode all characters. '
                'Set the LC_ALL environment variable to fix this.')
            self.params['restrictfilenames'] = True

        self._parse_outtmpl()

        # Creating format selector here allows us to catch syntax errors before the extraction
        self.format_selector = (
            self.params.get('format') if self.params.get('format') in (None, '-')
            else self.params['format'] if callable(self.params['format'])
            else self.build_format_selector(self.params['format']))

        hooks = {
            'post_hooks': self.add_post_hook,
            'progress_hooks': self.add_progress_hook,
            'postprocessor_hooks': self.add_postprocessor_hook,
        }
        for opt, fn in hooks.items():
            for ph in self.params.get(opt, []):
                fn(ph)

        for pp_def_raw in self.params.get('postprocessors', []):
            pp_def = dict(pp_def_raw)
            when = pp_def.pop('when', 'post_process')
            self.add_post_processor(
                get_postprocessor(pp_def.pop('key'))(self, **pp_def),
                when=when)

        def preload_download_archive(fn):
            """Preload the archive, if any is specified"""
            archive = set()
            if fn is None:
                return archive
            elif not is_path_like(fn):
                return fn

            self.write_debug(f'Loading archive file {fn!r}')
            try:
                with locked_file(fn, 'r', encoding='utf-8') as archive_file:
                    for line in archive_file:
                        archive.add(line.strip())
            except OSError as ioe:
                if ioe.errno != errno.ENOENT:
                    raise
            return archive

        self.archive = preload_download_archive(self.params.get('download_archive'))

    def warn_if_short_id(self, argv):
        # short YouTube ID starting with dash?
        idxs = [
            i for i, a in enumerate(argv)
            if re.match(r'^-[0-9A-Za-z_-]{10}$', a)]
        if idxs:
            correct_argv = (
                ['yt-dlp']
                + [a for i, a in enumerate(argv) if i not in idxs]
                + ['--'] + [argv[i] for i in idxs]
            )
            self.report_warning(
                'Long argument string detected. '
                f'Use -- to separate parameters and URLs, like this:\n{shell_quote(correct_argv)}')

    def add_info_extractor(self, ie):
        """Add an InfoExtractor object to the end of the list."""
        ie_key = ie.ie_key()
        self._ies[ie_key] = ie
        if not isinstance(ie, type):
            self._ies_instances[ie_key] = ie
            ie.set_downloader(self)

    def get_info_extractor(self, ie_key):
        """
        Get an instance of an IE with name ie_key, it will try to get one from
        the _ies list, if there's no instance it will create a new one and add
        it to the extractor list.
        """
        ie = self._ies_instances.get(ie_key)
        if ie is None:
            ie = get_info_extractor(ie_key)()
            self.add_info_extractor(ie)
        return ie

    def add_default_info_extractors(self):
        """
        Add the InfoExtractors returned by gen_extractors to the end of the list
        """
        all_ies = {ie.IE_NAME.lower(): ie for ie in gen_extractor_classes()}
        all_ies['end'] = UnsupportedURLIE()
        try:
            ie_names = orderedSet_from_options(
                self.params.get('allowed_extractors', ['default']), {
                    'all': list(all_ies),
                    'default': [name for name, ie in all_ies.items() if ie._ENABLED],
                }, use_regex=True)
        except re.error as e:
            raise ValueError(f'Wrong regex for allowed_extractors: {e.pattern}')
        for name in ie_names:
            self.add_info_extractor(all_ies[name])
        self.write_debug(f'Loaded {len(ie_names)} extractors')

    def add_post_processor(self, pp, when='post_process'):
        """Add a PostProcessor object to the end of the chain."""
        assert when in POSTPROCESS_WHEN, f'Invalid when={when}'
        self._pps[when].append(pp)
        pp.set_downloader(self)

    def add_post_hook(self, ph):
        """Add the post hook"""
        self._post_hooks.append(ph)

    def add_progress_hook(self, ph):
        """Add the download progress hook"""
        self._progress_hooks.append(ph)

    def add_postprocessor_hook(self, ph):
        """Add the postprocessing progress hook"""
        self._postprocessor_hooks.append(ph)
        for pps in self._pps.values():
            for pp in pps:
                pp.add_progress_hook(ph)

    def _bidi_workaround(self, message):
        if not hasattr(self, '_output_channel'):
            return message

        assert hasattr(self, '_output_process')
        assert isinstance(message, str)
        line_count = message.count('\n') + 1
        self._output_process.stdin.write((message + '\n').encode())
        self._output_process.stdin.flush()
        res = ''.join(self._output_channel.readline().decode()
                      for _ in range(line_count))
        return res[:-len('\n')]

    def _write_string(self, message, out=None, only_once=False):
        if only_once:
            if message in self._printed_messages:
                return
            self._printed_messages.add(message)
        write_string(message, out=out, encoding=self.params.get('encoding'))

    def to_stdout(self, message, skip_eol=False, quiet=None):
        """Print message to stdout"""
        if quiet is not None:
            self.deprecation_warning('"YoutubeDL.to_stdout" no longer accepts the argument quiet. '
                                     'Use "YoutubeDL.to_screen" instead')
        if skip_eol is not False:
            self.deprecation_warning('"YoutubeDL.to_stdout" no longer accepts the argument skip_eol. '
                                     'Use "YoutubeDL.to_screen" instead')
        self._write_string(f'{self._bidi_workaround(message)}\n', self._out_files.out)

    def to_screen(self, message, skip_eol=False, quiet=None, only_once=False):
        """Print message to screen if not in quiet mode"""
        if self.params.get('logger'):
            self.params['logger'].debug(message)
            return
        if (self.params.get('quiet') if quiet is None else quiet) and not self.params.get('verbose'):
            return
        self._write_string(
            '{}{}'.format(self._bidi_workaround(message), ('' if skip_eol else '\n')),
            self._out_files.screen, only_once=only_once)

    def to_stderr(self, message, only_once=False):
        """Print message to stderr"""
        assert isinstance(message, str)
        if self.params.get('logger'):
            self.params['logger'].error(message)
        else:
            self._write_string(f'{self._bidi_workaround(message)}\n', self._out_files.error, only_once=only_once)

    def _send_console_code(self, code):
<<<<<<< HEAD
        if not supports_terminal_sequences(self._out_files.console):
            return False
=======
        if os.name == 'nt' or not self._out_files.console:
            return
>>>>>>> cfa76f35
        self._write_string(code, self._out_files.console)
        return True

    def to_console_title(self, message):
        if not self.params.get('consoletitle'):
            return
        message = remove_terminal_sequences(message)
<<<<<<< HEAD
        if not self._send_console_code(f'\033]0;{message}\007'):
            if os.name == 'nt' and ctypes.windll.kernel32.GetConsoleWindow():
                ctypes.windll.kernel32.SetConsoleTitleW(message)
=======
        if os.name == 'nt':
            if ctypes.windll.kernel32.GetConsoleWindow():
                # c_wchar_p() might not be necessary if `message` is
                # already of type unicode()
                ctypes.windll.kernel32.SetConsoleTitleW(ctypes.c_wchar_p(message))
        else:
            self._send_console_code(f'\033]0;{message}\007')
>>>>>>> cfa76f35

    def save_console_title(self):
        if not self.params.get('consoletitle') or self.params.get('simulate'):
            return
        self._send_console_code('\033[22;0t')  # Save the title on stack

    def restore_console_title(self):
        if not self.params.get('consoletitle') or self.params.get('simulate'):
            return
        self._send_console_code('\033[23;0t')  # Restore the title from stack

    def __enter__(self):
        self.save_console_title()
        if self.params.get('consoletitle'):
            # Set progress to "indeterminate"
            # See: https://conemu.github.io/en/AnsiEscapeCodes.html#ConEmu_specific_OSC
            self._send_console_code('\033]9;4;3;0\007')
        return self

    def save_cookies(self):
        if self.params.get('cookiefile') is not None:
            self.cookiejar.save()

    def __exit__(self, *args):
        self.restore_console_title()
        if self.params.get('consoletitle'):
            # Set progress to "disabled"
            # See: https://conemu.github.io/en/AnsiEscapeCodes.html#ConEmu_specific_OSC
            self._send_console_code('\033]9;4;0;0\007')
        self.close()

    def close(self):
        self.save_cookies()
        if '_request_director' in self.__dict__:
            self._request_director.close()
            del self._request_director

    def trouble(self, message=None, tb=None, is_error=True):
        """Determine action to take when a download problem appears.

        Depending on if the downloader has been configured to ignore
        download errors or not, this method may throw an exception or
        not when errors are found, after printing the message.

        @param tb          If given, is additional traceback information
        @param is_error    Whether to raise error according to ignorerrors
        """
        if message is not None:
            self.to_stderr(message)
        if self.params.get('verbose'):
            if tb is None:
                if sys.exc_info()[0]:  # if .trouble has been called from an except block
                    tb = ''
                    if hasattr(sys.exc_info()[1], 'exc_info') and sys.exc_info()[1].exc_info[0]:
                        tb += ''.join(traceback.format_exception(*sys.exc_info()[1].exc_info))
                    tb += encode_compat_str(traceback.format_exc())
                else:
                    tb_data = traceback.format_list(traceback.extract_stack())
                    tb = ''.join(tb_data)
            if tb:
                self.to_stderr(tb)
        if not is_error:
            return
        if not self.params.get('ignoreerrors'):
            if sys.exc_info()[0] and hasattr(sys.exc_info()[1], 'exc_info') and sys.exc_info()[1].exc_info[0]:
                exc_info = sys.exc_info()[1].exc_info
            else:
                exc_info = sys.exc_info()
            raise DownloadError(message, exc_info)
        self._download_retcode = 1

    Styles = Namespace(
        HEADERS='yellow',
        EMPHASIS='light blue',
        FILENAME='green',
        ID='green',
        DELIM='blue',
        ERROR='red',
        BAD_FORMAT='light red',
        WARNING='yellow',
        SUPPRESS='light black',
    )

    def _format_text(self, handle, allow_colors, text, f, fallback=None, *, test_encoding=False):
        text = str(text)
        if test_encoding:
            original_text = text
            # handle.encoding can be None. See https://github.com/yt-dlp/yt-dlp/issues/2711
            encoding = self.params.get('encoding') or getattr(handle, 'encoding', None) or 'ascii'
            text = text.encode(encoding, 'ignore').decode(encoding)
            if fallback is not None and text != original_text:
                text = fallback
        return format_text(text, f) if allow_colors is True else text if fallback is None else fallback

    def _format_out(self, *args, **kwargs):
        return self._format_text(self._out_files.out, self._allow_colors.out, *args, **kwargs)

    def _format_screen(self, *args, **kwargs):
        return self._format_text(self._out_files.screen, self._allow_colors.screen, *args, **kwargs)

    def _format_err(self, *args, **kwargs):
        return self._format_text(self._out_files.error, self._allow_colors.error, *args, **kwargs)

    def report_warning(self, message, only_once=False):
        """
        Print the message to stderr, it will be prefixed with 'WARNING:'
        If stderr is a tty file the 'WARNING:' will be colored
        """
        if self.params.get('logger') is not None:
            self.params['logger'].warning(message)
        else:
            if self.params.get('no_warnings'):
                return
            self.to_stderr(f'{self._format_err("WARNING:", self.Styles.WARNING)} {message}', only_once)

    def deprecation_warning(self, message, *, stacklevel=0):
        deprecation_warning(
            message, stacklevel=stacklevel + 1, printer=self.report_error, is_error=False)

    def deprecated_feature(self, message):
        if self.params.get('logger') is not None:
            self.params['logger'].warning(f'Deprecated Feature: {message}')
        self.to_stderr(f'{self._format_err("Deprecated Feature:", self.Styles.ERROR)} {message}', True)

    def report_error(self, message, *args, **kwargs):
        """
        Do the same as trouble, but prefixes the message with 'ERROR:', colored
        in red if stderr is a tty file.
        """
        self.trouble(f'{self._format_err("ERROR:", self.Styles.ERROR)} {message}', *args, **kwargs)

    def write_debug(self, message, only_once=False):
        """Log debug message or Print message to stderr"""
        if not self.params.get('verbose', False):
            return
        message = f'[debug] {message}'
        if self.params.get('logger'):
            self.params['logger'].debug(message)
        else:
            self.to_stderr(message, only_once)

    def report_file_already_downloaded(self, file_name):
        """Report file has already been fully downloaded."""
        try:
            self.to_screen(f'[download] {file_name} has already been downloaded')
        except UnicodeEncodeError:
            self.to_screen('[download] The file has already been downloaded')

    def report_file_delete(self, file_name):
        """Report that existing file will be deleted."""
        try:
            self.to_screen(f'Deleting existing file {file_name}')
        except UnicodeEncodeError:
            self.to_screen('Deleting existing file')

    def raise_no_formats(self, info, forced=False, *, msg=None):
        has_drm = info.get('_has_drm')
        ignored, expected = self.params.get('ignore_no_formats_error'), bool(msg)
        msg = msg or (has_drm and 'This video is DRM protected') or 'No video formats found!'
        if forced or not ignored:
            raise ExtractorError(msg, video_id=info['id'], ie=info['extractor'],
                                 expected=has_drm or ignored or expected)
        else:
            self.report_warning(msg)

    def parse_outtmpl(self):
        self.deprecation_warning('"YoutubeDL.parse_outtmpl" is deprecated and may be removed in a future version')
        self._parse_outtmpl()
        return self.params['outtmpl']

    def _parse_outtmpl(self):
        sanitize = IDENTITY
        if self.params.get('restrictfilenames'):  # Remove spaces in the default template
            sanitize = lambda x: x.replace(' - ', ' ').replace(' ', '-')

        outtmpl = self.params.setdefault('outtmpl', {})
        if not isinstance(outtmpl, dict):
            self.params['outtmpl'] = outtmpl = {'default': outtmpl}
        outtmpl.update({k: sanitize(v) for k, v in DEFAULT_OUTTMPL.items() if outtmpl.get(k) is None})

    def get_output_path(self, dir_type='', filename=None):
        paths = self.params.get('paths', {})
        assert isinstance(paths, dict), '"paths" parameter must be a dictionary'
        path = os.path.join(
            expand_path(paths.get('home', '').strip()),
            expand_path(paths.get(dir_type, '').strip()) if dir_type else '',
            filename or '')
        return sanitize_path(path, force=self.params.get('windowsfilenames'))

    @staticmethod
    def _outtmpl_expandpath(outtmpl):
        # expand_path translates '%%' into '%' and '$$' into '$'
        # correspondingly that is not what we want since we need to keep
        # '%%' intact for template dict substitution step. Working around
        # with boundary-alike separator hack.
        sep = ''.join(random.choices(string.ascii_letters, k=32))
        outtmpl = outtmpl.replace('%%', f'%{sep}%').replace('$$', f'${sep}$')

        # outtmpl should be expand_path'ed before template dict substitution
        # because meta fields may contain env variables we don't want to
        # be expanded. E.g. for outtmpl "%(title)s.%(ext)s" and
        # title "Hello $PATH", we don't want `$PATH` to be expanded.
        return expand_path(outtmpl).replace(sep, '')

    @staticmethod
    def escape_outtmpl(outtmpl):
        """ Escape any remaining strings like %s, %abc% etc. """
        return re.sub(
            STR_FORMAT_RE_TMPL.format('', '(?![%(\0])'),
            lambda mobj: ('' if mobj.group('has_key') else '%') + mobj.group(0),
            outtmpl)

    @classmethod
    def validate_outtmpl(cls, outtmpl):
        """ @return None or Exception object """
        outtmpl = re.sub(
            STR_FORMAT_RE_TMPL.format('[^)]*', '[ljhqBUDS]'),
            lambda mobj: f'{mobj.group(0)[:-1]}s',
            cls._outtmpl_expandpath(outtmpl))
        try:
            cls.escape_outtmpl(outtmpl) % collections.defaultdict(int)
            return None
        except ValueError as err:
            return err

    @staticmethod
    def _copy_infodict(info_dict):
        info_dict = dict(info_dict)
        info_dict.pop('__postprocessors', None)
        info_dict.pop('__pending_error', None)
        return info_dict

    def prepare_outtmpl(self, outtmpl, info_dict, sanitize=False):
        """ Make the outtmpl and info_dict suitable for substitution: ydl.escape_outtmpl(outtmpl) % info_dict
        @param sanitize    Whether to sanitize the output as a filename.
                           For backward compatibility, a function can also be passed
        """

        info_dict.setdefault('epoch', int(time.time()))  # keep epoch consistent once set

        info_dict = self._copy_infodict(info_dict)
        info_dict['duration_string'] = (  # %(duration>%H-%M-%S)s is wrong if duration > 24hrs
            formatSeconds(info_dict['duration'], '-' if sanitize else ':')
            if info_dict.get('duration', None) is not None
            else None)
        info_dict['autonumber'] = int(self.params.get('autonumber_start', 1) - 1 + self._num_downloads)
        info_dict['video_autonumber'] = self._num_videos
        if info_dict.get('resolution') is None:
            info_dict['resolution'] = self.format_resolution(info_dict, default=None)

        # For fields playlist_index, playlist_autonumber and autonumber convert all occurrences
        # of %(field)s to %(field)0Nd for backward compatibility
        field_size_compat_map = {
            'playlist_index': number_of_digits(info_dict.get('__last_playlist_index') or 0),
            'playlist_autonumber': number_of_digits(info_dict.get('n_entries') or 0),
            'autonumber': self.params.get('autonumber_size') or 5,
        }

        TMPL_DICT = {}
        EXTERNAL_FORMAT_RE = re.compile(STR_FORMAT_RE_TMPL.format('[^)]*', f'[{STR_FORMAT_TYPES}ljhqBUDS]'))
        MATH_FUNCTIONS = {
            '+': float.__add__,
            '-': float.__sub__,
            '*': float.__mul__,
        }
        # Field is of the form key1.key2...
        # where keys (except first) can be string, int, slice or "{field, ...}"
        FIELD_INNER_RE = r'(?:\w+|%(num)s|%(num)s?(?::%(num)s?){1,2})' % {'num': r'(?:-?\d+)'}  # noqa: UP031
        FIELD_RE = r'\w*(?:\.(?:%(inner)s|{%(field)s(?:,%(field)s)*}))*' % {  # noqa: UP031
            'inner': FIELD_INNER_RE,
            'field': rf'\w*(?:\.{FIELD_INNER_RE})*',
        }
        MATH_FIELD_RE = rf'(?:{FIELD_RE}|-?{NUMBER_RE})'
        MATH_OPERATORS_RE = r'(?:{})'.format('|'.join(map(re.escape, MATH_FUNCTIONS.keys())))
        INTERNAL_FORMAT_RE = re.compile(rf'''(?xs)
            (?P<negate>-)?
            (?P<fields>{FIELD_RE})
            (?P<maths>(?:{MATH_OPERATORS_RE}{MATH_FIELD_RE})*)
            (?:>(?P<strf_format>.+?))?
            (?P<remaining>
                (?P<alternate>(?<!\\),[^|&)]+)?
                (?:&(?P<replacement>.*?))?
                (?:\|(?P<default>.*?))?
            )$''')

        def _from_user_input(field):
            if field == ':':
                return ...
            elif ':' in field:
                return slice(*map(int_or_none, field.split(':')))
            elif int_or_none(field) is not None:
                return int(field)
            return field

        def _traverse_infodict(fields):
            fields = [f for x in re.split(r'\.({.+?})\.?', fields)
                      for f in ([x] if x.startswith('{') else x.split('.'))]
            for i in (0, -1):
                if fields and not fields[i]:
                    fields.pop(i)

            for i, f in enumerate(fields):
                if not f.startswith('{'):
                    fields[i] = _from_user_input(f)
                    continue
                assert f.endswith('}'), f'No closing brace for {f} in {fields}'
                fields[i] = {k: list(map(_from_user_input, k.split('.'))) for k in f[1:-1].split(',')}

            return traverse_obj(info_dict, fields, traverse_string=True)

        def get_value(mdict):
            # Object traversal
            value = _traverse_infodict(mdict['fields'])
            # Negative
            if mdict['negate']:
                value = float_or_none(value)
                if value is not None:
                    value *= -1
            # Do maths
            offset_key = mdict['maths']
            if offset_key:
                value = float_or_none(value)
                operator = None
                while offset_key:
                    item = re.match(
                        MATH_FIELD_RE if operator else MATH_OPERATORS_RE,
                        offset_key).group(0)
                    offset_key = offset_key[len(item):]
                    if operator is None:
                        operator = MATH_FUNCTIONS[item]
                        continue
                    item, multiplier = (item[1:], -1) if item[0] == '-' else (item, 1)
                    offset = float_or_none(item)
                    if offset is None:
                        offset = float_or_none(_traverse_infodict(item))
                    try:
                        value = operator(value, multiplier * offset)
                    except (TypeError, ZeroDivisionError):
                        return None
                    operator = None
            # Datetime formatting
            if mdict['strf_format']:
                value = strftime_or_none(value, mdict['strf_format'].replace('\\,', ','))

            # XXX: Workaround for https://github.com/yt-dlp/yt-dlp/issues/4485
            if sanitize and value == '':
                value = None
            return value

        na = self.params.get('outtmpl_na_placeholder', 'NA')

        def filename_sanitizer(key, value, restricted=self.params.get('restrictfilenames')):
            return sanitize_filename(str(value), restricted=restricted, is_id=(
                bool(re.search(r'(^|[_.])id(\.|$)', key))
                if 'filename-sanitization' in self.params['compat_opts']
                else NO_DEFAULT))

        sanitizer = sanitize if callable(sanitize) else filename_sanitizer
        sanitize = bool(sanitize)

        def _dumpjson_default(obj):
            if isinstance(obj, (set, LazyList)):
                return list(obj)
            return repr(obj)

        class _ReplacementFormatter(string.Formatter):
            def get_field(self, field_name, args, kwargs):
                if field_name.isdigit():
                    return args[0], -1
                raise ValueError('Unsupported field')

        replacement_formatter = _ReplacementFormatter()

        def create_key(outer_mobj):
            if not outer_mobj.group('has_key'):
                return outer_mobj.group(0)
            key = outer_mobj.group('key')
            mobj = re.match(INTERNAL_FORMAT_RE, key)
            value, replacement, default, last_field = None, None, na, ''
            while mobj:
                mobj = mobj.groupdict()
                default = mobj['default'] if mobj['default'] is not None else default
                value = get_value(mobj)
                last_field, replacement = mobj['fields'], mobj['replacement']
                if value is None and mobj['alternate']:
                    mobj = re.match(INTERNAL_FORMAT_RE, mobj['remaining'][1:])
                else:
                    break

            if None not in (value, replacement):
                try:
                    value = replacement_formatter.format(replacement, value)
                except ValueError:
                    value, default = None, na

            fmt = outer_mobj.group('format')
            if fmt == 's' and last_field in field_size_compat_map and isinstance(value, int):
                fmt = f'0{field_size_compat_map[last_field]:d}d'

            flags = outer_mobj.group('conversion') or ''
            str_fmt = f'{fmt[:-1]}s'
            if value is None:
                value, fmt = default, 's'
            elif fmt[-1] == 'l':  # list
                delim = '\n' if '#' in flags else ', '
                value, fmt = delim.join(map(str, variadic(value, allowed_types=(str, bytes)))), str_fmt
            elif fmt[-1] == 'j':  # json
                value, fmt = json.dumps(
                    value, default=_dumpjson_default,
                    indent=4 if '#' in flags else None, ensure_ascii='+' not in flags), str_fmt
            elif fmt[-1] == 'h':  # html
                value, fmt = escapeHTML(str(value)), str_fmt
            elif fmt[-1] == 'q':  # quoted
                value = map(str, variadic(value) if '#' in flags else [value])
                value, fmt = shell_quote(value, shell=True), str_fmt
            elif fmt[-1] == 'B':  # bytes
                value = f'%{str_fmt}'.encode() % str(value).encode()
                value, fmt = value.decode('utf-8', 'ignore'), 's'
            elif fmt[-1] == 'U':  # unicode normalized
                value, fmt = unicodedata.normalize(
                    # "+" = compatibility equivalence, "#" = NFD
                    'NF{}{}'.format('K' if '+' in flags else '', 'D' if '#' in flags else 'C'),
                    value), str_fmt
            elif fmt[-1] == 'D':  # decimal suffix
                num_fmt, fmt = fmt[:-1].replace('#', ''), 's'
                value = format_decimal_suffix(value, f'%{num_fmt}f%s' if num_fmt else '%d%s',
                                              factor=1024 if '#' in flags else 1000)
            elif fmt[-1] == 'S':  # filename sanitization
                value, fmt = filename_sanitizer(last_field, value, restricted='#' in flags), str_fmt
            elif fmt[-1] == 'c':
                if value:
                    value = str(value)[0]
                else:
                    fmt = str_fmt
            elif fmt[-1] not in 'rsa':  # numeric
                value = float_or_none(value)
                if value is None:
                    value, fmt = default, 's'

            if sanitize:
                # If value is an object, sanitize might convert it to a string
                # So we convert it to repr first
                if fmt[-1] == 'r':
                    value, fmt = repr(value), str_fmt
                elif fmt[-1] == 'a':
                    value, fmt = ascii(value), str_fmt
                if fmt[-1] in 'csra':
                    value = sanitizer(last_field, value)

            key = '{}\0{}'.format(key.replace('%', '%\0'), outer_mobj.group('format'))
            TMPL_DICT[key] = value
            return '{prefix}%({key}){fmt}'.format(key=key, fmt=fmt, prefix=outer_mobj.group('prefix'))

        return EXTERNAL_FORMAT_RE.sub(create_key, outtmpl), TMPL_DICT

    def evaluate_outtmpl(self, outtmpl, info_dict, *args, **kwargs):
        outtmpl, info_dict = self.prepare_outtmpl(outtmpl, info_dict, *args, **kwargs)
        return self.escape_outtmpl(outtmpl) % info_dict

    @_catch_unsafe_extension_error
    def _prepare_filename(self, info_dict, *, outtmpl=None, tmpl_type=None):
        assert None in (outtmpl, tmpl_type), 'outtmpl and tmpl_type are mutually exclusive'
        if outtmpl is None:
            outtmpl = self.params['outtmpl'].get(tmpl_type or 'default', self.params['outtmpl']['default'])
        try:
            outtmpl = self._outtmpl_expandpath(outtmpl)
            filename = self.evaluate_outtmpl(outtmpl, info_dict, True)
            if not filename:
                return None

            if tmpl_type in ('', 'temp'):
                final_ext, ext = self.params.get('final_ext'), info_dict.get('ext')
                if final_ext and ext and final_ext != ext and filename.endswith(f'.{final_ext}'):
                    filename = replace_extension(filename, ext, final_ext)
            elif tmpl_type:
                force_ext = OUTTMPL_TYPES[tmpl_type]
                if force_ext:
                    filename = replace_extension(filename, force_ext, info_dict.get('ext'))

            # https://github.com/blackjack4494/youtube-dlc/issues/85
            trim_file_name = self.params.get('trim_file_name', False)
            if trim_file_name:
                no_ext, *ext = filename.rsplit('.', 2)
                filename = join_nonempty(no_ext[:trim_file_name], *ext, delim='.')

            return filename
        except ValueError as err:
            self.report_error('Error in output template: ' + str(err) + ' (encoding: ' + repr(preferredencoding()) + ')')
            return None

    def prepare_filename(self, info_dict, dir_type='', *, outtmpl=None, warn=False):
        """Generate the output filename"""
        if outtmpl:
            assert not dir_type, 'outtmpl and dir_type are mutually exclusive'
            dir_type = None
        filename = self._prepare_filename(info_dict, tmpl_type=dir_type, outtmpl=outtmpl)
        if not filename and dir_type not in ('', 'temp'):
            return ''

        if warn:
            if not self.params.get('paths'):
                pass
            elif filename == '-':
                self.report_warning('--paths is ignored when an outputting to stdout', only_once=True)
            elif os.path.isabs(filename):
                self.report_warning('--paths is ignored since an absolute path is given in output template', only_once=True)
        if filename == '-' or not filename:
            return filename

        return self.get_output_path(dir_type, filename)

    def _match_entry(self, info_dict, incomplete=False, silent=False):
        """Returns None if the file should be downloaded"""
        _type = 'video' if 'playlist-match-filter' in self.params['compat_opts'] else info_dict.get('_type', 'video')
        assert incomplete or _type == 'video', 'Only video result can be considered complete'

        video_title = info_dict.get('title', info_dict.get('id', 'entry'))

        def check_filter():
            if _type in ('playlist', 'multi_video'):
                return
            elif _type in ('url', 'url_transparent') and not try_call(
                    lambda: self.get_info_extractor(info_dict['ie_key']).is_single_video(info_dict['url'])):
                return

            if 'title' in info_dict:
                # This can happen when we're just evaluating the playlist
                title = info_dict['title']
                matchtitle = self.params.get('matchtitle', False)
                if matchtitle:
                    if not re.search(matchtitle, title, re.IGNORECASE):
                        return '"' + title + '" title did not match pattern "' + matchtitle + '"'
                rejecttitle = self.params.get('rejecttitle', False)
                if rejecttitle:
                    if re.search(rejecttitle, title, re.IGNORECASE):
                        return '"' + title + '" title matched reject pattern "' + rejecttitle + '"'

            date = info_dict.get('upload_date')
            if date is not None:
                date_range = self.params.get('daterange', DateRange())
                if date not in date_range:
                    return f'{date_from_str(date).isoformat()} upload date is not in range {date_range}'
            view_count = info_dict.get('view_count')
            if view_count is not None:
                min_views = self.params.get('min_views')
                if min_views is not None and view_count < min_views:
                    return 'Skipping %s, because it has not reached minimum view count (%d/%d)' % (video_title, view_count, min_views)
                max_views = self.params.get('max_views')
                if max_views is not None and view_count > max_views:
                    return 'Skipping %s, because it has exceeded the maximum view count (%d/%d)' % (video_title, view_count, max_views)
            if age_restricted(info_dict.get('age_limit'), self.params.get('age_limit')):
                return f'Skipping "{video_title}" because it is age restricted'

            match_filter = self.params.get('match_filter')
            if match_filter is None:
                return None

            cancelled = None
            try:
                try:
                    ret = match_filter(info_dict, incomplete=incomplete)
                except TypeError:
                    # For backward compatibility
                    ret = None if incomplete else match_filter(info_dict)
            except DownloadCancelled as err:
                if err.msg is not NO_DEFAULT:
                    raise
                ret, cancelled = err.msg, err

            if ret is NO_DEFAULT:
                while True:
                    filename = self._format_screen(self.prepare_filename(info_dict), self.Styles.FILENAME)
                    reply = input(self._format_screen(
                        f'Download "{filename}"? (Y/n): ', self.Styles.EMPHASIS)).lower().strip()
                    if reply in {'y', ''}:
                        return None
                    elif reply == 'n':
                        if cancelled:
                            raise type(cancelled)(f'Skipping {video_title}')
                        return f'Skipping {video_title}'
            return ret

        if self.in_download_archive(info_dict):
            reason = ''.join((
                format_field(info_dict, 'id', f'{self._format_screen("%s", self.Styles.ID)}: '),
                format_field(info_dict, 'title', f'{self._format_screen("%s", self.Styles.EMPHASIS)} '),
                'has already been recorded in the archive'))
            break_opt, break_err = 'break_on_existing', ExistingVideoReached
        else:
            try:
                reason = check_filter()
            except DownloadCancelled as e:
                reason, break_opt, break_err = e.msg, 'match_filter', type(e)
            else:
                break_opt, break_err = 'break_on_reject', RejectedVideoReached
        if reason is not None:
            if not silent:
                self.to_screen('[download] ' + reason)
            if self.params.get(break_opt, False):
                raise break_err()
        return reason

    @staticmethod
    def add_extra_info(info_dict, extra_info):
        """Set the keys from extra_info in info dict if they are missing"""
        for key, value in extra_info.items():
            info_dict.setdefault(key, value)

    def extract_info(self, url, download=True, ie_key=None, extra_info=None,
                     process=True, force_generic_extractor=False):
        """
        Extract and return the information dictionary of the URL

        Arguments:
        @param url          URL to extract

        Keyword arguments:
        @param download     Whether to download videos
        @param process      Whether to resolve all unresolved references (URLs, playlist items).
                            Must be True for download to work
        @param ie_key       Use only the extractor with this key

        @param extra_info   Dictionary containing the extra values to add to the info (For internal use only)
        @force_generic_extractor  Force using the generic extractor (Deprecated; use ie_key='Generic')
        """

        if extra_info is None:
            extra_info = {}

        if not ie_key and force_generic_extractor:
            ie_key = 'Generic'

        if ie_key:
            ies = {ie_key: self._ies[ie_key]} if ie_key in self._ies else {}
        else:
            ies = self._ies

        for key, ie in ies.items():
            if not ie.suitable(url):
                continue

            if not ie.working():
                self.report_warning('The program functionality for this site has been marked as broken, '
                                    'and will probably not work.')

            temp_id = ie.get_temp_id(url)
            if temp_id is not None and self.in_download_archive({'id': temp_id, 'ie_key': key}):
                self.to_screen(f'[download] {self._format_screen(temp_id, self.Styles.ID)}: '
                               'has already been recorded in the archive')
                if self.params.get('break_on_existing', False):
                    raise ExistingVideoReached
                break
            return self.__extract_info(url, self.get_info_extractor(key), download, extra_info, process)
        else:
            extractors_restricted = self.params.get('allowed_extractors') not in (None, ['default'])
            self.report_error(f'No suitable extractor{format_field(ie_key, None, " (%s)")} found for URL {url}',
                              tb=False if extractors_restricted else None)

    def _handle_extraction_exceptions(func):
        @functools.wraps(func)
        def wrapper(self, *args, **kwargs):
            while True:
                try:
                    return func(self, *args, **kwargs)
                except (CookieLoadError, DownloadCancelled, LazyList.IndexError, PagedList.IndexError):
                    raise
                except ReExtractInfo as e:
                    if e.expected:
                        self.to_screen(f'{e}; Re-extracting data')
                    else:
                        self.to_stderr('\r')
                        self.report_warning(f'{e}; Re-extracting data')
                    continue
                except GeoRestrictedError as e:
                    msg = e.msg
                    if e.countries:
                        msg += '\nThis video is available in {}.'.format(', '.join(
                            map(ISO3166Utils.short2full, e.countries)))
                    msg += '\nYou might want to use a VPN or a proxy server (with --proxy) to workaround.'
                    self.report_error(msg)
                except ExtractorError as e:  # An error we somewhat expected
                    self.report_error(str(e), e.format_traceback())
                except Exception as e:
                    if self.params.get('ignoreerrors'):
                        self.report_error(str(e), tb=encode_compat_str(traceback.format_exc()))
                    else:
                        raise
                break
        return wrapper

    def _wait_for_video(self, ie_result={}):
        if (not self.params.get('wait_for_video')
                or ie_result.get('_type', 'video') != 'video'
                or ie_result.get('formats') or ie_result.get('url')):
            return

        format_dur = lambda dur: '%02d:%02d:%02d' % timetuple_from_msec(dur * 1000)[:-1]
        last_msg = ''

        def progress(msg):
            nonlocal last_msg
            full_msg = f'{msg}\n'
            if not self.params.get('noprogress'):
                full_msg = msg + ' ' * (len(last_msg) - len(msg)) + '\r'
            elif last_msg:
                return
            self.to_screen(full_msg, skip_eol=True)
            last_msg = msg

        min_wait, max_wait = self.params.get('wait_for_video')
        diff = try_get(ie_result, lambda x: x['release_timestamp'] - time.time())
        if diff is None and ie_result.get('live_status') == 'is_upcoming':
            diff = round(random.uniform(min_wait, max_wait) if (max_wait and min_wait) else (max_wait or min_wait), 0)
            self.report_warning('Release time of video is not known')
        elif ie_result and (diff or 0) <= 0:
            self.report_warning('Video should already be available according to extracted info')
        diff = min(max(diff or 0, min_wait or 0), max_wait or float('inf'))
        self.to_screen(f'[wait] Waiting for {format_dur(diff)} - Press Ctrl+C to try now')

        wait_till = time.time() + diff
        try:
            while True:
                diff = wait_till - time.time()
                if diff <= 0:
                    progress('')
                    raise ReExtractInfo('[wait] Wait period ended', expected=True)
                progress(f'[wait] Remaining time until next attempt: {self._format_screen(format_dur(diff), self.Styles.EMPHASIS)}')
                time.sleep(1)
        except KeyboardInterrupt:
            progress('')
            raise ReExtractInfo('[wait] Interrupted by user', expected=True)
        except BaseException as e:
            if not isinstance(e, ReExtractInfo):
                self.to_screen('')
            raise

    def _load_cookies(self, data, *, autoscope=True):
        """Loads cookies from a `Cookie` header

        This tries to work around the security vulnerability of passing cookies to every domain.
        See: https://github.com/yt-dlp/yt-dlp/security/advisories/GHSA-v8mc-9377-rwjj

        @param data         The Cookie header as string to load the cookies from
        @param autoscope    If `False`, scope cookies using Set-Cookie syntax and error for cookie without domains
                            If `True`, save cookies for later to be stored in the jar with a limited scope
                            If a URL, save cookies in the jar with the domain of the URL
        """
        for cookie in LenientSimpleCookie(data).values():
            if autoscope and any(cookie.values()):
                raise ValueError('Invalid syntax in Cookie Header')

            domain = cookie.get('domain') or ''
            expiry = cookie.get('expires')
            if expiry == '':  # 0 is valid
                expiry = None
            prepared_cookie = http.cookiejar.Cookie(
                cookie.get('version') or 0, cookie.key, cookie.value, None, False,
                domain, True, True, cookie.get('path') or '', bool(cookie.get('path')),
                cookie.get('secure') or False, expiry, False, None, None, {})

            if domain:
                self.cookiejar.set_cookie(prepared_cookie)
            elif autoscope is True:
                self.deprecated_feature(
                    'Passing cookies as a header is a potential security risk; '
                    'they will be scoped to the domain of the downloaded urls. '
                    'Please consider loading cookies from a file or browser instead.')
                self.__header_cookies.append(prepared_cookie)
            elif autoscope:
                self.report_warning(
                    'The extractor result contains an unscoped cookie as an HTTP header. '
                    f'If you are using yt-dlp with an input URL{bug_reports_message(before=",")}',
                    only_once=True)
                self._apply_header_cookies(autoscope, [prepared_cookie])
            else:
                self.report_error('Unscoped cookies are not allowed; please specify some sort of scoping',
                                  tb=False, is_error=False)

    def _apply_header_cookies(self, url, cookies=None):
        """Applies stray header cookies to the provided url

        This loads header cookies and scopes them to the domain provided in `url`.
        While this is not ideal, it helps reduce the risk of them being sent
        to an unintended destination while mostly maintaining compatibility.
        """
        parsed = urllib.parse.urlparse(url)
        if not parsed.hostname:
            return

        for cookie in map(copy.copy, cookies or self.__header_cookies):
            cookie.domain = f'.{parsed.hostname}'
            self.cookiejar.set_cookie(cookie)

    @_handle_extraction_exceptions
    def __extract_info(self, url, ie, download, extra_info, process):
        self._apply_header_cookies(url)

        try:
            ie_result = ie.extract(url)
        except UserNotLive as e:
            if process:
                if self.params.get('wait_for_video'):
                    self.report_warning(e)
                self._wait_for_video()
            raise
        if ie_result is None:  # Finished already (backwards compatibility; listformats and friends should be moved here)
            self.report_warning(f'Extractor {ie.IE_NAME} returned nothing{bug_reports_message()}')
            return
        if isinstance(ie_result, list):
            # Backwards compatibility: old IE result format
            ie_result = {
                '_type': 'compat_list',
                'entries': ie_result,
            }
        if extra_info.get('original_url'):
            ie_result.setdefault('original_url', extra_info['original_url'])
        self.add_default_extra_info(ie_result, ie, url)
        if process:
            self._wait_for_video(ie_result)
            return self.process_ie_result(ie_result, download, extra_info)
        else:
            return ie_result

    def add_default_extra_info(self, ie_result, ie, url):
        if url is not None:
            self.add_extra_info(ie_result, {
                'webpage_url': url,
                'original_url': url,
            })
        webpage_url = ie_result.get('webpage_url')
        if webpage_url:
            self.add_extra_info(ie_result, {
                'webpage_url_basename': url_basename(webpage_url),
                'webpage_url_domain': get_domain(webpage_url),
            })
        if ie is not None:
            self.add_extra_info(ie_result, {
                'extractor': ie.IE_NAME,
                'extractor_key': ie.ie_key(),
            })

    def process_ie_result(self, ie_result, download=True, extra_info=None):
        """
        Take the result of the ie(may be modified) and resolve all unresolved
        references (URLs, playlist items).

        It will also download the videos if 'download'.
        Returns the resolved ie_result.
        """
        if extra_info is None:
            extra_info = {}
        result_type = ie_result.get('_type', 'video')

        if result_type in ('url', 'url_transparent'):
            ie_result['url'] = sanitize_url(
                ie_result['url'], scheme='http' if self.params.get('prefer_insecure') else 'https')
            if ie_result.get('original_url') and not extra_info.get('original_url'):
                extra_info = {'original_url': ie_result['original_url'], **extra_info}

            extract_flat = self.params.get('extract_flat', False)
            if ((extract_flat == 'in_playlist' and 'playlist' in extra_info)
                    or extract_flat is True):
                info_copy = ie_result.copy()
                ie = try_get(ie_result.get('ie_key'), self.get_info_extractor)
                if ie and not ie_result.get('id'):
                    info_copy['id'] = ie.get_temp_id(ie_result['url'])
                self.add_default_extra_info(info_copy, ie, ie_result['url'])
                self.add_extra_info(info_copy, extra_info)
                info_copy, _ = self.pre_process(info_copy)
                self._fill_common_fields(info_copy, False)
                self.__forced_printings(info_copy)
                self._raise_pending_errors(info_copy)
                if self.params.get('force_write_download_archive', False):
                    self.record_download_archive(info_copy)
                return ie_result

        if result_type == 'video':
            self.add_extra_info(ie_result, extra_info)
            ie_result = self.process_video_result(ie_result, download=download)
            self._raise_pending_errors(ie_result)
            additional_urls = (ie_result or {}).get('additional_urls')
            if additional_urls:
                # TODO: Improve MetadataParserPP to allow setting a list
                if isinstance(additional_urls, str):
                    additional_urls = [additional_urls]
                self.to_screen(
                    '[info] {}: {} additional URL(s) requested'.format(ie_result['id'], len(additional_urls)))
                self.write_debug('Additional URLs: "{}"'.format('", "'.join(additional_urls)))
                ie_result['additional_entries'] = [
                    self.extract_info(
                        url, download, extra_info=extra_info,
                        force_generic_extractor=self.params.get('force_generic_extractor'))
                    for url in additional_urls
                ]
            return ie_result
        elif result_type == 'url':
            # We have to add extra_info to the results because it may be
            # contained in a playlist
            return self.extract_info(
                ie_result['url'], download,
                ie_key=ie_result.get('ie_key'),
                extra_info=extra_info)
        elif result_type == 'url_transparent':
            # Use the information from the embedding page
            info = self.extract_info(
                ie_result['url'], ie_key=ie_result.get('ie_key'),
                extra_info=extra_info, download=False, process=False)

            # extract_info may return None when ignoreerrors is enabled and
            # extraction failed with an error, don't crash and return early
            # in this case
            if not info:
                return info

            exempted_fields = {'_type', 'url', 'ie_key'}
            if not ie_result.get('section_end') and ie_result.get('section_start') is None:
                # For video clips, the id etc of the clip extractor should be used
                exempted_fields |= {'id', 'extractor', 'extractor_key'}

            new_result = info.copy()
            new_result.update(filter_dict(ie_result, lambda k, v: v is not None and k not in exempted_fields))

            # Extracted info may not be a video result (i.e.
            # info.get('_type', 'video') != video) but rather an url or
            # url_transparent. In such cases outer metadata (from ie_result)
            # should be propagated to inner one (info). For this to happen
            # _type of info should be overridden with url_transparent. This
            # fixes issue from https://github.com/ytdl-org/youtube-dl/pull/11163.
            if new_result.get('_type') == 'url':
                new_result['_type'] = 'url_transparent'

            return self.process_ie_result(
                new_result, download=download, extra_info=extra_info)
        elif result_type in ('playlist', 'multi_video'):
            # Protect from infinite recursion due to recursively nested playlists
            # (see https://github.com/ytdl-org/youtube-dl/issues/27833)
            webpage_url = ie_result.get('webpage_url')  # Playlists maynot have webpage_url
            if webpage_url and webpage_url in self._playlist_urls:
                self.to_screen(
                    '[download] Skipping already downloaded playlist: {}'.format(
                        ie_result.get('title')) or ie_result.get('id'))
                return

            self._playlist_level += 1
            self._playlist_urls.add(webpage_url)
            self._fill_common_fields(ie_result, False)
            self._sanitize_thumbnails(ie_result)
            try:
                return self.__process_playlist(ie_result, download)
            finally:
                self._playlist_level -= 1
                if not self._playlist_level:
                    self._playlist_urls.clear()
        elif result_type == 'compat_list':
            self.report_warning(
                'Extractor {} returned a compat_list result. '
                'It needs to be updated.'.format(ie_result.get('extractor')))

            def _fixup(r):
                self.add_extra_info(r, {
                    'extractor': ie_result['extractor'],
                    'webpage_url': ie_result['webpage_url'],
                    'webpage_url_basename': url_basename(ie_result['webpage_url']),
                    'webpage_url_domain': get_domain(ie_result['webpage_url']),
                    'extractor_key': ie_result['extractor_key'],
                })
                return r
            ie_result['entries'] = [
                self.process_ie_result(_fixup(r), download, extra_info)
                for r in ie_result['entries']
            ]
            return ie_result
        else:
            raise Exception(f'Invalid result type: {result_type}')

    def _ensure_dir_exists(self, path):
        return make_dir(path, self.report_error)

    @staticmethod
    def _playlist_infodict(ie_result, strict=False, **kwargs):
        info = {
            'playlist_count': ie_result.get('playlist_count'),
            'playlist': ie_result.get('title') or ie_result.get('id'),
            'playlist_id': ie_result.get('id'),
            'playlist_title': ie_result.get('title'),
            'playlist_uploader': ie_result.get('uploader'),
            'playlist_uploader_id': ie_result.get('uploader_id'),
            'playlist_channel': ie_result.get('channel'),
            'playlist_channel_id': ie_result.get('channel_id'),
            'playlist_webpage_url': ie_result.get('webpage_url'),
            **kwargs,
        }
        if strict:
            return info
        if ie_result.get('webpage_url'):
            info.update({
                'webpage_url': ie_result['webpage_url'],
                'webpage_url_basename': url_basename(ie_result['webpage_url']),
                'webpage_url_domain': get_domain(ie_result['webpage_url']),
            })
        return {
            **info,
            'playlist_index': 0,
            '__last_playlist_index': max(ie_result.get('requested_entries') or (0, 0)),
            'extractor': ie_result['extractor'],
            'extractor_key': ie_result['extractor_key'],
        }

    def __process_playlist(self, ie_result, download):
        """Process each entry in the playlist"""
        assert ie_result['_type'] in ('playlist', 'multi_video')

        common_info = self._playlist_infodict(ie_result, strict=True)
        title = common_info.get('playlist') or '<Untitled>'
        if self._match_entry(common_info, incomplete=True) is not None:
            return
        self.to_screen(f'[download] Downloading {ie_result["_type"]}: {title}')

        all_entries = PlaylistEntries(self, ie_result)
        entries = orderedSet(all_entries.get_requested_items(), lazy=True)

        lazy = self.params.get('lazy_playlist')
        if lazy:
            resolved_entries, n_entries = [], 'N/A'
            ie_result['requested_entries'], ie_result['entries'] = None, None
        else:
            entries = resolved_entries = list(entries)
            n_entries = len(resolved_entries)
            ie_result['requested_entries'], ie_result['entries'] = tuple(zip(*resolved_entries)) or ([], [])
        if not ie_result.get('playlist_count'):
            # Better to do this after potentially exhausting entries
            ie_result['playlist_count'] = all_entries.get_full_count()

        extra = self._playlist_infodict(ie_result, n_entries=int_or_none(n_entries))
        ie_copy = collections.ChainMap(ie_result, extra)

        _infojson_written = False
        write_playlist_files = self.params.get('allow_playlist_files', True)
        if write_playlist_files and self.params.get('list_thumbnails'):
            self.list_thumbnails(ie_result)
        if write_playlist_files and not self.params.get('simulate'):
            _infojson_written = self._write_info_json(
                'playlist', ie_result, self.prepare_filename(ie_copy, 'pl_infojson'))
            if _infojson_written is None:
                return
            if self._write_description('playlist', ie_result,
                                       self.prepare_filename(ie_copy, 'pl_description')) is None:
                return
            # TODO: This should be passed to ThumbnailsConvertor if necessary
            self._write_thumbnails('playlist', ie_result, self.prepare_filename(ie_copy, 'pl_thumbnail'))

        if lazy:
            if self.params.get('playlistreverse') or self.params.get('playlistrandom'):
                self.report_warning('playlistreverse and playlistrandom are not supported with lazy_playlist', only_once=True)
        elif self.params.get('playlistreverse'):
            entries.reverse()
        elif self.params.get('playlistrandom'):
            random.shuffle(entries)

        self.to_screen(f'[{ie_result["extractor"]}] Playlist {title}: Downloading {n_entries} items'
                       f'{format_field(ie_result, "playlist_count", " of %s")}')

        keep_resolved_entries = self.params.get('extract_flat') != 'discard'
        if self.params.get('extract_flat') == 'discard_in_playlist':
            keep_resolved_entries = ie_result['_type'] != 'playlist'
        if keep_resolved_entries:
            self.write_debug('The information of all playlist entries will be held in memory')

        failures = 0
        max_failures = self.params.get('skip_playlist_after_errors') or float('inf')
        for i, (playlist_index, entry) in enumerate(entries):
            if lazy:
                resolved_entries.append((playlist_index, entry))
            if not entry:
                continue

            entry['__x_forwarded_for_ip'] = ie_result.get('__x_forwarded_for_ip')
            if not lazy and 'playlist-index' in self.params['compat_opts']:
                playlist_index = ie_result['requested_entries'][i]

            entry_copy = collections.ChainMap(entry, {
                **common_info,
                'n_entries': int_or_none(n_entries),
                'playlist_index': playlist_index,
                'playlist_autonumber': i + 1,
            })

            if self._match_entry(entry_copy, incomplete=True) is not None:
                # For compatabilty with youtube-dl. See https://github.com/yt-dlp/yt-dlp/issues/4369
                resolved_entries[i] = (playlist_index, NO_DEFAULT)
                continue

            self.to_screen(
                f'[download] Downloading item {self._format_screen(i + 1, self.Styles.ID)} '
                f'of {self._format_screen(n_entries, self.Styles.EMPHASIS)}')

            entry_result = self.__process_iterable_entry(entry, download, collections.ChainMap({
                'playlist_index': playlist_index,
                'playlist_autonumber': i + 1,
            }, extra))
            if not entry_result:
                failures += 1
            if failures >= max_failures:
                self.report_error(
                    f'Skipping the remaining entries in playlist "{title}" since {failures} items failed extraction')
                break
            if keep_resolved_entries:
                resolved_entries[i] = (playlist_index, entry_result)

        # Update with processed data
        ie_result['entries'] = [e for _, e in resolved_entries if e is not NO_DEFAULT]
        ie_result['requested_entries'] = [i for i, e in resolved_entries if e is not NO_DEFAULT]
        if ie_result['requested_entries'] == try_call(lambda: list(range(1, ie_result['playlist_count'] + 1))):
            # Do not set for full playlist
            ie_result.pop('requested_entries')

        # Write the updated info to json
        if _infojson_written is True and self._write_info_json(
                'updated playlist', ie_result,
                self.prepare_filename(ie_copy, 'pl_infojson'), overwrite=True) is None:
            return

        ie_result = self.run_all_pps('playlist', ie_result)
        self.to_screen(f'[download] Finished downloading playlist: {title}')
        return ie_result

    @_handle_extraction_exceptions
    def __process_iterable_entry(self, entry, download, extra_info):
        return self.process_ie_result(
            entry, download=download, extra_info=extra_info)

    def _build_format_filter(self, filter_spec):
        " Returns a function to filter the formats according to the filter_spec "

        OPERATORS = {
            '<': operator.lt,
            '<=': operator.le,
            '>': operator.gt,
            '>=': operator.ge,
            '=': operator.eq,
            '!=': operator.ne,
        }
        operator_rex = re.compile(r'''(?x)\s*
            (?P<key>[\w.-]+)\s*
            (?P<op>{})(?P<none_inclusive>\s*\?)?\s*
            (?P<value>[0-9.]+(?:[kKmMgGtTpPeEzZyY]i?[Bb]?)?)\s*
            '''.format('|'.join(map(re.escape, OPERATORS.keys()))))
        m = operator_rex.fullmatch(filter_spec)
        if m:
            try:
                comparison_value = int(m.group('value'))
            except ValueError:
                comparison_value = parse_filesize(m.group('value'))
                if comparison_value is None:
                    comparison_value = parse_filesize(m.group('value') + 'B')
                if comparison_value is None:
                    raise ValueError(
                        'Invalid value {!r} in format specification {!r}'.format(
                            m.group('value'), filter_spec))
            op = OPERATORS[m.group('op')]

        if not m:
            STR_OPERATORS = {
                '=': operator.eq,
                '^=': lambda attr, value: attr.startswith(value),
                '$=': lambda attr, value: attr.endswith(value),
                '*=': lambda attr, value: value in attr,
                '~=': lambda attr, value: value.search(attr) is not None,
            }
            str_operator_rex = re.compile(r'''(?x)\s*
                (?P<key>[a-zA-Z0-9._-]+)\s*
                (?P<negation>!\s*)?(?P<op>{})\s*(?P<none_inclusive>\?\s*)?
                (?P<quote>["'])?
                (?P<value>(?(quote)(?:(?!(?P=quote))[^\\]|\\.)+|[\w.-]+))
                (?(quote)(?P=quote))\s*
                '''.format('|'.join(map(re.escape, STR_OPERATORS.keys()))))
            m = str_operator_rex.fullmatch(filter_spec)
            if m:
                if m.group('op') == '~=':
                    comparison_value = re.compile(m.group('value'))
                else:
                    comparison_value = re.sub(r'''\\([\\"'])''', r'\1', m.group('value'))
                str_op = STR_OPERATORS[m.group('op')]
                if m.group('negation'):
                    op = lambda attr, value: not str_op(attr, value)
                else:
                    op = str_op

        if not m:
            raise SyntaxError(f'Invalid filter specification {filter_spec!r}')

        def _filter(f):
            actual_value = f.get(m.group('key'))
            if actual_value is None:
                return m.group('none_inclusive')
            return op(actual_value, comparison_value)
        return _filter

    def _check_formats(self, formats):
        for f in formats:
            working = f.get('__working')
            if working is not None:
                if working:
                    yield f
                continue
            self.to_screen('[info] Testing format {}'.format(f['format_id']))
            path = self.get_output_path('temp')
            if not self._ensure_dir_exists(f'{path}/'):
                continue
            temp_file = tempfile.NamedTemporaryFile(suffix='.tmp', delete=False, dir=path or None)
            temp_file.close()
            try:
                success, _ = self.dl(temp_file.name, f, test=True)
            except (DownloadError, OSError, ValueError, *network_exceptions):
                success = False
            finally:
                if os.path.exists(temp_file.name):
                    try:
                        os.remove(temp_file.name)
                    except OSError:
                        self.report_warning(f'Unable to delete temporary file "{temp_file.name}"')
            f['__working'] = success
            if success:
                yield f
            else:
                self.to_screen('[info] Unable to download format {}. Skipping...'.format(f['format_id']))

    def _select_formats(self, formats, selector):
        return list(selector({
            'formats': formats,
            'has_merged_format': any('none' not in (f.get('acodec'), f.get('vcodec')) for f in formats),
            'incomplete_formats': (all(f.get('vcodec') == 'none' for f in formats)  # No formats with video
                                   or all(f.get('acodec') == 'none' for f in formats)),  # OR, No formats with audio
        }))

    def _default_format_spec(self, info_dict):
        prefer_best = (
            self.params['outtmpl']['default'] == '-'
            or (info_dict.get('is_live') and not self.params.get('live_from_start')))

        def can_merge():
            merger = FFmpegMergerPP(self)
            return merger.available and merger.can_merge()

        if not prefer_best and not can_merge():
            prefer_best = True
            formats = self._get_formats(info_dict)
            evaluate_formats = lambda spec: self._select_formats(formats, self.build_format_selector(spec))
            if evaluate_formats('b/bv+ba') != evaluate_formats('bv*+ba/b'):
                self.report_warning('ffmpeg not found. The downloaded format may not be the best available. '
                                    'Installing ffmpeg is strongly recommended: https://github.com/yt-dlp/yt-dlp#dependencies')

        compat = (self.params.get('allow_multiple_audio_streams')
                  or 'format-spec' in self.params['compat_opts'])

        return ('best/bestvideo+bestaudio' if prefer_best
                else 'bestvideo+bestaudio/best' if compat
                else 'bestvideo*+bestaudio/best')

    def build_format_selector(self, format_spec):
        def syntax_error(note, start):
            message = (
                'Invalid format specification: '
                '{}\n\t{}\n\t{}^'.format(note, format_spec, ' ' * start[1]))
            return SyntaxError(message)

        PICKFIRST = 'PICKFIRST'
        MERGE = 'MERGE'
        SINGLE = 'SINGLE'
        GROUP = 'GROUP'
        FormatSelector = collections.namedtuple('FormatSelector', ['type', 'selector', 'filters'])

        allow_multiple_streams = {'audio': self.params.get('allow_multiple_audio_streams', False),
                                  'video': self.params.get('allow_multiple_video_streams', False)}

        def _parse_filter(tokens):
            filter_parts = []
            for type_, string_, _start, _, _ in tokens:
                if type_ == tokenize.OP and string_ == ']':
                    return ''.join(filter_parts)
                else:
                    filter_parts.append(string_)

        def _remove_unused_ops(tokens):
            # Remove operators that we don't use and join them with the surrounding strings.
            # E.g. 'mp4' '-' 'baseline' '-' '16x9' is converted to 'mp4-baseline-16x9'
            ALLOWED_OPS = ('/', '+', ',', '(', ')')
            last_string, last_start, last_end, last_line = None, None, None, None
            for type_, string_, start, end, line in tokens:
                if type_ == tokenize.OP and string_ == '[':
                    if last_string:
                        yield tokenize.NAME, last_string, last_start, last_end, last_line
                        last_string = None
                    yield type_, string_, start, end, line
                    # everything inside brackets will be handled by _parse_filter
                    for type_, string_, start, end, line in tokens:
                        yield type_, string_, start, end, line
                        if type_ == tokenize.OP and string_ == ']':
                            break
                elif type_ == tokenize.OP and string_ in ALLOWED_OPS:
                    if last_string:
                        yield tokenize.NAME, last_string, last_start, last_end, last_line
                        last_string = None
                    yield type_, string_, start, end, line
                elif type_ in [tokenize.NAME, tokenize.NUMBER, tokenize.OP]:
                    if not last_string:
                        last_string = string_
                        last_start = start
                        last_end = end
                    else:
                        last_string += string_
            if last_string:
                yield tokenize.NAME, last_string, last_start, last_end, last_line

        def _parse_format_selection(tokens, inside_merge=False, inside_choice=False, inside_group=False):
            selectors = []
            current_selector = None
            for type_, string_, start, _, _ in tokens:
                # ENCODING is only defined in Python 3.x
                if type_ == getattr(tokenize, 'ENCODING', None):
                    continue
                elif type_ in [tokenize.NAME, tokenize.NUMBER]:
                    current_selector = FormatSelector(SINGLE, string_, [])
                elif type_ == tokenize.OP:
                    if string_ == ')':
                        if not inside_group:
                            # ')' will be handled by the parentheses group
                            tokens.restore_last_token()
                        break
                    elif inside_merge and string_ in ['/', ',']:
                        tokens.restore_last_token()
                        break
                    elif inside_choice and string_ == ',':
                        tokens.restore_last_token()
                        break
                    elif string_ == ',':
                        if not current_selector:
                            raise syntax_error('"," must follow a format selector', start)
                        selectors.append(current_selector)
                        current_selector = None
                    elif string_ == '/':
                        if not current_selector:
                            raise syntax_error('"/" must follow a format selector', start)
                        first_choice = current_selector
                        second_choice = _parse_format_selection(tokens, inside_choice=True)
                        current_selector = FormatSelector(PICKFIRST, (first_choice, second_choice), [])
                    elif string_ == '[':
                        if not current_selector:
                            current_selector = FormatSelector(SINGLE, 'best', [])
                        format_filter = _parse_filter(tokens)
                        current_selector.filters.append(format_filter)
                    elif string_ == '(':
                        if current_selector:
                            raise syntax_error('Unexpected "("', start)
                        group = _parse_format_selection(tokens, inside_group=True)
                        current_selector = FormatSelector(GROUP, group, [])
                    elif string_ == '+':
                        if not current_selector:
                            raise syntax_error('Unexpected "+"', start)
                        selector_1 = current_selector
                        selector_2 = _parse_format_selection(tokens, inside_merge=True)
                        if not selector_2:
                            raise syntax_error('Expected a selector', start)
                        current_selector = FormatSelector(MERGE, (selector_1, selector_2), [])
                    else:
                        raise syntax_error(f'Operator not recognized: "{string_}"', start)
                elif type_ == tokenize.ENDMARKER:
                    break
            if current_selector:
                selectors.append(current_selector)
            return selectors

        def _merge(formats_pair):
            format_1, format_2 = formats_pair

            formats_info = []
            formats_info.extend(format_1.get('requested_formats', (format_1,)))
            formats_info.extend(format_2.get('requested_formats', (format_2,)))

            if not allow_multiple_streams['video'] or not allow_multiple_streams['audio']:
                get_no_more = {'video': False, 'audio': False}
                for (i, fmt_info) in enumerate(formats_info):
                    if fmt_info.get('acodec') == fmt_info.get('vcodec') == 'none':
                        formats_info.pop(i)
                        continue
                    for aud_vid in ['audio', 'video']:
                        if not allow_multiple_streams[aud_vid] and fmt_info.get(aud_vid[0] + 'codec') != 'none':
                            if get_no_more[aud_vid]:
                                formats_info.pop(i)
                                break
                            get_no_more[aud_vid] = True

            if len(formats_info) == 1:
                return formats_info[0]

            video_fmts = [fmt_info for fmt_info in formats_info if fmt_info.get('vcodec') != 'none']
            audio_fmts = [fmt_info for fmt_info in formats_info if fmt_info.get('acodec') != 'none']

            the_only_video = video_fmts[0] if len(video_fmts) == 1 else None
            the_only_audio = audio_fmts[0] if len(audio_fmts) == 1 else None

            output_ext = get_compatible_ext(
                vcodecs=[f.get('vcodec') for f in video_fmts],
                acodecs=[f.get('acodec') for f in audio_fmts],
                vexts=[f['ext'] for f in video_fmts],
                aexts=[f['ext'] for f in audio_fmts],
                preferences=(try_call(lambda: self.params['merge_output_format'].split('/'))
                             or (self.params.get('prefer_free_formats') and ('webm', 'mkv'))))

            filtered = lambda *keys: filter(None, (traverse_obj(fmt, *keys) for fmt in formats_info))

            new_dict = {
                'requested_formats': formats_info,
                'format': '+'.join(filtered('format')),
                'format_id': '+'.join(filtered('format_id')),
                'ext': output_ext,
                'protocol': '+'.join(map(determine_protocol, formats_info)),
                'language': '+'.join(orderedSet(filtered('language'))) or None,
                'format_note': '+'.join(orderedSet(filtered('format_note'))) or None,
                'filesize_approx': sum(filtered('filesize', 'filesize_approx')) or None,
                'tbr': sum(filtered('tbr', 'vbr', 'abr')),
            }

            if the_only_video:
                new_dict.update({
                    'width': the_only_video.get('width'),
                    'height': the_only_video.get('height'),
                    'resolution': the_only_video.get('resolution') or self.format_resolution(the_only_video),
                    'fps': the_only_video.get('fps'),
                    'dynamic_range': the_only_video.get('dynamic_range'),
                    'vcodec': the_only_video.get('vcodec'),
                    'vbr': the_only_video.get('vbr'),
                    'stretched_ratio': the_only_video.get('stretched_ratio'),
                    'aspect_ratio': the_only_video.get('aspect_ratio'),
                })

            if the_only_audio:
                new_dict.update({
                    'acodec': the_only_audio.get('acodec'),
                    'abr': the_only_audio.get('abr'),
                    'asr': the_only_audio.get('asr'),
                    'audio_channels': the_only_audio.get('audio_channels'),
                })

            return new_dict

        def _check_formats(formats):
            if self.params.get('check_formats') == 'selected':
                yield from self._check_formats(formats)
                return
            elif (self.params.get('check_formats') is not None
                    or self.params.get('allow_unplayable_formats')):
                yield from formats
                return

            for f in formats:
                if f.get('has_drm') or f.get('__needs_testing'):
                    yield from self._check_formats([f])
                else:
                    yield f

        def _build_selector_function(selector):
            if isinstance(selector, list):  # ,
                fs = [_build_selector_function(s) for s in selector]

                def selector_function(ctx):
                    for f in fs:
                        yield from f(ctx)
                return selector_function

            elif selector.type == GROUP:  # ()
                selector_function = _build_selector_function(selector.selector)

            elif selector.type == PICKFIRST:  # /
                fs = [_build_selector_function(s) for s in selector.selector]

                def selector_function(ctx):
                    for f in fs:
                        picked_formats = list(f(ctx))
                        if picked_formats:
                            return picked_formats
                    return []

            elif selector.type == MERGE:  # +
                selector_1, selector_2 = map(_build_selector_function, selector.selector)

                def selector_function(ctx):
                    for pair in itertools.product(selector_1(ctx), selector_2(ctx)):
                        yield _merge(pair)

            elif selector.type == SINGLE:  # atom
                format_spec = selector.selector or 'best'

                # TODO: Add allvideo, allaudio etc by generalizing the code with best/worst selector
                if format_spec == 'all':
                    def selector_function(ctx):
                        yield from _check_formats(ctx['formats'][::-1])
                elif format_spec == 'mergeall':
                    def selector_function(ctx):
                        formats = list(_check_formats(
                            f for f in ctx['formats'] if f.get('vcodec') != 'none' or f.get('acodec') != 'none'))
                        if not formats:
                            return
                        merged_format = formats[-1]
                        for f in formats[-2::-1]:
                            merged_format = _merge((merged_format, f))
                        yield merged_format

                else:
                    format_fallback, seperate_fallback, format_reverse, format_idx = False, None, True, 1
                    mobj = re.match(
                        r'(?P<bw>best|worst|b|w)(?P<type>video|audio|v|a)?(?P<mod>\*)?(?:\.(?P<n>[1-9]\d*))?$',
                        format_spec)
                    if mobj is not None:
                        format_idx = int_or_none(mobj.group('n'), default=1)
                        format_reverse = mobj.group('bw')[0] == 'b'
                        format_type = (mobj.group('type') or [None])[0]
                        not_format_type = {'v': 'a', 'a': 'v'}.get(format_type)
                        format_modified = mobj.group('mod') is not None

                        format_fallback = not format_type and not format_modified  # for b, w
                        _filter_f = (
                            (lambda f: f.get(f'{format_type}codec') != 'none')
                            if format_type and format_modified  # bv*, ba*, wv*, wa*
                            else (lambda f: f.get(f'{not_format_type}codec') == 'none')
                            if format_type  # bv, ba, wv, wa
                            else (lambda f: f.get('vcodec') != 'none' and f.get('acodec') != 'none')
                            if not format_modified  # b, w
                            else lambda f: True)  # b*, w*
                        filter_f = lambda f: _filter_f(f) and (
                            f.get('vcodec') != 'none' or f.get('acodec') != 'none')
                    else:
                        if format_spec in self._format_selection_exts['audio']:
                            filter_f = lambda f: f.get('ext') == format_spec and f.get('acodec') != 'none'
                        elif format_spec in self._format_selection_exts['video']:
                            filter_f = lambda f: f.get('ext') == format_spec and f.get('acodec') != 'none' and f.get('vcodec') != 'none'
                            seperate_fallback = lambda f: f.get('ext') == format_spec and f.get('vcodec') != 'none'
                        elif format_spec in self._format_selection_exts['storyboards']:
                            filter_f = lambda f: f.get('ext') == format_spec and f.get('acodec') == 'none' and f.get('vcodec') == 'none'
                        else:
                            filter_f = lambda f: f.get('format_id') == format_spec  # id

                    def selector_function(ctx):
                        formats = list(ctx['formats'])
                        matches = list(filter(filter_f, formats)) if filter_f is not None else formats
                        if not matches:
                            if format_fallback and ctx['incomplete_formats']:
                                # for extractors with incomplete formats (audio only (soundcloud)
                                # or video only (imgur)) best/worst will fallback to
                                # best/worst {video,audio}-only format
                                matches = list(filter(lambda f: f.get('vcodec') != 'none' or f.get('acodec') != 'none', formats))
                            elif seperate_fallback and not ctx['has_merged_format']:
                                # for compatibility with youtube-dl when there is no pre-merged format
                                matches = list(filter(seperate_fallback, formats))
                        matches = LazyList(_check_formats(matches[::-1 if format_reverse else 1]))
                        try:
                            yield matches[format_idx - 1]
                        except LazyList.IndexError:
                            return

            filters = [self._build_format_filter(f) for f in selector.filters]

            def final_selector(ctx):
                ctx_copy = dict(ctx)
                for _filter in filters:
                    ctx_copy['formats'] = list(filter(_filter, ctx_copy['formats']))
                return selector_function(ctx_copy)
            return final_selector

        # HACK: Python 3.12 changed the underlying parser, rendering '7_a' invalid
        #       Prefix numbers with random letters to avoid it being classified as a number
        #       See: https://github.com/yt-dlp/yt-dlp/pulls/8797
        # TODO: Implement parser not reliant on tokenize.tokenize
        prefix = ''.join(random.choices(string.ascii_letters, k=32))
        stream = io.BytesIO(re.sub(r'\d[_\d]*', rf'{prefix}\g<0>', format_spec).encode())
        try:
            tokens = list(_remove_unused_ops(
                token._replace(string=token.string.replace(prefix, ''))
                for token in tokenize.tokenize(stream.readline)))
        except tokenize.TokenError:
            raise syntax_error('Missing closing/opening brackets or parenthesis', (0, len(format_spec)))

        class TokenIterator:
            def __init__(self, tokens):
                self.tokens = tokens
                self.counter = 0

            def __iter__(self):
                return self

            def __next__(self):
                if self.counter >= len(self.tokens):
                    raise StopIteration
                value = self.tokens[self.counter]
                self.counter += 1
                return value

            next = __next__

            def restore_last_token(self):
                self.counter -= 1

        parsed_selector = _parse_format_selection(iter(TokenIterator(tokens)))
        return _build_selector_function(parsed_selector)

    def _calc_headers(self, info_dict, load_cookies=False):
        res = HTTPHeaderDict(self.params['http_headers'], info_dict.get('http_headers'))
        clean_headers(res)

        if load_cookies:  # For --load-info-json
            self._load_cookies(res.get('Cookie'), autoscope=info_dict['url'])  # compat
            self._load_cookies(info_dict.get('cookies'), autoscope=False)
        # The `Cookie` header is removed to prevent leaks and unscoped cookies.
        # See: https://github.com/yt-dlp/yt-dlp/security/advisories/GHSA-v8mc-9377-rwjj
        res.pop('Cookie', None)
        cookies = self.cookiejar.get_cookies_for_url(info_dict['url'])
        if cookies:
            encoder = LenientSimpleCookie()
            values = []
            for cookie in cookies:
                _, value = encoder.value_encode(cookie.value)
                values.append(f'{cookie.name}={value}')
                if cookie.domain:
                    values.append(f'Domain={cookie.domain}')
                if cookie.path:
                    values.append(f'Path={cookie.path}')
                if cookie.secure:
                    values.append('Secure')
                if cookie.expires:
                    values.append(f'Expires={cookie.expires}')
                if cookie.version:
                    values.append(f'Version={cookie.version}')
            info_dict['cookies'] = '; '.join(values)

        if 'X-Forwarded-For' not in res:
            x_forwarded_for_ip = info_dict.get('__x_forwarded_for_ip')
            if x_forwarded_for_ip:
                res['X-Forwarded-For'] = x_forwarded_for_ip

        return res

    def _calc_cookies(self, url):
        self.deprecation_warning('"YoutubeDL._calc_cookies" is deprecated and may be removed in a future version')
        return self.cookiejar.get_cookie_header(url)

    def _sort_thumbnails(self, thumbnails):
        thumbnails.sort(key=lambda t: (
            t.get('preference') if t.get('preference') is not None else -1,
            t.get('width') if t.get('width') is not None else -1,
            t.get('height') if t.get('height') is not None else -1,
            t.get('id') if t.get('id') is not None else '',
            t.get('url')))

    def _sanitize_thumbnails(self, info_dict):
        thumbnails = info_dict.get('thumbnails')
        if thumbnails is None:
            thumbnail = info_dict.get('thumbnail')
            if thumbnail:
                info_dict['thumbnails'] = thumbnails = [{'url': thumbnail}]
        if not thumbnails:
            return

        def check_thumbnails(thumbnails):
            for t in thumbnails:
                self.to_screen(f'[info] Testing thumbnail {t["id"]}')
                try:
                    self.urlopen(HEADRequest(t['url']))
                except network_exceptions as err:
                    self.to_screen(f'[info] Unable to connect to thumbnail {t["id"]} URL {t["url"]!r} - {err}. Skipping...')
                    continue
                yield t

        self._sort_thumbnails(thumbnails)
        for i, t in enumerate(thumbnails):
            if t.get('id') is None:
                t['id'] = str(i)
            if t.get('width') and t.get('height'):
                t['resolution'] = '%dx%d' % (t['width'], t['height'])
            t['url'] = sanitize_url(t['url'])

        if self.params.get('check_formats') is True:
            info_dict['thumbnails'] = LazyList(check_thumbnails(thumbnails[::-1]), reverse=True)
        else:
            info_dict['thumbnails'] = thumbnails

    def _fill_common_fields(self, info_dict, final=True):
        # TODO: move sanitization here
        if final:
            title = info_dict['fulltitle'] = info_dict.get('title')
            if not title:
                if title == '':
                    self.write_debug('Extractor gave empty title. Creating a generic title')
                else:
                    self.report_warning('Extractor failed to obtain "title". Creating a generic title instead')
                info_dict['title'] = f'{info_dict["extractor"].replace(":", "-")} video #{info_dict["id"]}'

        if info_dict.get('duration') is not None:
            info_dict['duration_string'] = formatSeconds(info_dict['duration'])

        for ts_key, date_key in (
                ('timestamp', 'upload_date'),
                ('release_timestamp', 'release_date'),
                ('modified_timestamp', 'modified_date'),
        ):
            if info_dict.get(date_key) is None and info_dict.get(ts_key) is not None:
                # Working around out-of-range timestamp values (e.g. negative ones on Windows,
                # see http://bugs.python.org/issue1646728)
                with contextlib.suppress(ValueError, OverflowError, OSError):
                    upload_date = dt.datetime.fromtimestamp(info_dict[ts_key], dt.timezone.utc)
                    info_dict[date_key] = upload_date.strftime('%Y%m%d')

        if not info_dict.get('release_year'):
            info_dict['release_year'] = traverse_obj(info_dict, ('release_date', {lambda x: int(x[:4])}))

        live_keys = ('is_live', 'was_live')
        live_status = info_dict.get('live_status')
        if live_status is None:
            for key in live_keys:
                if info_dict.get(key) is False:
                    continue
                if info_dict.get(key):
                    live_status = key
                break
            if all(info_dict.get(key) is False for key in live_keys):
                live_status = 'not_live'
        if live_status:
            info_dict['live_status'] = live_status
            for key in live_keys:
                if info_dict.get(key) is None:
                    info_dict[key] = (live_status == key)
        if live_status == 'post_live':
            info_dict['was_live'] = True

        # Auto generate title fields corresponding to the *_number fields when missing
        # in order to always have clean titles. This is very common for TV series.
        for field in ('chapter', 'season', 'episode'):
            if final and info_dict.get(f'{field}_number') is not None and not info_dict.get(field):
                info_dict[field] = '%s %d' % (field.capitalize(), info_dict[f'{field}_number'])

        for old_key, new_key in self._deprecated_multivalue_fields.items():
            if new_key in info_dict and old_key in info_dict:
                if '_version' not in info_dict:  # HACK: Do not warn when using --load-info-json
                    self.deprecation_warning(f'Do not return {old_key!r} when {new_key!r} is present')
            elif old_value := info_dict.get(old_key):
                info_dict[new_key] = old_value.split(', ')
            elif new_value := info_dict.get(new_key):
                info_dict[old_key] = ', '.join(v.replace(',', '\N{FULLWIDTH COMMA}') for v in new_value)

    def _raise_pending_errors(self, info):
        err = info.pop('__pending_error', None)
        if err:
            self.report_error(err, tb=False)

    def sort_formats(self, info_dict):
        formats = self._get_formats(info_dict)
        formats.sort(key=FormatSorter(
            self, info_dict.get('_format_sort_fields') or []).calculate_preference)

    def process_video_result(self, info_dict, download=True):
        assert info_dict.get('_type', 'video') == 'video'
        self._num_videos += 1

        if 'id' not in info_dict:
            raise ExtractorError('Missing "id" field in extractor result', ie=info_dict['extractor'])
        elif not info_dict.get('id'):
            raise ExtractorError('Extractor failed to obtain "id"', ie=info_dict['extractor'])

        def report_force_conversion(field, field_not, conversion):
            self.report_warning(
                f'"{field}" field is not {field_not} - forcing {conversion} conversion, '
                'there is an error in extractor')

        def sanitize_string_field(info, string_field):
            field = info.get(string_field)
            if field is None or isinstance(field, str):
                return
            report_force_conversion(string_field, 'a string', 'string')
            info[string_field] = str(field)

        def sanitize_numeric_fields(info):
            for numeric_field in self._NUMERIC_FIELDS:
                field = info.get(numeric_field)
                if field is None or isinstance(field, (int, float)):
                    continue
                report_force_conversion(numeric_field, 'numeric', 'int')
                info[numeric_field] = int_or_none(field)

        sanitize_string_field(info_dict, 'id')
        sanitize_numeric_fields(info_dict)
        if info_dict.get('section_end') and info_dict.get('section_start') is not None:
            info_dict['duration'] = round(info_dict['section_end'] - info_dict['section_start'], 3)
        if (info_dict.get('duration') or 0) <= 0 and info_dict.pop('duration', None):
            self.report_warning('"duration" field is negative, there is an error in extractor')

        chapters = info_dict.get('chapters') or []
        if chapters and chapters[0].get('start_time'):
            chapters.insert(0, {'start_time': 0})

        dummy_chapter = {'end_time': 0, 'start_time': info_dict.get('duration')}
        for idx, (prev, current, next_) in enumerate(zip(
                (dummy_chapter, *chapters), chapters, (*chapters[1:], dummy_chapter)), 1):
            if current.get('start_time') is None:
                current['start_time'] = prev.get('end_time')
            if not current.get('end_time'):
                current['end_time'] = next_.get('start_time')
            if not current.get('title'):
                current['title'] = f'<Untitled Chapter {idx}>'

        if 'playlist' not in info_dict:
            # It isn't part of a playlist
            info_dict['playlist'] = None
            info_dict['playlist_index'] = None

        self._sanitize_thumbnails(info_dict)

        thumbnail = info_dict.get('thumbnail')
        thumbnails = info_dict.get('thumbnails')
        if thumbnail:
            info_dict['thumbnail'] = sanitize_url(thumbnail)
        elif thumbnails:
            info_dict['thumbnail'] = thumbnails[-1]['url']

        if info_dict.get('display_id') is None and 'id' in info_dict:
            info_dict['display_id'] = info_dict['id']

        self._fill_common_fields(info_dict)

        for cc_kind in ('subtitles', 'automatic_captions'):
            cc = info_dict.get(cc_kind)
            if cc:
                for _, subtitle in cc.items():
                    for subtitle_format in subtitle:
                        if subtitle_format.get('url'):
                            subtitle_format['url'] = sanitize_url(subtitle_format['url'])
                        if subtitle_format.get('ext') is None:
                            subtitle_format['ext'] = determine_ext(subtitle_format['url']).lower()

        automatic_captions = info_dict.get('automatic_captions')
        subtitles = info_dict.get('subtitles')

        info_dict['requested_subtitles'] = self.process_subtitles(
            info_dict['id'], subtitles, automatic_captions)

        formats = self._get_formats(info_dict)

        # Backward compatibility with InfoExtractor._sort_formats
        field_preference = (formats or [{}])[0].pop('__sort_fields', None)
        if field_preference:
            info_dict['_format_sort_fields'] = field_preference

        info_dict['_has_drm'] = any(  # or None ensures --clean-infojson removes it
            f.get('has_drm') and f['has_drm'] != 'maybe' for f in formats) or None
        if not self.params.get('allow_unplayable_formats'):
            formats = [f for f in formats if not f.get('has_drm') or f['has_drm'] == 'maybe']

        if formats and all(f.get('acodec') == f.get('vcodec') == 'none' for f in formats):
            self.report_warning(
                f'{"This video is DRM protected and " if info_dict["_has_drm"] else ""}'
                'only images are available for download. Use --list-formats to see them'.capitalize())

        get_from_start = not info_dict.get('is_live') or bool(self.params.get('live_from_start'))
        if not get_from_start:
            info_dict['title'] += ' ' + dt.datetime.now().strftime('%Y-%m-%d %H:%M')
        if info_dict.get('is_live') and formats:
            formats = [f for f in formats if bool(f.get('is_from_start')) == get_from_start]
            if get_from_start and not formats:
                self.raise_no_formats(info_dict, msg=(
                    '--live-from-start is passed, but there are no formats that can be downloaded from the start. '
                    'If you want to download from the current time, use --no-live-from-start'))

        def is_wellformed(f):
            url = f.get('url')
            if not url:
                self.report_warning(
                    '"url" field is missing or empty - skipping format, '
                    'there is an error in extractor')
                return False
            if isinstance(url, bytes):
                sanitize_string_field(f, 'url')
            return True

        # Filter out malformed formats for better extraction robustness
        formats = list(filter(is_wellformed, formats or []))

        if not formats:
            self.raise_no_formats(info_dict)

        for fmt in formats:
            sanitize_string_field(fmt, 'format_id')
            sanitize_numeric_fields(fmt)
            fmt['url'] = sanitize_url(fmt['url'])
            FormatSorter._fill_sorting_fields(fmt)
            if fmt['ext'] in ('aac', 'opus', 'mp3', 'flac', 'vorbis'):
                if fmt.get('acodec') is None:
                    fmt['acodec'] = fmt['ext']
            if fmt.get('resolution') is None:
                fmt['resolution'] = self.format_resolution(fmt, default=None)
            if fmt.get('dynamic_range') is None and fmt.get('vcodec') != 'none':
                fmt['dynamic_range'] = 'SDR'
            if fmt.get('aspect_ratio') is None:
                fmt['aspect_ratio'] = try_call(lambda: round(fmt['width'] / fmt['height'], 2))
            # For fragmented formats, "tbr" is often max bitrate and not average
            if (('manifest-filesize-approx' in self.params['compat_opts'] or not fmt.get('manifest_url'))
                    and not fmt.get('filesize') and not fmt.get('filesize_approx')):
                fmt['filesize_approx'] = filesize_from_tbr(fmt.get('tbr'), info_dict.get('duration'))
            fmt['http_headers'] = self._calc_headers(collections.ChainMap(fmt, info_dict), load_cookies=True)

        # Safeguard against old/insecure infojson when using --load-info-json
        if info_dict.get('http_headers'):
            info_dict['http_headers'] = HTTPHeaderDict(info_dict['http_headers'])
            info_dict['http_headers'].pop('Cookie', None)

        # This is copied to http_headers by the above _calc_headers and can now be removed
        if '__x_forwarded_for_ip' in info_dict:
            del info_dict['__x_forwarded_for_ip']

        self.sort_formats({
            'formats': formats,
            '_format_sort_fields': info_dict.get('_format_sort_fields'),
        })

        # Sanitize and group by format_id
        formats_dict = {}
        for i, fmt in enumerate(formats):
            if not fmt.get('format_id'):
                fmt['format_id'] = str(i)
            else:
                # Sanitize format_id from characters used in format selector expression
                fmt['format_id'] = re.sub(r'[\s,/+\[\]()]', '_', fmt['format_id'])
            formats_dict.setdefault(fmt['format_id'], []).append(fmt)

        # Make sure all formats have unique format_id
        common_exts = set(itertools.chain(*self._format_selection_exts.values()))
        for format_id, ambiguous_formats in formats_dict.items():
            ambigious_id = len(ambiguous_formats) > 1
            for i, fmt in enumerate(ambiguous_formats):
                if ambigious_id:
                    fmt['format_id'] = f'{format_id}-{i}'
                # Ensure there is no conflict between id and ext in format selection
                # See https://github.com/yt-dlp/yt-dlp/issues/1282
                if fmt['format_id'] != fmt['ext'] and fmt['format_id'] in common_exts:
                    fmt['format_id'] = 'f{}'.format(fmt['format_id'])

                if fmt.get('format') is None:
                    fmt['format'] = '{id} - {res}{note}'.format(
                        id=fmt['format_id'],
                        res=self.format_resolution(fmt),
                        note=format_field(fmt, 'format_note', ' (%s)'),
                    )

        if self.params.get('check_formats') is True:
            formats = LazyList(self._check_formats(formats[::-1]), reverse=True)

        if not formats or formats[0] is not info_dict:
            # only set the 'formats' fields if the original info_dict list them
            # otherwise we end up with a circular reference, the first (and unique)
            # element in the 'formats' field in info_dict is info_dict itself,
            # which can't be exported to json
            info_dict['formats'] = formats

        info_dict, _ = self.pre_process(info_dict)

        if self._match_entry(info_dict, incomplete=self._format_fields) is not None:
            return info_dict

        self.post_extract(info_dict)
        info_dict, _ = self.pre_process(info_dict, 'after_filter')

        # The pre-processors may have modified the formats
        formats = self._get_formats(info_dict)

        list_only = self.params.get('simulate') == 'list_only'
        interactive_format_selection = not list_only and self.format_selector == '-'
        if self.params.get('list_thumbnails'):
            self.list_thumbnails(info_dict)
        if self.params.get('listsubtitles'):
            if 'automatic_captions' in info_dict:
                self.list_subtitles(
                    info_dict['id'], automatic_captions, 'automatic captions')
            self.list_subtitles(info_dict['id'], subtitles, 'subtitles')
        if self.params.get('listformats') or interactive_format_selection:
            self.list_formats(info_dict)
        if list_only:
            # Without this printing, -F --print-json will not work
            self.__forced_printings(info_dict)
            return info_dict

        format_selector = self.format_selector
        while True:
            if interactive_format_selection:
                req_format = input(self._format_screen('\nEnter format selector ', self.Styles.EMPHASIS)
                                   + '(Press ENTER for default, or Ctrl+C to quit)'
                                   + self._format_screen(': ', self.Styles.EMPHASIS))
                try:
                    format_selector = self.build_format_selector(req_format) if req_format else None
                except SyntaxError as err:
                    self.report_error(err, tb=False, is_error=False)
                    continue

            if format_selector is None:
                req_format = self._default_format_spec(info_dict)
                self.write_debug(f'Default format spec: {req_format}')
                format_selector = self.build_format_selector(req_format)

            formats_to_download = self._select_formats(formats, format_selector)
            if interactive_format_selection and not formats_to_download:
                self.report_error('Requested format is not available', tb=False, is_error=False)
                continue
            break

        if not formats_to_download:
            if not self.params.get('ignore_no_formats_error'):
                raise ExtractorError(
                    'Requested format is not available. Use --list-formats for a list of available formats',
                    expected=True, video_id=info_dict['id'], ie=info_dict['extractor'])
            self.report_warning('Requested format is not available')
            # Process what we can, even without any available formats.
            formats_to_download = [{}]

        requested_ranges = tuple(self.params.get('download_ranges', lambda *_: [{}])(info_dict, self))
        best_format, downloaded_formats = formats_to_download[-1], []
        if download:
            if best_format and requested_ranges:
                def to_screen(*msg):
                    self.to_screen(f'[info] {info_dict["id"]}: {" ".join(", ".join(variadic(m)) for m in msg)}')

                to_screen(f'Downloading {len(formats_to_download)} format(s):',
                          (f['format_id'] for f in formats_to_download))
                if requested_ranges != ({}, ):
                    to_screen(f'Downloading {len(requested_ranges)} time ranges:',
                              (f'{c["start_time"]:.1f}-{c["end_time"]:.1f}' for c in requested_ranges))
            max_downloads_reached = False

            for fmt, chapter in itertools.product(formats_to_download, requested_ranges):
                new_info = self._copy_infodict(info_dict)
                new_info.update(fmt)
                offset, duration = info_dict.get('section_start') or 0, info_dict.get('duration') or float('inf')
                end_time = offset + min(chapter.get('end_time', duration), duration)
                # duration may not be accurate. So allow deviations <1sec
                if end_time == float('inf') or end_time > offset + duration + 1:
                    end_time = None
                if chapter or offset:
                    new_info.update({
                        'section_start': offset + chapter.get('start_time', 0),
                        'section_end': end_time,
                        'section_title': chapter.get('title'),
                        'section_number': chapter.get('index'),
                    })
                downloaded_formats.append(new_info)
                try:
                    self.process_info(new_info)
                except MaxDownloadsReached:
                    max_downloads_reached = True
                self._raise_pending_errors(new_info)
                # Remove copied info
                for key, val in tuple(new_info.items()):
                    if info_dict.get(key) == val:
                        new_info.pop(key)
                if max_downloads_reached:
                    break

            write_archive = {f.get('__write_download_archive', False) for f in downloaded_formats}
            assert write_archive.issubset({True, False, 'ignore'})
            if True in write_archive and False not in write_archive:
                self.record_download_archive(info_dict)

            info_dict['requested_downloads'] = downloaded_formats
            info_dict = self.run_all_pps('after_video', info_dict)
            if max_downloads_reached:
                raise MaxDownloadsReached

        # We update the info dict with the selected best quality format (backwards compatibility)
        info_dict.update(best_format)
        return info_dict

    def process_subtitles(self, video_id, normal_subtitles, automatic_captions):
        """Select the requested subtitles and their format"""
        available_subs, normal_sub_langs = {}, []
        if normal_subtitles and self.params.get('writesubtitles'):
            available_subs.update(normal_subtitles)
            normal_sub_langs = tuple(normal_subtitles.keys())
        if automatic_captions and self.params.get('writeautomaticsub'):
            for lang, cap_info in automatic_captions.items():
                if lang not in available_subs:
                    available_subs[lang] = cap_info

        if not available_subs or (
                not self.params.get('writesubtitles')
                and not self.params.get('writeautomaticsub')):
            return None

        all_sub_langs = tuple(available_subs.keys())
        if self.params.get('allsubtitles', False):
            requested_langs = all_sub_langs
        elif self.params.get('subtitleslangs', False):
            try:
                requested_langs = orderedSet_from_options(
                    self.params.get('subtitleslangs'), {'all': all_sub_langs}, use_regex=True)
            except re.error as e:
                raise ValueError(f'Wrong regex for subtitlelangs: {e.pattern}')
        else:
            requested_langs = LazyList(itertools.chain(
                ['en'] if 'en' in normal_sub_langs else [],
                filter(lambda f: f.startswith('en'), normal_sub_langs),
                ['en'] if 'en' in all_sub_langs else [],
                filter(lambda f: f.startswith('en'), all_sub_langs),
                normal_sub_langs, all_sub_langs,
            ))[:1]
        if requested_langs:
            self.to_screen(f'[info] {video_id}: Downloading subtitles: {", ".join(requested_langs)}')

        formats_query = self.params.get('subtitlesformat', 'best')
        formats_preference = formats_query.split('/') if formats_query else []
        subs = {}
        for lang in requested_langs:
            formats = available_subs.get(lang)
            if formats is None:
                self.report_warning(f'{lang} subtitles not available for {video_id}')
                continue
            for ext in formats_preference:
                if ext == 'best':
                    f = formats[-1]
                    break
                matches = list(filter(lambda f: f['ext'] == ext, formats))
                if matches:
                    f = matches[-1]
                    break
            else:
                f = formats[-1]
                self.report_warning(
                    'No subtitle format found matching "{}" for language {}, '
                    'using {}. Use --list-subs for a list of available subtitles'.format(formats_query, lang, f['ext']))
            subs[lang] = f
        return subs

    def _forceprint(self, key, info_dict):
        if info_dict is None:
            return
        info_copy = info_dict.copy()
        info_copy.setdefault('filename', self.prepare_filename(info_dict))
        if info_dict.get('requested_formats') is not None:
            # For RTMP URLs, also include the playpath
            info_copy['urls'] = '\n'.join(f['url'] + f.get('play_path', '') for f in info_dict['requested_formats'])
        elif info_dict.get('url'):
            info_copy['urls'] = info_dict['url'] + info_dict.get('play_path', '')
        info_copy['formats_table'] = self.render_formats_table(info_dict)
        info_copy['thumbnails_table'] = self.render_thumbnails_table(info_dict)
        info_copy['subtitles_table'] = self.render_subtitles_table(info_dict.get('id'), info_dict.get('subtitles'))
        info_copy['automatic_captions_table'] = self.render_subtitles_table(info_dict.get('id'), info_dict.get('automatic_captions'))

        def format_tmpl(tmpl):
            mobj = re.fullmatch(r'([\w.:,]|-\d|(?P<dict>{([\w.:,]|-\d)+}))+=?', tmpl)
            if not mobj:
                return tmpl

            fmt = '%({})s'
            if tmpl.startswith('{'):
                tmpl, fmt = f'.{tmpl}', '%({})j'
            if tmpl.endswith('='):
                tmpl, fmt = tmpl[:-1], '{0} = %({0})#j'
            return '\n'.join(map(fmt.format, [tmpl] if mobj.group('dict') else tmpl.split(',')))

        for tmpl in self.params['forceprint'].get(key, []):
            self.to_stdout(self.evaluate_outtmpl(format_tmpl(tmpl), info_copy))

        for tmpl, file_tmpl in self.params['print_to_file'].get(key, []):
            filename = self.prepare_filename(info_dict, outtmpl=file_tmpl)
            tmpl = format_tmpl(tmpl)
            self.to_screen(f'[info] Writing {tmpl!r} to: {filename}')
            if self._ensure_dir_exists(filename):
                with open(filename, 'a', encoding='utf-8', newline='') as f:
                    f.write(self.evaluate_outtmpl(tmpl, info_copy) + os.linesep)

        return info_copy

    def __forced_printings(self, info_dict, filename=None, incomplete=True):
        if (self.params.get('forcejson')
                or self.params['forceprint'].get('video')
                or self.params['print_to_file'].get('video')):
            self.post_extract(info_dict)
        if filename:
            info_dict['filename'] = filename
        info_copy = self._forceprint('video', info_dict)

        def print_field(field, actual_field=None, optional=False):
            if actual_field is None:
                actual_field = field
            if self.params.get(f'force{field}') and (
                    info_copy.get(field) is not None or (not optional and not incomplete)):
                self.to_stdout(info_copy[actual_field])

        print_field('title')
        print_field('id')
        print_field('url', 'urls')
        print_field('thumbnail', optional=True)
        print_field('description', optional=True)
        print_field('filename')
        if self.params.get('forceduration') and info_copy.get('duration') is not None:
            self.to_stdout(formatSeconds(info_copy['duration']))
        print_field('format')

        if self.params.get('forcejson'):
            self.to_stdout(json.dumps(self.sanitize_info(info_dict)))

    def dl(self, name, info, subtitle=False, test=False):
        if not info.get('url'):
            self.raise_no_formats(info, True)

        if test:
            verbose = self.params.get('verbose')
            quiet = self.params.get('quiet') or not verbose
            params = {
                'test': True,
                'quiet': quiet,
                'verbose': verbose,
                'noprogress': quiet,
                'nopart': True,
                'skip_unavailable_fragments': False,
                'keep_fragments': False,
                'overwrites': True,
                '_no_ytdl_file': True,
            }
        else:
            params = self.params
        fd = get_suitable_downloader(info, params, to_stdout=(name == '-'))(self, params)
        if not test:
            for ph in self._progress_hooks:
                fd.add_progress_hook(ph)
            urls = '", "'.join(
                (f['url'].split(',')[0] + ',<data>' if f['url'].startswith('data:') else f['url'])
                for f in info.get('requested_formats', []) or [info])
            self.write_debug(f'Invoking {fd.FD_NAME} downloader on "{urls}"')

        # Note: Ideally info should be a deep-copied so that hooks cannot modify it.
        # But it may contain objects that are not deep-copyable
        new_info = self._copy_infodict(info)
        if new_info.get('http_headers') is None:
            new_info['http_headers'] = self._calc_headers(new_info)
        return fd.download(name, new_info, subtitle)

    def existing_file(self, filepaths, *, default_overwrite=True):
        existing_files = list(filter(os.path.exists, orderedSet(filepaths)))
        if existing_files and not self.params.get('overwrites', default_overwrite):
            return existing_files[0]

        for file in existing_files:
            self.report_file_delete(file)
            os.remove(file)
        return None

    @_catch_unsafe_extension_error
    def process_info(self, info_dict):
        """Process a single resolved IE result. (Modifies it in-place)"""

        assert info_dict.get('_type', 'video') == 'video'
        original_infodict = info_dict

        if 'format' not in info_dict and 'ext' in info_dict:
            info_dict['format'] = info_dict['ext']

        if self._match_entry(info_dict) is not None:
            info_dict['__write_download_archive'] = 'ignore'
            return

        # Does nothing under normal operation - for backward compatibility of process_info
        self.post_extract(info_dict)

        def replace_info_dict(new_info):
            nonlocal info_dict
            if new_info == info_dict:
                return
            info_dict.clear()
            info_dict.update(new_info)

        new_info, _ = self.pre_process(info_dict, 'video')
        replace_info_dict(new_info)
        self._num_downloads += 1

        # info_dict['_filename'] needs to be set for backward compatibility
        info_dict['_filename'] = full_filename = self.prepare_filename(info_dict, warn=True)
        temp_filename = self.prepare_filename(info_dict, 'temp')
        files_to_move = {}

        # Forced printings
        self.__forced_printings(info_dict, full_filename, incomplete=('format' not in info_dict))

        def check_max_downloads():
            if self._num_downloads >= float(self.params.get('max_downloads') or 'inf'):
                raise MaxDownloadsReached

        if self.params.get('simulate'):
            info_dict['__write_download_archive'] = self.params.get('force_write_download_archive')
            check_max_downloads()
            return

        if full_filename is None:
            return
        if not self._ensure_dir_exists(full_filename):
            return
        if not self._ensure_dir_exists(temp_filename):
            return

        if self._write_description('video', info_dict,
                                   self.prepare_filename(info_dict, 'description')) is None:
            return

        sub_files = self._write_subtitles(info_dict, temp_filename)
        if sub_files is None:
            return
        files_to_move.update(dict(sub_files))

        thumb_files = self._write_thumbnails(
            'video', info_dict, temp_filename, self.prepare_filename(info_dict, 'thumbnail'))
        if thumb_files is None:
            return
        files_to_move.update(dict(thumb_files))

        infofn = self.prepare_filename(info_dict, 'infojson')
        _infojson_written = self._write_info_json('video', info_dict, infofn)
        if _infojson_written:
            info_dict['infojson_filename'] = infofn
            # For backward compatibility, even though it was a private field
            info_dict['__infojson_filename'] = infofn
        elif _infojson_written is None:
            return

        # Note: Annotations are deprecated
        annofn = None
        if self.params.get('writeannotations', False):
            annofn = self.prepare_filename(info_dict, 'annotation')
        if annofn:
            if not self._ensure_dir_exists(annofn):
                return
            if not self.params.get('overwrites', True) and os.path.exists(annofn):
                self.to_screen('[info] Video annotations are already present')
            elif not info_dict.get('annotations'):
                self.report_warning('There are no annotations to write.')
            else:
                try:
                    self.to_screen('[info] Writing video annotations to: ' + annofn)
                    with open(annofn, 'w', encoding='utf-8') as annofile:
                        annofile.write(info_dict['annotations'])
                except (KeyError, TypeError):
                    self.report_warning('There are no annotations to write.')
                except OSError:
                    self.report_error('Cannot write annotations file: ' + annofn)
                    return

        # Write internet shortcut files
        def _write_link_file(link_type):
            url = try_get(info_dict['webpage_url'], iri_to_uri)
            if not url:
                self.report_warning(
                    f'Cannot write internet shortcut file because the actual URL of "{info_dict["webpage_url"]}" is unknown')
                return True
            linkfn = replace_extension(self.prepare_filename(info_dict, 'link'), link_type, info_dict.get('ext'))
            if not self._ensure_dir_exists(linkfn):
                return False
            if self.params.get('overwrites', True) and os.path.exists(linkfn):
                self.to_screen(f'[info] Internet shortcut (.{link_type}) is already present')
                return True
            try:
                self.to_screen(f'[info] Writing internet shortcut (.{link_type}) to: {linkfn}')
                with open(to_high_limit_path(linkfn), 'w', encoding='utf-8',
                          newline='\r\n' if link_type == 'url' else '\n') as linkfile:
                    template_vars = {'url': url}
                    if link_type == 'desktop':
                        template_vars['filename'] = linkfn[:-(len(link_type) + 1)]
                    linkfile.write(LINK_TEMPLATES[link_type] % template_vars)
            except OSError:
                self.report_error(f'Cannot write internet shortcut {linkfn}')
                return False
            return True

        write_links = {
            'url': self.params.get('writeurllink'),
            'webloc': self.params.get('writewebloclink'),
            'desktop': self.params.get('writedesktoplink'),
        }
        if self.params.get('writelink'):
            link_type = ('webloc' if sys.platform == 'darwin'
                         else 'desktop' if sys.platform.startswith('linux')
                         else 'url')
            write_links[link_type] = True

        if any(should_write and not _write_link_file(link_type)
               for link_type, should_write in write_links.items()):
            return

        new_info, files_to_move = self.pre_process(info_dict, 'before_dl', files_to_move)
        replace_info_dict(new_info)

        if self.params.get('skip_download'):
            info_dict['filepath'] = temp_filename
            info_dict['__finaldir'] = os.path.dirname(os.path.abspath(full_filename))
            info_dict['__files_to_move'] = files_to_move
            replace_info_dict(self.run_pp(MoveFilesAfterDownloadPP(self, False), info_dict))
            info_dict['__write_download_archive'] = self.params.get('force_write_download_archive')
        else:
            # Download
            info_dict.setdefault('__postprocessors', [])
            try:

                def existing_video_file(*filepaths):
                    ext = info_dict.get('ext')
                    converted = lambda file: replace_extension(file, self.params.get('final_ext') or ext, ext)
                    file = self.existing_file(itertools.chain(*zip(map(converted, filepaths), filepaths)),
                                              default_overwrite=False)
                    if file:
                        info_dict['ext'] = os.path.splitext(file)[1][1:]
                    return file

                fd, success = None, True
                if info_dict.get('protocol') or info_dict.get('url'):
                    fd = get_suitable_downloader(info_dict, self.params, to_stdout=temp_filename == '-')
                    if fd != FFmpegFD and 'no-direct-merge' not in self.params['compat_opts'] and (
                            info_dict.get('section_start') or info_dict.get('section_end')):
                        msg = ('This format cannot be partially downloaded' if FFmpegFD.available()
                               else 'You have requested downloading the video partially, but ffmpeg is not installed')
                        self.report_error(f'{msg}. Aborting')
                        return

                if info_dict.get('requested_formats') is not None:
                    old_ext = info_dict['ext']
                    if self.params.get('merge_output_format') is None:
                        if (info_dict['ext'] == 'webm'
                                and info_dict.get('thumbnails')
                                # check with type instead of pp_key, __name__, or isinstance
                                # since we dont want any custom PPs to trigger this
                                and any(type(pp) == EmbedThumbnailPP for pp in self._pps['post_process'])):  # noqa: E721
                            info_dict['ext'] = 'mkv'
                            self.report_warning(
                                'webm doesn\'t support embedding a thumbnail, mkv will be used')
                    new_ext = info_dict['ext']

                    def correct_ext(filename, ext=new_ext):
                        if filename == '-':
                            return filename
                        filename_real_ext = os.path.splitext(filename)[1][1:]
                        filename_wo_ext = (
                            os.path.splitext(filename)[0]
                            if filename_real_ext in (old_ext, new_ext)
                            else filename)
                        return f'{filename_wo_ext}.{ext}'

                    # Ensure filename always has a correct extension for successful merge
                    full_filename = correct_ext(full_filename)
                    temp_filename = correct_ext(temp_filename)
                    dl_filename = existing_video_file(full_filename, temp_filename)

                    info_dict['__real_download'] = False
                    # NOTE: Copy so that original format dicts are not modified
                    info_dict['requested_formats'] = list(map(dict, info_dict['requested_formats']))

                    merger = FFmpegMergerPP(self)
                    downloaded = []
                    if dl_filename is not None:
                        self.report_file_already_downloaded(dl_filename)
                    elif fd:
                        for f in info_dict['requested_formats'] if fd != FFmpegFD else []:
                            f['filepath'] = fname = prepend_extension(
                                correct_ext(temp_filename, info_dict['ext']),
                                'f{}'.format(f['format_id']), info_dict['ext'])
                            downloaded.append(fname)
                        info_dict['url'] = '\n'.join(f['url'] for f in info_dict['requested_formats'])
                        success, real_download = self.dl(temp_filename, info_dict)
                        info_dict['__real_download'] = real_download
                    else:
                        if self.params.get('allow_unplayable_formats'):
                            self.report_warning(
                                'You have requested merging of multiple formats '
                                'while also allowing unplayable formats to be downloaded. '
                                'The formats won\'t be merged to prevent data corruption.')
                        elif not merger.available:
                            msg = 'You have requested merging of multiple formats but ffmpeg is not installed'
                            if not self.params.get('ignoreerrors'):
                                self.report_error(f'{msg}. Aborting due to --abort-on-error')
                                return
                            self.report_warning(f'{msg}. The formats won\'t be merged')

                        if temp_filename == '-':
                            reason = ('using a downloader other than ffmpeg' if FFmpegFD.can_merge_formats(info_dict, self.params)
                                      else 'but the formats are incompatible for simultaneous download' if merger.available
                                      else 'but ffmpeg is not installed')
                            self.report_warning(
                                f'You have requested downloading multiple formats to stdout {reason}. '
                                'The formats will be streamed one after the other')
                            fname = temp_filename
                        for f in info_dict['requested_formats']:
                            new_info = dict(info_dict)
                            del new_info['requested_formats']
                            new_info.update(f)
                            if temp_filename != '-':
                                fname = prepend_extension(
                                    correct_ext(temp_filename, new_info['ext']),
                                    'f{}'.format(f['format_id']), new_info['ext'])
                                if not self._ensure_dir_exists(fname):
                                    return
                                f['filepath'] = fname
                                downloaded.append(fname)
                            partial_success, real_download = self.dl(fname, new_info)
                            info_dict['__real_download'] = info_dict['__real_download'] or real_download
                            success = success and partial_success

                    if downloaded and merger.available and not self.params.get('allow_unplayable_formats'):
                        info_dict['__postprocessors'].append(merger)
                        info_dict['__files_to_merge'] = downloaded
                        # Even if there were no downloads, it is being merged only now
                        info_dict['__real_download'] = True
                    else:
                        for file in downloaded:
                            files_to_move[file] = None
                else:
                    # Just a single file
                    dl_filename = existing_video_file(full_filename, temp_filename)
                    if dl_filename is None or dl_filename == temp_filename:
                        # dl_filename == temp_filename could mean that the file was partially downloaded with --no-part.
                        # So we should try to resume the download
                        success, real_download = self.dl(temp_filename, info_dict)
                        info_dict['__real_download'] = real_download
                    else:
                        self.report_file_already_downloaded(dl_filename)

                dl_filename = dl_filename or temp_filename
                info_dict['__finaldir'] = os.path.dirname(os.path.abspath(full_filename))

            except network_exceptions as err:
                self.report_error(f'unable to download video data: {err}')
                return
            except OSError as err:
                raise UnavailableVideoError(err)
            except ContentTooShortError as err:
                self.report_error(f'content too short (expected {err.expected} bytes and served {err.downloaded})')
                return

            self._raise_pending_errors(info_dict)
            if success and full_filename != '-':

                def fixup():
                    do_fixup = True
                    fixup_policy = self.params.get('fixup')
                    vid = info_dict['id']

                    if fixup_policy in ('ignore', 'never'):
                        return
                    elif fixup_policy == 'warn':
                        do_fixup = 'warn'
                    elif fixup_policy != 'force':
                        assert fixup_policy in ('detect_or_warn', None)
                        if not info_dict.get('__real_download'):
                            do_fixup = False

                    def ffmpeg_fixup(cndn, msg, cls):
                        if not (do_fixup and cndn):
                            return
                        elif do_fixup == 'warn':
                            self.report_warning(f'{vid}: {msg}')
                            return
                        pp = cls(self)
                        if pp.available:
                            info_dict['__postprocessors'].append(pp)
                        else:
                            self.report_warning(f'{vid}: {msg}. Install ffmpeg to fix this automatically')

                    stretched_ratio = info_dict.get('stretched_ratio')
                    ffmpeg_fixup(stretched_ratio not in (1, None),
                                 f'Non-uniform pixel ratio {stretched_ratio}',
                                 FFmpegFixupStretchedPP)

                    downloader = get_suitable_downloader(info_dict, self.params) if 'protocol' in info_dict else None
                    downloader = downloader.FD_NAME if downloader else None

                    ext = info_dict.get('ext')
                    postprocessed_by_ffmpeg = info_dict.get('requested_formats') or any((
                        isinstance(pp, FFmpegVideoConvertorPP)
                        and resolve_recode_mapping(ext, pp.mapping)[0] not in (ext, None)
                    ) for pp in self._pps['post_process'])

                    if not postprocessed_by_ffmpeg:
                        ffmpeg_fixup(fd != FFmpegFD and ext == 'm4a'
                                     and info_dict.get('container') == 'm4a_dash',
                                     'writing DASH m4a. Only some players support this container',
                                     FFmpegFixupM4aPP)
                        ffmpeg_fixup((downloader == 'hlsnative' and not self.params.get('hls_use_mpegts'))
                                     or (info_dict.get('is_live') and self.params.get('hls_use_mpegts') is None),
                                     'Possible MPEG-TS in MP4 container or malformed AAC timestamps',
                                     FFmpegFixupM3u8PP)
                        ffmpeg_fixup(downloader == 'dashsegments'
                                     and (info_dict.get('is_live') or info_dict.get('is_dash_periods')),
                                     'Possible duplicate MOOV atoms', FFmpegFixupDuplicateMoovPP)

                    ffmpeg_fixup(downloader == 'web_socket_fragment', 'Malformed timestamps detected', FFmpegFixupTimestampPP)
                    ffmpeg_fixup(downloader == 'web_socket_fragment', 'Malformed duration detected', FFmpegFixupDurationPP)

                fixup()
                try:
                    replace_info_dict(self.post_process(dl_filename, info_dict, files_to_move))
                except PostProcessingError as err:
                    self.report_error(f'Postprocessing: {err}')
                    return
                try:
                    for ph in self._post_hooks:
                        ph(info_dict['filepath'])
                except Exception as err:
                    self.report_error(f'post hooks: {err}')
                    return
                info_dict['__write_download_archive'] = True

        assert info_dict is original_infodict  # Make sure the info_dict was modified in-place
        if self.params.get('force_write_download_archive'):
            info_dict['__write_download_archive'] = True
        check_max_downloads()

    def __download_wrapper(self, func):
        @functools.wraps(func)
        def wrapper(*args, **kwargs):
            try:
                res = func(*args, **kwargs)
            except CookieLoadError:
                raise
            except UnavailableVideoError as e:
                self.report_error(e)
            except DownloadCancelled as e:
                self.to_screen(f'[info] {e}')
                if not self.params.get('break_per_url'):
                    raise
                self._num_downloads = 0
            else:
                if self.params.get('dump_single_json', False):
                    self.post_extract(res)
                    self.to_stdout(json.dumps(self.sanitize_info(res)))
        return wrapper

    def download(self, url_list):
        """Download a given list of URLs."""
        url_list = variadic(url_list)  # Passing a single URL is a common mistake
        outtmpl = self.params['outtmpl']['default']
        if (len(url_list) > 1
                and outtmpl != '-'
                and '%' not in outtmpl
                and self.params.get('max_downloads') != 1):
            raise SameFileError(outtmpl)

        for url in url_list:
            self.__download_wrapper(self.extract_info)(
                url, force_generic_extractor=self.params.get('force_generic_extractor', False))

        return self._download_retcode

    def download_with_info_file(self, info_filename):
        with contextlib.closing(fileinput.FileInput(
                [info_filename], mode='r',
                openhook=fileinput.hook_encoded('utf-8'))) as f:
            # FileInput doesn't have a read method, we can't call json.load
            infos = [self.sanitize_info(info, self.params.get('clean_infojson', True))
                     for info in variadic(json.loads('\n'.join(f)))]
        for info in infos:
            try:
                self.__download_wrapper(self.process_ie_result)(info, download=True)
            except (DownloadError, EntryNotInPlaylist, ReExtractInfo) as e:
                if not isinstance(e, EntryNotInPlaylist):
                    self.to_stderr('\r')
                webpage_url = info.get('webpage_url')
                if webpage_url is None:
                    raise
                self.report_warning(f'The info failed to download: {e}; trying with URL {webpage_url}')
                self.download([webpage_url])
            except ExtractorError as e:
                self.report_error(e)
        return self._download_retcode

    @staticmethod
    def sanitize_info(info_dict, remove_private_keys=False):
        """ Sanitize the infodict for converting to json """
        if info_dict is None:
            return info_dict
        info_dict.setdefault('epoch', int(time.time()))
        info_dict.setdefault('_type', 'video')
        info_dict.setdefault('_version', {
            'version': __version__,
            'current_git_head': current_git_head(),
            'release_git_head': RELEASE_GIT_HEAD,
            'repository': ORIGIN,
        })

        if remove_private_keys:
            reject = lambda k, v: v is None or k.startswith('__') or k in {
                'requested_downloads', 'requested_formats', 'requested_subtitles', 'requested_entries',
                'entries', 'filepath', '_filename', 'filename', 'infojson_filename', 'original_url',
                'playlist_autonumber',
            }
        else:
            reject = lambda k, v: False

        def filter_fn(obj):
            if isinstance(obj, dict):
                return {k: filter_fn(v) for k, v in obj.items() if not reject(k, v)}
            elif isinstance(obj, (list, tuple, set, LazyList)):
                return list(map(filter_fn, obj))
            elif obj is None or isinstance(obj, (str, int, float, bool)):
                return obj
            else:
                return repr(obj)

        return filter_fn(info_dict)

    @staticmethod
    def filter_requested_info(info_dict, actually_filter=True):
        """ Alias of sanitize_info for backward compatibility """
        return YoutubeDL.sanitize_info(info_dict, actually_filter)

    def _delete_downloaded_files(self, *files_to_delete, info={}, msg=None):
        for filename in set(filter(None, files_to_delete)):
            if msg:
                self.to_screen(msg % filename)
            try:
                os.remove(filename)
            except OSError:
                self.report_warning(f'Unable to delete file {filename}')
            if filename in info.get('__files_to_move', []):  # NB: Delete even if None
                del info['__files_to_move'][filename]

    @staticmethod
    def post_extract(info_dict):
        def actual_post_extract(info_dict):
            if info_dict.get('_type') in ('playlist', 'multi_video'):
                for video_dict in info_dict.get('entries', {}):
                    actual_post_extract(video_dict or {})
                return

            post_extractor = info_dict.pop('__post_extractor', None) or dict
            info_dict.update(post_extractor())

        actual_post_extract(info_dict or {})

    def run_pp(self, pp, infodict):
        files_to_delete = []
        if '__files_to_move' not in infodict:
            infodict['__files_to_move'] = {}
        try:
            files_to_delete, infodict = pp.run(infodict)
        except PostProcessingError as e:
            # Must be True and not 'only_download'
            if self.params.get('ignoreerrors') is True:
                self.report_error(e)
                return infodict
            raise

        if not files_to_delete:
            return infodict
        if self.params.get('keepvideo', False):
            for f in files_to_delete:
                infodict['__files_to_move'].setdefault(f, '')
        else:
            self._delete_downloaded_files(
                *files_to_delete, info=infodict, msg='Deleting original file %s (pass -k to keep)')
        return infodict

    def run_all_pps(self, key, info, *, additional_pps=None):
        if key != 'video':
            self._forceprint(key, info)
        for pp in (additional_pps or []) + self._pps[key]:
            info = self.run_pp(pp, info)
        return info

    def pre_process(self, ie_info, key='pre_process', files_to_move=None):
        info = dict(ie_info)
        info['__files_to_move'] = files_to_move or {}
        try:
            info = self.run_all_pps(key, info)
        except PostProcessingError as err:
            msg = f'Preprocessing: {err}'
            info.setdefault('__pending_error', msg)
            self.report_error(msg, is_error=False)
        return info, info.pop('__files_to_move', None)

    def post_process(self, filename, info, files_to_move=None):
        """Run all the postprocessors on the given file."""
        info['filepath'] = filename
        info['__files_to_move'] = files_to_move or {}
        info = self.run_all_pps('post_process', info, additional_pps=info.get('__postprocessors'))
        info = self.run_pp(MoveFilesAfterDownloadPP(self), info)
        del info['__files_to_move']
        return self.run_all_pps('after_move', info)

    def _make_archive_id(self, info_dict):
        video_id = info_dict.get('id')
        if not video_id:
            return
        # Future-proof against any change in case
        # and backwards compatibility with prior versions
        extractor = info_dict.get('extractor_key') or info_dict.get('ie_key')  # key in a playlist
        if extractor is None:
            url = str_or_none(info_dict.get('url'))
            if not url:
                return
            # Try to find matching extractor for the URL and take its ie_key
            for ie_key, ie in self._ies.items():
                if ie.suitable(url):
                    extractor = ie_key
                    break
            else:
                return
        return make_archive_id(extractor, video_id)

    def in_download_archive(self, info_dict):
        if not self.archive:
            return False

        vid_ids = [self._make_archive_id(info_dict)]
        vid_ids.extend(info_dict.get('_old_archive_ids') or [])
        return any(id_ in self.archive for id_ in vid_ids)

    def record_download_archive(self, info_dict):
        fn = self.params.get('download_archive')
        if fn is None:
            return
        vid_id = self._make_archive_id(info_dict)
        assert vid_id

        self.write_debug(f'Adding to archive: {vid_id}')
        if is_path_like(fn):
            with locked_file(fn, 'a', encoding='utf-8') as archive_file:
                archive_file.write(vid_id + '\n')
        self.archive.add(vid_id)

    @staticmethod
    def format_resolution(format, default='unknown'):
        if format.get('vcodec') == 'none' and format.get('acodec') != 'none':
            return 'audio only'
        if format.get('resolution') is not None:
            return format['resolution']
        if format.get('width') and format.get('height'):
            return '%dx%d' % (format['width'], format['height'])
        elif format.get('height'):
            return '{}p'.format(format['height'])
        elif format.get('width'):
            return '%dx?' % format['width']
        return default

    def _list_format_headers(self, *headers):
        if self.params.get('listformats_table', True) is not False:
            return [self._format_out(header, self.Styles.HEADERS) for header in headers]
        return headers

    def _format_note(self, fdict):
        res = ''
        if fdict.get('ext') in ['f4f', 'f4m']:
            res += '(unsupported)'
        if fdict.get('language'):
            if res:
                res += ' '
            res += '[{}]'.format(fdict['language'])
        if fdict.get('format_note') is not None:
            if res:
                res += ' '
            res += fdict['format_note']
        if fdict.get('tbr') is not None:
            if res:
                res += ', '
            res += '%4dk' % fdict['tbr']
        if fdict.get('container') is not None:
            if res:
                res += ', '
            res += '{} container'.format(fdict['container'])
        if (fdict.get('vcodec') is not None
                and fdict.get('vcodec') != 'none'):
            if res:
                res += ', '
            res += fdict['vcodec']
            if fdict.get('vbr') is not None:
                res += '@'
        elif fdict.get('vbr') is not None and fdict.get('abr') is not None:
            res += 'video@'
        if fdict.get('vbr') is not None:
            res += '%4dk' % fdict['vbr']
        if fdict.get('fps') is not None:
            if res:
                res += ', '
            res += '{}fps'.format(fdict['fps'])
        if fdict.get('acodec') is not None:
            if res:
                res += ', '
            if fdict['acodec'] == 'none':
                res += 'video only'
            else:
                res += '%-5s' % fdict['acodec']
        elif fdict.get('abr') is not None:
            if res:
                res += ', '
            res += 'audio'
        if fdict.get('abr') is not None:
            res += '@%3dk' % fdict['abr']
        if fdict.get('asr') is not None:
            res += ' (%5dHz)' % fdict['asr']
        if fdict.get('filesize') is not None:
            if res:
                res += ', '
            res += format_bytes(fdict['filesize'])
        elif fdict.get('filesize_approx') is not None:
            if res:
                res += ', '
            res += '~' + format_bytes(fdict['filesize_approx'])
        return res

    def _get_formats(self, info_dict):
        if info_dict.get('formats') is None:
            if info_dict.get('url') and info_dict.get('_type', 'video') == 'video':
                return [info_dict]
            return []
        return info_dict['formats']

    def render_formats_table(self, info_dict):
        formats = self._get_formats(info_dict)
        if not formats:
            return
        if not self.params.get('listformats_table', True) is not False:
            table = [
                [
                    format_field(f, 'format_id'),
                    format_field(f, 'ext'),
                    self.format_resolution(f),
                    self._format_note(f),
                ] for f in formats if (f.get('preference') or 0) >= -1000]
            return render_table(['format code', 'extension', 'resolution', 'note'], table, extra_gap=1)

        def simplified_codec(f, field):
            assert field in ('acodec', 'vcodec')
            codec = f.get(field)
            if not codec:
                return 'unknown'
            elif codec != 'none':
                return '.'.join(codec.split('.')[:4])

            if field == 'vcodec' and f.get('acodec') == 'none':
                return 'images'
            elif field == 'acodec' and f.get('vcodec') == 'none':
                return ''
            return self._format_out('audio only' if field == 'vcodec' else 'video only',
                                    self.Styles.SUPPRESS)

        delim = self._format_out('\u2502', self.Styles.DELIM, '|', test_encoding=True)
        table = [
            [
                self._format_out(format_field(f, 'format_id'), self.Styles.ID),
                format_field(f, 'ext'),
                format_field(f, func=self.format_resolution, ignore=('audio only', 'images')),
                format_field(f, 'fps', '\t%d', func=round),
                format_field(f, 'dynamic_range', '%s', ignore=(None, 'SDR')).replace('HDR', ''),
                format_field(f, 'audio_channels', '\t%s'),
                delim, (
                    format_field(f, 'filesize', ' \t%s', func=format_bytes)
                    or format_field(f, 'filesize_approx', '≈\t%s', func=format_bytes)
                    or format_field(filesize_from_tbr(f.get('tbr'), info_dict.get('duration')), None,
                                    self._format_out('~\t%s', self.Styles.SUPPRESS), func=format_bytes)),
                format_field(f, 'tbr', '\t%dk', func=round),
                shorten_protocol_name(f.get('protocol', '')),
                delim,
                simplified_codec(f, 'vcodec'),
                format_field(f, 'vbr', '\t%dk', func=round),
                simplified_codec(f, 'acodec'),
                format_field(f, 'abr', '\t%dk', func=round),
                format_field(f, 'asr', '\t%s', func=format_decimal_suffix),
                join_nonempty(format_field(f, 'language', '[%s]'), join_nonempty(
                    self._format_out('UNSUPPORTED', self.Styles.BAD_FORMAT) if f.get('ext') in ('f4f', 'f4m') else None,
                    (self._format_out('Maybe DRM', self.Styles.WARNING) if f.get('has_drm') == 'maybe'
                     else self._format_out('DRM', self.Styles.BAD_FORMAT) if f.get('has_drm') else None),
                    format_field(f, 'format_note'),
                    format_field(f, 'container', ignore=(None, f.get('ext'))),
                    delim=', '), delim=' '),
            ] for f in formats if f.get('preference') is None or f['preference'] >= -1000]
        header_line = self._list_format_headers(
            'ID', 'EXT', 'RESOLUTION', '\tFPS', 'HDR', 'CH', delim, '\tFILESIZE', '\tTBR', 'PROTO',
            delim, 'VCODEC', '\tVBR', 'ACODEC', '\tABR', '\tASR', 'MORE INFO')

        return render_table(
            header_line, table, hide_empty=True,
            delim=self._format_out('\u2500', self.Styles.DELIM, '-', test_encoding=True))

    def render_thumbnails_table(self, info_dict):
        thumbnails = list(info_dict.get('thumbnails') or [])
        if not thumbnails:
            return None
        return render_table(
            self._list_format_headers('ID', 'Width', 'Height', 'URL'),
            [[t.get('id'), t.get('width') or 'unknown', t.get('height') or 'unknown', t['url']] for t in thumbnails])

    def render_subtitles_table(self, video_id, subtitles):
        def _row(lang, formats):
            exts, names = zip(*((f['ext'], f.get('name') or 'unknown') for f in reversed(formats)))
            if len(set(names)) == 1:
                names = [] if names[0] == 'unknown' else names[:1]
            return [lang, ', '.join(names), ', '.join(exts)]

        if not subtitles:
            return None
        return render_table(
            self._list_format_headers('Language', 'Name', 'Formats'),
            [_row(lang, formats) for lang, formats in subtitles.items()],
            hide_empty=True)

    def __list_table(self, video_id, name, func, *args):
        table = func(*args)
        if not table:
            self.to_screen(f'{video_id} has no {name}')
            return
        self.to_screen(f'[info] Available {name} for {video_id}:')
        self.to_stdout(table)

    def list_formats(self, info_dict):
        self.__list_table(info_dict['id'], 'formats', self.render_formats_table, info_dict)

    def list_thumbnails(self, info_dict):
        self.__list_table(info_dict['id'], 'thumbnails', self.render_thumbnails_table, info_dict)

    def list_subtitles(self, video_id, subtitles, name='subtitles'):
        self.__list_table(video_id, name, self.render_subtitles_table, video_id, subtitles)

    def print_debug_header(self):
        if not self.params.get('verbose'):
            return

        from . import _IN_CLI  # Must be delayed import

        # These imports can be slow. So import them only as needed
        from .extractor.extractors import _LAZY_LOADER
        from .extractor.extractors import (
            _PLUGIN_CLASSES as plugin_ies,
            _PLUGIN_OVERRIDES as plugin_ie_overrides,
        )

        def get_encoding(stream):
            ret = str(getattr(stream, 'encoding', f'missing ({type(stream).__name__})'))
            additional_info = []
            if os.environ.get('TERM', '').lower() == 'dumb':
                additional_info.append('dumb')
            if not supports_terminal_sequences(stream):
                from .utils import WINDOWS_VT_MODE  # Must be imported locally
                additional_info.append('No VT' if WINDOWS_VT_MODE is False else 'No ANSI')
            if additional_info:
                ret = f'{ret} ({",".join(additional_info)})'
            return ret

        encoding_str = 'Encodings: locale {}, fs {}, pref {}, {}'.format(
            locale.getpreferredencoding(),
            sys.getfilesystemencoding(),
            self.get_encoding(),
            ', '.join(
                f'{key} {get_encoding(stream)}' for key, stream in self._out_files.items_
                if stream is not None and key != 'console'),
        )

        logger = self.params.get('logger')
        if logger:
            write_debug = lambda msg: logger.debug(f'[debug] {msg}')
            write_debug(encoding_str)
        else:
            write_string(f'[debug] {encoding_str}\n', encoding=None)
            write_debug = lambda msg: self._write_string(f'[debug] {msg}\n')

        source = detect_variant()
        if VARIANT not in (None, 'pip'):
            source += '*'
        klass = type(self)
        write_debug(join_nonempty(
            f'{REPOSITORY.rpartition("/")[2]} version',
            _make_label(ORIGIN, CHANNEL.partition('@')[2] or __version__, __version__),
            f'[{RELEASE_GIT_HEAD[:9]}]' if RELEASE_GIT_HEAD else '',
            '' if source == 'unknown' else f'({source})',
            '' if _IN_CLI else 'API' if klass == YoutubeDL else f'API:{self.__module__}.{klass.__qualname__}',
            delim=' '))

        if not _IN_CLI:
            write_debug(f'params: {self.params}')

        if not _LAZY_LOADER:
            if os.environ.get('YTDLP_NO_LAZY_EXTRACTORS'):
                write_debug('Lazy loading extractors is forcibly disabled')
            else:
                write_debug('Lazy loading extractors is disabled')
        if self.params['compat_opts']:
            write_debug('Compatibility options: {}'.format(', '.join(self.params['compat_opts'])))

        if current_git_head():
            write_debug(f'Git HEAD: {current_git_head()}')
        write_debug(system_identifier())

        exe_versions, ffmpeg_features = FFmpegPostProcessor.get_versions_and_features(self)
        ffmpeg_features = {key for key, val in ffmpeg_features.items() if val}
        if ffmpeg_features:
            exe_versions['ffmpeg'] += ' ({})'.format(','.join(sorted(ffmpeg_features)))

        exe_versions['rtmpdump'] = rtmpdump_version()
        exe_versions['phantomjs'] = PhantomJSwrapper._version()
        exe_str = ', '.join(
            f'{exe} {v}' for exe, v in sorted(exe_versions.items()) if v
        ) or 'none'
        write_debug(f'exe versions: {exe_str}')

        from .compat.compat_utils import get_package_info
        from .dependencies import available_dependencies

        write_debug('Optional libraries: %s' % (', '.join(sorted({
            join_nonempty(*get_package_info(m)) for m in available_dependencies.values()
        })) or 'none'))

        write_debug(f'Proxy map: {self.proxies}')
        write_debug(f'Request Handlers: {", ".join(rh.RH_NAME for rh in self._request_director.handlers.values())}')
        if os.environ.get('YTDLP_NO_PLUGINS'):
            write_debug('Plugins are forcibly disabled')
            return

        for plugin_type, plugins in {'Extractor': plugin_ies, 'Post-Processor': plugin_pps}.items():
            display_list = ['{}{}'.format(
                klass.__name__, '' if klass.__name__ == name else f' as {name}')
                for name, klass in plugins.items()]
            if plugin_type == 'Extractor':
                display_list.extend(f'{plugins[-1].IE_NAME.partition("+")[2]} ({parent.__name__})'
                                    for parent, plugins in plugin_ie_overrides.items())
            if not display_list:
                continue
            write_debug(f'{plugin_type} Plugins: {", ".join(sorted(display_list))}')

        plugin_dirs = plugin_directories()
        if plugin_dirs:
            write_debug(f'Plugin directories: {plugin_dirs}')

    @functools.cached_property
    def proxies(self):
        """Global proxy configuration"""
        opts_proxy = self.params.get('proxy')
        if opts_proxy is not None:
            if opts_proxy == '':
                opts_proxy = '__noproxy__'
            proxies = {'all': opts_proxy}
        else:
            proxies = urllib.request.getproxies()
            # compat. Set HTTPS_PROXY to __noproxy__ to revert
            if 'http' in proxies and 'https' not in proxies:
                proxies['https'] = proxies['http']

        return proxies

    @functools.cached_property
    def cookiejar(self):
        """Global cookiejar instance"""
        try:
            return load_cookies(
                self.params.get('cookiefile'), self.params.get('cookiesfrombrowser'), self)
        except CookieLoadError as error:
            cause = error.__context__
            # compat: <=py3.9: `traceback.format_exception` has a different signature
            self.report_error(str(cause), tb=''.join(traceback.format_exception(None, cause, cause.__traceback__)))
            raise

    @property
    def _opener(self):
        """
        Get a urllib OpenerDirector from the Urllib handler (deprecated).
        """
        self.deprecation_warning('YoutubeDL._opener is deprecated, use YoutubeDL.urlopen()')
        handler = self._request_director.handlers['Urllib']
        return handler._get_instance(cookiejar=self.cookiejar, proxies=self.proxies)

    def _get_available_impersonate_targets(self):
        # TODO(future): make available as public API
        return [
            (target, rh.RH_NAME)
            for rh in self._request_director.handlers.values()
            if isinstance(rh, ImpersonateRequestHandler)
            for target in rh.supported_targets
        ]

    def _impersonate_target_available(self, target):
        # TODO(future): make available as public API
        return any(
            rh.is_supported_target(target)
            for rh in self._request_director.handlers.values()
            if isinstance(rh, ImpersonateRequestHandler))

    def urlopen(self, req):
        """ Start an HTTP download """
        if isinstance(req, str):
            req = Request(req)
        elif isinstance(req, urllib.request.Request):
            self.deprecation_warning(
                'Passing a urllib.request.Request object to YoutubeDL.urlopen() is deprecated. '
                'Use yt_dlp.networking.common.Request instead.')
            req = urllib_req_to_req(req)
        assert isinstance(req, Request)

        # compat: Assume user:pass url params are basic auth
        url, basic_auth_header = extract_basic_auth(req.url)
        if basic_auth_header:
            req.headers['Authorization'] = basic_auth_header
        req.url = sanitize_url(url)

        clean_proxies(proxies=req.proxies, headers=req.headers)
        clean_headers(req.headers)

        try:
            return self._request_director.send(req)
        except NoSupportingHandlers as e:
            for ue in e.unsupported_errors:
                # FIXME: This depends on the order of errors.
                if not (ue.handler and ue.msg):
                    continue
                if ue.handler.RH_KEY == 'Urllib' and 'unsupported url scheme: "file"' in ue.msg.lower():
                    raise RequestError(
                        'file:// URLs are disabled by default in yt-dlp for security reasons. '
                        'Use --enable-file-urls to enable at your own risk.', cause=ue) from ue
                if (
                    'unsupported proxy type: "https"' in ue.msg.lower()
                    and 'requests' not in self._request_director.handlers
                    and 'curl_cffi' not in self._request_director.handlers
                ):
                    raise RequestError(
                        'To use an HTTPS proxy for this request, one of the following dependencies needs to be installed: requests, curl_cffi')

                elif (
                    re.match(r'unsupported url scheme: "wss?"', ue.msg.lower())
                    and 'websockets' not in self._request_director.handlers
                ):
                    raise RequestError(
                        'This request requires WebSocket support. '
                        'Ensure one of the following dependencies are installed: websockets',
                        cause=ue) from ue

                elif re.match(r'unsupported (?:extensions: impersonate|impersonate target)', ue.msg.lower()):
                    raise RequestError(
                        f'Impersonate target "{req.extensions["impersonate"]}" is not available.'
                        f' See --list-impersonate-targets for available targets.'
                        f' This request requires browser impersonation, however you may be missing dependencies'
                        f' required to support this target.')
            raise
        except SSLError as e:
            if 'UNSAFE_LEGACY_RENEGOTIATION_DISABLED' in str(e):
                raise RequestError('UNSAFE_LEGACY_RENEGOTIATION_DISABLED: Try using --legacy-server-connect', cause=e) from e
            elif 'SSLV3_ALERT_HANDSHAKE_FAILURE' in str(e):
                raise RequestError(
                    'SSLV3_ALERT_HANDSHAKE_FAILURE: The server may not support the current cipher list. '
                    'Try using --legacy-server-connect', cause=e) from e
            raise

    def build_request_director(self, handlers, preferences=None):
        logger = _YDLLogger(self)
        headers = self.params['http_headers'].copy()
        proxies = self.proxies.copy()
        clean_headers(headers)
        clean_proxies(proxies, headers)

        director = RequestDirector(logger=logger, verbose=self.params.get('debug_printtraffic'))
        for handler in handlers:
            director.add_handler(handler(
                logger=logger,
                headers=headers,
                cookiejar=self.cookiejar,
                proxies=proxies,
                prefer_system_certs='no-certifi' in self.params['compat_opts'],
                verify=not self.params.get('nocheckcertificate'),
                **traverse_obj(self.params, {
                    'verbose': 'debug_printtraffic',
                    'source_address': 'source_address',
                    'timeout': 'socket_timeout',
                    'legacy_ssl_support': 'legacyserverconnect',
                    'enable_file_urls': 'enable_file_urls',
                    'impersonate': 'impersonate',
                    'client_cert': {
                        'client_certificate': 'client_certificate',
                        'client_certificate_key': 'client_certificate_key',
                        'client_certificate_password': 'client_certificate_password',
                    },
                }),
            ))
        director.preferences.update(preferences or [])
        if 'prefer-legacy-http-handler' in self.params['compat_opts']:
            director.preferences.add(lambda rh, _: 500 if rh.RH_KEY == 'Urllib' else 0)
        return director

    @functools.cached_property
    def _request_director(self):
        return self.build_request_director(_REQUEST_HANDLERS.values(), _RH_PREFERENCES)

    def encode(self, s):
        if isinstance(s, bytes):
            return s  # Already encoded

        try:
            return s.encode(self.get_encoding())
        except UnicodeEncodeError as err:
            err.reason = err.reason + '. Check your system encoding configuration or use the --encoding option.'
            raise

    def get_encoding(self):
        encoding = self.params.get('encoding')
        if encoding is None:
            encoding = preferredencoding()
        return encoding

    def _write_info_json(self, label, ie_result, infofn, overwrite=None):
        """ Write infojson and returns True = written, 'exists' = Already exists, False = skip, None = error """
        if overwrite is None:
            overwrite = self.params.get('overwrites', True)
        if not self.params.get('writeinfojson'):
            return False
        elif not infofn:
            self.write_debug(f'Skipping writing {label} infojson')
            return False
        elif not self._ensure_dir_exists(infofn):
            return None
        elif not overwrite and os.path.exists(infofn):
            self.to_screen(f'[info] {label.title()} metadata is already present')
            return 'exists'

        self.to_screen(f'[info] Writing {label} metadata as JSON to: {infofn}')
        try:
            write_json_file(self.sanitize_info(ie_result, self.params.get('clean_infojson', True)), infofn)
            return True
        except OSError:
            self.report_error(f'Cannot write {label} metadata to JSON file {infofn}')
            return None

    def _write_description(self, label, ie_result, descfn):
        """ Write description and returns True = written, False = skip, None = error """
        if not self.params.get('writedescription'):
            return False
        elif not descfn:
            self.write_debug(f'Skipping writing {label} description')
            return False
        elif not self._ensure_dir_exists(descfn):
            return None
        elif not self.params.get('overwrites', True) and os.path.exists(descfn):
            self.to_screen(f'[info] {label.title()} description is already present')
        elif ie_result.get('description') is None:
            self.to_screen(f'[info] There\'s no {label} description to write')
            return False
        else:
            try:
                self.to_screen(f'[info] Writing {label} description to: {descfn}')
                with open(descfn, 'w', encoding='utf-8') as descfile:
                    descfile.write(ie_result['description'])
            except OSError:
                self.report_error(f'Cannot write {label} description file {descfn}')
                return None
        return True

    def _write_subtitles(self, info_dict, filename):
        """ Write subtitles to file and return list of (sub_filename, final_sub_filename); or None if error"""
        ret = []
        subtitles = info_dict.get('requested_subtitles')
        if not (self.params.get('writesubtitles') or self.params.get('writeautomaticsub')):
            # subtitles download errors are already managed as troubles in relevant IE
            # that way it will silently go on when used with unsupporting IE
            return ret
        elif not subtitles:
            self.to_screen('[info] There are no subtitles for the requested languages')
            return ret
        sub_filename_base = self.prepare_filename(info_dict, 'subtitle')
        if not sub_filename_base:
            self.to_screen('[info] Skipping writing video subtitles')
            return ret

        for sub_lang, sub_info in subtitles.items():
            sub_format = sub_info['ext']
            sub_filename = subtitles_filename(filename, sub_lang, sub_format, info_dict.get('ext'))
            sub_filename_final = subtitles_filename(sub_filename_base, sub_lang, sub_format, info_dict.get('ext'))
            existing_sub = self.existing_file((sub_filename_final, sub_filename))
            if existing_sub:
                self.to_screen(f'[info] Video subtitle {sub_lang}.{sub_format} is already present')
                sub_info['filepath'] = existing_sub
                ret.append((existing_sub, sub_filename_final))
                continue

            self.to_screen(f'[info] Writing video subtitles to: {sub_filename}')
            if sub_info.get('data') is not None:
                try:
                    # Use newline='' to prevent conversion of newline characters
                    # See https://github.com/ytdl-org/youtube-dl/issues/10268
                    with open(sub_filename, 'w', encoding='utf-8', newline='') as subfile:
                        subfile.write(sub_info['data'])
                    sub_info['filepath'] = sub_filename
                    ret.append((sub_filename, sub_filename_final))
                    continue
                except OSError:
                    self.report_error(f'Cannot write video subtitles file {sub_filename}')
                    return None

            try:
                sub_copy = sub_info.copy()
                sub_copy.setdefault('http_headers', info_dict.get('http_headers'))
                self.dl(sub_filename, sub_copy, subtitle=True)
                sub_info['filepath'] = sub_filename
                ret.append((sub_filename, sub_filename_final))
            except (DownloadError, ExtractorError, OSError, ValueError, *network_exceptions) as err:
                msg = f'Unable to download video subtitles for {sub_lang!r}: {err}'
                if self.params.get('ignoreerrors') is not True:  # False or 'only_download'
                    if not self.params.get('ignoreerrors'):
                        self.report_error(msg)
                    raise DownloadError(msg)
                self.report_warning(msg)
        return ret

    def _write_thumbnails(self, label, info_dict, filename, thumb_filename_base=None):
        """ Write thumbnails to file and return list of (thumb_filename, final_thumb_filename); or None if error """
        write_all = self.params.get('write_all_thumbnails', False)
        thumbnails, ret = [], []
        if write_all or self.params.get('writethumbnail', False):
            thumbnails = info_dict.get('thumbnails') or []
            if not thumbnails:
                self.to_screen(f'[info] There are no {label} thumbnails to download')
                return ret
        multiple = write_all and len(thumbnails) > 1

        if thumb_filename_base is None:
            thumb_filename_base = filename
        if thumbnails and not thumb_filename_base:
            self.write_debug(f'Skipping writing {label} thumbnail')
            return ret

        if thumbnails and not self._ensure_dir_exists(filename):
            return None

        for idx, t in list(enumerate(thumbnails))[::-1]:
            thumb_ext = t.get('ext') or determine_ext(t['url'], 'jpg')
            if multiple:
                thumb_ext = f'{t["id"]}.{thumb_ext}'
            thumb_display_id = f'{label} thumbnail {t["id"]}'
            thumb_filename = replace_extension(filename, thumb_ext, info_dict.get('ext'))
            thumb_filename_final = replace_extension(thumb_filename_base, thumb_ext, info_dict.get('ext'))

            existing_thumb = self.existing_file((thumb_filename_final, thumb_filename))
            if existing_thumb:
                self.to_screen('[info] {} is already present'.format((
                    thumb_display_id if multiple else f'{label} thumbnail').capitalize()))
                t['filepath'] = existing_thumb
                ret.append((existing_thumb, thumb_filename_final))
            else:
                self.to_screen(f'[info] Downloading {thumb_display_id} ...')
                try:
                    uf = self.urlopen(Request(t['url'], headers=t.get('http_headers', {})))
                    self.to_screen(f'[info] Writing {thumb_display_id} to: {thumb_filename}')
                    with open(thumb_filename, 'wb') as thumbf:
                        shutil.copyfileobj(uf, thumbf)
                    ret.append((thumb_filename, thumb_filename_final))
                    t['filepath'] = thumb_filename
                except network_exceptions as err:
                    if isinstance(err, HTTPError) and err.status == 404:
                        self.to_screen(f'[info] {thumb_display_id.title()} does not exist')
                    else:
                        self.report_warning(f'Unable to download {thumb_display_id}: {err}')
                    thumbnails.pop(idx)
            if ret and not write_all:
                break
        return ret<|MERGE_RESOLUTION|>--- conflicted
+++ resolved
@@ -647,12 +647,7 @@
             out=stdout,
             error=sys.stderr,
             screen=sys.stderr if self.params.get('quiet') else stdout,
-<<<<<<< HEAD
             console=next(filter(supports_terminal_sequences, (sys.stderr, sys.stdout)), None),
-=======
-            console=None if os.name == 'nt' else next(
-                filter(supports_terminal_sequences, (sys.stderr, sys.stdout)), None),
->>>>>>> cfa76f35
         )
 
         if self.params.get('no_color'):
@@ -955,13 +950,8 @@
             self._write_string(f'{self._bidi_workaround(message)}\n', self._out_files.error, only_once=only_once)
 
     def _send_console_code(self, code):
-<<<<<<< HEAD
         if not supports_terminal_sequences(self._out_files.console):
             return False
-=======
-        if os.name == 'nt' or not self._out_files.console:
-            return
->>>>>>> cfa76f35
         self._write_string(code, self._out_files.console)
         return True
 
@@ -969,19 +959,9 @@
         if not self.params.get('consoletitle'):
             return
         message = remove_terminal_sequences(message)
-<<<<<<< HEAD
         if not self._send_console_code(f'\033]0;{message}\007'):
             if os.name == 'nt' and ctypes.windll.kernel32.GetConsoleWindow():
                 ctypes.windll.kernel32.SetConsoleTitleW(message)
-=======
-        if os.name == 'nt':
-            if ctypes.windll.kernel32.GetConsoleWindow():
-                # c_wchar_p() might not be necessary if `message` is
-                # already of type unicode()
-                ctypes.windll.kernel32.SetConsoleTitleW(ctypes.c_wchar_p(message))
-        else:
-            self._send_console_code(f'\033]0;{message}\007')
->>>>>>> cfa76f35
 
     def save_console_title(self):
         if not self.params.get('consoletitle') or self.params.get('simulate'):
