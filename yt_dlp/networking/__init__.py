--- conflicted
+++ resolved
@@ -13,15 +13,6 @@
 # isort: split
 # TODO: all request handlers should be safely imported
 from . import _urllib
-<<<<<<< HEAD
-
-try:
-    from . import _curlcffi  # noqa: F401
-except ImportError:
-    pass
-except Exception as e:
-    warnings.warn(f'Failed to import curl_cffi handler: {e}')
-=======
 from ..utils import bug_reports_message
 
 try:
@@ -30,4 +21,10 @@
     pass
 except Exception as e:
     warnings.warn(f'Failed to import "requests" request handler: {e}' + bug_reports_message())
->>>>>>> 4e38e2ae
+
+try:
+    from . import _curlcffi  # noqa: F401
+except ImportError:
+    pass
+except Exception as e:
+    warnings.warn(f'Failed to import "curl_cffi" request handler: {e}' + bug_reports_message())