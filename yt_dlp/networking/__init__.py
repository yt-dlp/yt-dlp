<<<<<<< HEAD
# flake8: noqa: 401
import warnings

=======
# flake8: noqa: F401
>>>>>>> 5ca095cb
from .common import (
    HEADRequest,
    PUTRequest,
    Request,
    RequestDirector,
    RequestHandler,
    Response,
)

# isort: split
# TODO: all request handlers should be safely imported
from . import _urllib
from ..utils import bug_reports_message

try:
    from . import _requests
except ImportError:
    pass
except Exception as e:
    warnings.warn(f'Unable to import requests handler: {e}' + bug_reports_message())<|MERGE_RESOLUTION|>--- conflicted
+++ resolved
@@ -1,10 +1,6 @@
-<<<<<<< HEAD
-# flake8: noqa: 401
+# flake8: noqa: F401
 import warnings
 
-=======
-# flake8: noqa: F401
->>>>>>> 5ca095cb
 from .common import (
     HEADRequest,
     PUTRequest,
