# flake8: noqa: F401
import warnings

from .common import (
    HEADRequest,
    PUTRequest,
    Request,
    RequestDirector,
    RequestHandler,
    Response,
)

# isort: split
# TODO: all request handlers should be safely imported
from . import _urllib
<<<<<<< HEAD
from . import _websockets
=======
from ..utils import bug_reports_message

try:
    from . import _requests
except ImportError:
    pass
except Exception as e:
    warnings.warn(f'Failed to import "requests" request handler: {e}' + bug_reports_message())
>>>>>>> a40e0b37
<|MERGE_RESOLUTION|>--- conflicted
+++ resolved
@@ -13,9 +13,6 @@
 # isort: split
 # TODO: all request handlers should be safely imported
 from . import _urllib
-<<<<<<< HEAD
-from . import _websockets
-=======
 from ..utils import bug_reports_message
 
 try:
@@ -24,4 +21,10 @@
     pass
 except Exception as e:
     warnings.warn(f'Failed to import "requests" request handler: {e}' + bug_reports_message())
->>>>>>> a40e0b37
+
+try:
+    from . import _websockets
+except ImportError:
+    pass
+except Exception as e:
+    warnings.warn(f'Failed to import "websockets" request handler: {e}' + bug_reports_message())
