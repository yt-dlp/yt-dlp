--- conflicted
+++ resolved
@@ -12,11 +12,7 @@
 import urllib.request
 from http.client import HTTPConnection, HTTPResponse
 
-<<<<<<< HEAD
-from .exceptions import ProxyError, RequestError, UnsupportedRequest
-=======
-from .exceptions import RequestError
->>>>>>> e0f1ae81
+from .exceptions import ProxyError, RequestError
 from ..dependencies import certifi
 from ..socks import ProxyType, sockssocket
 from ..utils import format_field, traverse_obj
