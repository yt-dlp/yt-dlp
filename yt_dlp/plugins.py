import contextlib
import enum
import importlib
import importlib.abc
import importlib.machinery
import importlib.util
import inspect
import itertools
import pkgutil
import sys
import traceback
import zipimport
from pathlib import Path
from zipfile import ZipFile

from .globals import (
    extractors,
    plugin_dirs,
    plugin_ies,
    plugin_overrides,
    plugin_pps,
    postprocessors,
)

from .compat import functools  # isort: split
from .utils import (
    get_executable_path,
    get_system_config_dirs,
    get_user_config_dirs,
    merge_dicts,
    orderedSet,
    write_string,
)

PACKAGE_NAME = 'yt_dlp_plugins'
COMPAT_PACKAGE_NAME = 'ytdlp_plugins'
_BASE_PACKAGE_PATH = Path(__file__).parent


class PluginType(enum.Enum):
    POSTPROCESSORS = ('postprocessor', 'PP')
    EXTRACTORS = ('extractor', 'IE')


_plugin_type_lookup = {
    PluginType.POSTPROCESSORS: (postprocessors, plugin_pps),
    PluginType.EXTRACTORS: (extractors, plugin_ies),
}


class PluginLoader(importlib.abc.Loader):
    """Dummy loader for virtual namespace packages"""

    def exec_module(self, module):
        return None


@functools.cache
def dirs_in_zip(archive):
    try:
        with ZipFile(archive) as zip_:
            return set(itertools.chain.from_iterable(
                Path(file).parents for file in zip_.namelist()))
    except FileNotFoundError:
        pass
    except Exception as e:
        write_string(f'WARNING: Could not read zip file {archive}: {e}\n')
<<<<<<< HEAD
    return ()


def default_plugin_paths():
    def _get_package_paths(*root_paths, containing_folder):
        for config_dir in orderedSet(map(Path, root_paths), lazy=True):
            # We need to filter the base path added when running __main__.py directly
            if config_dir == _BASE_PACKAGE_PATH:
                continue
            with contextlib.suppress(OSError):
                for item in (config_dir / containing_folder).iterdir():
                    yield item

    # Load from yt-dlp config folders
    yield from _get_package_paths(
        *get_user_config_dirs('yt-dlp'),
        *get_system_config_dirs('yt-dlp'),
        containing_folder='plugins')

    # Load from yt-dlp-plugins folders
    yield from _get_package_paths(
        get_executable_path(),
        *get_user_config_dirs(''),
        *get_system_config_dirs(''),
        containing_folder='yt-dlp-plugins')

    # Load from PYTHONPATH folders
    yield from (path for path in map(Path, sys.path) if path != _BASE_PACKAGE_PATH)
    # yield from _get_package_paths(*sys.path, containing_folder='')
=======
    return set()
>>>>>>> c14af7a7


class PluginFinder(importlib.abc.MetaPathFinder):
    """
    This class provides one or multiple namespace packages.
    It searches in sys.path and yt-dlp config folders for
    the existing subdirectories from which the modules can be imported
    """

    def __init__(self, *packages):
        self._zip_content_cache = {}
        self.packages = set(itertools.chain.from_iterable(
            itertools.accumulate(name.split('.'), lambda a, b: '.'.join((a, b)))
            for name in packages))

    def search_locations(self, fullname):
<<<<<<< HEAD
        candidate_locations = itertools.chain.from_iterable(
            default_plugin_paths() if candidate is ...
            else Path(candidate).iterdir()
            for candidate in plugin_dirs.get())
=======
        candidate_locations = []

        def _get_package_paths(*root_paths, containing_folder='plugins'):
            for config_dir in orderedSet(map(Path, root_paths), lazy=True):
                with contextlib.suppress(OSError):
                    yield from (config_dir / containing_folder).iterdir()

        # Load from yt-dlp config folders
        candidate_locations.extend(_get_package_paths(
            *get_user_config_dirs('yt-dlp'),
            *get_system_config_dirs('yt-dlp'),
            containing_folder='plugins'))

        # Load from yt-dlp-plugins folders
        candidate_locations.extend(_get_package_paths(
            get_executable_path(),
            *get_user_config_dirs(''),
            *get_system_config_dirs(''),
            containing_folder='yt-dlp-plugins'))

        candidate_locations.extend(map(Path, sys.path))  # PYTHONPATH
        with contextlib.suppress(ValueError):  # Added when running __main__.py directly
            candidate_locations.remove(Path(__file__).parent)
>>>>>>> c14af7a7

        parts = Path(*fullname.split('.'))
        for path in orderedSet(candidate_locations, lazy=True):
            candidate = path / parts
            if candidate.is_dir():
                yield candidate
<<<<<<< HEAD
            elif path.suffix in ('.zip', '.egg', '.whl') and parts in dirs_in_zip(path):
                yield candidate
=======
            elif path.suffix in ('.zip', '.egg', '.whl') and path.is_file():
                if parts in dirs_in_zip(path):
                    yield candidate
>>>>>>> c14af7a7

    def find_spec(self, fullname, path=None, target=None):
        if fullname not in self.packages:
            return None

        search_locations = list(map(str, self.search_locations(fullname)))
        if not search_locations:
            return None

        spec = importlib.machinery.ModuleSpec(fullname, PluginLoader(), is_package=True)
        spec.submodule_search_locations = search_locations
        return spec

    def invalidate_caches(self):
        dirs_in_zip.cache_clear()
        for package in self.packages:
            if package in sys.modules:
                del sys.modules[package]


def directories():
    spec = importlib.util.find_spec(PACKAGE_NAME)
    return spec.submodule_search_locations if spec else []


def iter_modules(subpackage):
    fullname = f'{PACKAGE_NAME}.{subpackage}'
    with contextlib.suppress(ModuleNotFoundError):
        pkg = importlib.import_module(fullname)
        yield from pkgutil.iter_modules(path=pkg.__path__, prefix=f'{fullname}.')


def load_module(module, module_name, suffix):
    return inspect.getmembers(module, lambda obj: (
        inspect.isclass(obj)
        and obj.__name__.endswith(suffix)
        and obj.__module__.startswith(module_name)
        and not obj.__name__.startswith('_')
        and obj.__name__ in getattr(module, '__all__', [obj.__name__])))


def load_plugins(plugin_type: PluginType):
    destination, plugin_destination = _plugin_type_lookup[plugin_type]
    name, suffix = plugin_type.value
    classes = {}

    for finder, module_name, _ in iter_modules(name):
        if any(x.startswith('_') for x in module_name.split('.')):
            continue
        try:
            if sys.version_info < (3, 10) and isinstance(finder, zipimport.zipimporter):
                # zipimporter.load_module() is deprecated in 3.10 and removed in 3.12
                # The exec_module branch below is the replacement for >= 3.10
                # See: https://docs.python.org/3/library/zipimport.html#zipimport.zipimporter.exec_module
                module = finder.load_module(module_name)
            else:
                spec = finder.find_spec(module_name)
                module = importlib.util.module_from_spec(spec)
                sys.modules[module_name] = module
                spec.loader.exec_module(module)
        except Exception:
            write_string(f'Error while importing module {module_name!r}\n{traceback.format_exc(limit=-1)}')
            continue
        classes.update(load_module(module, module_name, suffix))

    # Compat: old plugin system using __init__.py
    # Note: plugins imported this way do not show up in directories()
    # nor are considered part of the yt_dlp_plugins namespace package
    if ... in plugin_dirs.get((..., )):
        with contextlib.suppress(FileNotFoundError):
            spec = importlib.util.spec_from_file_location(
                name, Path(get_executable_path(), COMPAT_PACKAGE_NAME, name, '__init__.py'))
            plugins = importlib.util.module_from_spec(spec)
            sys.modules[spec.name] = plugins
            spec.loader.exec_module(plugins)
            classes.update(load_module(plugins, spec.name, suffix))

    regular_plugins = {}
    # __init_subclass__ was removed so we manually add overrides
    for name, klass in classes.items():
        plugin_name = getattr(klass, '_plugin_name', None)
        if not plugin_name:
            regular_plugins[name] = klass
            continue

        # FIXME: Most likely something wrong here
        mro = inspect.getmro(klass)
        super_class = klass.__wrapped__ = mro[mro.index(klass) + 1]
        klass.PLUGIN_NAME, klass.ie_key = plugin_name, super_class.ie_key
        klass.IE_NAME = f'{super_class.IE_NAME}+{plugin_name}'
        while getattr(super_class, '__wrapped__', None):
            super_class = super_class.__wrapped__
        setattr(sys.modules[super_class.__module__], super_class.__name__, klass)
        plugin_overrides.get()[super_class].append(klass)

    # Add the classes into the global plugin lookup
    plugin_destination.set(regular_plugins)
    # We want to prepend to the main lookup
    current = destination.get()
    result = merge_dicts(regular_plugins, current)
    destination.set(result)

    return result


def load_all_plugin_types():
    for plugin_type in PluginType:
        load_plugins(plugin_type)


sys.meta_path.insert(0, PluginFinder(f'{PACKAGE_NAME}.extractor', f'{PACKAGE_NAME}.postprocessor'))

__all__ = ['directories', 'load_plugins', 'load_all_plugin_types', 'PACKAGE_NAME', 'COMPAT_PACKAGE_NAME']<|MERGE_RESOLUTION|>--- conflicted
+++ resolved
@@ -32,14 +32,14 @@
     write_string,
 )
 
-PACKAGE_NAME = 'yt_dlp_plugins'
-COMPAT_PACKAGE_NAME = 'ytdlp_plugins'
+PACKAGE_NAME = "yt_dlp_plugins"
+COMPAT_PACKAGE_NAME = "ytdlp_plugins"
 _BASE_PACKAGE_PATH = Path(__file__).parent
 
 
 class PluginType(enum.Enum):
-    POSTPROCESSORS = ('postprocessor', 'PP')
-    EXTRACTORS = ('extractor', 'IE')
+    POSTPROCESSORS = ("postprocessor", "PP")
+    EXTRACTORS = ("extractor", "IE")
 
 
 _plugin_type_lookup = {
@@ -59,13 +59,15 @@
 def dirs_in_zip(archive):
     try:
         with ZipFile(archive) as zip_:
-            return set(itertools.chain.from_iterable(
-                Path(file).parents for file in zip_.namelist()))
+            return set(
+                itertools.chain.from_iterable(
+                    Path(file).parents for file in zip_.namelist()
+                )
+            )
     except FileNotFoundError:
         pass
     except Exception as e:
-        write_string(f'WARNING: Could not read zip file {archive}: {e}\n')
-<<<<<<< HEAD
+        write_string(f"WARNING: Could not read zip file {archive}: {e}\n")
     return ()
 
 
@@ -76,28 +78,26 @@
             if config_dir == _BASE_PACKAGE_PATH:
                 continue
             with contextlib.suppress(OSError):
-                for item in (config_dir / containing_folder).iterdir():
-                    yield item
+                yield from (config_dir / containing_folder).iterdir()
 
     # Load from yt-dlp config folders
     yield from _get_package_paths(
-        *get_user_config_dirs('yt-dlp'),
-        *get_system_config_dirs('yt-dlp'),
-        containing_folder='plugins')
+        *get_user_config_dirs("yt-dlp"),
+        *get_system_config_dirs("yt-dlp"),
+        containing_folder="plugins",
+    )
 
     # Load from yt-dlp-plugins folders
     yield from _get_package_paths(
         get_executable_path(),
-        *get_user_config_dirs(''),
-        *get_system_config_dirs(''),
-        containing_folder='yt-dlp-plugins')
+        *get_user_config_dirs(""),
+        *get_system_config_dirs(""),
+        containing_folder="yt-dlp-plugins",
+    )
 
     # Load from PYTHONPATH folders
     yield from (path for path in map(Path, sys.path) if path != _BASE_PACKAGE_PATH)
     # yield from _get_package_paths(*sys.path, containing_folder='')
-=======
-    return set()
->>>>>>> c14af7a7
 
 
 class PluginFinder(importlib.abc.MetaPathFinder):
@@ -109,55 +109,27 @@
 
     def __init__(self, *packages):
         self._zip_content_cache = {}
-        self.packages = set(itertools.chain.from_iterable(
-            itertools.accumulate(name.split('.'), lambda a, b: '.'.join((a, b)))
-            for name in packages))
+        self.packages = set(
+            itertools.chain.from_iterable(
+                itertools.accumulate(name.split("."), lambda a, b: ".".join((a, b)))
+                for name in packages
+            )
+        )
 
     def search_locations(self, fullname):
-<<<<<<< HEAD
         candidate_locations = itertools.chain.from_iterable(
-            default_plugin_paths() if candidate is ...
-            else Path(candidate).iterdir()
-            for candidate in plugin_dirs.get())
-=======
-        candidate_locations = []
-
-        def _get_package_paths(*root_paths, containing_folder='plugins'):
-            for config_dir in orderedSet(map(Path, root_paths), lazy=True):
-                with contextlib.suppress(OSError):
-                    yield from (config_dir / containing_folder).iterdir()
-
-        # Load from yt-dlp config folders
-        candidate_locations.extend(_get_package_paths(
-            *get_user_config_dirs('yt-dlp'),
-            *get_system_config_dirs('yt-dlp'),
-            containing_folder='plugins'))
-
-        # Load from yt-dlp-plugins folders
-        candidate_locations.extend(_get_package_paths(
-            get_executable_path(),
-            *get_user_config_dirs(''),
-            *get_system_config_dirs(''),
-            containing_folder='yt-dlp-plugins'))
-
-        candidate_locations.extend(map(Path, sys.path))  # PYTHONPATH
-        with contextlib.suppress(ValueError):  # Added when running __main__.py directly
-            candidate_locations.remove(Path(__file__).parent)
->>>>>>> c14af7a7
-
-        parts = Path(*fullname.split('.'))
+            default_plugin_paths() if candidate is ... else Path(candidate).iterdir()
+            for candidate in plugin_dirs.get()
+        )
+
+        parts = Path(*fullname.split("."))
         for path in orderedSet(candidate_locations, lazy=True):
             candidate = path / parts
             if candidate.is_dir():
                 yield candidate
-<<<<<<< HEAD
-            elif path.suffix in ('.zip', '.egg', '.whl') and parts in dirs_in_zip(path):
-                yield candidate
-=======
-            elif path.suffix in ('.zip', '.egg', '.whl') and path.is_file():
+            elif path.suffix in (".zip", ".egg", ".whl") and path.is_file():
                 if parts in dirs_in_zip(path):
                     yield candidate
->>>>>>> c14af7a7
 
     def find_spec(self, fullname, path=None, target=None):
         if fullname not in self.packages:
@@ -184,19 +156,23 @@
 
 
 def iter_modules(subpackage):
-    fullname = f'{PACKAGE_NAME}.{subpackage}'
+    fullname = f"{PACKAGE_NAME}.{subpackage}"
     with contextlib.suppress(ModuleNotFoundError):
         pkg = importlib.import_module(fullname)
-        yield from pkgutil.iter_modules(path=pkg.__path__, prefix=f'{fullname}.')
+        yield from pkgutil.iter_modules(path=pkg.__path__, prefix=f"{fullname}.")
 
 
 def load_module(module, module_name, suffix):
-    return inspect.getmembers(module, lambda obj: (
-        inspect.isclass(obj)
-        and obj.__name__.endswith(suffix)
-        and obj.__module__.startswith(module_name)
-        and not obj.__name__.startswith('_')
-        and obj.__name__ in getattr(module, '__all__', [obj.__name__])))
+    return inspect.getmembers(
+        module,
+        lambda obj: (
+            inspect.isclass(obj)
+            and obj.__name__.endswith(suffix)
+            and obj.__module__.startswith(module_name)
+            and not obj.__name__.startswith("_")
+            and obj.__name__ in getattr(module, "__all__", [obj.__name__])
+        ),
+    )
 
 
 def load_plugins(plugin_type: PluginType):
@@ -205,7 +181,7 @@
     classes = {}
 
     for finder, module_name, _ in iter_modules(name):
-        if any(x.startswith('_') for x in module_name.split('.')):
+        if any(x.startswith("_") for x in module_name.split(".")):
             continue
         try:
             if sys.version_info < (3, 10) and isinstance(finder, zipimport.zipimporter):
@@ -219,17 +195,21 @@
                 sys.modules[module_name] = module
                 spec.loader.exec_module(module)
         except Exception:
-            write_string(f'Error while importing module {module_name!r}\n{traceback.format_exc(limit=-1)}')
+            write_string(
+                f"Error while importing module {module_name!r}\n{traceback.format_exc(limit=-1)}"
+            )
             continue
         classes.update(load_module(module, module_name, suffix))
 
     # Compat: old plugin system using __init__.py
     # Note: plugins imported this way do not show up in directories()
     # nor are considered part of the yt_dlp_plugins namespace package
-    if ... in plugin_dirs.get((..., )):
+    if ... in plugin_dirs.get((...,)):
         with contextlib.suppress(FileNotFoundError):
             spec = importlib.util.spec_from_file_location(
-                name, Path(get_executable_path(), COMPAT_PACKAGE_NAME, name, '__init__.py'))
+                name,
+                Path(get_executable_path(), COMPAT_PACKAGE_NAME, name, "__init__.py"),
+            )
             plugins = importlib.util.module_from_spec(spec)
             sys.modules[spec.name] = plugins
             spec.loader.exec_module(plugins)
@@ -238,7 +218,7 @@
     regular_plugins = {}
     # __init_subclass__ was removed so we manually add overrides
     for name, klass in classes.items():
-        plugin_name = getattr(klass, '_plugin_name', None)
+        plugin_name = getattr(klass, "_plugin_name", None)
         if not plugin_name:
             regular_plugins[name] = klass
             continue
@@ -247,8 +227,8 @@
         mro = inspect.getmro(klass)
         super_class = klass.__wrapped__ = mro[mro.index(klass) + 1]
         klass.PLUGIN_NAME, klass.ie_key = plugin_name, super_class.ie_key
-        klass.IE_NAME = f'{super_class.IE_NAME}+{plugin_name}'
-        while getattr(super_class, '__wrapped__', None):
+        klass.IE_NAME = f"{super_class.IE_NAME}+{plugin_name}"
+        while getattr(super_class, "__wrapped__", None):
             super_class = super_class.__wrapped__
         setattr(sys.modules[super_class.__module__], super_class.__name__, klass)
         plugin_overrides.get()[super_class].append(klass)
@@ -268,6 +248,14 @@
         load_plugins(plugin_type)
 
 
-sys.meta_path.insert(0, PluginFinder(f'{PACKAGE_NAME}.extractor', f'{PACKAGE_NAME}.postprocessor'))
-
-__all__ = ['directories', 'load_plugins', 'load_all_plugin_types', 'PACKAGE_NAME', 'COMPAT_PACKAGE_NAME']+sys.meta_path.insert(
+    0, PluginFinder(f"{PACKAGE_NAME}.extractor", f"{PACKAGE_NAME}.postprocessor")
+)
+
+__all__ = [
+    "directories",
+    "load_plugins",
+    "load_all_plugin_types",
+    "PACKAGE_NAME",
+    "COMPAT_PACKAGE_NAME",
+]