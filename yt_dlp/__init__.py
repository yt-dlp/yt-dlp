#!/usr/bin/env python3
f'You are using an unsupported version of Python. Only Python versions 3.6 and above are supported by yt-dlp'  # noqa: F541

__license__ = 'Public Domain'

import itertools
import os
import random
import re
import sys

from .compat import compat_getpass, compat_os_name, compat_shlex_quote
from .cookies import SUPPORTED_BROWSERS, SUPPORTED_KEYRINGS
from .downloader import FileDownloader
from .extractor import gen_extractors, list_extractors
from .extractor.adobepass import MSO_INFO
from .extractor.common import InfoExtractor
from .options import parseOpts
from .postprocessor import (
    FFmpegExtractAudioPP,
    FFmpegSubtitlesConvertorPP,
    FFmpegThumbnailsConvertorPP,
    FFmpegVideoConvertorPP,
    FFmpegVideoRemuxerPP,
    MetadataFromFieldPP,
    MetadataParserPP,
)
from .update import run_update
from .utils import (
    NO_DEFAULT,
    POSTPROCESS_WHEN,
    DateRange,
<<<<<<< HEAD
    SafeEval,
    decodeOption,
=======
>>>>>>> ca04e1bf
    DownloadCancelled,
    DownloadError,
    GeoUtils,
    SameFileError,
    decodeOption,
    expand_path,
    float_or_none,
    int_or_none,
    match_filter_func,
    parse_duration,
    preferredencoding,
    read_batch_urls,
    render_table,
    setproctitle,
    std_headers,
    traverse_obj,
    write_string,
)
from .YoutubeDL import YoutubeDL


def get_urls(urls, batchfile, verbose):
    # Batch file verification
    batch_urls = []
    if batchfile is not None:
        try:
            if batchfile == '-':
                write_string('Reading URLs from stdin - EOF (%s) to end:\n' % (
                    'Ctrl+Z' if compat_os_name == 'nt' else 'Ctrl+D'))
                batchfd = sys.stdin
            else:
                batchfd = open(
                    expand_path(batchfile), encoding='utf-8', errors='ignore')
            batch_urls = read_batch_urls(batchfd)
            if verbose:
                write_string('[debug] Batch file urls: ' + repr(batch_urls) + '\n')
        except OSError:
            sys.exit('ERROR: batch file %s could not be read' % batchfile)
    _enc = preferredencoding()
    return [
        url.strip().decode(_enc, 'ignore') if isinstance(url, bytes) else url.strip()
        for url in batch_urls + urls]


def print_extractor_information(opts, urls):
    if opts.list_extractors:
        for ie in list_extractors(opts.age_limit):
            write_string(ie.IE_NAME + (' (CURRENTLY BROKEN)' if not ie.working() else '') + '\n', out=sys.stdout)
            matchedUrls = [url for url in urls if ie.suitable(url)]
            for mu in matchedUrls:
                write_string('  ' + mu + '\n', out=sys.stdout)
    elif opts.list_extractor_descriptions:
        for ie in list_extractors(opts.age_limit):
            if not ie.working():
                continue
            if ie.IE_DESC is False:
                continue
            desc = ie.IE_DESC or ie.IE_NAME
            if getattr(ie, 'SEARCH_KEY', None) is not None:
                _SEARCHES = ('cute kittens', 'slithering pythons', 'falling cat', 'angry poodle', 'purple fish', 'running tortoise', 'sleeping bunny', 'burping cow')
                _COUNTS = ('', '5', '10', 'all')
                desc += f'; "{ie.SEARCH_KEY}:" prefix (Example: "{ie.SEARCH_KEY}{random.choice(_COUNTS)}:{random.choice(_SEARCHES)}")'
            write_string(desc + '\n', out=sys.stdout)
    elif opts.ap_list_mso:
        table = [[mso_id, mso_info['name']] for mso_id, mso_info in MSO_INFO.items()]
        write_string('Supported TV Providers:\n' + render_table(['mso', 'mso name'], table) + '\n', out=sys.stdout)
    else:
        return False
    return True


def set_compat_opts(opts):
    def _unused_compat_opt(name):
        if name not in opts.compat_opts:
            return False
        opts.compat_opts.discard(name)
        opts.compat_opts.update(['*%s' % name])
        return True

    def set_default_compat(compat_name, opt_name, default=True, remove_compat=True):
        attr = getattr(opts, opt_name)
        if compat_name in opts.compat_opts:
            if attr is None:
                setattr(opts, opt_name, not default)
                return True
            else:
                if remove_compat:
                    _unused_compat_opt(compat_name)
                return False
        elif attr is None:
            setattr(opts, opt_name, default)
        return None

    set_default_compat('abort-on-error', 'ignoreerrors', 'only_download')
    set_default_compat('no-playlist-metafiles', 'allow_playlist_files')
    set_default_compat('no-clean-infojson', 'clean_infojson')
    if 'no-attach-info-json' in opts.compat_opts:
        if opts.embed_infojson:
            _unused_compat_opt('no-attach-info-json')
        else:
            opts.embed_infojson = False
    if 'format-sort' in opts.compat_opts:
        opts.format_sort.extend(InfoExtractor.FormatSort.ytdl_default)
    _video_multistreams_set = set_default_compat('multistreams', 'allow_multiple_video_streams', False, remove_compat=False)
    _audio_multistreams_set = set_default_compat('multistreams', 'allow_multiple_audio_streams', False, remove_compat=False)
    if _video_multistreams_set is False and _audio_multistreams_set is False:
        _unused_compat_opt('multistreams')
    if 'filename' in opts.compat_opts:
        if opts.outtmpl.get('default') is None:
            opts.outtmpl.update({'default': '%(title)s-%(id)s.%(ext)s'})
        else:
            _unused_compat_opt('filename')


def validate_options(opts):
    def validate(cndn, name, value=None, msg=None):
        if cndn:
            return True
        raise ValueError((msg or 'invalid {name} "{value}" given').format(name=name, value=value))

    def validate_in(name, value, items, msg=None):
        return validate(value is None or value in items, name, value, msg)

    def validate_regex(name, value, regex):
        return validate(value is None or re.match(regex, value), name, value)

    def validate_positive(name, value, strict=False):
        return validate(value is None or value > 0 or (not strict and value == 0),
                        name, value, '{name} "{value}" must be positive' + ('' if strict else ' or 0'))

    def validate_minmax(min_val, max_val, min_name, max_name=None):
        if max_val is None or min_val is None or max_val >= min_val:
            return
        if not max_name:
            min_name, max_name = f'min {min_name}', f'max {min_name}'
        raise ValueError(f'{max_name} "{max_val}" must be must be greater than or equal to {min_name} "{min_val}"')

    # Usernames and passwords
    validate(not opts.usenetrc or (opts.username is None and opts.password is None),
             '.netrc', msg='using {name} conflicts with giving username/password')
    validate(opts.password is None or opts.username is not None, 'account username', msg='{name} missing')
    validate(opts.ap_password is None or opts.ap_username is not None,
             'TV Provider account username', msg='{name} missing')
    validate_in('TV Provider', opts.ap_mso, MSO_INFO,
                'Unsupported {name} "{value}", use --ap-list-mso to get a list of supported TV Providers')

    # Numbers
    validate_positive('autonumber start', opts.autonumber_start)
    validate_positive('autonumber size', opts.autonumber_size, True)
    validate_positive('concurrent fragments', opts.concurrent_fragment_downloads, True)
    validate_positive('playlist start', opts.playliststart, True)
    if opts.playlistend != -1:
        validate_minmax(opts.playliststart, opts.playlistend, 'playlist start', 'playlist end')

    # Time ranges
    validate_positive('subtitles sleep interval', opts.sleep_interval_subtitles)
    validate_positive('requests sleep interval', opts.sleep_interval_requests)
    validate_positive('sleep interval', opts.sleep_interval)
    validate_positive('max sleep interval', opts.max_sleep_interval)
    if opts.sleep_interval is None:
        validate(
            opts.max_sleep_interval is None, 'min sleep interval',
            msg='{name} must be specified; use --min-sleep-interval')
    elif opts.max_sleep_interval is None:
        opts.max_sleep_interval = opts.sleep_interval
    else:
        validate_minmax(opts.sleep_interval, opts.max_sleep_interval, 'sleep interval')

    if opts.wait_for_video is not None:
        min_wait, max_wait, *_ = map(parse_duration, opts.wait_for_video.split('-', 1) + [None])
        validate(min_wait is not None and not (max_wait is None and '-' in opts.wait_for_video),
                 'time range to wait for video', opts.wait_for_video)
        validate_minmax(min_wait, max_wait, 'time range to wait for video')
        opts.wait_for_video = (min_wait, max_wait)

    # Format sort
    for f in opts.format_sort:
        validate_regex('format sorting', f, InfoExtractor.FormatSort.regex)

    # Postprocessor formats
    validate_in('audio format', opts.audioformat, ['best'] + list(FFmpegExtractAudioPP.SUPPORTED_EXTS))
    validate_in('subtitle format', opts.convertsubtitles, FFmpegSubtitlesConvertorPP.SUPPORTED_EXTS)
    validate_in('thumbnail format', opts.convertthumbnails, FFmpegThumbnailsConvertorPP.SUPPORTED_EXTS)
    if opts.recodevideo is not None:
        opts.recodevideo = opts.recodevideo.replace(' ', '')
        validate_regex('video recode format', opts.recodevideo, FFmpegVideoConvertorPP.FORMAT_RE)
    if opts.remuxvideo is not None:
        opts.remuxvideo = opts.remuxvideo.replace(' ', '')
        validate_regex('video remux format', opts.remuxvideo, FFmpegVideoRemuxerPP.FORMAT_RE)
    if opts.audioquality:
        opts.audioquality = opts.audioquality.strip('k').strip('K')
        # int_or_none prevents inf, nan
        validate_positive('audio quality', int_or_none(float_or_none(opts.audioquality), default=0))

    # Retries
    def parse_retries(name, value):
        if value is None:
            return None
        elif value in ('inf', 'infinite'):
            return float('inf')
        try:
            return int(value)
        except (TypeError, ValueError):
            validate(False, f'{name} retry count', value)

    opts.retries = parse_retries('download', opts.retries)
    opts.fragment_retries = parse_retries('fragment', opts.fragment_retries)
    opts.extractor_retries = parse_retries('extractor', opts.extractor_retries)
    opts.file_access_retries = parse_retries('file access', opts.file_access_retries)

    # Retry sleep function
    calculator = SafeEval((int, float), SafeEval.FUNC_NODES | SafeEval.MATH_NODES, {**SafeEval.MATH_FUNCS, 'n': 0})
    for key, expr in opts.retry_sleep.items():
        if not expr:
            del opts.retry_sleep[key]
            continue
        try:
            opts.retry_sleep[key] = calculator.to_func(expr)
        except ValueError as e:
            raise ValueError(f'invalid {key} retry sleep expression {expr!r}: {e}')

    # Bytes
    def parse_bytes(name, value):
        if value is None:
            return None
        numeric_limit = FileDownloader.parse_bytes(value)
        validate(numeric_limit is not None, 'rate limit', value)
        return numeric_limit

    opts.ratelimit = parse_bytes('rate limit', opts.ratelimit)
    opts.throttledratelimit = parse_bytes('throttled rate limit', opts.throttledratelimit)
    opts.min_filesize = parse_bytes('min filesize', opts.min_filesize)
    opts.max_filesize = parse_bytes('max filesize', opts.max_filesize)
    opts.buffersize = parse_bytes('buffer size', opts.buffersize)
    opts.http_chunk_size = parse_bytes('http chunk size', opts.http_chunk_size)

    # Output templates
    def validate_outtmpl(tmpl, msg):
        err = YoutubeDL.validate_outtmpl(tmpl)
        if err:
            raise ValueError(f'invalid {msg} "{tmpl}": {err}')

    for k, tmpl in opts.outtmpl.items():
        validate_outtmpl(tmpl, f'{k} output template')
    for type_, tmpl_list in opts.forceprint.items():
        for tmpl in tmpl_list:
            validate_outtmpl(tmpl, f'{type_} print template')
    for type_, tmpl_list in opts.print_to_file.items():
        for tmpl, file in tmpl_list:
            validate_outtmpl(tmpl, f'{type_} print to file template')
            validate_outtmpl(file, f'{type_} print to file filename')
    validate_outtmpl(opts.sponsorblock_chapter_title, 'SponsorBlock chapter title')
    for k, tmpl in opts.progress_template.items():
        k = f'{k[:-6]} console title' if '-title' in k else f'{k} progress'
        validate_outtmpl(tmpl, f'{k} template')

    outtmpl_default = opts.outtmpl.get('default')
    if outtmpl_default == '':
        opts.skip_download = None
        del opts.outtmpl['default']
    if outtmpl_default and not os.path.splitext(outtmpl_default)[1] and opts.extractaudio:
        raise ValueError(
            'Cannot download a video and extract audio into the same file! '
            f'Use "{outtmpl_default}.%(ext)s" instead of "{outtmpl_default}" as the output template')

    # Remove chapters
    remove_chapters_patterns, opts.remove_ranges = [], []
    for regex in opts.remove_chapters or []:
        if regex.startswith('*'):
            dur = list(map(parse_duration, regex[1:].split('-')))
            if len(dur) == 2 and all(t is not None for t in dur):
                opts.remove_ranges.append(tuple(dur))
                continue
            raise ValueError(f'invalid --remove-chapters time range "{regex}". Must be of the form *start-end')
        try:
            remove_chapters_patterns.append(re.compile(regex))
        except re.error as err:
            raise ValueError(f'invalid --remove-chapters regex "{regex}" - {err}')
    opts.remove_chapters = remove_chapters_patterns

    # Cookies from browser
    if opts.cookiesfrombrowser:
        mobj = re.match(r'(?P<name>[^+:]+)(\s*\+\s*(?P<keyring>[^:]+))?(\s*:(?P<profile>.+))?', opts.cookiesfrombrowser)
        if mobj is None:
            raise ValueError(f'invalid cookies from browser arguments: {opts.cookiesfrombrowser}')
        browser_name, keyring, profile = mobj.group('name', 'keyring', 'profile')
        browser_name = browser_name.lower()
        if browser_name not in SUPPORTED_BROWSERS:
            raise ValueError(f'unsupported browser specified for cookies: "{browser_name}". '
                             f'Supported browsers are: {", ".join(sorted(SUPPORTED_BROWSERS))}')
        if keyring is not None:
            keyring = keyring.upper()
            if keyring not in SUPPORTED_KEYRINGS:
                raise ValueError(f'unsupported keyring specified for cookies: "{keyring}". '
                                 f'Supported keyrings are: {", ".join(sorted(SUPPORTED_KEYRINGS))}')
        opts.cookiesfrombrowser = (browser_name, profile, keyring)

    # MetadataParser
    def metadataparser_actions(f):
        if isinstance(f, str):
            cmd = '--parse-metadata %s' % compat_shlex_quote(f)
            try:
                actions = [MetadataFromFieldPP.to_action(f)]
            except Exception as err:
                raise ValueError(f'{cmd} is invalid; {err}')
        else:
            cmd = '--replace-in-metadata %s' % ' '.join(map(compat_shlex_quote, f))
            actions = ((MetadataParserPP.Actions.REPLACE, x, *f[1:]) for x in f[0].split(','))

        for action in actions:
            try:
                MetadataParserPP.validate_action(*action)
            except Exception as err:
                raise ValueError(f'{cmd} is invalid; {err}')
            yield action

    parse_metadata = opts.parse_metadata or []
    if opts.metafromtitle is not None:
        parse_metadata.append('title:%s' % opts.metafromtitle)
    opts.parse_metadata = list(itertools.chain(*map(metadataparser_actions, parse_metadata)))

    # Other options
    geo_bypass_code = opts.geo_bypass_ip_block or opts.geo_bypass_country
    if geo_bypass_code is not None:
        try:
            GeoUtils.random_ipv4(geo_bypass_code)
        except Exception:
            raise ValueError('unsupported geo-bypass country or ip-block')

    opts.match_filter = match_filter_func(opts.match_filter)

    if opts.download_archive is not None:
        opts.download_archive = expand_path(opts.download_archive)

    if opts.user_agent is not None:
        opts.headers.setdefault('User-Agent', opts.user_agent)
    if opts.referer is not None:
        opts.headers.setdefault('Referer', opts.referer)

    if opts.no_sponsorblock:
        opts.sponsorblock_mark = opts.sponsorblock_remove = set()

    warnings, deprecation_warnings = [], []

    # Common mistake: -f best
    if opts.format == 'best':
        warnings.append('.\n         '.join((
            '"-f best" selects the best pre-merged format which is often not the best option',
            'To let yt-dlp download and merge the best available formats, simply do not pass any format selection',
            'If you know what you are doing and want only the best pre-merged format, use "-f b" instead to suppress this warning')))

    # --(postprocessor/downloader)-args without name
    def report_args_compat(name, value, key1, key2=None):
        if key1 in value and key2 not in value:
            warnings.append(f'{name} arguments given without specifying name. The arguments will be given to all {name}s')
            return True
        return False

    report_args_compat('external downloader', opts.external_downloader_args, 'default')
    if report_args_compat('post-processor', opts.postprocessor_args, 'default-compat', 'default'):
        opts.postprocessor_args['default'] = opts.postprocessor_args.pop('default-compat')
        opts.postprocessor_args.setdefault('sponskrub', [])

    def report_conflict(arg1, opt1, arg2='--allow-unplayable-formats', opt2='allow_unplayable_formats',
                        val1=NO_DEFAULT, val2=NO_DEFAULT, default=False):
        if val2 is NO_DEFAULT:
            val2 = getattr(opts, opt2)
        if not val2:
            return

        if val1 is NO_DEFAULT:
            val1 = getattr(opts, opt1)
        if val1:
            warnings.append(f'{arg1} is ignored since {arg2} was given')
        setattr(opts, opt1, default)

    # Conflicting options
    report_conflict('--dateafter', 'dateafter', '--date', 'date', default=None)
    report_conflict('--datebefore', 'datebefore', '--date', 'date', default=None)
    report_conflict('--exec-before-download', 'exec_before_dl_cmd',
                    '"--exec before_dl:"', 'exec_cmd', val2=opts.exec_cmd.get('before_dl'))
    report_conflict('--id', 'useid', '--output', 'outtmpl', val2=opts.outtmpl.get('default'))
    report_conflict('--remux-video', 'remuxvideo', '--recode-video', 'recodevideo')
    report_conflict('--sponskrub', 'sponskrub', '--remove-chapters', 'remove_chapters')
    report_conflict('--sponskrub', 'sponskrub', '--sponsorblock-mark', 'sponsorblock_mark')
    report_conflict('--sponskrub', 'sponskrub', '--sponsorblock-remove', 'sponsorblock_remove')
    report_conflict('--sponskrub-cut', 'sponskrub_cut', '--split-chapter', 'split_chapters',
                    val1=opts.sponskrub and opts.sponskrub_cut)

    # Conflicts with --allow-unplayable-formats
    report_conflict('--add-metadata', 'addmetadata')
    report_conflict('--embed-chapters', 'addchapters')
    report_conflict('--embed-info-json', 'embed_infojson')
    report_conflict('--embed-subs', 'embedsubtitles')
    report_conflict('--embed-thumbnail', 'embedthumbnail')
    report_conflict('--extract-audio', 'extractaudio')
    report_conflict('--fixup', 'fixup', val1=opts.fixup not in (None, 'never', 'ignore'), default='never')
    report_conflict('--recode-video', 'recodevideo')
    report_conflict('--remove-chapters', 'remove_chapters', default=[])
    report_conflict('--remux-video', 'remuxvideo')
    report_conflict('--sponskrub', 'sponskrub')
    report_conflict('--sponsorblock-remove', 'sponsorblock_remove', default=set())
    report_conflict('--xattrs', 'xattrs')

    # Fully deprecated options
    def report_deprecation(val, old, new=None):
        if not val:
            return
        deprecation_warnings.append(
            f'{old} is deprecated and may be removed in a future version. Use {new} instead' if new
            else f'{old} is deprecated and may not work as expected')

    report_deprecation(opts.sponskrub, '--sponskrub', '--sponsorblock-mark or --sponsorblock-remove')
    report_deprecation(not opts.prefer_ffmpeg, '--prefer-avconv', 'ffmpeg')
    # report_deprecation(opts.include_ads, '--include-ads')  # We may re-implement this in future
    # report_deprecation(opts.call_home, '--call-home')  # We may re-implement this in future
    # report_deprecation(opts.writeannotations, '--write-annotations')  # It's just that no website has it

    # Dependent options
    opts.date = DateRange.day(opts.date) if opts.date else DateRange(opts.dateafter, opts.datebefore)

    if opts.exec_before_dl_cmd:
        opts.exec_cmd['before_dl'] = opts.exec_before_dl_cmd

    if opts.useid:  # --id is not deprecated in youtube-dl
        opts.outtmpl['default'] = '%(id)s.%(ext)s'

    if opts.overwrites:  # --force-overwrites implies --no-continue
        opts.continue_dl = False

    if (opts.addmetadata or opts.sponsorblock_mark) and opts.addchapters is None:
        # Add chapters when adding metadata or marking sponsors
        opts.addchapters = True

    if opts.extractaudio and not opts.keepvideo and opts.format is None:
        # Do not unnecessarily download audio
        opts.format = 'bestaudio/best'

    if opts.getcomments and opts.writeinfojson is None:
        # If JSON is not printed anywhere, but comments are requested, save it to file
        if not opts.dumpjson or opts.print_json or opts.dump_single_json:
            opts.writeinfojson = True

    if opts.allsubtitles and not (opts.embedsubtitles or opts.writeautomaticsub):
        # --all-sub automatically sets --write-sub if --write-auto-sub is not given
        opts.writesubtitles = True

    if opts.addmetadata and opts.embed_infojson is None:
        # If embedding metadata and infojson is present, embed it
        opts.embed_infojson = 'if_exists'

    # Ask for passwords
    if opts.username is not None and opts.password is None:
        opts.password = compat_getpass('Type account password and press [Return]: ')
    if opts.ap_username is not None and opts.ap_password is None:
        opts.ap_password = compat_getpass('Type TV provider account password and press [Return]: ')

    return warnings, deprecation_warnings


def get_postprocessors(opts):
    yield from opts.add_postprocessors

    if opts.parse_metadata:
        yield {
            'key': 'MetadataParser',
            'actions': opts.parse_metadata,
            'when': 'pre_process'
        }
    sponsorblock_query = opts.sponsorblock_mark | opts.sponsorblock_remove
    if sponsorblock_query:
        yield {
            'key': 'SponsorBlock',
            'categories': sponsorblock_query,
            'api': opts.sponsorblock_api,
            'when': 'after_filter'
        }
    if opts.convertsubtitles:
        yield {
            'key': 'FFmpegSubtitlesConvertor',
            'format': opts.convertsubtitles,
            'when': 'before_dl'
        }
    if opts.convertthumbnails:
        yield {
            'key': 'FFmpegThumbnailsConvertor',
            'format': opts.convertthumbnails,
            'when': 'before_dl'
        }
    if opts.extractaudio:
        yield {
            'key': 'FFmpegExtractAudio',
            'preferredcodec': opts.audioformat,
            'preferredquality': opts.audioquality,
            'nopostoverwrites': opts.nopostoverwrites,
        }
    if opts.remuxvideo:
        yield {
            'key': 'FFmpegVideoRemuxer',
            'preferedformat': opts.remuxvideo,
        }
    if opts.recodevideo:
        yield {
            'key': 'FFmpegVideoConvertor',
            'preferedformat': opts.recodevideo,
        }
    # If ModifyChapters is going to remove chapters, subtitles must already be in the container.
    if opts.embedsubtitles:
        keep_subs = 'no-keep-subs' not in opts.compat_opts
        yield {
            'key': 'FFmpegEmbedSubtitle',
            # already_have_subtitle = True prevents the file from being deleted after embedding
            'already_have_subtitle': opts.writesubtitles and keep_subs
        }
        if not opts.writeautomaticsub and keep_subs:
            opts.writesubtitles = True

    # ModifyChapters must run before FFmpegMetadataPP
    if opts.remove_chapters or sponsorblock_query:
        yield {
            'key': 'ModifyChapters',
            'remove_chapters_patterns': opts.remove_chapters,
            'remove_sponsor_segments': opts.sponsorblock_remove,
            'remove_ranges': opts.remove_ranges,
            'sponsorblock_chapter_title': opts.sponsorblock_chapter_title,
            'force_keyframes': opts.force_keyframes_at_cuts
        }
    # FFmpegMetadataPP should be run after FFmpegVideoConvertorPP and
    # FFmpegExtractAudioPP as containers before conversion may not support
    # metadata (3gp, webm, etc.)
    # By default ffmpeg preserves metadata applicable for both
    # source and target containers. From this point the container won't change,
    # so metadata can be added here.
    if opts.addmetadata or opts.addchapters or opts.embed_infojson:
        yield {
            'key': 'FFmpegMetadata',
            'add_chapters': opts.addchapters,
            'add_metadata': opts.addmetadata,
            'add_infojson': opts.embed_infojson,
        }
    # Deprecated
    # This should be above EmbedThumbnail since sponskrub removes the thumbnail attachment
    # but must be below EmbedSubtitle and FFmpegMetadata
    # See https://github.com/yt-dlp/yt-dlp/issues/204 , https://github.com/faissaloo/SponSkrub/issues/29
    # If opts.sponskrub is None, sponskrub is used, but it silently fails if the executable can't be found
    if opts.sponskrub is not False:
        yield {
            'key': 'SponSkrub',
            'path': opts.sponskrub_path,
            'args': opts.sponskrub_args,
            'cut': opts.sponskrub_cut,
            'force': opts.sponskrub_force,
            'ignoreerror': opts.sponskrub is None,
            '_from_cli': True,
        }
    if opts.embedthumbnail:
        yield {
            'key': 'EmbedThumbnail',
            # already_have_thumbnail = True prevents the file from being deleted after embedding
            'already_have_thumbnail': opts.writethumbnail
        }
        if not opts.writethumbnail:
            opts.writethumbnail = True
            opts.outtmpl['pl_thumbnail'] = ''
    if opts.split_chapters:
        yield {
            'key': 'FFmpegSplitChapters',
            'force_keyframes': opts.force_keyframes_at_cuts,
        }
    # XAttrMetadataPP should be run after post-processors that may change file contents
    if opts.xattrs:
        yield {'key': 'XAttrMetadata'}
    if opts.concat_playlist != 'never':
        yield {
            'key': 'FFmpegConcat',
            'only_multi_video': opts.concat_playlist != 'always',
            'when': 'playlist',
        }
    # Exec must be the last PP of each category
    for when, exec_cmd in opts.exec_cmd.items():
        yield {
            'key': 'Exec',
            'exec_cmd': exec_cmd,
            'when': when,
        }


def parse_options(argv=None):
    """ @returns (parser, opts, urls, ydl_opts) """
    parser, opts, urls = parseOpts(argv)
    urls = get_urls(urls, opts.batchfile, opts.verbose)

    set_compat_opts(opts)
    try:
        warnings, deprecation_warnings = validate_options(opts)
    except ValueError as err:
        parser.error(f'{err}\n')

    postprocessors = list(get_postprocessors(opts))

    print_only = bool(opts.forceprint) and all(k not in opts.forceprint for k in POSTPROCESS_WHEN[2:])
    any_getting = any(getattr(opts, k) for k in (
        'dumpjson', 'dump_single_json', 'getdescription', 'getduration', 'getfilename',
        'getformat', 'getid', 'getthumbnail', 'gettitle', 'geturl'
    ))

    final_ext = (
        opts.recodevideo if opts.recodevideo in FFmpegVideoConvertorPP.SUPPORTED_EXTS
        else opts.remuxvideo if opts.remuxvideo in FFmpegVideoRemuxerPP.SUPPORTED_EXTS
        else opts.audioformat if (opts.extractaudio and opts.audioformat != 'best')
        else None)

    return parser, opts, urls, {
        'usenetrc': opts.usenetrc,
        'netrc_location': opts.netrc_location,
        'username': opts.username,
        'password': opts.password,
        'twofactor': opts.twofactor,
        'videopassword': opts.videopassword,
        'ap_mso': opts.ap_mso,
        'ap_username': opts.ap_username,
        'ap_password': opts.ap_password,
        'quiet': opts.quiet or any_getting or opts.print_json or bool(opts.forceprint),
        'no_warnings': opts.no_warnings,
        'forceurl': opts.geturl,
        'forcetitle': opts.gettitle,
        'forceid': opts.getid,
        'forcethumbnail': opts.getthumbnail,
        'forcedescription': opts.getdescription,
        'forceduration': opts.getduration,
        'forcefilename': opts.getfilename,
        'forceformat': opts.getformat,
        'forceprint': opts.forceprint,
        'print_to_file': opts.print_to_file,
        'forcejson': opts.dumpjson or opts.print_json,
        'dump_single_json': opts.dump_single_json,
        'force_write_download_archive': opts.force_write_download_archive,
        'simulate': (print_only or any_getting or None) if opts.simulate is None else opts.simulate,
        'skip_download': opts.skip_download,
        'format': opts.format,
        'allow_unplayable_formats': opts.allow_unplayable_formats,
        'ignore_no_formats_error': opts.ignore_no_formats_error,
        'format_sort': opts.format_sort,
        'format_sort_force': opts.format_sort_force,
        'allow_multiple_video_streams': opts.allow_multiple_video_streams,
        'allow_multiple_audio_streams': opts.allow_multiple_audio_streams,
        'check_formats': opts.check_formats,
        'listformats': opts.listformats,
        'listformats_table': opts.listformats_table,
        'outtmpl': opts.outtmpl,
        'outtmpl_na_placeholder': opts.outtmpl_na_placeholder,
        'paths': opts.paths,
        'autonumber_size': opts.autonumber_size,
        'autonumber_start': opts.autonumber_start,
        'restrictfilenames': opts.restrictfilenames,
        'windowsfilenames': opts.windowsfilenames,
        'ignoreerrors': opts.ignoreerrors,
        'force_generic_extractor': opts.force_generic_extractor,
        'ratelimit': opts.ratelimit,
        'throttledratelimit': opts.throttledratelimit,
        'overwrites': opts.overwrites,
        'retries': opts.retries,
        'file_access_retries': opts.file_access_retries,
        'fragment_retries': opts.fragment_retries,
        'extractor_retries': opts.extractor_retries,
        'retry_sleep_functions': opts.retry_sleep,
        'skip_unavailable_fragments': opts.skip_unavailable_fragments,
        'keep_fragments': opts.keep_fragments,
        'concurrent_fragment_downloads': opts.concurrent_fragment_downloads,
        'buffersize': opts.buffersize,
        'noresizebuffer': opts.noresizebuffer,
        'http_chunk_size': opts.http_chunk_size,
        'continuedl': opts.continue_dl,
        'noprogress': opts.quiet if opts.noprogress is None else opts.noprogress,
        'progress_with_newline': opts.progress_with_newline,
        'progress_template': opts.progress_template,
        'playliststart': opts.playliststart,
        'playlistend': opts.playlistend,
        'playlistreverse': opts.playlist_reverse,
        'playlistrandom': opts.playlist_random,
        'noplaylist': opts.noplaylist,
        'logtostderr': opts.outtmpl.get('default') == '-',
        'consoletitle': opts.consoletitle,
        'nopart': opts.nopart,
        'updatetime': opts.updatetime,
        'writedescription': opts.writedescription,
        'writeannotations': opts.writeannotations,
        'writeinfojson': opts.writeinfojson,
        'allow_playlist_files': opts.allow_playlist_files,
        'clean_infojson': opts.clean_infojson,
        'getcomments': opts.getcomments,
        'writethumbnail': opts.writethumbnail is True,
        'write_all_thumbnails': opts.writethumbnail == 'all',
        'writelink': opts.writelink,
        'writeurllink': opts.writeurllink,
        'writewebloclink': opts.writewebloclink,
        'writedesktoplink': opts.writedesktoplink,
        'writesubtitles': opts.writesubtitles,
        'writeautomaticsub': opts.writeautomaticsub,
        'allsubtitles': opts.allsubtitles,
        'listsubtitles': opts.listsubtitles,
        'subtitlesformat': opts.subtitlesformat,
        'subtitleslangs': opts.subtitleslangs,
        'matchtitle': decodeOption(opts.matchtitle),
        'rejecttitle': decodeOption(opts.rejecttitle),
        'max_downloads': opts.max_downloads,
        'prefer_free_formats': opts.prefer_free_formats,
        'trim_file_name': opts.trim_file_name,
        'verbose': opts.verbose,
        'dump_intermediate_pages': opts.dump_intermediate_pages,
        'write_pages': opts.write_pages,
        'test': opts.test,
        'keepvideo': opts.keepvideo,
        'min_filesize': opts.min_filesize,
        'max_filesize': opts.max_filesize,
        'min_views': opts.min_views,
        'max_views': opts.max_views,
        'daterange': opts.date,
        'cachedir': opts.cachedir,
        'youtube_print_sig_code': opts.youtube_print_sig_code,
        'age_limit': opts.age_limit,
        'download_archive': opts.download_archive,
        'break_on_existing': opts.break_on_existing,
        'break_on_reject': opts.break_on_reject,
        'break_per_url': opts.break_per_url,
        'skip_playlist_after_errors': opts.skip_playlist_after_errors,
        'cookiefile': opts.cookiefile,
        'cookiesfrombrowser': opts.cookiesfrombrowser,
        'legacyserverconnect': opts.legacy_server_connect,
        'nocheckcertificate': opts.no_check_certificate,
        'prefer_insecure': opts.prefer_insecure,
        'http_headers': opts.headers,
        'proxy': opts.proxy,
        'socket_timeout': opts.socket_timeout,
        'bidi_workaround': opts.bidi_workaround,
        'debug_printtraffic': opts.debug_printtraffic,
        'prefer_ffmpeg': opts.prefer_ffmpeg,
        'include_ads': opts.include_ads,
        'default_search': opts.default_search,
        'dynamic_mpd': opts.dynamic_mpd,
        'extractor_args': opts.extractor_args,
        'youtube_include_dash_manifest': opts.youtube_include_dash_manifest,
        'youtube_include_hls_manifest': opts.youtube_include_hls_manifest,
        'encoding': opts.encoding,
        'extract_flat': opts.extract_flat,
        'live_from_start': opts.live_from_start,
        'wait_for_video': opts.wait_for_video,
        'mark_watched': opts.mark_watched,
        'merge_output_format': opts.merge_output_format,
        'final_ext': final_ext,
        'postprocessors': postprocessors,
        'fixup': opts.fixup,
        'source_address': opts.source_address,
        'call_home': opts.call_home,
        'sleep_interval_requests': opts.sleep_interval_requests,
        'sleep_interval': opts.sleep_interval,
        'max_sleep_interval': opts.max_sleep_interval,
        'sleep_interval_subtitles': opts.sleep_interval_subtitles,
        'external_downloader': opts.external_downloader,
        'list_thumbnails': opts.list_thumbnails,
        'playlist_items': opts.playlist_items,
        'xattr_set_filesize': opts.xattr_set_filesize,
        'match_filter': opts.match_filter,
        'no_color': opts.no_color,
        'ffmpeg_location': opts.ffmpeg_location,
        'hls_prefer_native': opts.hls_prefer_native,
        'hls_use_mpegts': opts.hls_use_mpegts,
        'hls_split_discontinuity': opts.hls_split_discontinuity,
        'external_downloader_args': opts.external_downloader_args,
        'postprocessor_args': opts.postprocessor_args,
        'cn_verification_proxy': opts.cn_verification_proxy,
        'geo_verification_proxy': opts.geo_verification_proxy,
        'geo_bypass': opts.geo_bypass,
        'geo_bypass_country': opts.geo_bypass_country,
        'geo_bypass_ip_block': opts.geo_bypass_ip_block,
        '_warnings': warnings,
        '_deprecation_warnings': deprecation_warnings,
        'compat_opts': opts.compat_opts,
    }


def _real_main(argv=None):
    setproctitle('yt-dlp')

    parser, opts, all_urls, ydl_opts = parse_options(argv)

    # Dump user agent
    if opts.dump_user_agent:
        ua = traverse_obj(opts.headers, 'User-Agent', casesense=False, default=std_headers['User-Agent'])
        write_string(f'{ua}\n', out=sys.stdout)
        sys.exit(0)

    if print_extractor_information(opts, all_urls):
        sys.exit(0)

    with YoutubeDL(ydl_opts) as ydl:
        actual_use = all_urls or opts.load_info_filename

        # Remove cache dir
        if opts.rm_cachedir:
            ydl.cache.remove()

        # Update version
        if opts.update_self:
            # If updater returns True, exit. Required for windows
            if run_update(ydl):
                if actual_use:
                    sys.exit('ERROR: The program must exit for the update to complete')
                sys.exit()

        # Maybe do nothing
        if not actual_use:
            if opts.update_self or opts.rm_cachedir:
                sys.exit()

            ydl.warn_if_short_id(sys.argv[1:] if argv is None else argv)
            parser.error(
                'You must provide at least one URL.\n'
                'Type yt-dlp --help to see a list of all options.')

        try:
            if opts.load_info_filename is not None:
                retcode = ydl.download_with_info_file(expand_path(opts.load_info_filename))
            else:
                retcode = ydl.download(all_urls)
        except DownloadCancelled:
            ydl.to_screen('Aborting remaining downloads')
            retcode = 101

    sys.exit(retcode)


def main(argv=None):
    try:
        _real_main(argv)
    except DownloadError:
        sys.exit(1)
    except SameFileError as e:
        sys.exit(f'ERROR: {e}')
    except KeyboardInterrupt:
        sys.exit('\nERROR: Interrupted by user')
    except BrokenPipeError as e:
        # https://docs.python.org/3/library/signal.html#note-on-sigpipe
        devnull = os.open(os.devnull, os.O_WRONLY)
        os.dup2(devnull, sys.stdout.fileno())
        sys.exit(f'\nERROR: {e}')


__all__ = [
    'main',
    'YoutubeDL',
    'parse_options',
    'gen_extractors',
    'list_extractors',
]<|MERGE_RESOLUTION|>--- conflicted
+++ resolved
@@ -30,14 +30,10 @@
     NO_DEFAULT,
     POSTPROCESS_WHEN,
     DateRange,
-<<<<<<< HEAD
-    SafeEval,
-    decodeOption,
-=======
->>>>>>> ca04e1bf
     DownloadCancelled,
     DownloadError,
     GeoUtils,
+    SafeEval,
     SameFileError,
     decodeOption,
     expand_path,
