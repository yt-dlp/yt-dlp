import collections
import contextvars
import functools
import itertools
import json
import os
import re
import subprocess
import sys
import time
from queue import Queue
from threading import Thread

from .common import PostProcessor
from ..compat import imghdr
from ..utils import (
    MEDIA_EXTENSIONS,
    ISO639Utils,
    Popen,
    PostProcessingError,
    _get_exe_version_output,
    deprecation_warning,
    detect_exe_version,
    determine_ext,
    dfxp2srt,
    encodeArgument,
    filter_dict,
    float_or_none,
    int_or_none,
    is_outdated_version,
    orderedSet,
    prepend_extension,
    replace_extension,
    shell_quote,
    traverse_obj,
    variadic,
    write_json_file,
)

EXT_TO_OUT_FORMATS = {
    'aac': 'adts',
    'flac': 'flac',
    'm4a': 'ipod',
    'mka': 'matroska',
    'mkv': 'matroska',
    'mpg': 'mpeg',
    'ogv': 'ogg',
    'ts': 'mpegts',
    'wma': 'asf',
    'wmv': 'asf',
    'weba': 'webm',
    'vtt': 'webvtt',
}
ACODECS = {
    # name: (ext, encoder, opts)
    'mp3': ('mp3', 'libmp3lame', ()),
    'aac': ('m4a', 'aac', ('-f', 'adts')),
    'm4a': ('m4a', 'aac', ('-bsf:a', 'aac_adtstoasc')),
    'opus': ('opus', 'libopus', ()),
    'vorbis': ('ogg', 'libvorbis', ()),
    'flac': ('flac', 'flac', ()),
    'alac': ('m4a', None, ('-acodec', 'alac')),
    'wav': ('wav', None, ('-f', 'wav')),
}


def create_mapping_re(supported):
    return re.compile(r'{0}(?:/{0})*$'.format(r'(?:\s*\w+\s*>)?\s*(?:{})\s*'.format('|'.join(supported))))


def resolve_mapping(source, mapping):
    """
    Get corresponding item from a mapping string like 'A>B/C>D/E'
    @returns    (target, error_message)
    """
    for pair in mapping.lower().split('/'):
        kv = pair.split('>', 1)
        if len(kv) == 1 or kv[0].strip() == source:
            target = kv[-1].strip()
            if target == source:
                return target, f'already is in target format {source}'
            return target, None
    return None, f'could not find a mapping for {source}'


class FFmpegPostProcessorError(PostProcessingError):
    pass


class FFmpegPostProcessor(PostProcessor):
    _ffmpeg_location = contextvars.ContextVar('ffmpeg_location', default=None)

    def __init__(self, downloader=None):
        PostProcessor.__init__(self, downloader)
        self._prefer_ffmpeg = self.get_param('prefer_ffmpeg', True)
        self._paths = self._determine_executables()

    @staticmethod
    def get_versions_and_features(downloader=None):
        pp = FFmpegPostProcessor(downloader)
        return pp._versions, pp._features

    @staticmethod
    def get_versions(downloader=None):
        return FFmpegPostProcessor.get_versions_and_features(downloader)[0]

    _ffmpeg_to_avconv = {'ffmpeg': 'avconv', 'ffprobe': 'avprobe'}

    def _determine_executables(self):
        programs = [*self._ffmpeg_to_avconv.keys(), *self._ffmpeg_to_avconv.values()]

        location = self.get_param('ffmpeg_location', self._ffmpeg_location.get())
        if location is None:
            return {p: p for p in programs}

        if not os.path.exists(location):
            self.report_warning(
                f'ffmpeg-location {location} does not exist! Continuing without ffmpeg', only_once=True)
            return {}
        elif os.path.isdir(location):
            dirname, basename, filename = location, None, None
        else:
            filename = os.path.basename(location)
            basename = next((p for p in programs if p in filename), 'ffmpeg')
            dirname = os.path.dirname(os.path.abspath(location))
            if basename in self._ffmpeg_to_avconv:
                self._prefer_ffmpeg = True

        paths = {p: os.path.join(dirname, p) for p in programs}
        if basename and basename in filename:
            for p in programs:
                path = os.path.join(dirname, filename.replace(basename, p))
                if os.path.exists(path):
                    paths[p] = path
        if basename:
            paths[basename] = location
        return paths

    _version_cache, _features_cache = {None: None}, {}

    def _get_ffmpeg_version(self, prog):
        path = self._paths.get(prog)
        if path in self._version_cache:
            return self._version_cache[path], self._features_cache.get(path, {})
        out = _get_exe_version_output(path, ['-bsfs'])
        ver = detect_exe_version(out) if out else False
        if ver:
            regexs = [
                r'(?:\d+:)?([0-9.]+)-[0-9]+ubuntu[0-9.]+$',  # Ubuntu, see [1]
                r'n([0-9.]+)$',  # Arch Linux
                # 1. http://www.ducea.com/2006/06/17/ubuntu-package-version-naming-explanation/
            ]
            for regex in regexs:
                mobj = re.match(regex, ver)
                if mobj:
                    ver = mobj.group(1)
        self._version_cache[path] = ver
        if prog != 'ffmpeg' or not out:
            return ver, {}

        mobj = re.search(r'(?m)^\s+libavformat\s+(?:[0-9. ]+)\s+/\s+(?P<runtime>[0-9. ]+)', out)
        lavf_runtime_version = mobj.group('runtime').replace(' ', '') if mobj else None
        self._features_cache[path] = features = {
            'fdk': '--enable-libfdk-aac' in out,
            'setts': 'setts' in out.splitlines(),
            'needs_adtstoasc': is_outdated_version(lavf_runtime_version, '57.56.100', False),
        }
        return ver, features

    @property
    def _versions(self):
        return filter_dict({self.basename: self._version, self.probe_basename: self._probe_version})

    @functools.cached_property
    def basename(self):
        _ = self._version  # run property
        return self.basename

    @functools.cached_property
    def probe_basename(self):
        _ = self._probe_version  # run property
        return self.probe_basename

    def _get_version(self, kind):
        executables = (kind, )
        if not self._prefer_ffmpeg:
            executables = (kind, self._ffmpeg_to_avconv[kind])
        basename, version, features = next(filter(
            lambda x: x[1], ((p, *self._get_ffmpeg_version(p)) for p in executables)), (None, None, {}))
        if kind == 'ffmpeg':
            self.basename, self._features = basename, features
        else:
            self.probe_basename = basename
        if basename == self._ffmpeg_to_avconv[kind]:
            self.deprecated_feature(f'Support for {self._ffmpeg_to_avconv[kind]} is deprecated and '
                                    f'may be removed in a future version. Use {kind} instead')
        return version

    @functools.cached_property
    def _version(self):
        return self._get_version('ffmpeg')

    @functools.cached_property
    def _probe_version(self):
        return self._get_version('ffprobe')

    @property
    def available(self):
        return self._ffmpeg_location.get() or self.basename is not None

    @property
    def executable(self):
        return self._paths.get(self.basename)

    @property
    def probe_available(self):
        return self.probe_basename is not None

    @property
    def probe_executable(self):
        return self._paths.get(self.probe_basename)

    @staticmethod
    def stream_copy_opts(copy=True, *, ext=None):
        yield from ('-map', '0')
        # Don't copy Apple TV chapters track, bin_data
        # See https://github.com/yt-dlp/yt-dlp/issues/2, #19042, #19024, https://trac.ffmpeg.org/ticket/6016
        yield from ('-dn', '-ignore_unknown')
        if copy:
            yield from ('-c', 'copy')
        if ext in ('mp4', 'mov', 'm4a'):
            yield from ('-c:s', 'mov_text')

    def check_version(self):
        if not self.available:
            raise FFmpegPostProcessorError('ffmpeg not found. Please install or provide the path using --ffmpeg-location')

        required_version = '10-0' if self.basename == 'avconv' else '1.0'
        if is_outdated_version(self._version, required_version):
            self.report_warning(f'Your copy of {self.basename} is outdated, update {self.basename} '
                                f'to version {required_version} or newer if you encounter any errors')

    def get_audio_codec(self, path):
        if not self.probe_available and not self.available:
            raise PostProcessingError('ffprobe and ffmpeg not found. Please install or provide the path using --ffmpeg-location')
        try:
            if self.probe_available:
                cmd = [
                    self.probe_executable,
                    encodeArgument('-show_streams')]
            else:
                cmd = [
                    self.executable,
                    encodeArgument('-i')]
            cmd.append(self._ffmpeg_filename_argument(path))
            self.write_debug(f'{self.basename} command line: {shell_quote(cmd)}')
            stdout, stderr, returncode = Popen.run(
                cmd, text=True, stdin=subprocess.PIPE, stdout=subprocess.PIPE, stderr=subprocess.PIPE)
            if returncode != (0 if self.probe_available else 1):
                return None
        except OSError:
            return None
        output = stdout if self.probe_available else stderr
        if self.probe_available:
            audio_codec = None
            for line in output.split('\n'):
                if line.startswith('codec_name='):
                    audio_codec = line.split('=')[1].strip()
                elif line.strip() == 'codec_type=audio' and audio_codec is not None:
                    return audio_codec
        else:
            # Stream #FILE_INDEX:STREAM_INDEX[STREAM_ID](LANGUAGE): CODEC_TYPE: CODEC_NAME
            mobj = re.search(
                r'Stream\s*#\d+:\d+(?:\[0x[0-9a-f]+\])?(?:\([a-z]{3}\))?:\s*Audio:\s*([0-9a-z]+)',
                output)
            if mobj:
                return mobj.group(1)
        return None

    def get_metadata_object(self, path, opts=[]):
        if self.probe_basename != 'ffprobe':
            if self.probe_available:
                self.report_warning('Only ffprobe is supported for metadata extraction')
            raise PostProcessingError('ffprobe not found. Please install or provide the path using --ffmpeg-location')
        self.check_version()

        cmd = [
            self.probe_executable,
            encodeArgument('-hide_banner'),
            encodeArgument('-show_format'),
            encodeArgument('-show_streams'),
            encodeArgument('-print_format'),
            encodeArgument('json'),
        ]

        cmd += opts
        cmd.append(self._ffmpeg_filename_argument(path))
        self.write_debug(f'ffprobe command line: {shell_quote(cmd)}')
        stdout, _, _ = Popen.run(cmd, text=True, stdout=subprocess.PIPE, stderr=subprocess.PIPE, stdin=subprocess.PIPE)
        return json.loads(stdout)

    def get_stream_number(self, path, keys, value):
        streams = self.get_metadata_object(path)['streams']
        num = next(
            (i for i, stream in enumerate(streams) if traverse_obj(stream, keys, casesense=False) == value),
            None)
        return num, len(streams)

    def _fixup_chapters(self, info):
        last_chapter = traverse_obj(info, ('chapters', -1))
        if last_chapter and not last_chapter.get('end_time'):
            last_chapter['end_time'] = self._get_real_video_duration(info['filepath'])

    def _get_real_video_duration(self, filepath, fatal=True):
        try:
            duration = float_or_none(
                traverse_obj(self.get_metadata_object(filepath), ('format', 'duration')))
            if not duration:
                raise PostProcessingError('ffprobe returned empty duration')
            return duration
        except PostProcessingError as e:
            if fatal:
                raise PostProcessingError(f'Unable to determine video duration: {e.msg}')

    def _duration_mismatch(self, d1, d2, tolerance=2):
        if not d1 or not d2:
            return None
        # The duration is often only known to nearest second. So there can be <1sec disparity natually.
        # Further excuse an additional <1sec difference.
        return abs(d1 - d2) > tolerance

    def run_ffmpeg_multiple_files(self, input_paths, out_path, opts, **kwargs):
        return self.real_run_ffmpeg([(path, []) for path in input_paths], [(out_path, opts)], **kwargs)

    def real_run_ffmpeg(self, input_path_opts, output_path_opts, *, expected_retcodes=(0,), info_dict=None):
        self.check_version()

        oldest_mtime = min(
            os.stat(path).st_mtime for path, _ in input_path_opts if path)

        cmd = [self.executable, encodeArgument('-y')]
        # avconv does not have repeat option
        if self.basename == 'ffmpeg':
            cmd += [encodeArgument('-loglevel'), encodeArgument('repeat+info')]

        def make_args(file, args, name, number):
            keys = [f'_{name}{number}', f'_{name}']
            if name == 'o':
                args += ['-movflags', '+faststart']
                if number == 1:
                    keys.append('')
            args += self._configuration_args(self.basename, keys)
            if name == 'i':
                args.append('-i')
<<<<<<< HEAD
            return [encodeArgument(arg) for arg in args] + [encodeFilename(self._ffmpeg_filename_argument(file), True)]
=======
            return (
                [encodeArgument(arg) for arg in args]
                + [self._ffmpeg_filename_argument(file)])
>>>>>>> 4b5eec0a

        for arg_type, path_opts in (('i', input_path_opts), ('o', output_path_opts)):
            cmd += itertools.chain.from_iterable(
                make_args(path, list(opts), arg_type, i + 1)
                for i, (path, opts) in enumerate(path_opts) if path)

        cmd += ['-progress', 'pipe:1']
        self.write_debug(f'ffmpeg command line: {shell_quote(cmd)}')

        ffmpeg_progress_tracker = FFmpegProgressTracker(info_dict, cmd, self._ffmpeg_hook, self._downloader)
        _, stderr, return_code = ffmpeg_progress_tracker.run_ffmpeg_subprocess()
        if return_code not in variadic(expected_retcodes):
            stderr = stderr.strip()
            self.write_debug(stderr)
            raise FFmpegPostProcessorError(stderr.strip().splitlines()[-1])
        for out_path, _ in output_path_opts:
            if out_path:
                self.try_utime(out_path, oldest_mtime, oldest_mtime)
        return stderr

    def run_ffmpeg(self, path, out_path, opts, informations=None, **kwargs):
        return self.run_ffmpeg_multiple_files([path], out_path, opts, **kwargs)

    @staticmethod
    def _ffmpeg_filename_argument(fn):
        # Always use 'file:' because the filename may contain ':' (ffmpeg
        # interprets that as a protocol) or can start with '-' (-- is broken in
        # ffmpeg, see https://ffmpeg.org/trac/ffmpeg/ticket/2127 for details)
        # Also leave '-' intact in order not to break streaming to stdout.
        if fn.startswith(('http://', 'https://')):
            return fn
        return 'file:' + fn if fn != '-' else fn

    @staticmethod
    def _quote_for_ffmpeg(string):
        # See https://ffmpeg.org/ffmpeg-utils.html#toc-Quoting-and-escaping
        # A sequence of '' produces '\'''\'';
        # final replace removes the empty '' between \' \'.
        string = string.replace("'", r"'\''").replace("'''", "'")
        # Handle potential ' at string boundaries.
        string = string[1:] if string[0] == "'" else "'" + string
        return string[:-1] if string[-1] == "'" else string + "'"

    def force_keyframes(self, filename, timestamps):
        timestamps = orderedSet(timestamps)
        if timestamps[0] == 0:
            timestamps = timestamps[1:]
        keyframe_file = prepend_extension(filename, 'keyframes.temp')
        self.to_screen(f'Re-encoding "{filename}" with appropriate keyframes')
        self.run_ffmpeg(filename, keyframe_file, [
            *self.stream_copy_opts(False, ext=determine_ext(filename)),
            '-force_key_frames', ','.join(f'{t:.6f}' for t in timestamps)])
        return keyframe_file

    def concat_files(self, in_files, out_file, concat_opts=None):
        """
        Use concat demuxer to concatenate multiple files having identical streams.

        Only inpoint, outpoint, and duration concat options are supported.
        See https://ffmpeg.org/ffmpeg-formats.html#concat-1 for details
        """
        concat_file = f'{out_file}.concat'
        self.write_debug(f'Writing concat spec to {concat_file}')
        with open(concat_file, 'w', encoding='utf-8') as f:
            f.writelines(self._concat_spec(in_files, concat_opts))

        out_flags = list(self.stream_copy_opts(ext=determine_ext(out_file)))

        self.real_run_ffmpeg(
            [(concat_file, ['-hide_banner', '-nostdin', '-f', 'concat', '-safe', '0'])],
            [(out_file, out_flags)])
        self._delete_downloaded_files(concat_file)

    @classmethod
    def _concat_spec(cls, in_files, concat_opts=None):
        if concat_opts is None:
            concat_opts = [{}] * len(in_files)
        yield 'ffconcat version 1.0\n'
        for file, opts in zip(in_files, concat_opts):
            yield f'file {cls._quote_for_ffmpeg(cls._ffmpeg_filename_argument(file))}\n'
            # Iterate explicitly to yield the following directives in order, ignoring the rest.
            for directive in 'inpoint', 'outpoint', 'duration':
                if directive in opts:
                    yield f'{directive} {opts[directive]}\n'

    def _ffmpeg_hook(self, status, info_dict):
        status['processed_bytes'] = status.get('outputted', 0)
        if status.get('status') == 'ffmpeg_running':
            status['status'] = 'processing'
        self._hook_progress(status, info_dict)


class FFmpegExtractAudioPP(FFmpegPostProcessor):
    COMMON_AUDIO_EXTS = (*MEDIA_EXTENSIONS.common_audio, 'wma')
    SUPPORTED_EXTS = tuple(ACODECS.keys())
    FORMAT_RE = create_mapping_re(('best', *SUPPORTED_EXTS))

    def __init__(self, downloader=None, preferredcodec=None, preferredquality=None, nopostoverwrites=False):
        FFmpegPostProcessor.__init__(self, downloader)
        self.mapping = preferredcodec or 'best'
        self._preferredquality = float_or_none(preferredquality)
        self._nopostoverwrites = nopostoverwrites

    def _quality_args(self, codec):
        if self._preferredquality is None:
            return []
        elif self._preferredquality > 10:
            return ['-b:a', f'{self._preferredquality}k']

        limits = {
            'libmp3lame': (10, 0),
            'libvorbis': (0, 10),
            # FFmpeg's AAC encoder does not have an upper limit for the value of -q:a.
            # Experimentally, with values over 4, bitrate changes were minimal or non-existent
            'aac': (0.1, 4),
            'libfdk_aac': (1, 5),
        }.get(codec)
        if not limits:
            return []

        q = limits[1] + (limits[0] - limits[1]) * (self._preferredquality / 10)
        if codec == 'libfdk_aac':
            return ['-vbr', f'{int(q)}']
        return ['-q:a', f'{q}']

    def run_ffmpeg(self, path, out_path, codec, more_opts, informations=None):
        if codec is None:
            acodec_opts = []
        else:
            acodec_opts = ['-acodec', codec]
        opts = ['-vn', *acodec_opts, *more_opts]
        try:
            FFmpegPostProcessor.run_ffmpeg(self, path, out_path, opts, informations)
        except FFmpegPostProcessorError as err:
            raise PostProcessingError(f'audio conversion failed: {err.msg}')

    @PostProcessor._restrict_to(images=False)
    def run(self, information):
        orig_path = path = information['filepath']
        target_format, _skip_msg = resolve_mapping(information['ext'], self.mapping)
        if target_format == 'best' and information['ext'] in self.COMMON_AUDIO_EXTS:
            target_format, _skip_msg = None, 'the file is already in a common audio format'
        if not target_format:
            self.to_screen(f'Not converting audio {orig_path}; {_skip_msg}')
            return [], information

        filecodec = self.get_audio_codec(path)
        if filecodec is None:
            raise PostProcessingError('WARNING: unable to obtain file audio codec with ffprobe')

        if filecodec == 'aac' and target_format in ('m4a', 'best'):
            # Lossless, but in another container
            extension, _, more_opts, acodec = *ACODECS['m4a'], 'copy'
        elif target_format == 'best' or target_format == filecodec:
            # Lossless if possible
            try:
                extension, _, more_opts, acodec = *ACODECS[filecodec], 'copy'
            except KeyError:
                extension, acodec, more_opts = ACODECS['mp3']
        else:
            # We convert the audio (lossy if codec is lossy)
            extension, acodec, more_opts = ACODECS[target_format]
            if acodec == 'aac' and self._features.get('fdk'):
                acodec, more_opts = 'libfdk_aac', []

        more_opts = list(more_opts)
        if acodec != 'copy':
            more_opts = self._quality_args(acodec)

        temp_path = new_path = replace_extension(path, extension, information['ext'])

        if new_path == path:
            if acodec == 'copy':
                self.to_screen(f'Not converting audio {orig_path}; file is already in target format {target_format}')
                return [], information
            orig_path = prepend_extension(path, 'orig')
            temp_path = prepend_extension(path, 'temp')
        if (self._nopostoverwrites and os.path.exists(new_path)
                and os.path.exists(orig_path)):
            self.to_screen(f'Post-process file {new_path} exists, skipping')
            return [], information

        self.to_screen(f'Destination: {new_path}')
        self.run_ffmpeg(path, temp_path, acodec, more_opts, information)

        os.replace(path, orig_path)
        os.replace(temp_path, new_path)
        information['filepath'] = new_path
        information['ext'] = extension

        # Try to update the date time for extracted audio file.
        if information.get('filetime') is not None:
            self.try_utime(
                new_path, time.time(), information['filetime'], errnote='Cannot update utime of audio file')

        return [orig_path], information


class FFmpegVideoConvertorPP(FFmpegPostProcessor):
    SUPPORTED_EXTS = (
        *sorted((*MEDIA_EXTENSIONS.common_video, 'gif')),
        *sorted((*MEDIA_EXTENSIONS.common_audio, 'aac', 'vorbis')),
    )
    FORMAT_RE = create_mapping_re(SUPPORTED_EXTS)
    _ACTION = 'converting'

    def __init__(self, downloader=None, preferedformat=None):
        super().__init__(downloader)
        self.mapping = preferedformat

    @staticmethod
    def _options(target_ext):
        yield from FFmpegPostProcessor.stream_copy_opts(False)
        if target_ext == 'avi':
            yield from ('-c:v', 'libxvid', '-vtag', 'XVID')

    @PostProcessor._restrict_to(images=False)
    def run(self, info):
        filename, source_ext = info['filepath'], info['ext'].lower()
        target_ext, _skip_msg = resolve_mapping(source_ext, self.mapping)
        if _skip_msg:
            self.to_screen(f'Not {self._ACTION} media file "{filename}"; {_skip_msg}')
            return [], info

        outpath = replace_extension(filename, target_ext, source_ext)
        self.to_screen(f'{self._ACTION.title()} video from {source_ext} to {target_ext}; Destination: {outpath}')
        self.run_ffmpeg(filename, outpath, self._options(target_ext), info)

        info['filepath'] = outpath
        info['format'] = info['ext'] = target_ext
        return [filename], info


class FFmpegVideoRemuxerPP(FFmpegVideoConvertorPP):
    _ACTION = 'remuxing'

    @staticmethod
    def _options(target_ext):
        return FFmpegPostProcessor.stream_copy_opts()


class FFmpegEmbedSubtitlePP(FFmpegPostProcessor):
    SUPPORTED_EXTS = ('mp4', 'mov', 'm4a', 'webm', 'mkv', 'mka')

    def __init__(self, downloader=None, already_have_subtitle=False):
        super().__init__(downloader)
        self._already_have_subtitle = already_have_subtitle

    @PostProcessor._restrict_to(images=False)
    def run(self, info):
        if info['ext'] not in self.SUPPORTED_EXTS:
            self.to_screen(f'Subtitles can only be embedded in {", ".join(self.SUPPORTED_EXTS)} files')
            return [], info
        subtitles = info.get('requested_subtitles')
        if not subtitles:
            self.to_screen('There aren\'t any subtitles to embed')
            return [], info

        filename = info['filepath']

        # Disabled temporarily. There needs to be a way to override this
        # in case of duration actually mismatching in extractor
        # See: https://github.com/yt-dlp/yt-dlp/issues/1870, https://github.com/yt-dlp/yt-dlp/issues/1385
        '''
        if info.get('duration') and not info.get('__real_download') and self._duration_mismatch(
                self._get_real_video_duration(filename, False), info['duration']):
            self.to_screen(f'Skipping {self.pp_key()} since the real and expected durations mismatch')
            return [], info
        '''

        ext = info['ext']
        sub_langs, sub_names, sub_filenames = [], [], []
        webm_vtt_warn = False
        mp4_ass_warn = False

        for lang, sub_info in subtitles.items():
            if not os.path.exists(sub_info.get('filepath', '')):
                self.report_warning(f'Skipping embedding {lang} subtitle because the file is missing')
                continue
            sub_ext = sub_info['ext']
            if sub_ext == 'json':
                self.report_warning('JSON subtitles cannot be embedded')
            elif ext != 'webm' or ext == 'webm' and sub_ext == 'vtt':
                sub_langs.append(lang)
                sub_names.append(sub_info.get('name'))
                sub_filenames.append(sub_info['filepath'])
            else:
                if not webm_vtt_warn and ext == 'webm' and sub_ext != 'vtt':
                    webm_vtt_warn = True
                    self.report_warning('Only WebVTT subtitles can be embedded in webm files')
            if not mp4_ass_warn and ext == 'mp4' and sub_ext == 'ass':
                mp4_ass_warn = True
                self.report_warning('ASS subtitles cannot be properly embedded in mp4 files; expect issues')

        if not sub_langs:
            return [], info

        input_files = [filename, *sub_filenames]

        opts = [
            *self.stream_copy_opts(ext=info['ext']),
            # Don't copy the existing subtitles, we may be running the
            # postprocessor a second time
            '-map', '-0:s',
        ]
        for i, (lang, name) in enumerate(zip(sub_langs, sub_names)):
            opts.extend(['-map', f'{i + 1}:0'])
            lang_code = ISO639Utils.short2long(lang) or lang
            opts.extend([f'-metadata:s:s:{i}', f'language={lang_code}'])
            if name:
                opts.extend([f'-metadata:s:s:{i}', f'handler_name={name}',
                             f'-metadata:s:s:{i}', f'title={name}'])

        temp_filename = prepend_extension(filename, 'temp')
        self.to_screen(f'Embedding subtitles in "{filename}"')
        self.run_ffmpeg_multiple_files(input_files, temp_filename, opts)
        os.replace(temp_filename, filename)

        files_to_delete = [] if self._already_have_subtitle else sub_filenames
        return files_to_delete, info


class FFmpegMetadataPP(FFmpegPostProcessor):

    def __init__(self, downloader, add_metadata=True, add_chapters=True, add_infojson='if_exists'):
        FFmpegPostProcessor.__init__(self, downloader)
        self._add_metadata = add_metadata
        self._add_chapters = add_chapters
        self._add_infojson = add_infojson

    @staticmethod
    def _options(target_ext):
        audio_only = target_ext == 'm4a'
        yield from FFmpegPostProcessor.stream_copy_opts(not audio_only)
        if audio_only:
            yield from ('-vn', '-acodec', 'copy')

    @PostProcessor._restrict_to(images=False)
    def run(self, info):
        self._fixup_chapters(info)
        filename, metadata_filename = info['filepath'], None
        files_to_delete, options = [], []
        if self._add_chapters and info.get('chapters'):
            metadata_filename = replace_extension(filename, 'meta')
            options.extend(self._get_chapter_opts(info['chapters'], metadata_filename))
            files_to_delete.append(metadata_filename)
        if self._add_metadata:
            options.extend(self._get_metadata_opts(info))

        if self._add_infojson:
            if info['ext'] in ('mkv', 'mka'):
                infojson_filename = info.get('infojson_filename')
                options.extend(self._get_infojson_opts(info, infojson_filename))
                if not infojson_filename:
                    files_to_delete.append(info.get('infojson_filename'))
            elif self._add_infojson is True:
                self.to_screen('The info-json can only be attached to mkv/mka files')

        if not options:
            self.to_screen('There isn\'t any metadata to add')
            return [], info

        temp_filename = prepend_extension(filename, 'temp')
        self.to_screen(f'Adding metadata to "{filename}"')
        self.run_ffmpeg_multiple_files(
            (filename, metadata_filename), temp_filename,
            itertools.chain(self._options(info['ext']), *options))
        self._delete_downloaded_files(*files_to_delete)
        os.replace(temp_filename, filename)
        return [], info

    @staticmethod
    def _get_chapter_opts(chapters, metadata_filename):
        with open(metadata_filename, 'w', encoding='utf-8') as f:
            def ffmpeg_escape(text):
                return re.sub(r'([\\=;#\n])', r'\\\1', text)

            metadata_file_content = ';FFMETADATA1\n'
            for chapter in chapters:
                metadata_file_content += '[CHAPTER]\nTIMEBASE=1/1000\n'
                metadata_file_content += 'START=%d\n' % (chapter['start_time'] * 1000)
                metadata_file_content += 'END=%d\n' % (chapter['end_time'] * 1000)
                chapter_title = chapter.get('title')
                if chapter_title:
                    metadata_file_content += f'title={ffmpeg_escape(chapter_title)}\n'
            f.write(metadata_file_content)
        yield ('-map_metadata', '1')

    def _get_metadata_opts(self, info):
        meta_prefix = 'meta'
        metadata = collections.defaultdict(dict)

        def add(meta_list, info_list=None):
            value = next((
                info[key] for key in [f'{meta_prefix}_', *variadic(info_list or meta_list)]
                if info.get(key) is not None), None)
            if value not in ('', None):
                value = ', '.join(map(str, variadic(value)))
                value = value.replace('\0', '')  # nul character cannot be passed in command line
                metadata['common'].update({meta_f: value for meta_f in variadic(meta_list)})

        # Info on media metadata/metadata supported by ffmpeg:
        # https://wiki.multimedia.cx/index.php/FFmpeg_Metadata
        # https://kdenlive.org/en/project/adding-meta-data-to-mp4-video/
        # https://kodi.wiki/view/Video_file_tagging

        add('title', ('track', 'title'))
        add('date', 'upload_date')
        add(('description', 'synopsis'), 'description')
        add(('purl', 'comment'), 'webpage_url')
        add('track', 'track_number')
        add('artist', ('artist', 'artists', 'creator', 'creators', 'uploader', 'uploader_id'))
        add('composer', ('composer', 'composers'))
        add('genre', ('genre', 'genres'))
        add('album')
        add('album_artist', ('album_artist', 'album_artists'))
        add('disc', 'disc_number')
        add('show', 'series')
        add('season_number')
        add('episode_id', ('episode', 'episode_id'))
        add('episode_sort', 'episode_number')
        if 'embed-metadata' in self.get_param('compat_opts', []):
            add('comment', 'description')
            metadata['common'].pop('synopsis', None)

        meta_regex = rf'{re.escape(meta_prefix)}(?P<i>\d+)?_(?P<key>.+)'
        for key, value in info.items():
            mobj = re.fullmatch(meta_regex, key)
            if value is not None and mobj:
                metadata[mobj.group('i') or 'common'][mobj.group('key')] = value.replace('\0', '')

        # Write id3v1 metadata also since Windows Explorer can't handle id3v2 tags
        yield ('-write_id3v1', '1')

        for name, value in metadata['common'].items():
            yield ('-metadata', f'{name}={value}')

        stream_idx = 0
        for fmt in info.get('requested_formats') or [info]:
            stream_count = 2 if 'none' not in (fmt.get('vcodec'), fmt.get('acodec')) else 1
            lang = ISO639Utils.short2long(fmt.get('language') or '') or fmt.get('language')
            for i in range(stream_idx, stream_idx + stream_count):
                if lang:
                    metadata[str(i)].setdefault('language', lang)
                for name, value in metadata[str(i)].items():
                    yield (f'-metadata:s:{i}', f'{name}={value}')
            stream_idx += stream_count

    def _get_infojson_opts(self, info, infofn):
        if not infofn or not os.path.exists(infofn):
            if self._add_infojson is not True:
                return
            infofn = infofn or '%s.temp' % (
                self._downloader.prepare_filename(info, 'infojson')
                or replace_extension(self._downloader.prepare_filename(info), 'info.json', info['ext']))
            if not self._downloader._ensure_dir_exists(infofn):
                return
            self.write_debug(f'Writing info-json to: {infofn}')
            write_json_file(self._downloader.sanitize_info(info, self.get_param('clean_infojson', True)), infofn)
            info['infojson_filename'] = infofn

        old_stream, new_stream = self.get_stream_number(info['filepath'], ('tags', 'mimetype'), 'application/json')
        if old_stream is not None:
            yield ('-map', f'-0:{old_stream}')
            new_stream -= 1

        yield (
            '-attach', self._ffmpeg_filename_argument(infofn),
            f'-metadata:s:{new_stream}', 'mimetype=application/json',
            f'-metadata:s:{new_stream}', 'filename=info.json',
        )


class FFmpegMergerPP(FFmpegPostProcessor):
    SUPPORTED_EXTS = MEDIA_EXTENSIONS.common_video

    @PostProcessor._restrict_to(images=False)
    def run(self, info):
        filename = info['filepath']
        temp_filename = prepend_extension(filename, 'temp')
        args = ['-c', 'copy']
        audio_streams = 0
        for (i, fmt) in enumerate(info['requested_formats']):
            if fmt.get('acodec') != 'none':
                args.extend(['-map', f'{i}:a:0'])
                aac_fixup = fmt['protocol'].startswith('m3u8') and self.get_audio_codec(fmt['filepath']) == 'aac'
                if aac_fixup:
                    args.extend([f'-bsf:a:{audio_streams}', 'aac_adtstoasc'])
                audio_streams += 1
            if fmt.get('vcodec') != 'none':
                args.extend(['-map', f'{i}:v:0'])
        self.to_screen(f'Merging formats into "{filename}"')
<<<<<<< HEAD
        self.run_ffmpeg_multiple_files(info['__files_to_merge'], temp_filename, args, info_dict=info)
        os.rename(encodeFilename(temp_filename), encodeFilename(filename))
=======
        self.run_ffmpeg_multiple_files(info['__files_to_merge'], temp_filename, args)
        os.rename(temp_filename, filename)
>>>>>>> 4b5eec0a
        return info['__files_to_merge'], info

    def can_merge(self):
        # TODO: figure out merge-capable ffmpeg version
        if self.basename != 'avconv':
            return True

        required_version = '10-0'
        if is_outdated_version(
                self._versions[self.basename], required_version):
            warning = (f'Your copy of {self.basename} is outdated and unable to properly mux separate video and audio files, '
                       'yt-dlp will download single file media. '
                       f'Update {self.basename} to version {required_version} or newer to fix this.')
            self.report_warning(warning)
            return False
        return True


class FFmpegFixupPostProcessor(FFmpegPostProcessor):
    def _fixup(self, msg, filename, options):
        temp_filename = prepend_extension(filename, 'temp')

        self.to_screen(f'{msg} of "{filename}"')
        self.run_ffmpeg(filename, temp_filename, options)

        os.replace(temp_filename, filename)


class FFmpegFixupStretchedPP(FFmpegFixupPostProcessor):
    @PostProcessor._restrict_to(images=False, audio=False)
    def run(self, info):
        stretched_ratio = info.get('stretched_ratio')
        if stretched_ratio not in (None, 1):
            self._fixup('Fixing aspect ratio', info['filepath'], [
                *self.stream_copy_opts(), '-aspect', f'{stretched_ratio:f}'])
        return [], info


class FFmpegFixupM4aPP(FFmpegFixupPostProcessor):
    @PostProcessor._restrict_to(images=False, video=False)
    def run(self, info):
        if info.get('container') == 'm4a_dash':
            self._fixup('Correcting container', info['filepath'], [*self.stream_copy_opts(), '-f', 'mp4'])
        return [], info


class FFmpegFixupM3u8PP(FFmpegFixupPostProcessor):
    def _needs_fixup(self, info):
        yield info['ext'] in ('mp4', 'm4a')
        yield info['protocol'].startswith('m3u8')
        try:
            metadata = self.get_metadata_object(info['filepath'])
        except PostProcessingError as e:
            self.report_warning(f'Unable to extract metadata: {e.msg}')
            yield True
        else:
            yield traverse_obj(metadata, ('format', 'format_name'), casesense=False) == 'mpegts'

    @PostProcessor._restrict_to(images=False)
    def run(self, info):
        if all(self._needs_fixup(info)):
            args = ['-f', 'mp4']
            if self.get_audio_codec(info['filepath']) == 'aac':
                args.extend(['-bsf:a', 'aac_adtstoasc'])
            self._fixup('Fixing MPEG-TS in MP4 container', info['filepath'], [
                *self.stream_copy_opts(), *args])
        return [], info


class FFmpegFixupTimestampPP(FFmpegFixupPostProcessor):

    def __init__(self, downloader=None, trim=0.001):
        # "trim" should be used when the video contains unintended packets
        super().__init__(downloader)
        assert isinstance(trim, (int, float))
        self.trim = str(trim)

    @PostProcessor._restrict_to(images=False)
    def run(self, info):
        if not self._features.get('setts'):
            self.report_warning(
                'A re-encode is needed to fix timestamps in older versions of ffmpeg. '
                'Please install ffmpeg 4.4 or later to fixup without re-encoding')
            opts = ['-vf', 'setpts=PTS-STARTPTS']
        else:
            opts = ['-c', 'copy', '-bsf', 'setts=ts=TS-STARTPTS']
        self._fixup('Fixing frame timestamp', info['filepath'], [*opts, *self.stream_copy_opts(False), '-ss', self.trim])
        return [], info


class FFmpegCopyStreamPP(FFmpegFixupPostProcessor):
    MESSAGE = 'Copying stream'

    @PostProcessor._restrict_to(images=False)
    def run(self, info):
        self._fixup(self.MESSAGE, info['filepath'], self.stream_copy_opts())
        return [], info


class FFmpegFixupDurationPP(FFmpegCopyStreamPP):
    MESSAGE = 'Fixing video duration'


class FFmpegFixupDuplicateMoovPP(FFmpegCopyStreamPP):
    MESSAGE = 'Fixing duplicate MOOV atoms'


class FFmpegSubtitlesConvertorPP(FFmpegPostProcessor):
    SUPPORTED_EXTS = MEDIA_EXTENSIONS.subtitles

    def __init__(self, downloader=None, format=None):
        super().__init__(downloader)
        self.format = format

    def run(self, info):
        subs = info.get('requested_subtitles')
        new_ext = self.format
        new_format = new_ext
        if new_format == 'vtt':
            new_format = 'webvtt'
        if subs is None:
            self.to_screen('There aren\'t any subtitles to convert')
            return [], info
        self.to_screen('Converting subtitles')
        sub_filenames = []
        for lang, sub in subs.items():
            if not os.path.exists(sub.get('filepath', '')):
                self.report_warning(f'Skipping embedding {lang} subtitle because the file is missing')
                continue
            ext = sub['ext']
            if ext == new_ext:
                self.to_screen(f'Subtitle file for {new_ext} is already in the requested format')
                continue
            elif ext == 'json':
                self.to_screen(
                    'You have requested to convert json subtitles into another format, '
                    'which is currently not possible')
                continue
            old_file = sub['filepath']
            sub_filenames.append(old_file)
            new_file = replace_extension(old_file, new_ext)

            if ext in ('dfxp', 'ttml', 'tt'):
                self.report_warning(
                    'You have requested to convert dfxp (TTML) subtitles into another format, '
                    'which results in style information loss')

                dfxp_file = old_file
                srt_file = replace_extension(old_file, 'srt')

                with open(dfxp_file, 'rb') as f:
                    srt_data = dfxp2srt(f.read())

                with open(srt_file, 'w', encoding='utf-8') as f:
                    f.write(srt_data)
                old_file = srt_file

                subs[lang] = {
                    'ext': 'srt',
                    'data': srt_data,
                    'filepath': srt_file,
                }

                if new_ext == 'srt':
                    continue
                else:
                    sub_filenames.append(srt_file)

            self.run_ffmpeg(old_file, new_file, ['-f', new_format], info)

            with open(new_file, encoding='utf-8') as f:
                subs[lang] = {
                    'ext': new_ext,
                    'data': f.read(),
                    'filepath': new_file,
                }

            info['__files_to_move'][new_file] = replace_extension(
                info['__files_to_move'][sub['filepath']], new_ext)

        return sub_filenames, info


class FFmpegSplitChaptersPP(FFmpegPostProcessor):
    def __init__(self, downloader, force_keyframes=False):
        FFmpegPostProcessor.__init__(self, downloader)
        self._force_keyframes = force_keyframes

    def _prepare_filename(self, number, chapter, info):
        info = info.copy()
        info.update({
            'section_number': number,
            'section_title': chapter.get('title'),
            'section_start': chapter.get('start_time'),
            'section_end': chapter.get('end_time'),
        })
        return self._downloader.prepare_filename(info, 'chapter')

    def _ffmpeg_args_for_chapter(self, number, chapter, info):
        destination = self._prepare_filename(number, chapter, info)
        if not self._downloader._ensure_dir_exists(destination):
            return

        chapter['filepath'] = destination
        self.to_screen('Chapter %03d; Destination: %s' % (number, destination))
        return (
            destination,
            ['-ss', str(chapter['start_time']),
             '-t', str(chapter['end_time'] - chapter['start_time'])])

    @PostProcessor._restrict_to(images=False)
    def run(self, info):
        self._fixup_chapters(info)
        chapters = info.get('chapters') or []
        if not chapters:
            self.to_screen('Chapter information is unavailable')
            return [], info

        in_file = info['filepath']
        if self._force_keyframes and len(chapters) > 1:
            in_file = self.force_keyframes(in_file, (c['start_time'] for c in chapters))
        self.to_screen(f'Splitting video by chapters; {len(chapters)} chapters found')
        for idx, chapter in enumerate(chapters):
            destination, opts = self._ffmpeg_args_for_chapter(idx + 1, chapter, info)
            self.real_run_ffmpeg([(in_file, opts)], [(destination, self.stream_copy_opts())])
        if in_file != info['filepath']:
            self._delete_downloaded_files(in_file, msg=None)
        return [], info


class FFmpegThumbnailsConvertorPP(FFmpegPostProcessor):
    SUPPORTED_EXTS = MEDIA_EXTENSIONS.thumbnails
    FORMAT_RE = create_mapping_re(SUPPORTED_EXTS)

    def __init__(self, downloader=None, format=None):
        super().__init__(downloader)
        self.mapping = format

    @classmethod
    def is_webp(cls, path):
        deprecation_warning(f'{cls.__module__}.{cls.__name__}.is_webp is deprecated')
        return imghdr.what(path) == 'webp'

    def fixup_webp(self, info, idx=-1):
        thumbnail_filename = info['thumbnails'][idx]['filepath']
        _, thumbnail_ext = os.path.splitext(thumbnail_filename)
        if thumbnail_ext:
            if thumbnail_ext.lower() != '.webp' and imghdr.what(thumbnail_filename) == 'webp':
                self.to_screen(f'Correcting thumbnail "{thumbnail_filename}" extension to webp')
                webp_filename = replace_extension(thumbnail_filename, 'webp')
                os.replace(thumbnail_filename, webp_filename)
                info['thumbnails'][idx]['filepath'] = webp_filename
                info['__files_to_move'][webp_filename] = replace_extension(
                    info['__files_to_move'].pop(thumbnail_filename), 'webp')

    @staticmethod
    def _options(target_ext):
        yield from ('-update', '1')
        if target_ext == 'jpg':
            yield from ('-bsf:v', 'mjpeg2jpeg')

    def convert_thumbnail(self, thumbnail_filename, target_ext):
        thumbnail_conv_filename = replace_extension(thumbnail_filename, target_ext)

        self.to_screen(f'Converting thumbnail "{thumbnail_filename}" to {target_ext}')
        _, source_ext = os.path.splitext(thumbnail_filename)
        self.real_run_ffmpeg(
            [(thumbnail_filename, [] if source_ext == '.gif' else ['-f', 'image2', '-pattern_type', 'none'])],
            [(thumbnail_conv_filename, self._options(target_ext))])
        return thumbnail_conv_filename

    def run(self, info):
        files_to_delete = []
        has_thumbnail = False

        for idx, thumbnail_dict in enumerate(info.get('thumbnails') or []):
            original_thumbnail = thumbnail_dict.get('filepath')
            if not original_thumbnail:
                continue
            has_thumbnail = True
            self.fixup_webp(info, idx)
            original_thumbnail = thumbnail_dict['filepath']  # Path can change during fixup
            thumbnail_ext = os.path.splitext(original_thumbnail)[1][1:].lower()
            if thumbnail_ext == 'jpeg':
                thumbnail_ext = 'jpg'
            target_ext, _skip_msg = resolve_mapping(thumbnail_ext, self.mapping)
            if _skip_msg:
                self.to_screen(f'Not converting thumbnail "{original_thumbnail}"; {_skip_msg}')
                continue
            thumbnail_dict['filepath'] = self.convert_thumbnail(original_thumbnail, target_ext)
            files_to_delete.append(original_thumbnail)
            info['__files_to_move'][thumbnail_dict['filepath']] = replace_extension(
                info['__files_to_move'][original_thumbnail], target_ext)

        if not has_thumbnail:
            self.to_screen('There aren\'t any thumbnails to convert')
        return files_to_delete, info


class FFmpegConcatPP(FFmpegPostProcessor):
    def __init__(self, downloader, only_multi_video=False):
        self._only_multi_video = only_multi_video
        super().__init__(downloader)

    def _get_codecs(self, file):
        codecs = traverse_obj(self.get_metadata_object(file), ('streams', ..., 'codec_name'))
        self.write_debug(f'Codecs = {", ".join(codecs)}')
        return tuple(codecs)

    def concat_files(self, in_files, out_file):
        if not self._downloader._ensure_dir_exists(out_file):
            return
        if len(in_files) == 1:
            if os.path.realpath(in_files[0]) != os.path.realpath(out_file):
                self.to_screen(f'Moving "{in_files[0]}" to "{out_file}"')
            os.replace(in_files[0], out_file)
            return []

        if len(set(map(self._get_codecs, in_files))) > 1:
            raise PostProcessingError(
                'The files have different streams/codecs and cannot be concatenated. '
                'Either select different formats or --recode-video them to a common format')

        self.to_screen(f'Concatenating {len(in_files)} files; Destination: {out_file}')
        super().concat_files(in_files, out_file)
        return in_files

    @PostProcessor._restrict_to(images=False, simulated=False)
    def run(self, info):
        entries = info.get('entries') or []
        if not any(entries) or (self._only_multi_video and info['_type'] != 'multi_video'):
            return [], info
        elif traverse_obj(entries, (..., lambda k, v: k == 'requested_downloads' and len(v) > 1)):
            raise PostProcessingError('Concatenation is not supported when downloading multiple separate formats')

        in_files = traverse_obj(entries, (..., 'requested_downloads', 0, 'filepath')) or []
        if len(in_files) < len(entries):
            raise PostProcessingError('Aborting concatenation because some downloads failed')

        exts = traverse_obj(entries, (..., 'requested_downloads', 0, 'ext'), (..., 'ext'))
        ie_copy = collections.ChainMap({'ext': exts[0] if len(set(exts)) == 1 else 'mkv'},
                                       info, self._downloader._playlist_infodict(info))
        out_file = self._downloader.prepare_filename(ie_copy, 'pl_video')

        files_to_delete = self.concat_files(in_files, out_file)

        info['requested_downloads'] = [{
            'filepath': out_file,
            'ext': ie_copy['ext'],
        }]
        return files_to_delete, info


class FFmpegProgressTracker:
    def __init__(self, info_dict, ffmpeg_args, hook_progress, ydl=None):
        self.ydl = ydl
        self._info_dict = info_dict
        self._ffmpeg_args = ffmpeg_args
        self._hook_progress = hook_progress
        self._stdout_queue, self._stderr_queue = Queue(), Queue()
        self._streams, self._stderr_buffer, self._stdout_buffer = ['', ''], '', ''
        self._progress_pattern = re.compile(r'''(?x)
            (?:
                frame=\s*(?P<frame>\S+)\n
                fps=\s*(?P<fps>\S+)\n
                stream_\d+_\d+_q=\s*(?P<stream_d_d_q>\S+)\n
            )?
            bitrate=\s*(?P<bitrate>\S+)\n
            total_size=\s*(?P<total_size>\S+)\n
            out_time_us=\s*(?P<out_time_us>\S+)\n
            out_time_ms=\s*(?P<out_time_ms>\S+)\n
            out_time=\s*(?P<out_time>\S+)\n
            dup_frames=\s*(?P<dup_frames>\S+)\n
            drop_frames=\s*(?P<drop_frames>\S+)\n
            speed=\s*(?P<speed>\S+)\n
            progress=\s*(?P<progress>\S+)
        ''')

        if self.ydl:
            self.ydl.write_debug(f'ffmpeg command line: {shell_quote(self._ffmpeg_args)}')
        self.ffmpeg_proc = Popen(self._ffmpeg_args, universal_newlines=True,
                                 encoding='utf8', stdout=subprocess.PIPE, stderr=subprocess.PIPE)
        self._start_time = time.time()

    def trigger_progress_hook(self, dct):
        self._status.update(dct)
        self._hook_progress(self._status, self._info_dict)

    def run_ffmpeg_subprocess(self):
        if self._info_dict and self.ydl:
            return self._track_ffmpeg_progress()
        return self._run_ffmpeg_without_progress_tracking()

    def _run_ffmpeg_without_progress_tracking(self):
        """Simply run ffmpeg and only care about the last stderr, stdout and the retcode"""
        stdout, stderr = self.ffmpeg_proc.communicate_or_kill()
        retcode = self.ffmpeg_proc.returncode
        return stdout, stderr, retcode

    def _track_ffmpeg_progress(self):
        """ Track ffmpeg progress in a non blocking way using queues"""
        self._start_time = time.time()
        # args needed to track ffmpeg progress from stdout
        self._duration_to_track, self._total_duration = self._compute_duration_to_track()
        self._total_filesize = self._compute_total_filesize(self._duration_to_track, self._total_duration)
        self._status = {
            'filename': self._ffmpeg_args[-3].split(':')[-1],
            'status': 'ffmpeg_running',
            'total_bytes': self._total_filesize,
            'elapsed': 0,
            'outputted': 0,
        }

        out_listener = Thread(
            target=self._enqueue_lines,
            args=(self.ffmpeg_proc.stdout, self._stdout_queue),
            daemon=True,
        )
        err_listener = Thread(
            target=self._enqueue_lines,
            args=(self.ffmpeg_proc.stderr, self._stderr_queue),
            daemon=True,
        )
        out_listener.start()
        err_listener.start()

        retcode = self._wait_for_ffmpeg()

        self._status.update({
            'status': 'finished',
            'outputted': self._total_filesize,
        })
        time.sleep(.5)  # Needed if ffmpeg didn't release the file in time for yt-dlp to change its name
        return self._streams[0], self._streams[1], retcode

    @staticmethod
    def _enqueue_lines(out, queue):
        for line in iter(out.readline, ''):
            queue.put(line.rstrip())
        out.close()

    def _save_stream(self, lines, to_stderr=False):
        if not lines:
            return
        self._streams[to_stderr] += lines

        self.ydl.to_screen('\r', skip_eol=True)
        for msg in lines.splitlines():
            if msg.strip():
                self.ydl.write_debug(f'ffmpeg: {msg}')

    def _handle_lines(self):
        if not self._stdout_queue.empty():
            stdout_line = self._stdout_queue.get_nowait()
            self._stdout_buffer += stdout_line + '\n'
            self._parse_ffmpeg_output()

        if not self._stderr_queue.empty():
            stderr_line = self._stderr_queue.get_nowait()
            self._stderr_buffer += stderr_line

    def _wait_for_ffmpeg(self):
        retcode = self.ffmpeg_proc.poll()
        while retcode is None:
            time.sleep(.01)
            self._handle_lines()
            self._status.update({
                'elapsed': time.time() - self._start_time,
            })
            self._hook_progress(self._status, self._info_dict)
            retcode = self.ffmpeg_proc.poll()
        return retcode

    def _parse_ffmpeg_output(self):
        ffmpeg_prog_infos = re.match(self._progress_pattern, self._stdout_buffer)
        if not ffmpeg_prog_infos:
            return
        eta_seconds = self._compute_eta(ffmpeg_prog_infos, self._duration_to_track)
        bitrate_int = self._compute_bitrate(ffmpeg_prog_infos.group('bitrate'))
        # Not using ffmpeg 'total_size' value as it's imprecise and gives progress percentage over 100
        out_time_second = int_or_none(ffmpeg_prog_infos.group('out_time_us')) // 1_000_000
        try:
            outputted_bytes_int = int_or_none(out_time_second / self._duration_to_track * self._total_filesize)
        except ZeroDivisionError:
            outputted_bytes_int = 0
        self._status.update({
            'outputted': outputted_bytes_int,
            'speed': bitrate_int,
            'eta': eta_seconds,
        })
        self._hook_progress(self._status, self._info_dict)
        self._stderr_buffer = re.sub(r'=\s+', '=', self._stderr_buffer)
        print(self._stdout_buffer, file=sys.stdout, end='')
        print(self._stderr_buffer, file=sys.stderr)
        self._stdout_buffer = ''
        self._stderr_buffer = ''

    def _compute_total_filesize(self, duration_to_track, total_duration):
        if not total_duration:
            return 0
        filesize = self._info_dict.get('filesize')
        if not filesize:
            filesize = self._info_dict.get('filesize_approx', 0)
        return filesize * duration_to_track // total_duration

    def _compute_duration_to_track(self):
        duration = self._info_dict.get('duration')
        if not duration:
            return 0, 0

        start_time, end_time = 0, duration
        for i, arg in enumerate(self._ffmpeg_args[:-1]):
            next_arg_is_a_timestamp = re.match(r'(?P<at>(-ss|-sseof|-to))', arg)
            this_arg_is_a_timestamp = re.match(r'(?P<at>(-ss|-sseof|-to))=(?P<timestamp>\d+)', arg)
            if not (next_arg_is_a_timestamp or this_arg_is_a_timestamp):
                continue
            elif next_arg_is_a_timestamp:
                timestamp_seconds = self.ffmpeg_time_string_to_seconds(self._ffmpeg_args[i + 1])
            else:
                timestamp_seconds = self.ffmpeg_time_string_to_seconds(this_arg_is_a_timestamp.group('timestamp'))
            if next_arg_is_a_timestamp.group('at') == '-ss':
                start_time = timestamp_seconds
            elif next_arg_is_a_timestamp.group('at') == '-sseof':
                start_time = end_time - timestamp_seconds
            elif next_arg_is_a_timestamp.group('at') == '-to':
                end_time = timestamp_seconds

        duration_to_track = end_time - start_time
        if duration_to_track >= 0:
            return duration_to_track, duration
        return 0, duration

    @staticmethod
    def _compute_eta(ffmpeg_prog_infos, duration_to_track):
        try:
            speed = float_or_none(ffmpeg_prog_infos.group('speed')[:-1])
            out_time_second = int_or_none(ffmpeg_prog_infos.group('out_time_us')) // 1_000_000
            eta_seconds = (duration_to_track - out_time_second) // speed
        except (TypeError, ZeroDivisionError):
            eta_seconds = 0
        return eta_seconds

    @staticmethod
    def ffmpeg_time_string_to_seconds(time_string):
        ffmpeg_time_seconds = 0
        hms_parsed = re.match(r'((?P<Hour>\d+):)?((?P<Minute>\d+):)?(?P<Second>\d+)(\.(?P<float>\d+))?', time_string)
        smu_parse = re.match(r'(?P<Time>\d+)(?P<Unit>[mu]?s)', time_string)
        if hms_parsed:
            if hms_parsed.group('Hour'):
                ffmpeg_time_seconds += 3600 * int_or_none(hms_parsed.group('Hour'))
            if hms_parsed.group('Minute'):
                ffmpeg_time_seconds += 60 * int_or_none(hms_parsed.group('Minute'))
            ffmpeg_time_seconds += int_or_none(hms_parsed.group('Second'))
            if hms_parsed.group('float'):
                float_part = hms_parsed.group('float')
                ffmpeg_time_seconds += int_or_none(float_part) / (10 ** len(float_part))
        elif smu_parse:
            ffmpeg_time_seconds = int_or_none(smu_parse.group('Time'))
            prefix_and_unit = smu_parse.group('Unit')
            if prefix_and_unit == 'ms':
                ffmpeg_time_seconds /= 1_000
            elif prefix_and_unit == 'us':
                ffmpeg_time_seconds /= 1_000_000
        return ffmpeg_time_seconds

    @staticmethod
    def _compute_bitrate(bitrate):
        bitrate_str = re.match(r'(?P<Integer>\d+)(\.(?P<float>\d+))?(?P<Prefix>[gmk])?bits/s', bitrate)
        try:
            no_prefix_bitrate = int_or_none(bitrate_str.group('Integer'))
            if bitrate_str.group('float'):
                float_part = bitrate_str.group('float')
                no_prefix_bitrate += int_or_none(float_part) / (10 ** len(float_part))
            if bitrate_str.group('Prefix'):
                unit_prefix = bitrate_str.group('Prefix')
                if unit_prefix == 'g':
                    no_prefix_bitrate *= 1_000_000_000
                elif unit_prefix == 'm':
                    no_prefix_bitrate *= 1_000_000
                elif unit_prefix == 'k':
                    no_prefix_bitrate *= 1_000
        except (TypeError, AttributeError):
            return 0
        return no_prefix_bitrate<|MERGE_RESOLUTION|>--- conflicted
+++ resolved
@@ -352,13 +352,9 @@
             args += self._configuration_args(self.basename, keys)
             if name == 'i':
                 args.append('-i')
-<<<<<<< HEAD
-            return [encodeArgument(arg) for arg in args] + [encodeFilename(self._ffmpeg_filename_argument(file), True)]
-=======
             return (
                 [encodeArgument(arg) for arg in args]
                 + [self._ffmpeg_filename_argument(file)])
->>>>>>> 4b5eec0a
 
         for arg_type, path_opts in (('i', input_path_opts), ('o', output_path_opts)):
             cmd += itertools.chain.from_iterable(
@@ -851,13 +847,8 @@
             if fmt.get('vcodec') != 'none':
                 args.extend(['-map', f'{i}:v:0'])
         self.to_screen(f'Merging formats into "{filename}"')
-<<<<<<< HEAD
-        self.run_ffmpeg_multiple_files(info['__files_to_merge'], temp_filename, args, info_dict=info)
-        os.rename(encodeFilename(temp_filename), encodeFilename(filename))
-=======
-        self.run_ffmpeg_multiple_files(info['__files_to_merge'], temp_filename, args)
+        self.run_ffmpeg_multiple_files(info['__files_to_merge'], temp_filename, args,  info_dict=info)
         os.rename(temp_filename, filename)
->>>>>>> 4b5eec0a
         return info['__files_to_merge'], info
 
     def can_merge(self):
