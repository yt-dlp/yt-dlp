--- conflicted
+++ resolved
@@ -628,16 +628,11 @@
                 continue
             sub_ext = sub_info['ext']
             if sub_ext == 'json':
-<<<<<<< HEAD
                 if info['ext'] in ('mkv', 'mka'):
                     json_subs[lang] = sub_info['filepath']
                 else:
                     self.report_warning('JSON subtitles can only be embedded in mkv/mka files.')
-            elif ext != 'webm' or ext == 'webm' and sub_ext == 'vtt':
-=======
-                self.report_warning('JSON subtitles cannot be embedded')
             elif ext != 'webm' or (ext == 'webm' and sub_ext == 'vtt'):
->>>>>>> a75399d8
                 sub_langs.append(lang)
                 sub_names.append(sub_info.get('name'))
                 sub_filenames.append(sub_info['filepath'])
@@ -654,7 +649,6 @@
 
         input_files = [filename, *sub_filenames]
 
-<<<<<<< HEAD
         opts = [*self.stream_copy_opts(ext=info['ext'])]
 
         if sub_langs and sub_names:
@@ -665,17 +659,7 @@
                 '-map', '-0:s',
             ])
 
-        for i, (lang, name) in enumerate(zip(sub_langs, sub_names)):
-=======
-        opts = [
-            *self.stream_copy_opts(ext=info['ext']),
-            # Don't copy the existing subtitles, we may be running the
-            # postprocessor a second time
-            '-map', '-0:s',
-        ]
         for i, (lang, name) in enumerate(zip(sub_langs, sub_names, strict=True)):
-            opts.extend(['-map', f'{i + 1}:0'])
->>>>>>> a75399d8
             lang_code = ISO639Utils.short2long(lang) or lang
             opts.extend([
                 '-map', f'{i + 1}:0',
