import collections
import contextvars
import functools
import itertools
import json
import os
import re
import subprocess
import sys
import time
from queue import Queue
from threading import Thread

from .common import PostProcessor
from ..compat import imghdr
from ..utils import (
    MEDIA_EXTENSIONS,
    ISO639Utils,
    Popen,
    PostProcessingError,
    _get_exe_version_output,
    deprecation_warning,
    detect_exe_version,
    determine_ext,
    dfxp2srt,
    encodeArgument,
    encodeFilename,
    filter_dict,
    float_or_none,
    int_or_none,
    is_outdated_version,
    orderedSet,
    prepend_extension,
    replace_extension,
    shell_quote,
    traverse_obj,
    variadic,
    write_json_file,
)

EXT_TO_OUT_FORMATS = {
    'aac': 'adts',
    'flac': 'flac',
    'm4a': 'ipod',
    'mka': 'matroska',
    'mkv': 'matroska',
    'mpg': 'mpeg',
    'ogv': 'ogg',
    'ts': 'mpegts',
    'wma': 'asf',
    'wmv': 'asf',
    'weba': 'webm',
    'vtt': 'webvtt',
}
ACODECS = {
    # name: (ext, encoder, opts)
    'mp3': ('mp3', 'libmp3lame', ()),
    'aac': ('m4a', 'aac', ('-f', 'adts')),
    'm4a': ('m4a', 'aac', ('-bsf:a', 'aac_adtstoasc')),
    'opus': ('opus', 'libopus', ()),
    'vorbis': ('ogg', 'libvorbis', ()),
    'flac': ('flac', 'flac', ()),
    'alac': ('m4a', None, ('-acodec', 'alac')),
    'wav': ('wav', None, ('-f', 'wav')),
}


def create_mapping_re(supported):
    return re.compile(r'{0}(?:/{0})*$'.format(r'(?:\s*\w+\s*>)?\s*(?:{})\s*'.format('|'.join(supported))))


def resolve_mapping(source, mapping):
    """
    Get corresponding item from a mapping string like 'A>B/C>D/E'
    @returns    (target, error_message)
    """
    for pair in mapping.lower().split('/'):
        kv = pair.split('>', 1)
        if len(kv) == 1 or kv[0].strip() == source:
            target = kv[-1].strip()
            if target == source:
                return target, f'already is in target format {source}'
            return target, None
    return None, f'could not find a mapping for {source}'


class FFmpegPostProcessorError(PostProcessingError):
    pass


class FFmpegPostProcessor(PostProcessor):
    _ffmpeg_location = contextvars.ContextVar('ffmpeg_location', default=None)

    def __init__(self, downloader=None):
        PostProcessor.__init__(self, downloader)
        self._prefer_ffmpeg = self.get_param('prefer_ffmpeg', True)
        self._paths = self._determine_executables()

    @staticmethod
    def get_versions_and_features(downloader=None):
        pp = FFmpegPostProcessor(downloader)
        return pp._versions, pp._features

    @staticmethod
    def get_versions(downloader=None):
        return FFmpegPostProcessor.get_versions_and_features(downloader)[0]

    _ffmpeg_to_avconv = {'ffmpeg': 'avconv', 'ffprobe': 'avprobe'}

    def _determine_executables(self):
        programs = [*self._ffmpeg_to_avconv.keys(), *self._ffmpeg_to_avconv.values()]

        location = self.get_param('ffmpeg_location', self._ffmpeg_location.get())
        if location is None:
            return {p: p for p in programs}

        if not os.path.exists(location):
            self.report_warning(
                f'ffmpeg-location {location} does not exist! Continuing without ffmpeg', only_once=True)
            return {}
        elif os.path.isdir(location):
            dirname, basename, filename = location, None, None
        else:
            filename = os.path.basename(location)
            basename = next((p for p in programs if p in filename), 'ffmpeg')
            dirname = os.path.dirname(os.path.abspath(location))
            if basename in self._ffmpeg_to_avconv:
                self._prefer_ffmpeg = True

        paths = {p: os.path.join(dirname, p) for p in programs}
        if basename and basename in filename:
            for p in programs:
                path = os.path.join(dirname, filename.replace(basename, p))
                if os.path.exists(path):
                    paths[p] = path
        if basename:
            paths[basename] = location
        return paths

    _version_cache, _features_cache = {None: None}, {}

    def _get_ffmpeg_version(self, prog):
        path = self._paths.get(prog)
        if path in self._version_cache:
            return self._version_cache[path], self._features_cache.get(path, {})
        out = _get_exe_version_output(path, ['-bsfs'])
        ver = detect_exe_version(out) if out else False
        if ver:
            regexs = [
                r'(?:\d+:)?([0-9.]+)-[0-9]+ubuntu[0-9.]+$',  # Ubuntu, see [1]
                r'n([0-9.]+)$',  # Arch Linux
                # 1. http://www.ducea.com/2006/06/17/ubuntu-package-version-naming-explanation/
            ]
            for regex in regexs:
                mobj = re.match(regex, ver)
                if mobj:
                    ver = mobj.group(1)
        self._version_cache[path] = ver
        if prog != 'ffmpeg' or not out:
            return ver, {}

        mobj = re.search(r'(?m)^\s+libavformat\s+(?:[0-9. ]+)\s+/\s+(?P<runtime>[0-9. ]+)', out)
        lavf_runtime_version = mobj.group('runtime').replace(' ', '') if mobj else None
        self._features_cache[path] = features = {
            'fdk': '--enable-libfdk-aac' in out,
            'setts': 'setts' in out.splitlines(),
            'needs_adtstoasc': is_outdated_version(lavf_runtime_version, '57.56.100', False),
        }
        return ver, features

    @property
    def _versions(self):
        return filter_dict({self.basename: self._version, self.probe_basename: self._probe_version})

    @functools.cached_property
    def basename(self):
        _ = self._version  # run property
        return self.basename

    @functools.cached_property
    def probe_basename(self):
        _ = self._probe_version  # run property
        return self.probe_basename

    def _get_version(self, kind):
        executables = (kind, )
        if not self._prefer_ffmpeg:
            executables = (kind, self._ffmpeg_to_avconv[kind])
        basename, version, features = next(filter(
            lambda x: x[1], ((p, *self._get_ffmpeg_version(p)) for p in executables)), (None, None, {}))
        if kind == 'ffmpeg':
            self.basename, self._features = basename, features
        else:
            self.probe_basename = basename
        if basename == self._ffmpeg_to_avconv[kind]:
            self.deprecated_feature(f'Support for {self._ffmpeg_to_avconv[kind]} is deprecated and '
                                    f'may be removed in a future version. Use {kind} instead')
        return version

    @functools.cached_property
    def _version(self):
        return self._get_version('ffmpeg')

    @functools.cached_property
    def _probe_version(self):
        return self._get_version('ffprobe')

    @property
    def available(self):
        return self.basename is not None

    @property
    def executable(self):
        return self._paths.get(self.basename)

    @property
    def probe_available(self):
        return self.probe_basename is not None

    @property
    def probe_executable(self):
        return self._paths.get(self.probe_basename)

    @staticmethod
    def stream_copy_opts(copy=True, *, ext=None):
        yield from ('-map', '0')
        # Don't copy Apple TV chapters track, bin_data
        # See https://github.com/yt-dlp/yt-dlp/issues/2, #19042, #19024, https://trac.ffmpeg.org/ticket/6016
        yield from ('-dn', '-ignore_unknown')
        if copy:
            yield from ('-c', 'copy')
        if ext in ('mp4', 'mov', 'm4a'):
            yield from ('-c:s', 'mov_text')

    def check_version(self):
        if not self.available:
            raise FFmpegPostProcessorError('ffmpeg not found. Please install or provide the path using --ffmpeg-location')

        required_version = '10-0' if self.basename == 'avconv' else '1.0'
        if is_outdated_version(self._version, required_version):
            self.report_warning(f'Your copy of {self.basename} is outdated, update {self.basename} '
                                f'to version {required_version} or newer if you encounter any errors')

    def get_audio_codec(self, path):
        if not self.probe_available and not self.available:
            raise PostProcessingError('ffprobe and ffmpeg not found. Please install or provide the path using --ffmpeg-location')
        try:
            if self.probe_available:
                cmd = [
                    encodeFilename(self.probe_executable, True),
                    encodeArgument('-show_streams')]
            else:
                cmd = [
                    encodeFilename(self.executable, True),
                    encodeArgument('-i')]
            cmd.append(encodeFilename(self._ffmpeg_filename_argument(path), True))
            self.write_debug(f'{self.basename} command line: {shell_quote(cmd)}')
            stdout, stderr, returncode = Popen.run(
                cmd, text=True, stdin=subprocess.PIPE, stdout=subprocess.PIPE, stderr=subprocess.PIPE)
            if returncode != (0 if self.probe_available else 1):
                return None
        except OSError:
            return None
        output = stdout if self.probe_available else stderr
        if self.probe_available:
            audio_codec = None
            for line in output.split('\n'):
                if line.startswith('codec_name='):
                    audio_codec = line.split('=')[1].strip()
                elif line.strip() == 'codec_type=audio' and audio_codec is not None:
                    return audio_codec
        else:
            # Stream #FILE_INDEX:STREAM_INDEX[STREAM_ID](LANGUAGE): CODEC_TYPE: CODEC_NAME
            mobj = re.search(
                r'Stream\s*#\d+:\d+(?:\[0x[0-9a-f]+\])?(?:\([a-z]{3}\))?:\s*Audio:\s*([0-9a-z]+)',
                output)
            if mobj:
                return mobj.group(1)
        return None

    def get_metadata_object(self, path, opts=[]):
        if self.probe_basename != 'ffprobe':
            if self.probe_available:
                self.report_warning('Only ffprobe is supported for metadata extraction')
            raise PostProcessingError('ffprobe not found. Please install or provide the path using --ffmpeg-location')
        self.check_version()

        cmd = [
            encodeFilename(self.probe_executable, True),
            encodeArgument('-hide_banner'),
            encodeArgument('-show_format'),
            encodeArgument('-show_streams'),
            encodeArgument('-print_format'),
            encodeArgument('json'),
        ]

        cmd += opts
        cmd.append(self._ffmpeg_filename_argument(path))
        self.write_debug(f'ffprobe command line: {shell_quote(cmd)}')
        stdout, _, _ = Popen.run(cmd, text=True, stdout=subprocess.PIPE, stderr=subprocess.PIPE, stdin=subprocess.PIPE)
        return json.loads(stdout)

    def get_stream_number(self, path, keys, value):
        streams = self.get_metadata_object(path)['streams']
        num = next(
            (i for i, stream in enumerate(streams) if traverse_obj(stream, keys, casesense=False) == value),
            None)
        return num, len(streams)

    def _fixup_chapters(self, info):
        last_chapter = traverse_obj(info, ('chapters', -1))
        if last_chapter and not last_chapter.get('end_time'):
            last_chapter['end_time'] = self._get_real_video_duration(info['filepath'])

    def _get_real_video_duration(self, filepath, fatal=True):
        try:
            duration = float_or_none(
                traverse_obj(self.get_metadata_object(filepath), ('format', 'duration')))
            if not duration:
                raise PostProcessingError('ffprobe returned empty duration')
            return duration
        except PostProcessingError as e:
            if fatal:
                raise PostProcessingError(f'Unable to determine video duration: {e.msg}')

    def _duration_mismatch(self, d1, d2, tolerance=2):
        if not d1 or not d2:
            return None
        # The duration is often only known to nearest second. So there can be <1sec disparity natually.
        # Further excuse an additional <1sec difference.
        return abs(d1 - d2) > tolerance

    def run_ffmpeg_multiple_files(self, input_paths, out_path, opts, **kwargs):
        return self.real_run_ffmpeg([(path, []) for path in input_paths], [(out_path, opts)], **kwargs)

    def real_run_ffmpeg(self, input_path_opts, output_path_opts, *, expected_retcodes=(0,), info_dict=None):
        self.check_version()

        oldest_mtime = min(
            os.stat(encodeFilename(path)).st_mtime for path, _ in input_path_opts if path)

        cmd = [encodeFilename(self.executable, True), encodeArgument('-y')]
        # avconv does not have repeat option
        if self.basename == 'ffmpeg':
            cmd += [encodeArgument('-loglevel'), encodeArgument('repeat+info')]

        def make_args(file, args, name, number):
            keys = [f'_{name}{number}', f'_{name}']
            if name == 'o':
                args += ['-movflags', '+faststart']
                if number == 1:
                    keys.append('')
            args += self._configuration_args(self.basename, keys)
            if name == 'i':
                args.append('-i')
            return [encodeArgument(arg) for arg in args] + [encodeFilename(self._ffmpeg_filename_argument(file), True)]

        for arg_type, path_opts in (('i', input_path_opts), ('o', output_path_opts)):
            cmd += itertools.chain.from_iterable(
                make_args(path, list(opts), arg_type, i + 1)
                for i, (path, opts) in enumerate(path_opts) if path)

<<<<<<< HEAD
        cmd += ['-progress', 'pipe:1']
        self.write_debug('ffmpeg command line: %s' % shell_quote(cmd))

        ffmpeg_progress_tracker = FFmpegProgressTracker(info_dict, cmd, self._ffmpeg_hook, self._downloader)
        _, stderr, return_code = ffmpeg_progress_tracker.run_ffmpeg_subprocess()
        if return_code not in variadic(expected_retcodes):
            stderr = stderr.strip()
=======
        self.write_debug(f'ffmpeg command line: {shell_quote(cmd)}')
        _, stderr, returncode = Popen.run(
            cmd, text=True, stdout=subprocess.PIPE, stderr=subprocess.PIPE, stdin=subprocess.PIPE)
        if returncode not in variadic(expected_retcodes):
>>>>>>> 4cd41469
            self.write_debug(stderr)
            raise FFmpegPostProcessorError(stderr.strip().splitlines()[-1])
        for out_path, _ in output_path_opts:
            if out_path:
                self.try_utime(out_path, oldest_mtime, oldest_mtime)
        return stderr

    def run_ffmpeg(self, path, out_path, opts, informations=None, **kwargs):
        return self.run_ffmpeg_multiple_files([path], out_path, opts, **kwargs)

    @staticmethod
    def _ffmpeg_filename_argument(fn):
        # Always use 'file:' because the filename may contain ':' (ffmpeg
        # interprets that as a protocol) or can start with '-' (-- is broken in
        # ffmpeg, see https://ffmpeg.org/trac/ffmpeg/ticket/2127 for details)
        # Also leave '-' intact in order not to break streaming to stdout.
        if fn.startswith(('http://', 'https://')):
            return fn
        return 'file:' + fn if fn != '-' else fn

    @staticmethod
    def _quote_for_ffmpeg(string):
        # See https://ffmpeg.org/ffmpeg-utils.html#toc-Quoting-and-escaping
        # A sequence of '' produces '\'''\'';
        # final replace removes the empty '' between \' \'.
        string = string.replace("'", r"'\''").replace("'''", "'")
        # Handle potential ' at string boundaries.
        string = string[1:] if string[0] == "'" else "'" + string
        return string[:-1] if string[-1] == "'" else string + "'"

    def force_keyframes(self, filename, timestamps):
        timestamps = orderedSet(timestamps)
        if timestamps[0] == 0:
            timestamps = timestamps[1:]
        keyframe_file = prepend_extension(filename, 'keyframes.temp')
        self.to_screen(f'Re-encoding "{filename}" with appropriate keyframes')
        self.run_ffmpeg(filename, keyframe_file, [
            *self.stream_copy_opts(False, ext=determine_ext(filename)),
            '-force_key_frames', ','.join(f'{t:.6f}' for t in timestamps)])
        return keyframe_file

    def concat_files(self, in_files, out_file, concat_opts=None):
        """
        Use concat demuxer to concatenate multiple files having identical streams.

        Only inpoint, outpoint, and duration concat options are supported.
        See https://ffmpeg.org/ffmpeg-formats.html#concat-1 for details
        """
        concat_file = f'{out_file}.concat'
        self.write_debug(f'Writing concat spec to {concat_file}')
        with open(concat_file, 'w', encoding='utf-8') as f:
            f.writelines(self._concat_spec(in_files, concat_opts))

        out_flags = list(self.stream_copy_opts(ext=determine_ext(out_file)))

        self.real_run_ffmpeg(
            [(concat_file, ['-hide_banner', '-nostdin', '-f', 'concat', '-safe', '0'])],
            [(out_file, out_flags)])
        self._delete_downloaded_files(concat_file)

    @classmethod
    def _concat_spec(cls, in_files, concat_opts=None):
        if concat_opts is None:
            concat_opts = [{}] * len(in_files)
        yield 'ffconcat version 1.0\n'
        for file, opts in zip(in_files, concat_opts):
            yield f'file {cls._quote_for_ffmpeg(cls._ffmpeg_filename_argument(file))}\n'
            # Iterate explicitly to yield the following directives in order, ignoring the rest.
            for directive in 'inpoint', 'outpoint', 'duration':
                if directive in opts:
                    yield f'{directive} {opts[directive]}\n'

    def _ffmpeg_hook(self, status, info_dict):
        status['processed_bytes'] = status.get('outputted', 0)
        if status.get('status') == 'ffmpeg_running':
            status['status'] = 'processing'
        self._hook_progress(status, info_dict)


class FFmpegExtractAudioPP(FFmpegPostProcessor):
    COMMON_AUDIO_EXTS = (*MEDIA_EXTENSIONS.common_audio, 'wma')
    SUPPORTED_EXTS = tuple(ACODECS.keys())
    FORMAT_RE = create_mapping_re(('best', *SUPPORTED_EXTS))

    def __init__(self, downloader=None, preferredcodec=None, preferredquality=None, nopostoverwrites=False):
        FFmpegPostProcessor.__init__(self, downloader)
        self.mapping = preferredcodec or 'best'
        self._preferredquality = float_or_none(preferredquality)
        self._nopostoverwrites = nopostoverwrites

    def _quality_args(self, codec):
        if self._preferredquality is None:
            return []
        elif self._preferredquality > 10:
            return ['-b:a', f'{self._preferredquality}k']

        limits = {
            'libmp3lame': (10, 0),
            'libvorbis': (0, 10),
            # FFmpeg's AAC encoder does not have an upper limit for the value of -q:a.
            # Experimentally, with values over 4, bitrate changes were minimal or non-existent
            'aac': (0.1, 4),
            'libfdk_aac': (1, 5),
        }.get(codec)
        if not limits:
            return []

        q = limits[1] + (limits[0] - limits[1]) * (self._preferredquality / 10)
        if codec == 'libfdk_aac':
            return ['-vbr', f'{int(q)}']
        return ['-q:a', f'{q}']

    def run_ffmpeg(self, path, out_path, codec, more_opts, informations=None):
        if codec is None:
            acodec_opts = []
        else:
            acodec_opts = ['-acodec', codec]
        opts = ['-vn', *acodec_opts, *more_opts]
        try:
            FFmpegPostProcessor.run_ffmpeg(self, path, out_path, opts, informations)
        except FFmpegPostProcessorError as err:
            raise PostProcessingError(f'audio conversion failed: {err.msg}')

    @PostProcessor._restrict_to(images=False)
    def run(self, information):
        orig_path = path = information['filepath']
        target_format, _skip_msg = resolve_mapping(information['ext'], self.mapping)
        if target_format == 'best' and information['ext'] in self.COMMON_AUDIO_EXTS:
            target_format, _skip_msg = None, 'the file is already in a common audio format'
        if not target_format:
            self.to_screen(f'Not converting audio {orig_path}; {_skip_msg}')
            return [], information

        filecodec = self.get_audio_codec(path)
        if filecodec is None:
            raise PostProcessingError('WARNING: unable to obtain file audio codec with ffprobe')

        if filecodec == 'aac' and target_format in ('m4a', 'best'):
            # Lossless, but in another container
            extension, _, more_opts, acodec = *ACODECS['m4a'], 'copy'
        elif target_format == 'best' or target_format == filecodec:
            # Lossless if possible
            try:
                extension, _, more_opts, acodec = *ACODECS[filecodec], 'copy'
            except KeyError:
                extension, acodec, more_opts = ACODECS['mp3']
        else:
            # We convert the audio (lossy if codec is lossy)
            extension, acodec, more_opts = ACODECS[target_format]
            if acodec == 'aac' and self._features.get('fdk'):
                acodec, more_opts = 'libfdk_aac', []

        more_opts = list(more_opts)
        if acodec != 'copy':
            more_opts = self._quality_args(acodec)

        temp_path = new_path = replace_extension(path, extension, information['ext'])

        if new_path == path:
            if acodec == 'copy':
                self.to_screen(f'Not converting audio {orig_path}; file is already in target format {target_format}')
                return [], information
            orig_path = prepend_extension(path, 'orig')
            temp_path = prepend_extension(path, 'temp')
        if (self._nopostoverwrites and os.path.exists(encodeFilename(new_path))
                and os.path.exists(encodeFilename(orig_path))):
            self.to_screen(f'Post-process file {new_path} exists, skipping')
            return [], information

        self.to_screen(f'Destination: {new_path}')
        self.run_ffmpeg(path, temp_path, acodec, more_opts, information)

        os.replace(path, orig_path)
        os.replace(temp_path, new_path)
        information['filepath'] = new_path
        information['ext'] = extension

        # Try to update the date time for extracted audio file.
        if information.get('filetime') is not None:
            self.try_utime(
                new_path, time.time(), information['filetime'], errnote='Cannot update utime of audio file')

        return [orig_path], information


class FFmpegVideoConvertorPP(FFmpegPostProcessor):
    SUPPORTED_EXTS = (
        *sorted((*MEDIA_EXTENSIONS.common_video, 'gif')),
        *sorted((*MEDIA_EXTENSIONS.common_audio, 'aac', 'vorbis')),
    )
    FORMAT_RE = create_mapping_re(SUPPORTED_EXTS)
    _ACTION = 'converting'

    def __init__(self, downloader=None, preferedformat=None):
        super().__init__(downloader)
        self.mapping = preferedformat

    @staticmethod
    def _options(target_ext):
        yield from FFmpegPostProcessor.stream_copy_opts(False)
        if target_ext == 'avi':
            yield from ('-c:v', 'libxvid', '-vtag', 'XVID')

    @PostProcessor._restrict_to(images=False)
    def run(self, info):
        filename, source_ext = info['filepath'], info['ext'].lower()
        target_ext, _skip_msg = resolve_mapping(source_ext, self.mapping)
        if _skip_msg:
            self.to_screen(f'Not {self._ACTION} media file "{filename}"; {_skip_msg}')
            return [], info

        outpath = replace_extension(filename, target_ext, source_ext)
        self.to_screen(f'{self._ACTION.title()} video from {source_ext} to {target_ext}; Destination: {outpath}')
        self.run_ffmpeg(filename, outpath, self._options(target_ext), info)

        info['filepath'] = outpath
        info['format'] = info['ext'] = target_ext
        return [filename], info


class FFmpegVideoRemuxerPP(FFmpegVideoConvertorPP):
    _ACTION = 'remuxing'

    @staticmethod
    def _options(target_ext):
        return FFmpegPostProcessor.stream_copy_opts()


class FFmpegEmbedSubtitlePP(FFmpegPostProcessor):
    SUPPORTED_EXTS = ('mp4', 'mov', 'm4a', 'webm', 'mkv', 'mka')

    def __init__(self, downloader=None, already_have_subtitle=False):
        super().__init__(downloader)
        self._already_have_subtitle = already_have_subtitle

    @PostProcessor._restrict_to(images=False)
    def run(self, info):
        if info['ext'] not in self.SUPPORTED_EXTS:
            self.to_screen(f'Subtitles can only be embedded in {", ".join(self.SUPPORTED_EXTS)} files')
            return [], info
        subtitles = info.get('requested_subtitles')
        if not subtitles:
            self.to_screen('There aren\'t any subtitles to embed')
            return [], info

        filename = info['filepath']

        # Disabled temporarily. There needs to be a way to override this
        # in case of duration actually mismatching in extractor
        # See: https://github.com/yt-dlp/yt-dlp/issues/1870, https://github.com/yt-dlp/yt-dlp/issues/1385
        '''
        if info.get('duration') and not info.get('__real_download') and self._duration_mismatch(
                self._get_real_video_duration(filename, False), info['duration']):
            self.to_screen(f'Skipping {self.pp_key()} since the real and expected durations mismatch')
            return [], info
        '''

        ext = info['ext']
        sub_langs, sub_names, sub_filenames = [], [], []
        webm_vtt_warn = False
        mp4_ass_warn = False

        for lang, sub_info in subtitles.items():
            if not os.path.exists(sub_info.get('filepath', '')):
                self.report_warning(f'Skipping embedding {lang} subtitle because the file is missing')
                continue
            sub_ext = sub_info['ext']
            if sub_ext == 'json':
                self.report_warning('JSON subtitles cannot be embedded')
            elif ext != 'webm' or ext == 'webm' and sub_ext == 'vtt':
                sub_langs.append(lang)
                sub_names.append(sub_info.get('name'))
                sub_filenames.append(sub_info['filepath'])
            else:
                if not webm_vtt_warn and ext == 'webm' and sub_ext != 'vtt':
                    webm_vtt_warn = True
                    self.report_warning('Only WebVTT subtitles can be embedded in webm files')
            if not mp4_ass_warn and ext == 'mp4' and sub_ext == 'ass':
                mp4_ass_warn = True
                self.report_warning('ASS subtitles cannot be properly embedded in mp4 files; expect issues')

        if not sub_langs:
            return [], info

        input_files = [filename, *sub_filenames]

        opts = [
            *self.stream_copy_opts(ext=info['ext']),
            # Don't copy the existing subtitles, we may be running the
            # postprocessor a second time
            '-map', '-0:s',
        ]
        for i, (lang, name) in enumerate(zip(sub_langs, sub_names)):
            opts.extend(['-map', f'{i + 1}:0'])
            lang_code = ISO639Utils.short2long(lang) or lang
            opts.extend([f'-metadata:s:s:{i}', f'language={lang_code}'])
            if name:
                opts.extend([f'-metadata:s:s:{i}', f'handler_name={name}',
                             f'-metadata:s:s:{i}', f'title={name}'])

        temp_filename = prepend_extension(filename, 'temp')
        self.to_screen(f'Embedding subtitles in "{filename}"')
        self.run_ffmpeg_multiple_files(input_files, temp_filename, opts)
        os.replace(temp_filename, filename)

        files_to_delete = [] if self._already_have_subtitle else sub_filenames
        return files_to_delete, info


class FFmpegMetadataPP(FFmpegPostProcessor):

    def __init__(self, downloader, add_metadata=True, add_chapters=True, add_infojson='if_exists'):
        FFmpegPostProcessor.__init__(self, downloader)
        self._add_metadata = add_metadata
        self._add_chapters = add_chapters
        self._add_infojson = add_infojson

    @staticmethod
    def _options(target_ext):
        audio_only = target_ext == 'm4a'
        yield from FFmpegPostProcessor.stream_copy_opts(not audio_only)
        if audio_only:
            yield from ('-vn', '-acodec', 'copy')

    @PostProcessor._restrict_to(images=False)
    def run(self, info):
        self._fixup_chapters(info)
        filename, metadata_filename = info['filepath'], None
        files_to_delete, options = [], []
        if self._add_chapters and info.get('chapters'):
            metadata_filename = replace_extension(filename, 'meta')
            options.extend(self._get_chapter_opts(info['chapters'], metadata_filename))
            files_to_delete.append(metadata_filename)
        if self._add_metadata:
            options.extend(self._get_metadata_opts(info))

        if self._add_infojson:
            if info['ext'] in ('mkv', 'mka'):
                infojson_filename = info.get('infojson_filename')
                options.extend(self._get_infojson_opts(info, infojson_filename))
                if not infojson_filename:
                    files_to_delete.append(info.get('infojson_filename'))
            elif self._add_infojson is True:
                self.to_screen('The info-json can only be attached to mkv/mka files')

        if not options:
            self.to_screen('There isn\'t any metadata to add')
            return [], info

        temp_filename = prepend_extension(filename, 'temp')
        self.to_screen(f'Adding metadata to "{filename}"')
        self.run_ffmpeg_multiple_files(
            (filename, metadata_filename), temp_filename,
            itertools.chain(self._options(info['ext']), *options))
        self._delete_downloaded_files(*files_to_delete)
        os.replace(temp_filename, filename)
        return [], info

    @staticmethod
    def _get_chapter_opts(chapters, metadata_filename):
        with open(metadata_filename, 'w', encoding='utf-8') as f:
            def ffmpeg_escape(text):
                return re.sub(r'([\\=;#\n])', r'\\\1', text)

            metadata_file_content = ';FFMETADATA1\n'
            for chapter in chapters:
                metadata_file_content += '[CHAPTER]\nTIMEBASE=1/1000\n'
                metadata_file_content += 'START=%d\n' % (chapter['start_time'] * 1000)
                metadata_file_content += 'END=%d\n' % (chapter['end_time'] * 1000)
                chapter_title = chapter.get('title')
                if chapter_title:
                    metadata_file_content += f'title={ffmpeg_escape(chapter_title)}\n'
            f.write(metadata_file_content)
        yield ('-map_metadata', '1')

    def _get_metadata_opts(self, info):
        meta_prefix = 'meta'
        metadata = collections.defaultdict(dict)

        def add(meta_list, info_list=None):
            value = next((
                info[key] for key in [f'{meta_prefix}_', *variadic(info_list or meta_list)]
                if info.get(key) is not None), None)
            if value not in ('', None):
                value = ', '.join(map(str, variadic(value)))
                value = value.replace('\0', '')  # nul character cannot be passed in command line
                metadata['common'].update({meta_f: value for meta_f in variadic(meta_list)})

        # Info on media metadata/metadata supported by ffmpeg:
        # https://wiki.multimedia.cx/index.php/FFmpeg_Metadata
        # https://kdenlive.org/en/project/adding-meta-data-to-mp4-video/
        # https://kodi.wiki/view/Video_file_tagging

        add('title', ('track', 'title'))
        add('date', 'upload_date')
        add(('description', 'synopsis'), 'description')
        add(('purl', 'comment'), 'webpage_url')
        add('track', 'track_number')
        add('artist', ('artist', 'artists', 'creator', 'creators', 'uploader', 'uploader_id'))
        add('composer', ('composer', 'composers'))
        add('genre', ('genre', 'genres'))
        add('album')
        add('album_artist', ('album_artist', 'album_artists'))
        add('disc', 'disc_number')
        add('show', 'series')
        add('season_number')
        add('episode_id', ('episode', 'episode_id'))
        add('episode_sort', 'episode_number')
        if 'embed-metadata' in self.get_param('compat_opts', []):
            add('comment', 'description')
            metadata['common'].pop('synopsis', None)

        meta_regex = rf'{re.escape(meta_prefix)}(?P<i>\d+)?_(?P<key>.+)'
        for key, value in info.items():
            mobj = re.fullmatch(meta_regex, key)
            if value is not None and mobj:
                metadata[mobj.group('i') or 'common'][mobj.group('key')] = value.replace('\0', '')

        # Write id3v1 metadata also since Windows Explorer can't handle id3v2 tags
        yield ('-write_id3v1', '1')

        for name, value in metadata['common'].items():
            yield ('-metadata', f'{name}={value}')

        stream_idx = 0
        for fmt in info.get('requested_formats') or [info]:
            stream_count = 2 if 'none' not in (fmt.get('vcodec'), fmt.get('acodec')) else 1
            lang = ISO639Utils.short2long(fmt.get('language') or '') or fmt.get('language')
            for i in range(stream_idx, stream_idx + stream_count):
                if lang:
                    metadata[str(i)].setdefault('language', lang)
                for name, value in metadata[str(i)].items():
                    yield (f'-metadata:s:{i}', f'{name}={value}')
            stream_idx += stream_count

    def _get_infojson_opts(self, info, infofn):
        if not infofn or not os.path.exists(infofn):
            if self._add_infojson is not True:
                return
            infofn = infofn or '%s.temp' % (
                self._downloader.prepare_filename(info, 'infojson')
                or replace_extension(self._downloader.prepare_filename(info), 'info.json', info['ext']))
            if not self._downloader._ensure_dir_exists(infofn):
                return
            self.write_debug(f'Writing info-json to: {infofn}')
            write_json_file(self._downloader.sanitize_info(info, self.get_param('clean_infojson', True)), infofn)
            info['infojson_filename'] = infofn

        old_stream, new_stream = self.get_stream_number(info['filepath'], ('tags', 'mimetype'), 'application/json')
        if old_stream is not None:
            yield ('-map', f'-0:{old_stream}')
            new_stream -= 1

        yield (
            '-attach', self._ffmpeg_filename_argument(infofn),
            f'-metadata:s:{new_stream}', 'mimetype=application/json',
            f'-metadata:s:{new_stream}', 'filename=info.json',
        )


class FFmpegMergerPP(FFmpegPostProcessor):
    SUPPORTED_EXTS = MEDIA_EXTENSIONS.common_video

    @PostProcessor._restrict_to(images=False)
    def run(self, info):
        filename = info['filepath']
        temp_filename = prepend_extension(filename, 'temp')
        args = ['-c', 'copy']
        audio_streams = 0
        for (i, fmt) in enumerate(info['requested_formats']):
            if fmt.get('acodec') != 'none':
                args.extend(['-map', f'{i}:a:0'])
                aac_fixup = fmt['protocol'].startswith('m3u8') and self.get_audio_codec(fmt['filepath']) == 'aac'
                if aac_fixup:
                    args.extend([f'-bsf:a:{audio_streams}', 'aac_adtstoasc'])
                audio_streams += 1
            if fmt.get('vcodec') != 'none':
<<<<<<< HEAD
                args.extend(['-map', '%u:v:0' % (i)])
        self.to_screen('Merging formats into "%s"' % filename)
        self.run_ffmpeg_multiple_files(info['__files_to_merge'], temp_filename, args, info_dict=info)
=======
                args.extend(['-map', f'{i}:v:0'])
        self.to_screen(f'Merging formats into "{filename}"')
        self.run_ffmpeg_multiple_files(info['__files_to_merge'], temp_filename, args)
>>>>>>> 4cd41469
        os.rename(encodeFilename(temp_filename), encodeFilename(filename))
        return info['__files_to_merge'], info

    def can_merge(self):
        # TODO: figure out merge-capable ffmpeg version
        if self.basename != 'avconv':
            return True

        required_version = '10-0'
        if is_outdated_version(
                self._versions[self.basename], required_version):
            warning = (f'Your copy of {self.basename} is outdated and unable to properly mux separate video and audio files, '
                       'yt-dlp will download single file media. '
                       f'Update {self.basename} to version {required_version} or newer to fix this.')
            self.report_warning(warning)
            return False
        return True


class FFmpegFixupPostProcessor(FFmpegPostProcessor):
    def _fixup(self, msg, filename, options):
        temp_filename = prepend_extension(filename, 'temp')

        self.to_screen(f'{msg} of "{filename}"')
        self.run_ffmpeg(filename, temp_filename, options)

        os.replace(temp_filename, filename)


class FFmpegFixupStretchedPP(FFmpegFixupPostProcessor):
    @PostProcessor._restrict_to(images=False, audio=False)
    def run(self, info):
        stretched_ratio = info.get('stretched_ratio')
        if stretched_ratio not in (None, 1):
            self._fixup('Fixing aspect ratio', info['filepath'], [
                *self.stream_copy_opts(), '-aspect', f'{stretched_ratio:f}'])
        return [], info


class FFmpegFixupM4aPP(FFmpegFixupPostProcessor):
    @PostProcessor._restrict_to(images=False, video=False)
    def run(self, info):
        if info.get('container') == 'm4a_dash':
            self._fixup('Correcting container', info['filepath'], [*self.stream_copy_opts(), '-f', 'mp4'])
        return [], info


class FFmpegFixupM3u8PP(FFmpegFixupPostProcessor):
    def _needs_fixup(self, info):
        yield info['ext'] in ('mp4', 'm4a')
        yield info['protocol'].startswith('m3u8')
        try:
            metadata = self.get_metadata_object(info['filepath'])
        except PostProcessingError as e:
            self.report_warning(f'Unable to extract metadata: {e.msg}')
            yield True
        else:
            yield traverse_obj(metadata, ('format', 'format_name'), casesense=False) == 'mpegts'

    @PostProcessor._restrict_to(images=False)
    def run(self, info):
        if all(self._needs_fixup(info)):
            args = ['-f', 'mp4']
            if self.get_audio_codec(info['filepath']) == 'aac':
                args.extend(['-bsf:a', 'aac_adtstoasc'])
            self._fixup('Fixing MPEG-TS in MP4 container', info['filepath'], [
                *self.stream_copy_opts(), *args])
        return [], info


class FFmpegFixupTimestampPP(FFmpegFixupPostProcessor):

    def __init__(self, downloader=None, trim=0.001):
        # "trim" should be used when the video contains unintended packets
        super().__init__(downloader)
        assert isinstance(trim, (int, float))
        self.trim = str(trim)

    @PostProcessor._restrict_to(images=False)
    def run(self, info):
        if not self._features.get('setts'):
            self.report_warning(
                'A re-encode is needed to fix timestamps in older versions of ffmpeg. '
                'Please install ffmpeg 4.4 or later to fixup without re-encoding')
            opts = ['-vf', 'setpts=PTS-STARTPTS']
        else:
            opts = ['-c', 'copy', '-bsf', 'setts=ts=TS-STARTPTS']
        self._fixup('Fixing frame timestamp', info['filepath'], [*opts, *self.stream_copy_opts(False), '-ss', self.trim])
        return [], info


class FFmpegCopyStreamPP(FFmpegFixupPostProcessor):
    MESSAGE = 'Copying stream'

    @PostProcessor._restrict_to(images=False)
    def run(self, info):
        self._fixup(self.MESSAGE, info['filepath'], self.stream_copy_opts())
        return [], info


class FFmpegFixupDurationPP(FFmpegCopyStreamPP):
    MESSAGE = 'Fixing video duration'


class FFmpegFixupDuplicateMoovPP(FFmpegCopyStreamPP):
    MESSAGE = 'Fixing duplicate MOOV atoms'


class FFmpegSubtitlesConvertorPP(FFmpegPostProcessor):
    SUPPORTED_EXTS = MEDIA_EXTENSIONS.subtitles

    def __init__(self, downloader=None, format=None):
        super().__init__(downloader)
        self.format = format

    def run(self, info):
        subs = info.get('requested_subtitles')
        new_ext = self.format
        new_format = new_ext
        if new_format == 'vtt':
            new_format = 'webvtt'
        if subs is None:
            self.to_screen('There aren\'t any subtitles to convert')
            return [], info
        self.to_screen('Converting subtitles')
        sub_filenames = []
        for lang, sub in subs.items():
            if not os.path.exists(sub.get('filepath', '')):
                self.report_warning(f'Skipping embedding {lang} subtitle because the file is missing')
                continue
            ext = sub['ext']
            if ext == new_ext:
                self.to_screen(f'Subtitle file for {new_ext} is already in the requested format')
                continue
            elif ext == 'json':
                self.to_screen(
                    'You have requested to convert json subtitles into another format, '
                    'which is currently not possible')
                continue
            old_file = sub['filepath']
            sub_filenames.append(old_file)
            new_file = replace_extension(old_file, new_ext)

            if ext in ('dfxp', 'ttml', 'tt'):
                self.report_warning(
                    'You have requested to convert dfxp (TTML) subtitles into another format, '
                    'which results in style information loss')

                dfxp_file = old_file
                srt_file = replace_extension(old_file, 'srt')

                with open(dfxp_file, 'rb') as f:
                    srt_data = dfxp2srt(f.read())

                with open(srt_file, 'w', encoding='utf-8') as f:
                    f.write(srt_data)
                old_file = srt_file

                subs[lang] = {
                    'ext': 'srt',
                    'data': srt_data,
                    'filepath': srt_file,
                }

                if new_ext == 'srt':
                    continue
                else:
                    sub_filenames.append(srt_file)

            self.run_ffmpeg(old_file, new_file, ['-f', new_format], info)

            with open(new_file, encoding='utf-8') as f:
                subs[lang] = {
                    'ext': new_ext,
                    'data': f.read(),
                    'filepath': new_file,
                }

            info['__files_to_move'][new_file] = replace_extension(
                info['__files_to_move'][sub['filepath']], new_ext)

        return sub_filenames, info


class FFmpegSplitChaptersPP(FFmpegPostProcessor):
    def __init__(self, downloader, force_keyframes=False):
        FFmpegPostProcessor.__init__(self, downloader)
        self._force_keyframes = force_keyframes

    def _prepare_filename(self, number, chapter, info):
        info = info.copy()
        info.update({
            'section_number': number,
            'section_title': chapter.get('title'),
            'section_start': chapter.get('start_time'),
            'section_end': chapter.get('end_time'),
        })
        return self._downloader.prepare_filename(info, 'chapter')

    def _ffmpeg_args_for_chapter(self, number, chapter, info):
        destination = self._prepare_filename(number, chapter, info)
        if not self._downloader._ensure_dir_exists(encodeFilename(destination)):
            return

        chapter['filepath'] = destination
        self.to_screen('Chapter %03d; Destination: %s' % (number, destination))
        return (
            destination,
            ['-ss', str(chapter['start_time']),
             '-t', str(chapter['end_time'] - chapter['start_time'])])

    @PostProcessor._restrict_to(images=False)
    def run(self, info):
        self._fixup_chapters(info)
        chapters = info.get('chapters') or []
        if not chapters:
            self.to_screen('Chapter information is unavailable')
            return [], info

        in_file = info['filepath']
        if self._force_keyframes and len(chapters) > 1:
            in_file = self.force_keyframes(in_file, (c['start_time'] for c in chapters))
        self.to_screen(f'Splitting video by chapters; {len(chapters)} chapters found')
        for idx, chapter in enumerate(chapters):
            destination, opts = self._ffmpeg_args_for_chapter(idx + 1, chapter, info)
            self.real_run_ffmpeg([(in_file, opts)], [(destination, self.stream_copy_opts())])
        if in_file != info['filepath']:
            self._delete_downloaded_files(in_file, msg=None)
        return [], info


class FFmpegThumbnailsConvertorPP(FFmpegPostProcessor):
    SUPPORTED_EXTS = MEDIA_EXTENSIONS.thumbnails
    FORMAT_RE = create_mapping_re(SUPPORTED_EXTS)

    def __init__(self, downloader=None, format=None):
        super().__init__(downloader)
        self.mapping = format

    @classmethod
    def is_webp(cls, path):
        deprecation_warning(f'{cls.__module__}.{cls.__name__}.is_webp is deprecated')
        return imghdr.what(path) == 'webp'

    def fixup_webp(self, info, idx=-1):
        thumbnail_filename = info['thumbnails'][idx]['filepath']
        _, thumbnail_ext = os.path.splitext(thumbnail_filename)
        if thumbnail_ext:
            if thumbnail_ext.lower() != '.webp' and imghdr.what(thumbnail_filename) == 'webp':
                self.to_screen(f'Correcting thumbnail "{thumbnail_filename}" extension to webp')
                webp_filename = replace_extension(thumbnail_filename, 'webp')
                os.replace(thumbnail_filename, webp_filename)
                info['thumbnails'][idx]['filepath'] = webp_filename
                info['__files_to_move'][webp_filename] = replace_extension(
                    info['__files_to_move'].pop(thumbnail_filename), 'webp')

    @staticmethod
    def _options(target_ext):
        yield from ('-update', '1')
        if target_ext == 'jpg':
            yield from ('-bsf:v', 'mjpeg2jpeg')

    def convert_thumbnail(self, thumbnail_filename, target_ext):
        thumbnail_conv_filename = replace_extension(thumbnail_filename, target_ext)

        self.to_screen(f'Converting thumbnail "{thumbnail_filename}" to {target_ext}')
        _, source_ext = os.path.splitext(thumbnail_filename)
        self.real_run_ffmpeg(
            [(thumbnail_filename, [] if source_ext == '.gif' else ['-f', 'image2', '-pattern_type', 'none'])],
            [(thumbnail_conv_filename, self._options(target_ext))])
        return thumbnail_conv_filename

    def run(self, info):
        files_to_delete = []
        has_thumbnail = False

        for idx, thumbnail_dict in enumerate(info.get('thumbnails') or []):
            original_thumbnail = thumbnail_dict.get('filepath')
            if not original_thumbnail:
                continue
            has_thumbnail = True
            self.fixup_webp(info, idx)
            original_thumbnail = thumbnail_dict['filepath']  # Path can change during fixup
            thumbnail_ext = os.path.splitext(original_thumbnail)[1][1:].lower()
            if thumbnail_ext == 'jpeg':
                thumbnail_ext = 'jpg'
            target_ext, _skip_msg = resolve_mapping(thumbnail_ext, self.mapping)
            if _skip_msg:
                self.to_screen(f'Not converting thumbnail "{original_thumbnail}"; {_skip_msg}')
                continue
            thumbnail_dict['filepath'] = self.convert_thumbnail(original_thumbnail, target_ext)
            files_to_delete.append(original_thumbnail)
            info['__files_to_move'][thumbnail_dict['filepath']] = replace_extension(
                info['__files_to_move'][original_thumbnail], target_ext)

        if not has_thumbnail:
            self.to_screen('There aren\'t any thumbnails to convert')
        return files_to_delete, info


class FFmpegConcatPP(FFmpegPostProcessor):
    def __init__(self, downloader, only_multi_video=False):
        self._only_multi_video = only_multi_video
        super().__init__(downloader)

    def _get_codecs(self, file):
        codecs = traverse_obj(self.get_metadata_object(file), ('streams', ..., 'codec_name'))
        self.write_debug(f'Codecs = {", ".join(codecs)}')
        return tuple(codecs)

    def concat_files(self, in_files, out_file):
        if not self._downloader._ensure_dir_exists(out_file):
            return
        if len(in_files) == 1:
            if os.path.realpath(in_files[0]) != os.path.realpath(out_file):
                self.to_screen(f'Moving "{in_files[0]}" to "{out_file}"')
            os.replace(in_files[0], out_file)
            return []

        if len(set(map(self._get_codecs, in_files))) > 1:
            raise PostProcessingError(
                'The files have different streams/codecs and cannot be concatenated. '
                'Either select different formats or --recode-video them to a common format')

        self.to_screen(f'Concatenating {len(in_files)} files; Destination: {out_file}')
        super().concat_files(in_files, out_file)
        return in_files

    @PostProcessor._restrict_to(images=False, simulated=False)
    def run(self, info):
        entries = info.get('entries') or []
        if not any(entries) or (self._only_multi_video and info['_type'] != 'multi_video'):
            return [], info
        elif traverse_obj(entries, (..., lambda k, v: k == 'requested_downloads' and len(v) > 1)):
            raise PostProcessingError('Concatenation is not supported when downloading multiple separate formats')

        in_files = traverse_obj(entries, (..., 'requested_downloads', 0, 'filepath')) or []
        if len(in_files) < len(entries):
            raise PostProcessingError('Aborting concatenation because some downloads failed')

        exts = traverse_obj(entries, (..., 'requested_downloads', 0, 'ext'), (..., 'ext'))
        ie_copy = collections.ChainMap({'ext': exts[0] if len(set(exts)) == 1 else 'mkv'},
                                       info, self._downloader._playlist_infodict(info))
        out_file = self._downloader.prepare_filename(ie_copy, 'pl_video')

        files_to_delete = self.concat_files(in_files, out_file)

        info['requested_downloads'] = [{
            'filepath': out_file,
            'ext': ie_copy['ext'],
        }]
        return files_to_delete, info


class FFmpegProgressTracker:
    def __init__(self, info_dict, ffmpeg_args, hook_progress, ydl=None):
        self.ydl = ydl
        self._info_dict = info_dict
        self._ffmpeg_args = ffmpeg_args
        self._hook_progress = hook_progress
        self._stdout_queue, self._stderr_queue = Queue(), Queue()
        self._streams, self._stderr_buffer, self._stdout_buffer = ['', ''], '', ''
        self._progress_pattern = re.compile(r'''(?x)
            (?:
                frame=\s(?P<frame>\S+)\n
                fps=\s(?P<fps>\S+)\n
                stream\d+_\d+_q=\s(?P<stream_d_d_q>\S+)\n
            )?
            bitrate=\s(?P<bitrate>\S+)\n
            total_size=\s(?P<total_size>\S+)\n
            out_time_us=\s(?P<out_time_us>\S+)\n
            out_time_ms=\s(?P<out_time_ms>\S+)\n
            out_time=\s(?P<out_time>\S+)\n
            dup_frames=\s(?P<dup_frames>\S+)\n
            drop_frames=\s(?P<drop_frames>\S+)\n
            speed=\s(?P<speed>\S+)\n
            progress=\s(?P<progress>\S+)
        ''')

        if self.ydl:
            self.ydl.write_debug(f'ffmpeg command line: {shell_quote(self._ffmpeg_args)}')
        self.ffmpeg_proc = Popen(self._ffmpeg_args, universal_newlines=True,
                                 encoding='utf8', stdout=subprocess.PIPE, stderr=subprocess.PIPE)
        self._start_time = time.time()

    def trigger_progress_hook(self, dct):
        self._status.update(dct)
        self._hook_progress(self._status, self._info_dict)

    def run_ffmpeg_subprocess(self):
        if self._info_dict and self.ydl:
            return self._track_ffmpeg_progress()
        return self._run_ffmpeg_without_progress_tracking()

    def _run_ffmpeg_without_progress_tracking(self):
        """Simply run ffmpeg and only care about the last stderr, stdout and the retcode"""
        stdout, stderr = self.ffmpeg_proc.communicate_or_kill()
        retcode = self.ffmpeg_proc.returncode
        return stdout, stderr, retcode

    def _track_ffmpeg_progress(self):
        """ Track ffmpeg progress in a non blocking way using queues"""
        self._start_time = time.time()
        # args needed to track ffmpeg progress from stdout
        self._duration_to_track, self._total_duration = self._compute_duration_to_track()
        self._total_filesize = self._compute_total_filesize(self._duration_to_track, self._total_duration)
        self._status = {
            'filename': self._ffmpeg_args[-3].split(":")[-1],
            'status': 'ffmpeg_running',
            'total_bytes': self._total_filesize,
            'elapsed': 0,
            'outputted': 0
        }

        out_listener = Thread(
            target=self._enqueue_lines,
            args=(self.ffmpeg_proc.stdout, self._stdout_queue),
            daemon=True,
        )
        err_listener = Thread(
            target=self._enqueue_lines,
            args=(self.ffmpeg_proc.stderr, self._stderr_queue),
            daemon=True,
        )
        out_listener.start()
        err_listener.start()

        retcode = self._wait_for_ffmpeg()

        self._status.update({
            'status': 'finished',
            'outputted': self._total_filesize
        })
        time.sleep(.5)  # Needed if ffmpeg didn't release the file in time for yt-dlp to change its name
        return self._streams[0], self._streams[1], retcode

    @staticmethod
    def _enqueue_lines(out, queue):
        for line in iter(out.readline, ''):
            queue.put(line.rstrip())
        out.close()

    def _save_stream(self, lines, to_stderr=False):
        if not lines:
            return
        self._streams[to_stderr] += lines

        self.ydl.to_screen('\r', skip_eol=True)
        for msg in lines.splitlines():
            if msg.strip():
                self.ydl.write_debug(f'ffmpeg: {msg}')

    def _handle_lines(self):
        if not self._stdout_queue.empty():
            stdout_line = self._stdout_queue.get_nowait()
            self._stdout_buffer += stdout_line + '\n'
            self._parse_ffmpeg_output()

        if not self._stderr_queue.empty():
            stderr_line = self._stderr_queue.get_nowait()
            self._stderr_buffer += stderr_line

    def _wait_for_ffmpeg(self):
        retcode = self.ffmpeg_proc.poll()
        while retcode is None:
            time.sleep(.01)
            self._handle_lines()
            self._status.update({
                'elapsed': time.time() - self._start_time
            })
            self._hook_progress(self._status, self._info_dict)
            retcode = self.ffmpeg_proc.poll()
        return retcode

    def _parse_ffmpeg_output(self):
        ffmpeg_prog_infos = re.match(self._progress_pattern, self._stdout_buffer)
        if not ffmpeg_prog_infos:
            return
        eta_seconds = self._compute_eta(ffmpeg_prog_infos, self._duration_to_track)
        bitrate_int = self._compute_bitrate(ffmpeg_prog_infos.group('bitrate'))
        # Not using ffmpeg 'total_size' value as it's imprecise and gives progress percentage over 100
        out_time_second = int_or_none(ffmpeg_prog_infos.group('out_time_us')) // 1_000_000
        try:
            outputted_bytes_int = int_or_none(out_time_second / self._duration_to_track * self._total_filesize)
        except ZeroDivisionError:
            outputted_bytes_int = 0
        self._status.update({
            'outputted': outputted_bytes_int,
            'speed': bitrate_int,
            'eta': eta_seconds,
        })
        self._hook_progress(self._status, self._info_dict)
        self._stderr_buffer = re.sub(r'=\s+', '=', self._stderr_buffer)
        print(self._stdout_buffer, file=sys.stdout, end='')
        print(self._stderr_buffer, file=sys.stderr)
        self._stdout_buffer = ''
        self._stderr_buffer = ''

    def _compute_total_filesize(self, duration_to_track, total_duration):
        if not total_duration:
            return 0
        filesize = self._info_dict.get('filesize')
        if not filesize:
            filesize = self._info_dict.get('filesize_approx', 0)
        total_filesize = filesize * duration_to_track // total_duration
        return total_filesize

    def _compute_duration_to_track(self):
        duration = self._info_dict.get('duration')
        if not duration:
            return 0, 0

        start_time, end_time = 0, duration
        for i, arg in enumerate(self._ffmpeg_args[:-1]):
            next_arg_is_a_timestamp = re.match(r'(?P<at>(-ss|-sseof|-to))', arg)
            this_arg_is_a_timestamp = re.match(r'(?P<at>(-ss|-sseof|-to))=(?P<timestamp>\d+)', arg)
            if not (next_arg_is_a_timestamp or this_arg_is_a_timestamp):
                continue
            elif next_arg_is_a_timestamp:
                timestamp_seconds = self.ffmpeg_time_string_to_seconds(self._ffmpeg_args[i + 1])
            else:
                timestamp_seconds = self.ffmpeg_time_string_to_seconds(this_arg_is_a_timestamp.group('timestamp'))
            if next_arg_is_a_timestamp.group('at') == '-ss':
                start_time = timestamp_seconds
            elif next_arg_is_a_timestamp.group('at') == '-sseof':
                start_time = end_time - timestamp_seconds
            elif next_arg_is_a_timestamp.group('at') == '-to':
                end_time = timestamp_seconds

        duration_to_track = end_time - start_time
        if duration_to_track >= 0:
            return duration_to_track, duration
        return 0, duration

    @staticmethod
    def _compute_eta(ffmpeg_prog_infos, duration_to_track):
        try:
            speed = float_or_none(ffmpeg_prog_infos.group('speed')[:-1])
            out_time_second = int_or_none(ffmpeg_prog_infos.group('out_time_us')) // 1_000_000
            eta_seconds = (duration_to_track - out_time_second) // speed
        except (TypeError, ZeroDivisionError):
            eta_seconds = 0
        return eta_seconds

    @staticmethod
    def ffmpeg_time_string_to_seconds(time_string):
        ffmpeg_time_seconds = 0
        hms_parsed = re.match(r"((?P<Hour>\d+):)?((?P<Minute>\d+):)?(?P<Second>\d+)(\.(?P<float>\d+))?", time_string)
        smu_parse = re.match(r"(?P<Time>\d+)(?P<Unit>[mu]?s)", time_string)
        if hms_parsed:
            if hms_parsed.group('Hour'):
                ffmpeg_time_seconds += 3600 * int_or_none(hms_parsed.group('Hour'))
            if hms_parsed.group('Minute'):
                ffmpeg_time_seconds += 60 * int_or_none(hms_parsed.group('Minute'))
            ffmpeg_time_seconds += int_or_none(hms_parsed.group('Second'))
            if hms_parsed.group('float'):
                float_part = hms_parsed.group('float')
                ffmpeg_time_seconds += int_or_none(float_part) / (10 ** len(float_part))
        elif smu_parse:
            ffmpeg_time_seconds = int_or_none(smu_parse.group('Time'))
            prefix_and_unit = smu_parse.group('Unit')
            if prefix_and_unit == 'ms':
                ffmpeg_time_seconds /= 1_000
            elif prefix_and_unit == 'us':
                ffmpeg_time_seconds /= 1_000_000
        return ffmpeg_time_seconds

    @staticmethod
    def _compute_bitrate(bitrate):
        bitrate_str = re.match(r"(?P<Integer>\d+)(\.(?P<float>\d+))?(?P<Prefix>[gmk])?bits/s", bitrate)
        try:
            no_prefix_bitrate = int_or_none(bitrate_str.group('Integer'))
            if bitrate_str.group('float'):
                float_part = bitrate_str.group('float')
                no_prefix_bitrate += int_or_none(float_part) / (10 ** len(float_part))
            if bitrate_str.group('Prefix'):
                unit_prefix = bitrate_str.group('Prefix')
                if unit_prefix == 'g':
                    no_prefix_bitrate *= 1_000_000_000
                elif unit_prefix == 'm':
                    no_prefix_bitrate *= 1_000_000
                elif unit_prefix == 'k':
                    no_prefix_bitrate *= 1_000
        except (TypeError, AttributeError):
            return 0
        return no_prefix_bitrate<|MERGE_RESOLUTION|>--- conflicted
+++ resolved
@@ -360,20 +360,13 @@
                 make_args(path, list(opts), arg_type, i + 1)
                 for i, (path, opts) in enumerate(path_opts) if path)
 
-<<<<<<< HEAD
         cmd += ['-progress', 'pipe:1']
-        self.write_debug('ffmpeg command line: %s' % shell_quote(cmd))
+        self.write_debug(f'ffmpeg command line: {shell_quote(cmd)}')
 
         ffmpeg_progress_tracker = FFmpegProgressTracker(info_dict, cmd, self._ffmpeg_hook, self._downloader)
         _, stderr, return_code = ffmpeg_progress_tracker.run_ffmpeg_subprocess()
         if return_code not in variadic(expected_retcodes):
             stderr = stderr.strip()
-=======
-        self.write_debug(f'ffmpeg command line: {shell_quote(cmd)}')
-        _, stderr, returncode = Popen.run(
-            cmd, text=True, stdout=subprocess.PIPE, stderr=subprocess.PIPE, stdin=subprocess.PIPE)
-        if returncode not in variadic(expected_retcodes):
->>>>>>> 4cd41469
             self.write_debug(stderr)
             raise FFmpegPostProcessorError(stderr.strip().splitlines()[-1])
         for out_path, _ in output_path_opts:
@@ -851,15 +844,9 @@
                     args.extend([f'-bsf:a:{audio_streams}', 'aac_adtstoasc'])
                 audio_streams += 1
             if fmt.get('vcodec') != 'none':
-<<<<<<< HEAD
-                args.extend(['-map', '%u:v:0' % (i)])
-        self.to_screen('Merging formats into "%s"' % filename)
-        self.run_ffmpeg_multiple_files(info['__files_to_merge'], temp_filename, args, info_dict=info)
-=======
                 args.extend(['-map', f'{i}:v:0'])
         self.to_screen(f'Merging formats into "{filename}"')
-        self.run_ffmpeg_multiple_files(info['__files_to_merge'], temp_filename, args)
->>>>>>> 4cd41469
+        self.run_ffmpeg_multiple_files(info['__files_to_merge'], temp_filename, args, info_dict=info)
         os.rename(encodeFilename(temp_filename), encodeFilename(filename))
         return info['__files_to_merge'], info
 
