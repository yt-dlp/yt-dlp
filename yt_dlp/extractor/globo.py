--- conflicted
+++ resolved
@@ -103,19 +103,6 @@
     def _real_extract(self, url):
         video_id = self._match_id(url)
 
-<<<<<<< HEAD
-        self._request_webpage(
-            HEADRequest('https://globo-ab.globo.com/v2/selected-alternatives?experiments=player-isolated-experiment-02&skipImpressions=true'),
-            video_id, 'Getting cookies')
-
-        video = self._download_json(
-            f'http://api.globovideos.com/videos/{video_id}/playlist',
-            video_id)['videos'][0]
-        if video.get('encrypted') is True:
-            self.report_drm(video_id)
-
-        title = video['title']
-=======
         info = self._download_json(
             'https://cloud-jarvis.globo.com/graphql', video_id,
             query={
@@ -128,7 +115,6 @@
                 'x-device-id': 'desktop',
                 'x-client-version': '2024.12-5',
             })['data']['video']
->>>>>>> dce82346
 
         formats = []
         video = self._download_json(
