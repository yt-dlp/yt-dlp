import base64
import hashlib
import json
import random
import re

from .common import InfoExtractor
<<<<<<< HEAD
from ..compat import compat_str
from ..networking.common import HEADRequest
=======
from ..compat import (
    compat_str,
)
from ..networking import HEADRequest
>>>>>>> d05b35d7
from ..utils import (
    ExtractorError,
    float_or_none,
    orderedSet,
    str_or_none,
    try_get,
)


class GloboIE(InfoExtractor):
    _VALID_URL = r'(?:globo:|https?://.+?\.globo\.com/(?:[^/]+/)*(?:v/(?:[^/]+/)?|videos/))(?P<id>\d{7,})'
    _NETRC_MACHINE = 'globo'
    _TESTS = [{
        'url': 'http://g1.globo.com/carros/autoesporte/videos/t/exclusivos-do-g1/v/mercedes-benz-gla-passa-por-teste-de-colisao-na-europa/3607726/',
        'info_dict': {
            'id': '3607726',
            'ext': 'mp4',
            'title': 'Mercedes-Benz GLA passa por teste de colisão na Europa',
            'duration': 103.204,
            'uploader': 'G1',
            'uploader_id': '2015',
        },
        'params': {
            'skip_download': True,
        },
    }, {
        'url': 'http://globoplay.globo.com/v/4581987/',
        'info_dict': {
            'id': '4581987',
            'ext': 'mp4',
            'title': 'Acidentes de trânsito estão entre as maiores causas de queda de energia em SP',
            'duration': 137.973,
            'uploader': 'Rede Globo',
            'uploader_id': '196',
        },
        'params': {
            'skip_download': True,
        },
    }, {
        'url': 'http://canalbrasil.globo.com/programas/sangue-latino/videos/3928201.html',
        'only_matching': True,
    }, {
        'url': 'http://globosatplay.globo.com/globonews/v/4472924/',
        'only_matching': True,
    }, {
        'url': 'http://globotv.globo.com/t/programa/v/clipe-sexo-e-as-negas-adeus/3836166/',
        'only_matching': True,
    }, {
        'url': 'http://globotv.globo.com/canal-brasil/sangue-latino/t/todos-os-videos/v/ator-e-diretor-argentino-ricado-darin-fala-sobre-utopias-e-suas-perdas/3928201/',
        'only_matching': True,
    }, {
        'url': 'http://canaloff.globo.com/programas/desejar-profundo/videos/4518560.html',
        'only_matching': True,
    }, {
        'url': 'globo:3607726',
        'only_matching': True,
    }, {
        'url': 'https://globoplay.globo.com/v/10248083/',
        'info_dict': {
            'id': '10248083',
            'ext': 'mp4',
            'title': 'Melhores momentos: Equador 1 x 1 Brasil pelas Eliminatórias da Copa do Mundo 2022',
            'duration': 530.964,
            'uploader': 'SporTV',
            'uploader_id': '698',
        },
        'params': {
            'skip_download': True,
        },
    }]

    def _real_extract(self, url):
        video_id = self._match_id(url)

        self._request_webpage(
            HEADRequest('https://globo-ab.globo.com/v2/selected-alternatives?experiments=player-isolated-experiment-02&skipImpressions=true'),
            video_id, 'Getting cookies')

        video = self._download_json(
            'http://api.globovideos.com/videos/%s/playlist' % video_id,
            video_id)['videos'][0]
        if not self.get_param('allow_unplayable_formats') and video.get('encrypted') is True:
            self.report_drm(video_id)

        title = video['title']

        formats = []
        security = self._download_json(
            'https://playback.video.globo.com/v2/video-session', video_id, 'Downloading security hash for %s' % video_id,
            headers={'content-type': 'application/json'}, data=json.dumps({
                "player_type": "desktop",
                "video_id": video_id,
                "quality": "max",
                "content_protection": "widevine",
                "vsid": "581b986b-4c40-71f0-5a58-803e579d5fa2",
                "tz": "-3.0:00"
            }).encode())

        self._request_webpage(HEADRequest(security['sources'][0]['url_template']), video_id, 'Getting locksession cookie')

        security_hash = security['sources'][0]['token']
        if not security_hash:
            message = security.get('message')
            if message:
                raise ExtractorError(
                    '%s returned error: %s' % (self.IE_NAME, message), expected=True)

        hash_code = security_hash[:2]
        padding = '%010d' % random.randint(1, 10000000000)
        if hash_code in ('04', '14'):
            received_time = security_hash[3:13]
            received_md5 = security_hash[24:]
            hash_prefix = security_hash[:23]
        elif hash_code in ('02', '12', '03', '13'):
            received_time = security_hash[2:12]
            received_md5 = security_hash[22:]
            padding += '1'
            hash_prefix = '05' + security_hash[:22]

        padded_sign_time = compat_str(int(received_time) + 86400) + padding
        md5_data = (received_md5 + padded_sign_time + '0xAC10FD').encode()
        signed_md5 = base64.urlsafe_b64encode(hashlib.md5(md5_data).digest()).decode().strip('=')
        signed_hash = hash_prefix + padded_sign_time + signed_md5
        source = security['sources'][0]['url_parts']
        resource_url = source['scheme'] + '://' + source['domain'] + source['path']
        signed_url = '%s?h=%s&k=html5&a=%s' % (resource_url, signed_hash, 'F' if video.get('subscriber_only') else 'A')

        fmts, subtitles = self._extract_m3u8_formats_and_subtitles(
            signed_url, video_id, 'mp4', entry_protocol='m3u8_native', m3u8_id='hls', fatal=False)
        formats.extend(fmts)

        for resource in video['resources']:
            if resource.get('type') == 'subtitle':
                subtitles.setdefault(resource.get('language') or 'por', []).append({
                    'url': resource.get('url'),
                })
        subs = try_get(security, lambda x: x['source']['subtitles'], expected_type=dict) or {}
        for sub_lang, sub_url in subs.items():
            if sub_url:
                subtitles.setdefault(sub_lang or 'por', []).append({
                    'url': sub_url,
                })
        subs = try_get(security, lambda x: x['source']['subtitles_webvtt'], expected_type=dict) or {}
        for sub_lang, sub_url in subs.items():
            if sub_url:
                subtitles.setdefault(sub_lang or 'por', []).append({
                    'url': sub_url,
                })

        duration = float_or_none(video.get('duration'), 1000)
        uploader = video.get('channel')
        uploader_id = str_or_none(video.get('channel_id'))

        return {
            'id': video_id,
            'title': title,
            'duration': duration,
            'uploader': uploader,
            'uploader_id': uploader_id,
            'formats': formats,
            'subtitles': subtitles,
        }


class GloboArticleIE(InfoExtractor):
    _VALID_URL = r'https?://.+?\.globo\.com/(?:[^/]+/)*(?P<id>[^/.]+)(?:\.html)?'

    _VIDEOID_REGEXES = [
        r'\bdata-video-id=["\'](\d{7,})["\']',
        r'\bdata-player-videosids=["\'](\d{7,})["\']',
        r'\bvideosIDs\s*:\s*["\']?(\d{7,})',
        r'\bdata-id=["\'](\d{7,})["\']',
        r'<div[^>]+\bid=["\'](\d{7,})["\']',
        r'<bs-player[^>]+\bvideoid=["\'](\d{8,})["\']',
    ]

    _TESTS = [{
        'url': 'http://g1.globo.com/jornal-nacional/noticia/2014/09/novidade-na-fiscalizacao-de-bagagem-pela-receita-provoca-discussoes.html',
        'info_dict': {
            'id': 'novidade-na-fiscalizacao-de-bagagem-pela-receita-provoca-discussoes',
            'title': 'Novidade na fiscalização de bagagem pela Receita provoca discussões',
            'description': 'md5:c3c4b4d4c30c32fce460040b1ac46b12',
        },
        'playlist_count': 1,
    }, {
        'url': 'http://g1.globo.com/pr/parana/noticia/2016/09/mpf-denuncia-lula-marisa-e-mais-seis-na-operacao-lava-jato.html',
        'info_dict': {
            'id': 'mpf-denuncia-lula-marisa-e-mais-seis-na-operacao-lava-jato',
            'title': "Lula era o 'comandante máximo' do esquema da Lava Jato, diz MPF",
            'description': 'md5:8aa7cc8beda4dc71cc8553e00b77c54c',
        },
        'playlist_count': 6,
    }, {
        'url': 'http://gq.globo.com/Prazeres/Poder/noticia/2015/10/all-o-desafio-assista-ao-segundo-capitulo-da-serie.html',
        'only_matching': True,
    }, {
        'url': 'http://gshow.globo.com/programas/tv-xuxa/O-Programa/noticia/2014/01/xuxa-e-junno-namoram-muuuito-em-luau-de-zeze-di-camargo-e-luciano.html',
        'only_matching': True,
    }, {
        'url': 'http://oglobo.globo.com/rio/a-amizade-entre-um-entregador-de-farmacia-um-piano-19946271',
        'only_matching': True,
    }, {
        'url': 'https://ge.globo.com/video/ta-na-area-como-foi-assistir-ao-jogo-do-palmeiras-que-a-globo-nao-passou-10287094.ghtml',
        'info_dict': {
            'id': 'ta-na-area-como-foi-assistir-ao-jogo-do-palmeiras-que-a-globo-nao-passou-10287094',
            'title': 'Tá na Área: como foi assistir ao jogo do Palmeiras que a Globo não passou',
            'description': 'md5:2d089d036c4c9675117d3a56f8c61739',
        },
        'playlist_count': 1,
    }, {
        'url': 'https://redeglobo.globo.com/rpc/meuparana/noticia/a-producao-de-chocolates-no-parana.ghtml',
        'info_dict': {
            'id': 'a-producao-de-chocolates-no-parana',
            'title': 'A produção de chocolates no Paraná',
            'description': 'md5:f2e3daf00ffd1dc0e9a8a6c7cfb0a89e',
        },
        'playlist_count': 2,
    }]

    @classmethod
    def suitable(cls, url):
        return False if GloboIE.suitable(url) else super().suitable(url)

    def _real_extract(self, url):
        display_id = self._match_id(url)
        webpage = self._download_webpage(url, display_id)
        video_ids = []
        for video_regex in self._VIDEOID_REGEXES:
            video_ids.extend(re.findall(video_regex, webpage))
        entries = [
            self.url_result('globo:%s' % video_id, GloboIE.ie_key())
            for video_id in orderedSet(video_ids)]
        title = self._og_search_title(webpage).strip()
        description = self._html_search_meta('description', webpage)
        return self.playlist_result(entries, display_id, title, description)<|MERGE_RESOLUTION|>--- conflicted
+++ resolved
@@ -5,15 +5,10 @@
 import re
 
 from .common import InfoExtractor
-<<<<<<< HEAD
-from ..compat import compat_str
-from ..networking.common import HEADRequest
-=======
 from ..compat import (
     compat_str,
 )
 from ..networking import HEADRequest
->>>>>>> d05b35d7
 from ..utils import (
     ExtractorError,
     float_or_none,
@@ -235,7 +230,7 @@
 
     @classmethod
     def suitable(cls, url):
-        return False if GloboIE.suitable(url) else super().suitable(url)
+        return False if GloboIE.suitable(url) else super(GloboArticleIE, cls).suitable(url)
 
     def _real_extract(self, url):
         display_id = self._match_id(url)
