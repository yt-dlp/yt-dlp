import re
<<<<<<< HEAD
import itertools

from .common import InfoExtractor
from ..compat import (
    compat_parse_qs,
    compat_str,
    compat_urlparse,
    compat_urllib_parse_unquote,
    compat_urllib_parse_urlencode,
)
=======
import urllib.parse

from .common import InfoExtractor
>>>>>>> 95f8df2f
from ..utils import (
    ExtractorError,
    clean_html,
    determine_ext,
<<<<<<< HEAD
    extract_attributes,
    ExtractorError,
=======
>>>>>>> 95f8df2f
    int_or_none,
    parse_duration,
    try_get,
    url_basename,
    urljoin,
)


class XVideosIE(InfoExtractor):
    _VALID_URL = r'''(?x)
                    https?://
                        (?:
                            (?:[^/]+\.)?xvideos2?\.com/video\.?|
                            (?:www\.)?xvideos\.es/video\.?|
                            (?:www|flashservice)\.xvideos\.com/embedframe/|
                            static-hw\.xvideos\.com/swf/xv-player\.swf\?.*?\bid_video=
                        )
                        (?P<id>[0-9a-z]+)
                    '''
    _TESTS = [{
        'url': 'http://xvideos.com/video.ucuvbkfda4e/a_beautiful_red-haired_stranger_was_refused_but_still_came_to_my_room_for_sex',
        'md5': '396255a900a6bddb3e98985f0b86c3fd',
        'info_dict': {
            'id': 'ucuvbkfda4e',
            'ext': 'mp4',
            'title': 'A Beautiful Red-Haired Stranger Was Refused, But Still Came To My Room For Sex',
            'duration': 1238,
            'age_limit': 18,
            'thumbnail': r're:^https://cdn\d+-pic.xvideos-cdn.com/.+\.jpg',
        },
    }, {
        # Broken HLS formats
        'url': 'https://www.xvideos.com/video65982001/what_s_her_name',
        'md5': '56742808292c8fa1418e4538c262c58b',
        'info_dict': {
            'id': '65982001',
            'ext': 'mp4',
            'title': 'what\'s her name?',
            'duration': 120,
            'age_limit': 18,
            'thumbnail': r're:^https://cdn\d+-pic.xvideos-cdn.com/.+\.jpg',
        },
    }, {
        'url': 'https://flashservice.xvideos.com/embedframe/4588838',
        'only_matching': True,
    }, {
        'url': 'https://www.xvideos.com/embedframe/4588838',
        'only_matching': True,
    }, {
        'url': 'http://static-hw.xvideos.com/swf/xv-player.swf?id_video=4588838',
        'only_matching': True,
    }, {
        'url': 'http://xvideos.com/video4588838/biker_takes_his_girl',
        'only_matching': True,
    }, {
        'url': 'https://xvideos.com/video4588838/biker_takes_his_girl',
        'only_matching': True,
    }, {
        'url': 'https://xvideos.es/video4588838/biker_takes_his_girl',
        'only_matching': True,
    }, {
        'url': 'https://www.xvideos.es/video4588838/biker_takes_his_girl',
        'only_matching': True,
    }, {
        'url': 'http://xvideos.es/video4588838/biker_takes_his_girl',
        'only_matching': True,
    }, {
        'url': 'http://www.xvideos.es/video4588838/biker_takes_his_girl',
        'only_matching': True,
    }, {
        'url': 'http://fr.xvideos.com/video4588838/biker_takes_his_girl',
        'only_matching': True,
    }, {
        'url': 'https://fr.xvideos.com/video4588838/biker_takes_his_girl',
        'only_matching': True,
    }, {
        'url': 'http://it.xvideos.com/video4588838/biker_takes_his_girl',
        'only_matching': True,
    }, {
        'url': 'https://it.xvideos.com/video4588838/biker_takes_his_girl',
        'only_matching': True,
    }, {
        'url': 'http://de.xvideos.com/video4588838/biker_takes_his_girl',
        'only_matching': True,
    }, {
        'url': 'https://de.xvideos.com/video4588838/biker_takes_his_girl',
        'only_matching': True,
    }, {
        'url': 'https://flashservice.xvideos.com/embedframe/ucuvbkfda4e',
        'only_matching': True,
    }, {
        'url': 'https://www.xvideos.com/embedframe/ucuvbkfda4e',
        'only_matching': True,
    }, {
        'url': 'http://static-hw.xvideos.com/swf/xv-player.swf?id_video=ucuvbkfda4e',
        'only_matching': True,
    }, {
        'url': 'https://xvideos.es/video.ucuvbkfda4e/a_beautiful_red-haired_stranger_was_refused_but_still_came_to_my_room_for_sex',
        'only_matching': True,
    }]

    def _real_extract(self, url):
        video_id = self._match_id(url)
        webpage = self._download_webpage(url, video_id)

        mobj = re.search(r'<h1 class="inlineError">(.+?)</h1>', webpage)
        if mobj:
            raise ExtractorError(f'{self.IE_NAME} said: {clean_html(mobj.group(1))}', expected=True)

        title = self._html_search_regex(
            (r'<title>(?P<title>.+?)\s+-\s+XVID',
             r'setVideoTitle\s*\(\s*(["\'])(?P<title>(?:(?!\1).)+)\1'),
            webpage, 'title', default=None,
            group='title') or self._og_search_title(webpage)

        thumbnails = []
        for preference, thumbnail in enumerate(('', '169')):
            thumbnail_url = self._search_regex(
                rf'setThumbUrl{thumbnail}\(\s*(["\'])(?P<thumbnail>(?:(?!\1).)+)\1',
                webpage, 'thumbnail', default=None, group='thumbnail')
            if thumbnail_url:
                thumbnails.append({
                    'url': thumbnail_url,
                    'preference': preference,
                })

        duration = int_or_none(self._og_search_property(
            'duration', webpage, default=None)) or parse_duration(
            self._search_regex(
                r'<span[^>]+class=["\']duration["\'][^>]*>.*?(\d[^<]+)',
                webpage, 'duration', fatal=False))

        formats = []

        video_url = urllib.parse.unquote(self._search_regex(
            r'flv_url=(.+?)&', webpage, 'video URL', default=''))
        if video_url:
            formats.append({
                'url': video_url,
                'format_id': 'flv',
            })

        for kind, _, format_url in re.findall(
                r'setVideo([^(]+)\((["\'])(http.+?)\2\)', webpage):
            format_id = kind.lower()
            if format_id == 'hls':
                hls_formats = self._extract_m3u8_formats(
                    format_url, video_id, 'mp4',
                    entry_protocol='m3u8_native', m3u8_id='hls', fatal=False)
                self._check_formats(hls_formats, video_id)
                formats.extend(hls_formats)
            elif format_id in ('urllow', 'urlhigh'):
                formats.append({
                    'url': format_url,
                    'format_id': '{}-{}'.format(determine_ext(format_url, 'mp4'), format_id[3:]),
                    'quality': -2 if format_id.endswith('low') else None,
                })

        return {
            'id': video_id,
            'formats': formats,
            'title': title,
            'duration': duration,
            'thumbnails': thumbnails,
            'age_limit': 18,
        }


<<<<<<< HEAD
class XVideosPlaylistIE(InfoExtractor):
    _VALID_URL = r'''(?x)
                    https?://
                        (?:[^/]+\.)?xvideos2?\.com/
                          (?:c(?:/[sm]:[^/]+)*|
                             profiles|
                             favorite)/
                            (?P<id>[^#?/]+)
                  '''
    _TESTS = []

    def _extract_videos_from_json_list(self, json_list, path='video'):
        return (
            'https://www.xvideos.com/%s%d/%s' % (path, x.get('id'), str(x.get('u')).split('/')[-1])
            for x in json_list if isinstance(x, dict))

    def _get_playlist_url(self, url, playlist_id):
        """URL of first playlist page"""
        id_match = re.match(self._VALID_URL, url).groupdict()
        video_sort = id_match.get('sort')
        if video_sort:
            url, _ = compat_urlparse.urldefrag(url)
            if url.endswith('/'):
                url = url[:-1]
            url = '%s/%s' % (url, video_sort.replace('-', '/'))
        return url

    def _get_next_page(self, url, num, page):
        '''URL of num'th continuation page of url'''
        if page.startswith('{'):
            url, sub = re.subn(r'(/)(\d{1,7})($|[#?/])', r'\g<1>%d\3' % (num, ), url)
            if sub == 0:
                url += '/%d' % (num, )
            return url
        next_page = self._search_regex(
            r'''(?s)(<a\s[^>]*?\bclass\s*=\s*(?P<q>'|").*?\bnext-page\b.*?(?P=q)[^>]*?>)''',
            page, 'next page', default=None)
        if next_page:
            next_page = extract_attributes(next_page)
            next_page = next_page.get('href')
            if next_page:
                return urljoin(url, next_page)
        return False

    def _extract_videos(self, url, playlist_id, num, page):
        """Get iterable videos plus stop flag"""
        return ((
            'https://www.xvideos.com/video' + x.group('video_id')
            for x in re.finditer(r'''class\s*=\s*"title"\s*>\s*<\s*a\s*href\s*=\s*(\'|")\/video(?P<video_id>(.*?))\1''', page)),
            None)

    def _real_extract(self, url):
        id_match = re.match(self._VALID_URL, url).groupdict()
        playlist_id = id_match['id']
        if "video" in playlist_id and url.endswith(playlist_id):
            url += '/0'

        next_page = self._get_playlist_url(url, playlist_id)

        if id_match['quickiesid']:
            return self.url_result(next_page, XVideosIE)

        matches = []
        for count in itertools.count(0):
            webpage = self._download_webpage(
                next_page,
                '%s (+%d)' % (playlist_id, count) if count > 0 else playlist_id)

            vids, stop = self._extract_videos(next_page, playlist_id, count, webpage)

            if vids:
                matches.append(vids)

            if stop:
                break
            next_page = self._get_next_page(next_page, count + 1, webpage)
            if not next_page:
                break

        return self.playlist_from_matches(
            itertools.chain.from_iterable(matches), playlist_id)


class XVideosRelatedIE(XVideosPlaylistIE):
    _VALID_URL = XVideosIE._VALID_URL + r'(?:/[^/]+)*?\#_related-(?P<related>videos|playlists)'

    _TESTS = []

    def _extract_videos(self, url, playlist_id, num, page):
        id_match = re.match(self._VALID_URL, url).groupdict()
        related = id_match.get('related')
        if not related:
            return super(XVideosRelatedIE, self)._extract_videos(url, playlist_id, num, page)

        if related == 'videos':
            related_json = self._search_regex(
                r'(?s)videos_related\s*=\s*(\[.*?])\s*;',
                page, 'related', default='[]')
            related_json = self._parse_json(related_json, playlist_id, fatal=False) or []
            return (self._extract_videos_from_json_list(related_json), True)
        # playlists
        related_json = self._download_json(
            'https://www.xvideos.com/video-playlists/' + playlist_id, playlist_id, fatal=False)
        return (
            self._extract_videos_from_json_list(
                try_get(related_json, lambda x: x['playlists'], list) or [],
                path='favorite/'),
            True)


class XVideosChannelIE(XVideosPlaylistIE):
    _VALID_URL = r'''(?x)
                    https?://
                        (?:[^/]+\.)?xvideos2?\.com/
                          (?:
                             (?:amateur-|pornstar-|model-)?channel|profile|
                             pornstar|model|amateur
                          )s/
                            (?P<id>[^#?/]+)
                              (?:\#_tab(?P<tab>Videos|Favorites|Playlists|AboutMe)(?:,(?P<sort>[^,]+))?)?
                              (?:\#quickies/a/(?P<quickiesid>.*))?
                 '''
    _TESTS = [{
        'url': 'https://www.xvideos.com/pornstar-channels/sienna-west',
        'playlist_mincount': 5,
    }, {
        'url': 'https://www.xvideos.com/pornstars/silvia-jons#_tabVideos',
        'playlist_mincount': 5,
    }, {
        'url': 'https://www.xvideos.com/channels/miss_floyd#_tabVideos',
        'playlist_mincount': 5,
    }, {
        'url': 'https://www.xvideos.com/models/migurt-1',
        'playlist_mincount': 5,
    }, {
        'url': 'https://www.xvideos.com/amateur-channels/wifeluna#quickies/a/47258683',
        'playlist_mincount': 5,
    }, ]

    def _get_playlist_url(self, url, playlist_id):
        webpage = self._download_webpage(url, playlist_id)
        id_match = re.match(self._VALID_URL, url).groupdict()
        tab = (id_match.get('tab') or '').lower()
        quickiesid = (id_match.get('quickiesid') or '').lower()

        if not tab and not quickiesid:
            url += '#_tabVideos'

        if tab and not quickiesid:
            if tab in ('videos', 'favorites'):
                url, frag = compat_urlparse.urldefrag(url)
                if not url.endswith('/'):
                    url += '/'
                frag = frag.split(',')
                url += tab
                if tab == 'videos':
                    url += '/' + (frag[1] if len(frag) > 1 else 'best')
                url += '/0'
            return url

        elif quickiesid:
            url = f'https://www.xvideos.com/video{quickiesid}/_'
            return url

        # activity
        conf = self._search_regex(
            r'(?s)\.\s*xv\s*\.\s*conf\s*=\s*(\{.*?})[\s;]*</script',
            webpage, 'XV conf')
        conf = self._parse_json(conf, playlist_id)
        act = try_get(conf,
                      ((lambda x: x['dyn'][y])
                       for y in ('page_main_cat', 'user_main_cat')),
                      compat_str) or 'straight'

        url, _ = compat_urlparse.urldefrag(url)
        if url.endswith('/'):
            url = url[:-1]

        return '%s/activity/%s' % (url, act, )

    def _get_next_page(self, url, num, page):
        if page.startswith('{') or '#_tab' in url:
            return super(XVideosChannelIE, self)._get_next_page(url, num, page)

        act_time = int_or_none(url_basename(url)) or 0
        last_act = int(self._search_regex(
            r'(?s)id\s*=\s*"?activity-event-(\d{10})(?!.*id\s*=\s*"?activity-event-\d+.*).+$',
            page, 'last activity', default=act_time))
        if last_act == act_time:
            return False
        return (
            url.replace('/%d' % (act_time, ), '/%d' % (last_act, ))
            if act_time
            else url + ('/%d' % (last_act, )))

    def _extract_videos(self, url, playlist_id, num, page):
        tab = next((x for x in ('videos', 'favorites') if '/%s/' % (x, ) in url), None)
        if tab == 'videos':
            tab_json = self._parse_json(page, playlist_id, fatal=False) or {}
            more = try_get(tab_json, lambda x: x['current_page'] + 1, int)
            more = int_or_none(more, scale=tab_json.get('nb_videos'), invscale=tab_json.get('nb_per_page'), default=0)
            return (
                self._extract_videos_from_json_list(
                    try_get(tab_json, lambda x: x['videos'], list) or []),
                more > 0)

        if tab == 'favorites':
            return ((
                'https://www.xvideos.com' + x.group('playlist')
                for x in re.finditer(r'''<a\s[^>]*?href\s*=\s*('|")(?P<playlist>/favorite/\d+/[^#?]+?)\1''', page)),
                None)

        return super(XVideosChannelIE, self)._extract_videos(url, playlist_id, num, page)


class XVideosSearchIE(XVideosPlaylistIE):
    _VALID_URL = r'''(?x)
                    https?://
                        (?:[^/]+\.)?xvideos2?\.com/
                          \?k=(?P<id>[^#?/&]+)
                 '''
    _TESTS = [{
        # uninteresting search with probably at least two pages of results,
        # but not too many more
        'url': 'http://www.xvideos.com/?k=libya&sort=length',
        'playlist_mincount': 30,
    }, ]

    def _get_next_page(self, url, num, page):
        parsed_url = compat_urlparse.urlparse(url)
        qs = compat_parse_qs(parsed_url.query)
        qs['p'] = [num]
        parsed_url = (
            list(parsed_url[:4])
            + [compat_urllib_parse_urlencode(qs, True), None])
        return compat_urlparse.urlunparse(parsed_url), False
=======
class XVideosQuickiesIE(InfoExtractor):
    IE_NAME = 'xvideos:quickies'
    _VALID_URL = r'https?://(?P<domain>(?:[^/?#]+\.)?xvideos2?\.com)/(?:profiles/|amateur-channels/)?[^/?#]+#quickies/a/(?P<id>\w+)'
    _TESTS = [{
        'url': 'https://www.xvideos.com/lili_love#quickies/a/ipdtikh1a4c',
        'md5': 'f9e4f518ff1de14b99a400bbd0fc5ee0',
        'info_dict': {
            'id': 'ipdtikh1a4c',
            'ext': 'mp4',
            'title': 'Mexican chichóna putisima',
            'age_limit': 18,
            'duration': 81,
            'thumbnail': r're:^https://cdn.*-pic.xvideos-cdn.com/.+\.jpg',
        },
    }, {
        'url': 'https://www.xvideos.com/profiles/lili_love#quickies/a/ipphaob6fd1',
        'md5': '5340938aac6b46e19ebdd1d84535862e',
        'info_dict': {
            'id': 'ipphaob6fd1',
            'ext': 'mp4',
            'title': 'Puta chichona mexicana squirting',
            'age_limit': 18,
            'duration': 56,
            'thumbnail': r're:^https://cdn.*-pic.xvideos-cdn.com/.+\.jpg',
        },
    }, {
        'url': 'https://www.xvideos.com/amateur-channels/lili_love#quickies/a/hfmffmd7661',
        'md5': '92428518bbabcb4c513e55922e022491',
        'info_dict': {
            'id': 'hfmffmd7661',
            'ext': 'mp4',
            'title': 'Chichona mexican slut',
            'age_limit': 18,
            'duration': 9,
            'thumbnail': r're:^https://cdn.*-pic.xvideos-cdn.com/.+\.jpg',
        },
    }, {
        'url': 'https://www.xvideos.com/amateur-channels/wifeluna#quickies/a/47258683',
        'md5': '16e322a93282667f1963915568f782c1',
        'info_dict': {
            'id': '47258683',
            'ext': 'mp4',
            'title': 'Verification video',
            'age_limit': 18,
            'duration': 16,
            'thumbnail': r're:^https://cdn.*-pic.xvideos-cdn.com/.+\.jpg',
        },
    }]

    def _real_extract(self, url):
        domain, id_ = self._match_valid_url(url).group('domain', 'id')
        return self.url_result(f'https://{domain}/video{"" if id_.isdecimal() else "."}{id_}/_', XVideosIE, id_)
>>>>>>> 95f8df2f
<|MERGE_RESOLUTION|>--- conflicted
+++ resolved
@@ -1,5 +1,4 @@
 import re
-<<<<<<< HEAD
 import itertools
 
 from .common import InfoExtractor
@@ -10,20 +9,15 @@
     compat_urllib_parse_unquote,
     compat_urllib_parse_urlencode,
 )
-=======
 import urllib.parse
 
 from .common import InfoExtractor
->>>>>>> 95f8df2f
 from ..utils import (
     ExtractorError,
     clean_html,
     determine_ext,
-<<<<<<< HEAD
     extract_attributes,
     ExtractorError,
-=======
->>>>>>> 95f8df2f
     int_or_none,
     parse_duration,
     try_get,
@@ -191,8 +185,6 @@
             'age_limit': 18,
         }
 
-
-<<<<<<< HEAD
 class XVideosPlaylistIE(InfoExtractor):
     _VALID_URL = r'''(?x)
                     https?://
@@ -429,7 +421,7 @@
             list(parsed_url[:4])
             + [compat_urllib_parse_urlencode(qs, True), None])
         return compat_urlparse.urlunparse(parsed_url), False
-=======
+
 class XVideosQuickiesIE(InfoExtractor):
     IE_NAME = 'xvideos:quickies'
     _VALID_URL = r'https?://(?P<domain>(?:[^/?#]+\.)?xvideos2?\.com)/(?:profiles/|amateur-channels/)?[^/?#]+#quickies/a/(?P<id>\w+)'
@@ -481,5 +473,4 @@
 
     def _real_extract(self, url):
         domain, id_ = self._match_valid_url(url).group('domain', 'id')
-        return self.url_result(f'https://{domain}/video{"" if id_.isdecimal() else "."}{id_}/_', XVideosIE, id_)
->>>>>>> 95f8df2f
+        return self.url_result(f'https://{domain}/video{"" if id_.isdecimal() else "."}{id_}/_', XVideosIE, id_)