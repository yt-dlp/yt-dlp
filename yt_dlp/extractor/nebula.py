import itertools
import json

from .art19 import Art19IE
from .common import InfoExtractor
from ..networking import PATCHRequest
from ..networking.exceptions import HTTPError
from ..utils import (
    ExtractorError,
    int_or_none,
    make_archive_id,
    parse_iso8601,
    smuggle_url,
    try_call,
    unsmuggle_url,
    update_url_query,
    url_or_none,
    urljoin,
)
from ..utils.traversal import traverse_obj

_BASE_URL_RE = r'https?://(?:www\.|beta\.)?(?:watchnebula\.com|nebula\.app|nebula\.tv)'


class NebulaBaseIE(InfoExtractor):
    _NETRC_MACHINE = 'watchnebula'
    _token = _api_token = None

    def _perform_login(self, username, password):
        try:
            response = self._download_json(
                'https://nebula.tv/auth/login/', None,
                'Logging in to Nebula', 'Login failed',
                data=json.dumps({'email': username, 'password': password}).encode(),
                headers={'content-type': 'application/json'})
        except ExtractorError as e:
            if isinstance(e.cause, HTTPError) and e.cause.status == 400:
                raise ExtractorError('Login failed: Invalid username or password', expected=True)
            raise
        self._api_token = traverse_obj(response, ('key', {str}))
        if not self._api_token:
            raise ExtractorError('Login failed: No token')

    def _call_api(self, *args, **kwargs):
        if self._token:
            kwargs.setdefault('headers', {})['Authorization'] = f'Bearer {self._token}'
        try:
            return self._download_json(*args, **kwargs)
        except ExtractorError as e:
            if not isinstance(e.cause, HTTPError) or e.cause.status not in (401, 403):
                raise
            self.to_screen(
                f'Reauthorizing with Nebula and retrying, because last API call resulted in error {e.cause.status}')
            self._real_initialize()
            if self._token:
                kwargs.setdefault('headers', {})['Authorization'] = f'Bearer {self._token}'
            return self._download_json(*args, **kwargs)

    def _real_initialize(self):
        if not self._api_token:
            self._api_token = try_call(
                lambda: self._get_cookies('https://nebula.tv')['nebula_auth.apiToken'].value)
        self._token = self._download_json(
            'https://users.api.nebula.app/api/v1/authorization/', None,
            headers={'Authorization': f'Token {self._api_token}'} if self._api_token else None,
            note='Authorizing to Nebula', data=b'')['token']

    def _extract_formats(self, content_id, slug):
        for retry in (False, True):
            try:
                fmts, subs = self._extract_m3u8_formats_and_subtitles(
                    f'https://content.api.nebula.app/{content_id.split(":")[0]}s/{content_id}/manifest.m3u8',
                    slug, 'mp4', query={
                        'token': self._token,
                        'app_version': '23.10.0',
                        'platform': 'ios',
                    })
                break
            except ExtractorError as e:
                if isinstance(e.cause, HTTPError) and e.cause.status == 401:
                    self.raise_login_required()
                if not retry and isinstance(e.cause, HTTPError) and e.cause.status == 403:
                    self.to_screen('Reauthorizing with Nebula and retrying, because fetching video resulted in error')
                    self._real_initialize()
                    continue
                raise

        self.mark_watched(content_id, slug)
        return {'formats': fmts, 'subtitles': subs}

    def _extract_video_metadata(self, episode):
        channel_url = traverse_obj(
            episode, (('channel_slug', 'class_slug'), {urljoin('https://nebula.tv/')}), get_all=False)
        return {
            'id': episode['id'].partition(':')[2],
            **traverse_obj(episode, {
                'display_id': 'slug',
                'title': 'title',
                'description': 'description',
                'timestamp': ('published_at', {parse_iso8601}),
                'duration': ('duration', {int_or_none}),
                'channel_id': 'channel_slug',
                'uploader_id': 'channel_slug',
                'channel': 'channel_title',
                'uploader': 'channel_title',
                'series': 'channel_title',
                'creator': 'channel_title',
                'thumbnail': ('images', 'thumbnail', 'src', {url_or_none}),
                'episode_number': ('order', {int_or_none}),
                # Old code was wrongly setting extractor_key from NebulaSubscriptionsIE
                '_old_archive_ids': ('zype_id', {lambda x: [
                    make_archive_id(NebulaIE, x), make_archive_id(NebulaSubscriptionsIE, x)] if x else None}),
            }),
            'channel_url': channel_url,
            'uploader_url': channel_url,
        }

    def _mark_watched(self, content_id, slug):
        self._call_api(
            PATCHRequest(f'https://content.api.nebula.app/{content_id.split(":")[0]}s/{content_id}/progress/'),
            slug, 'Marking watched', 'Unable to mark watched', fatal=False,
            data=json.dumps({'completed': True}).encode(),
            headers={'content-type': 'application/json'})


class NebulaIE(NebulaBaseIE):
    IE_NAME = 'nebula:video'
    _VALID_URL = rf'{_BASE_URL_RE}/(?:embed/)?videos/(?P<id>[\w-]+)'
    _TESTS = [{
        'url': 'https://nebula.tv/videos/that-time-disney-remade-beauty-and-the-beast',
        'info_dict': {
            'id': '84ed544d-4afd-4723-8cd5-2b95261f0abf',
            'ext': 'mp4',
            'title': 'That Time Disney Remade Beauty and the Beast',
            'description': 'md5:2aae3c4cfc5ee09a1ecdff0909618cf4',
            'upload_date': '20180731',
            'timestamp': 1533009600,
            'channel': 'Lindsay Ellis',
            'channel_id': 'lindsayellis',
            'uploader': 'Lindsay Ellis',
            'uploader_id': 'lindsayellis',
            'uploader_url': r're:https://nebula\.(tv|app)/lindsayellis',
            'series': 'Lindsay Ellis',
            'display_id': 'that-time-disney-remade-beauty-and-the-beast',
            'channel_url': r're:https://nebula\.(tv|app)/lindsayellis',
            'creator': 'Lindsay Ellis',
            'duration': 2212,
            'thumbnail': r're:https://\w+\.cloudfront\.net/[\w-]+',
            '_old_archive_ids': ['nebula 5c271b40b13fd613090034fd', 'nebulasubscriptions 5c271b40b13fd613090034fd'],
        },
        'params': {'skip_download': 'm3u8'},
    }, {
        'url': 'https://nebula.tv/videos/the-logistics-of-d-day-landing-craft-how-the-allies-got-ashore',
        'md5': 'd05739cf6c38c09322422f696b569c23',
        'info_dict': {
            'id': '7e623145-1b44-4ca3-aa0b-ed25a247ea34',
            'ext': 'mp4',
            'title': 'Landing Craft - How The Allies Got Ashore',
            'description': r're:^In this episode we explore the unsung heroes of D-Day, the landing craft.',
            'upload_date': '20200327',
            'timestamp': 1585348140,
            'channel': 'Real Engineering — The Logistics of D-Day',
            'channel_id': 'd-day',
            'uploader': 'Real Engineering — The Logistics of D-Day',
            'uploader_id': 'd-day',
            'series': 'Real Engineering — The Logistics of D-Day',
            'display_id': 'the-logistics-of-d-day-landing-craft-how-the-allies-got-ashore',
            'creator': 'Real Engineering — The Logistics of D-Day',
            'duration': 841,
            'channel_url': 'https://nebula.tv/d-day',
            'uploader_url': 'https://nebula.tv/d-day',
            'thumbnail': r're:https://\w+\.cloudfront\.net/[\w-]+',
            '_old_archive_ids': ['nebula 5e7e78171aaf320001fbd6be', 'nebulasubscriptions 5e7e78171aaf320001fbd6be'],
        },
        'params': {'skip_download': 'm3u8'},
    }, {
        'url': 'https://nebula.tv/videos/money-episode-1-the-draw',
        'md5': 'ebe28a7ad822b9ee172387d860487868',
        'info_dict': {
            'id': 'b96c5714-9e2b-4ec3-b3f1-20f6e89cc553',
            'ext': 'mp4',
            'title': 'Episode 1: The Draw',
            'description': r'contains:There’s free money on offer… if the players can all work together.',
            'upload_date': '20200323',
            'timestamp': 1584980400,
            'channel': 'Tom Scott Presents: Money',
            'channel_id': 'tom-scott-presents-money',
            'uploader': 'Tom Scott Presents: Money',
            'uploader_id': 'tom-scott-presents-money',
            'uploader_url': 'https://nebula.tv/tom-scott-presents-money',
            'duration': 825,
            'channel_url': 'https://nebula.tv/tom-scott-presents-money',
            'series': 'Tom Scott Presents: Money',
            'display_id': 'money-episode-1-the-draw',
            'thumbnail': r're:https://\w+\.cloudfront\.net/[\w-]+',
            'creator': 'Tom Scott Presents: Money',
            '_old_archive_ids': ['nebula 5e779ebdd157bc0001d1c75a', 'nebulasubscriptions 5e779ebdd157bc0001d1c75a'],
        },
        'params': {'skip_download': 'm3u8'},
    }, {
        'url': 'https://watchnebula.com/videos/money-episode-1-the-draw',
        'only_matching': True,
    }, {
        'url': 'https://nebula.tv/videos/tldrnewseu-did-the-us-really-blow-up-the-nordstream-pipelines',
        'info_dict': {
            'id': 'e389af9d-1dab-44f2-8788-ee24deb7ff0d',
            'ext': 'mp4',
            'display_id': 'tldrnewseu-did-the-us-really-blow-up-the-nordstream-pipelines',
            'title': 'Did the US Really Blow Up the NordStream Pipelines?',
            'description': 'md5:b4e2a14e3ff08f546a3209c75261e789',
            'upload_date': '20230223',
            'timestamp': 1677144070,
            'channel': 'TLDR News EU',
            'channel_id': 'tldrnewseu',
            'uploader': 'TLDR News EU',
            'uploader_id': 'tldrnewseu',
            'uploader_url': r're:https://nebula\.(tv|app)/tldrnewseu',
            'duration': 524,
            'channel_url': r're:https://nebula\.(tv|app)/tldrnewseu',
            'series': 'TLDR News EU',
            'thumbnail': r're:https://\w+\.cloudfront\.net/[\w-]+',
            'creator': 'TLDR News EU',
            '_old_archive_ids': ['nebula 63f64c74366fcd00017c1513', 'nebulasubscriptions 63f64c74366fcd00017c1513'],
        },
        'params': {'skip_download': 'm3u8'},
    }, {
        'url': 'https://beta.nebula.tv/videos/money-episode-1-the-draw',
        'only_matching': True,
    }, {
        'url': 'https://nebula.tv/embed/videos/jetlag-season-16-trailer',
        'only_matching': True,
    }]

    def _real_extract(self, url):
        slug = self._match_id(url)
        url, smuggled_data = unsmuggle_url(url, {})
        if smuggled_data.get('id'):
            return {
                'id': smuggled_data['id'],
                'display_id': slug,
                'title': '',
                **self._extract_formats(smuggled_data['id'], slug),
            }

        metadata = self._call_api(
            f'https://content.api.nebula.app/content/videos/{slug}',
            slug, note='Fetching video metadata')
        return {
            **self._extract_video_metadata(metadata),
            **self._extract_formats(metadata['id'], slug),
        }


class NebulaClassIE(NebulaBaseIE):
    IE_NAME = 'nebula:media'
    _VALID_URL = rf'{_BASE_URL_RE}/(?!(?:myshows|library|videos)/)(?P<id>[\w-]+)/(?P<ep>[\w-]+)/?(?:$|[?#])'
    _TESTS = [{
        'url': 'https://nebula.tv/copyright-for-fun-and-profit/14',
        'info_dict': {
            'id': 'd7432cdc-c608-474d-942c-f74345daed7b',
            'ext': 'mp4',
            'display_id': '14',
            'channel_url': 'https://nebula.tv/copyright-for-fun-and-profit',
            'episode_number': 14,
            'thumbnail': 'https://dj423fildxgac.cloudfront.net/d533718d-9307-42d4-8fb0-e283285e99c9',
            'uploader_url': 'https://nebula.tv/copyright-for-fun-and-profit',
            'duration': 646,
            'episode': 'Episode 14',
            'title': 'Photos, Sculpture, and Video',
        },
        'params': {'skip_download': 'm3u8'},
    }, {
        'url': 'https://nebula.tv/extremitiespodcast/pyramiden-the-high-arctic-soviet-ghost-town',
        'info_dict': {
            'ext': 'mp3',
            'id': '018f65f0-0033-4021-8f87-2d132beb19aa',
            'description': 'md5:05d2b23ab780c955e2511a2b9127acff',
            'series_id': '335e8159-d663-491a-888f-1732285706ac',
            'modified_timestamp': 1599091504,
            'episode_id': '018f65f0-0033-4021-8f87-2d132beb19aa',
            'series': 'Extremities',
            'modified_date': '20200903',
            'upload_date': '20200902',
            'title': 'Pyramiden: The High-Arctic Soviet Ghost Town',
            'release_timestamp': 1571237958,
            'thumbnail': r're:^https?://content\.production\.cdn\.art19\.com.*\.jpeg$',
            'duration': 1546.05714,
            'timestamp': 1599085608,
            'release_date': '20191016',
        },
    }, {
        'url': 'https://nebula.tv/thelayover/the-layover-episode-1',
        'info_dict': {
            'ext': 'mp3',
            'id': '9d74a762-00bb-45a8-9e8d-9ed47c04a1d0',
            'episode_number': 1,
            'thumbnail': r're:^https?://content\.production\.cdn\.art19\.com.*\.jpeg$',
            'release_date': '20230304',
            'modified_date': '20230403',
            'series': 'The Layover',
            'episode_id': '9d74a762-00bb-45a8-9e8d-9ed47c04a1d0',
            'modified_timestamp': 1680554566,
            'duration': 3130.46401,
            'release_timestamp': 1677943800,
            'title': 'The Layover — Episode 1',
            'series_id': '874303a5-4900-4626-a4b6-2aacac34466a',
            'upload_date': '20230303',
            'episode': 'Episode 1',
            'timestamp': 1677883672,
            'description': 'md5:002cca89258e3bc7c268d5b8c24ba482',
        },
    }]

    def _real_extract(self, url):
        slug, episode = self._match_valid_url(url).group('id', 'ep')
        url, smuggled_data = unsmuggle_url(url, {})
        if smuggled_data.get('id'):
            return {
                'id': smuggled_data['id'],
                'display_id': slug,
                'title': '',
                **self._extract_formats(smuggled_data['id'], slug),
            }

        metadata = self._call_api(
            f'https://content.api.nebula.app/content/{slug}/{episode}/?include=lessons',
            slug, note='Fetching class/podcast metadata')
        content_type = metadata.get('type')
        if content_type == 'lesson':
            return {
                **self._extract_video_metadata(metadata),
                **self._extract_formats(metadata['id'], slug),
            }
        elif content_type == 'podcast_episode':
            episode_url = metadata['episode_url']
            if not episode_url and metadata.get('premium'):
                self.raise_login_required()

            self.mark_watched(metadata['id'], slug)
            if Art19IE.suitable(episode_url):
                return self.url_result(episode_url, Art19IE)
            return traverse_obj(metadata, {
                'id': ('id', {str}),
                'url': ('episode_url', {url_or_none}),
                'title': ('title', {str}),
                'description': ('description', {str}),
                'timestamp': ('published_at', {parse_iso8601}),
                'duration': ('duration', {int_or_none}),
                'channel_id': ('channel_id', {str}),
                'chnanel': ('channel_title', {str}),
                'thumbnail': ('assets', 'regular', {url_or_none}),
            })

        raise ExtractorError(f'Unexpected content type {content_type!r}')


class NebulaSubscriptionsIE(NebulaBaseIE):
    IE_NAME = 'nebula:subscriptions'
    _VALID_URL = rf'{_BASE_URL_RE}/(?P<id>myshows|library/latest-videos)/?(?:$|[?#])'
    _TESTS = [{
        'url': 'https://nebula.tv/myshows',
        'playlist_mincount': 1,
        'info_dict': {
            'id': 'myshows',
        },
    }]

    def _generate_playlist_entries(self):
        next_url = update_url_query('https://content.api.nebula.app/video_episodes/', {
            'following': 'true',
            'include': 'engagement',
            'ordering': '-published_at',
        })
        for page_num in itertools.count(1):
            channel = self._call_api(
                next_url, 'myshows', note=f'Retrieving subscriptions page {page_num}')
            for episode in channel['results']:
                metadata = self._extract_video_metadata(episode)
                yield self.url_result(smuggle_url(
                    f'https://nebula.tv/videos/{metadata["display_id"]}',
                    {'id': episode['id']}), NebulaIE, url_transparent=True, **metadata)
            next_url = channel.get('next')
            if not next_url:
                return

    def _real_extract(self, url):
        return self.playlist_result(self._generate_playlist_entries(), 'myshows')


class NebulaChannelIE(NebulaBaseIE):
    IE_NAME = 'nebula:channel'
    _VALID_URL = rf'{_BASE_URL_RE}/(?!myshows|library|videos)(?P<id>[\w-]+)/?(?:$|[?#])'
    _TESTS = [{
        'url': 'https://nebula.tv/tom-scott-presents-money',
        'info_dict': {
            'id': 'tom-scott-presents-money',
            'title': 'Tom Scott Presents: Money',
            'description': 'Tom Scott hosts a series all about trust, negotiation and money.',
        },
        'playlist_count': 5,
    }, {
        'url': 'https://nebula.tv/lindsayellis',
        'info_dict': {
            'id': 'lindsayellis',
            'title': 'Lindsay Ellis',
            'description': 'Enjoy these hottest of takes on Disney, Transformers, and Musicals.',
        },
        'playlist_mincount': 2,
    }, {
        'url': 'https://nebula.tv/johnnyharris',
        'info_dict': {
            'id': 'johnnyharris',
            'title': 'Johnny Harris',
            'description': 'I make videos about maps and many other things.',
        },
        'playlist_mincount': 90,
    }, {
        'url': 'https://nebula.tv/copyright-for-fun-and-profit',
        'info_dict': {
            'id': 'copyright-for-fun-and-profit',
            'title': 'Copyright for Fun and Profit',
            'description': 'md5:6690248223eed044a9f11cd5a24f9742',
        },
        'playlist_count': 23,
    }, {
        'url': 'https://nebula.tv/trussissuespodcast',
        'info_dict': {
            'id': 'trussissuespodcast',
            'title': 'The TLDR News Podcast',
            'description': 'md5:a08c4483bc0b705881d3e0199e721385',
        },
        'playlist_mincount': 80,
    }]

    def _generate_playlist_entries(self, collection_id, collection_slug):
        next_url = f'https://content.api.nebula.app/video_channels/{collection_id}/video_episodes/?ordering=-published_at'
        for page_num in itertools.count(1):
            episodes = self._call_api(next_url, collection_slug, note=f'Retrieving channel page {page_num}')
            for episode in episodes['results']:
                metadata = self._extract_video_metadata(episode)
                yield self.url_result(smuggle_url(
                    episode.get('share_url') or f'https://nebula.tv/videos/{metadata["display_id"]}',
                    {'id': episode['id']}), NebulaIE, url_transparent=True, **metadata)
            next_url = episodes.get('next')
            if not next_url:
                break

    def _generate_class_entries(self, channel):
        for lesson in channel['lessons']:
            metadata = self._extract_video_metadata(lesson)
            yield self.url_result(smuggle_url(
                lesson.get('share_url') or f'https://nebula.tv/{metadata["class_slug"]}/{metadata["slug"]}',
                {'id': lesson['id']}), NebulaClassIE, url_transparent=True, **metadata)

    def _generate_podcast_entries(self, collection_id, collection_slug):
        next_url = f'https://content.api.nebula.app/podcast_channels/{collection_id}/podcast_episodes/?ordering=-published_at&premium=true'
        for page_num in itertools.count(1):
            episodes = self._call_api(next_url, collection_slug, note=f'Retrieving podcast page {page_num}')

            for episode in traverse_obj(episodes, ('results', lambda _, v: url_or_none(v['share_url']))):
                yield self.url_result(episode['share_url'], NebulaClassIE)
            next_url = episodes.get('next')
            if not next_url:
                break

    def _real_extract(self, url):
        collection_slug = self._match_id(url)
        channel = self._call_api(
            f'https://content.api.nebula.app/content/{collection_slug}/?include=lessons',
            collection_slug, note='Retrieving channel')

        if channel.get('type') == 'class':
            entries = self._generate_class_entries(channel)
        elif channel.get('type') == 'podcast_channel':
            entries = self._generate_podcast_entries(channel['id'], collection_slug)
        else:
            entries = self._generate_playlist_entries(channel['id'], collection_slug)

        return self.playlist_result(
            entries=entries,
            playlist_id=collection_slug,
            playlist_title=channel.get('title'),
            playlist_description=channel.get('description'))


class NebulaSeasonIE(NebulaBaseIE):
<<<<<<< HEAD
    IE_NAME = 'nebula:seasons'
    _VALID_URL = rf'{_BASE_URL_RE}/(?P<series>\w+)/?season/(?P<season_number>\d+)'
=======
    IE_NAME = 'nebula:season'
    _VALID_URL = rf'{_BASE_URL_RE}/(?P<series>[\w-]+)/season/(?P<season_number>\d+)'
>>>>>>> bddc5c7d
    _TESTS = [{
        'url': 'https://nebula.tv/jetlag/season/15',
        'info_dict': {
            'id': 'jetlag_15',
        },
        'playlist_count': 8,
    }, {
        'url': 'https://nebula.tv/jetlag/season/14',
        'info_dict': {
            'id': 'jetlag_14',
        },
        'playlist_mincount': 8,
    }]

    def _entries(self, data):
        base_url = 'https://nebula.tv'
        for episode in traverse_obj(data, ('episodes')):
            episode_id = traverse_obj(episode, ('video', 'id'))
            yield self.url_result(smuggle_url(f'{base_url}/videos/{episode_id}', {'id': episode_id}),
                NebulaIE, episode_id)
        for extra in traverse_obj(data, ('extras')):
            extra_id = traverse_obj(extra, ('items', ..., 'id'))[0]
            yield self.url_result(smuggle_url(f'{base_url}/videos/{extra_id}', {'id': extra_id}),
                NebulaIE, extra_id)
        for trailer in traverse_obj(data, ('trailers')):
            trailer_id = trailer.get('id')
            yield self.url_result(smuggle_url(f'{base_url}/videos/{trailer_id}', {'id': trailer_id}),
                NebulaIE, trailer_id)

    def _real_extract(self, url):
        season_name, season_id = self._match_valid_url(url).group('series', 'season_number')
        video_id = f'{season_name}_{season_id}'
        data = self._call_api(f'https://content.api.nebula.app/content/{season_name}/season/{season_id}', video_id)
        if not traverse_obj(data, ('episodes'), ('extras'), ('trailers')):
            raise ExtractorError('No Episodes, Outtakes, Trailes Found.')
        return self.playlist_result(self._entries(data), video_id, data.get('video_channel_slug'), data.get('short_description'))<|MERGE_RESOLUTION|>--- conflicted
+++ resolved
@@ -484,13 +484,8 @@
 
 
 class NebulaSeasonIE(NebulaBaseIE):
-<<<<<<< HEAD
     IE_NAME = 'nebula:seasons'
     _VALID_URL = rf'{_BASE_URL_RE}/(?P<series>\w+)/?season/(?P<season_number>\d+)'
-=======
-    IE_NAME = 'nebula:season'
-    _VALID_URL = rf'{_BASE_URL_RE}/(?P<series>[\w-]+)/season/(?P<season_number>\d+)'
->>>>>>> bddc5c7d
     _TESTS = [{
         'url': 'https://nebula.tv/jetlag/season/15',
         'info_dict': {
@@ -525,5 +520,6 @@
         video_id = f'{season_name}_{season_id}'
         data = self._call_api(f'https://content.api.nebula.app/content/{season_name}/season/{season_id}', video_id)
         if not traverse_obj(data, ('episodes'), ('extras'), ('trailers')):
+            traverse_obj(data, ('episodes'), ('extras'), ('trailers'))
             raise ExtractorError('No Episodes, Outtakes, Trailes Found.')
         return self.playlist_result(self._entries(data), video_id, data.get('video_channel_slug'), data.get('short_description'))