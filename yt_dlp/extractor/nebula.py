--- conflicted
+++ resolved
@@ -4,15 +4,8 @@
 import urllib.error
 import urllib.parse
 
-<<<<<<< HEAD
-from ..utils import (
-    ExtractorError,
-    parse_iso8601,
-)
-=======
->>>>>>> a1d9aca3
 from .common import InfoExtractor
-from ..utils import ExtractorError, parse_iso8601, try_get
+from ..utils import ExtractorError, parse_iso8601
 
 _BASE_URL_RE = r'https?://(?:www\.)?(?:watchnebula\.com|nebula\.app|nebula\.tv)'
 
