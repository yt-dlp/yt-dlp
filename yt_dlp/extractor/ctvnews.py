--- conflicted
+++ resolved
@@ -16,7 +16,6 @@
             'description': 'md5:958dd3b4f5bbbf0ed4d045c790d89285',
             'timestamp': 1467286284,
             'upload_date': '20160630',
-<<<<<<< HEAD
             'categories': [],
             'tags': [],
             'season_id': 57981,
@@ -25,10 +24,7 @@
             'thumbnail': r're:^https?://.*\.jpg$',
             'season': 'Season 0',
             'season_number': 0,
-        }
-=======
         },
->>>>>>> 37cd7660
     }, {
         'url': 'http://www.ctvnews.ca/video?playlistId=1.2966224',
         'info_dict':
