import re

from .common import InfoExtractor
from ..utils import orderedSet


class CTVNewsIE(InfoExtractor):
    _VALID_URL = r'https?://(?:.+?\.)?ctvnews\.ca/(?:video\?(?:clip|playlist|bin)Id=|.*?)(?P<id>[0-9.]+)(?:$|[#?&])'
    _TESTS = [{
        'url': 'http://www.ctvnews.ca/video?clipId=901995',
        'md5': 'b608f466c7fa24b9666c6439d766ab7e',
        'info_dict': {
            'id': '901995',
            'ext': 'flv',
            'title': 'Extended: \'That person cannot be me\' Johnson says',
            'description': 'md5:958dd3b4f5bbbf0ed4d045c790d89285',
            'timestamp': 1467286284,
            'upload_date': '20160630',
            'categories': [],
<<<<<<< HEAD
            'season_number': 0,
            'season': 'Season 0',
            'tags': [],
            'series': 'CTV News National | Archive | Stories 2',
            'season_id': '57981',
            'thumbnail': r're:https?://.*\.jpg$',
            'duration': 764.631,
=======
            'tags': [],
            'season_id': 57981,
            'duration': 764.631,
            'series': 'CTV News National story',
            'thumbnail': r're:^https?://.*\.jpg$',
            'season': 'Season 0',
            'season_number': 0,
>>>>>>> f9d98509
        },
    }, {
        'url': 'http://www.ctvnews.ca/video?playlistId=1.2966224',
        'info_dict':
        {
            'id': '1.2966224',
        },
        'playlist_mincount': 19,
    }, {
        'url': 'http://www.ctvnews.ca/video?binId=1.2876780',
        'info_dict':
        {
            'id': '1.2876780',
        },
        'playlist_mincount': 100,
    }, {
        'url': 'https://www.ctvnews.ca/it-s-been-23-years-since-toronto-called-in-the-army-after-a-major-snowstorm-1.5736957',
        'info_dict':
        {
            'id': '1.5736957',
        },
        'playlist_mincount': 6,
    }, {
        'url': 'http://www.ctvnews.ca/1.810401',
        'only_matching': True,
    }, {
        'url': 'http://www.ctvnews.ca/canadiens-send-p-k-subban-to-nashville-in-blockbuster-trade-1.2967231',
        'only_matching': True,
    }, {
        'url': 'http://vancouverisland.ctvnews.ca/video?clipId=761241',
        'only_matching': True,
    }, {
        'url': 'https://www.ctvnews.ca/business/respondents-to-bank-of-canada-questionnaire-largely-oppose-creating-a-digital-loonie-1.6665797',
        'info_dict':
        {
            'id': '1.6665797',
        },
        'playlist_mincount': 1,
    }]

    def _real_extract(self, url):
        page_id = self._match_id(url)

        def ninecninemedia_url_result(clip_id):
            return {
                '_type': 'url_transparent',
                'id': clip_id,
                'url': f'9c9media:ctvnews_web:{clip_id}',
                'ie_key': 'NineCNineMedia',
            }

        if page_id.isdigit():
            return ninecninemedia_url_result(page_id)
        else:
            webpage = self._download_webpage(f'http://www.ctvnews.ca/{page_id}', page_id, query={
                'ot': 'example.AjaxPageLayout.ot',
                'maxItemsPerPage': 1000000,
            })
            entries = [ninecninemedia_url_result(clip_id) for clip_id in orderedSet(
                re.findall(r'clip\.id\s*=\s*(\d+);', webpage))]
            if not entries:
                webpage = self._download_webpage(url, page_id)
                if 'getAuthStates("' in webpage:
                    entries = [ninecninemedia_url_result(clip_id) for clip_id in
                               self._search_regex(r'getAuthStates\("([\d+,]+)"', webpage, 'clip ids').split(',')]
                else:
                    entries = [ninecninemedia_url_result(clip_id) for clip_id in orderedSet(
                        re.findall(r'axisId&#34;:&#34;(\d+)', webpage))]
            return self.playlist_result(entries, page_id)<|MERGE_RESOLUTION|>--- conflicted
+++ resolved
@@ -17,7 +17,6 @@
             'timestamp': 1467286284,
             'upload_date': '20160630',
             'categories': [],
-<<<<<<< HEAD
             'season_number': 0,
             'season': 'Season 0',
             'tags': [],
@@ -25,15 +24,6 @@
             'season_id': '57981',
             'thumbnail': r're:https?://.*\.jpg$',
             'duration': 764.631,
-=======
-            'tags': [],
-            'season_id': 57981,
-            'duration': 764.631,
-            'series': 'CTV News National story',
-            'thumbnail': r're:^https?://.*\.jpg$',
-            'season': 'Season 0',
-            'season_number': 0,
->>>>>>> f9d98509
         },
     }, {
         'url': 'http://www.ctvnews.ca/video?playlistId=1.2966224',
