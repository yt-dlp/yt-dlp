--- conflicted
+++ resolved
@@ -7,11 +7,8 @@
 from ..networking.exceptions import HTTPError
 from ..utils import (
     ExtractorError,
-<<<<<<< HEAD
     UserNotLive,
-=======
     bug_reports_message,
->>>>>>> 59777821
     decode_base_n,
     encode_base_n,
     filter_dict,
@@ -737,7 +734,9 @@
                     'uploader_id': user_id,
                     **filter_dict(highlight_data),
                 })
-<<<<<<< HEAD
+        if username != 'highlights' and story_id and not self._yes_playlist(username, story_id):
+            return traverse_obj(info_data, (lambda _, v: v['id'] == _pk_to_id(story_id), any))
+
         return self.playlist_result(info_data, playlist_id=story_id, playlist_title=story_title)
 
 
@@ -794,10 +793,4 @@
             'uploader': traverse_obj(web_info_json, ('broadcast_owner', 'full_name')),
             'uploader_id': username,
             'live_status': 'is_live',
-        }
-=======
-        if username != 'highlights' and story_id and not self._yes_playlist(username, story_id):
-            return traverse_obj(info_data, (lambda _, v: v['id'] == _pk_to_id(story_id), any))
-
-        return self.playlist_result(info_data, playlist_id=story_id, playlist_title=story_title)
->>>>>>> 59777821
+        }