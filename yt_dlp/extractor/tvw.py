--- conflicted
+++ resolved
@@ -1,36 +1,12 @@
 import json
 
 from .common import InfoExtractor
-<<<<<<< HEAD
-from ..utils import clean_html, extract_attributes, remove_end, unified_timestamp, url_or_none
-from ..utils.traversal import find_elements, traverse_obj
-
-
-class TvwBaseIE(InfoExtractor):
-    def _get_title(self, webpage):
-        return remove_end(self._og_search_title(webpage, default=None), ' - TVW')
-
-    def _get_description(self, webpage):
-        return self._og_search_description(webpage, default=None)
-
-
-class TvwIE(TvwBaseIE):
-=======
-from ..utils import (
-    clean_html,
-    extract_attributes,
-    parse_qs,
-    remove_end,
-    require,
-    unified_timestamp,
-    url_or_none,
-)
-from ..utils.traversal import find_element, traverse_obj
+from ..utils import clean_html, extract_attributes, parse_qs, remove_end, require, unified_timestamp, url_or_none
+from ..utils.traversal import find_element, find_elements, traverse_obj
 
 
 class TvwIE(InfoExtractor):
     IE_NAME = 'tvw'
->>>>>>> f5a37ea4
     _VALID_URL = r'https?://(?:www\.)?tvw\.org/video/(?P<id>[^/?#]+)'
     _TESTS = [{
         'url': 'https://tvw.org/video/billy-frank-jr-statue-maquette-unveiling-ceremony-2024011211/',
@@ -127,8 +103,8 @@
             'display_id': display_id,
             'formats': formats,
             'subtitles': subtitles,
-            'title': self._get_title(webpage),
-            'description': self._get_description(webpage),
+            'title': remove_end(self._og_search_title(webpage, default=None), ' - TVW'),
+            'description': self._og_search_description(webpage, default=None),
             **traverse_obj(video_data, {
                 'title': ('title', {str}),
                 'description': ('description', {clean_html}),
@@ -141,8 +117,7 @@
         }
 
 
-<<<<<<< HEAD
-class TvwNewsIE(TvwBaseIE):
+class TvwNewsIE(InfoExtractor):
     IE_NAME = 'Tvw:News'
     _VALID_URL = r'https?://(?:www\.)?tvw\.org/(\d{4})/(0[1-9]|1[0-2])/(?P<id>[^/?#]+)'
     _TESTS = [{
@@ -180,8 +155,9 @@
 
         return self.playlist_result(
             (self.url_result(f'https://tvw.org/watch?eventID={video_id}') for video_id in video_ids), playlist_id,
-            playlist_title=self._get_title(webpage), playlist_description=self._get_description(webpage))
-=======
+            playlist_title=remove_end(self._og_search_title(webpage, default=None), ' - TVW'), playlist_description=self._og_search_description(webpage, default=None))
+
+
 class TvwTvChannelsIE(InfoExtractor):
     IE_NAME = 'tvw:tvchannels'
     _VALID_URL = r'https?://(?:www\.)?tvw\.org/tvchannels/(?P<id>[^/?#]+)'
@@ -219,5 +195,4 @@
             'title': remove_end(self._og_search_title(webpage, default=None), ' - TVW'),
             'thumbnail': self._og_search_thumbnail(webpage, default=None),
             'is_live': True,
-        }
->>>>>>> f5a37ea4
+        }