import datetime as dt
import functools
import itertools
import json
import re
<<<<<<< HEAD
import urllib.parse
=======
import time
>>>>>>> 06c1a8cd

from .common import InfoExtractor, SearchInfoExtractor
from ..networking.exceptions import HTTPError
from ..utils import (
    ExtractorError,
    OnDemandPagedList,
    clean_html,
    determine_ext,
    extract_attributes,
    float_or_none,
    int_or_none,
    parse_bitrate,
    parse_iso8601,
    parse_qs,
    parse_resolution,
    qualities,
    str_or_none,
<<<<<<< HEAD
    time_seconds,
    unescapeHTML,
=======
    truncate_string,
>>>>>>> 06c1a8cd
    unified_timestamp,
    update_url_query,
    url_basename,
    urlencode_postdata,
    urljoin,
)
<<<<<<< HEAD
from ..utils.traversal import find_element, traverse_obj
=======
from ..utils.traversal import (
    find_element,
    require,
    traverse_obj,
)
>>>>>>> 06c1a8cd


class NiconicoBaseIE(InfoExtractor):
    _API_BASE = 'https://nvapi.nicovideo.jp'
    _BASE_URL = 'https://www.nicovideo.jp'
    _GEO_BYPASS = False
    _GEO_COUNTRIES = ['JP']
    _HEADERS = {
        'X-Frontend-ID': '6',
        'X-Frontend-Version': '0',
    }
    _LOGIN_BASE = 'https://account.nicovideo.jp'
    _NETRC_MACHINE = 'niconico'

    @property
    def is_logged_in(self):
        return bool(self._get_cookies('https://www.nicovideo.jp').get('user_session'))

    def _raise_login_error(self, message, expected=True):
        raise ExtractorError(f'Unable to login: {message}', expected=expected)

    def _perform_login(self, username, password):
        if self.is_logged_in:
            return

        self._request_webpage(
            f'{self._LOGIN_BASE}/login', None, 'Requesting session cookies')
        webpage = self._download_webpage(
            f'{self._LOGIN_BASE}/login/redirector', None,
            'Logging in', 'Unable to log in', headers={
                'Content-Type': 'application/x-www-form-urlencoded',
                'Referer': f'{self._LOGIN_BASE}/login',
            }, data=urlencode_postdata({
                'mail_tel': username,
                'password': password,
            }))

        if self.is_logged_in:
            return
        elif err_msg := traverse_obj(webpage, (
            {find_element(cls='notice error')}, {find_element(cls='notice__text')}, {clean_html},
        )):
            self._raise_login_error(err_msg or 'Invalid username or password')
        elif 'oneTimePw' in webpage:
            post_url = self._search_regex(
                r'<form[^>]+action=(["\'])(?P<url>.+?)\1', webpage, 'post url', group='url')
            mfa, urlh = self._download_webpage_handle(
                urljoin(self._LOGIN_BASE, post_url), None,
                'Performing MFA', 'Unable to complete MFA', headers={
                    'Content-Type': 'application/x-www-form-urlencoded',
                }, data=urlencode_postdata({
                    'otp': self._get_tfa_info('6 digit number shown on app'),
                }))
            if self.is_logged_in:
                return
            elif 'error-code' in parse_qs(urlh.url):
                err_msg = traverse_obj(mfa, ({find_element(cls='pageMainMsg')}, {clean_html}))
                self._raise_login_error(err_msg or 'MFA session expired')
            elif 'formError' in mfa:
                err_msg = traverse_obj(mfa, (
                    {find_element(cls='formError')}, {find_element(tag='div')}, {clean_html}))
                self._raise_login_error(err_msg or 'MFA challenge failed')

        self._raise_login_error('Unexpected login error', expected=False)


class NiconicoIE(NiconicoBaseIE):
    IE_NAME = 'niconico'
    IE_DESC = 'ニコニコ動画'

    _ERROR_MAP = {
        'FORBIDDEN': {
            'ADMINISTRATOR_DELETE_VIDEO': 'Video unavailable, possibly removed by admins',
            'CHANNEL_MEMBER_ONLY': 'Channel members only',
            'DELETED_CHANNEL_VIDEO': 'Video unavailable, channel was closed',
            'DELETED_COMMUNITY_VIDEO': 'Video unavailable, community deleted or missing',
            'DEFAULT': 'Page unavailable, check the URL',
            'HARMFUL_VIDEO': 'Sensitive content, login required',
            'HIDDEN_VIDEO': 'Video unavailable, set to private',
            'NOT_ALLOWED': 'No parmission',
            'PPV_VIDEO': 'PPV video, payment information required',
            'PREMIUM_ONLY': 'Premium members only',
        },
        'INVALID_PARAMETER': {
            'DEFAULT': 'Video unavailable, may not exist or was deleted',
        },
        'MAINTENANCE': {
            'DEFAULT': 'Maintenance is in progress',
        },
        'NOT_FOUND': {
            'DEFAULT': 'Video unavailable, may not exist or was deleted',
            'RIGHT_HOLDER_DELETE_VIDEO': 'Removed by rights-holder request',
        },
        'UNAUTHORIZED': {
            'DEFAULT': 'Invalid session, re-login required',
        },
        'UNKNOWN': {
            'DEFAULT': 'Failed to fetch content',
        },
    }
    _STATUS_MAP = {
        'needs_auth': 'PPV video, payment information required',
        'premium_only': 'Premium members only',
        'subscriber_only': 'Channel members only',
    }
    _VALID_URL = r'https?://(?:(?:embed|sp|www)\.)?nicovideo\.jp/watch/(?P<id>(?:[a-z]{2})?\d+)'
    _TESTS = [{
        'url': 'http://www.nicovideo.jp/watch/sm22312215',
        'info_dict': {
            'id': 'sm22312215',
            'ext': 'mp4',
            'title': 'Big Buck Bunny',
            'thumbnail': r're:https?://.*',
            'uploader': 'takuya0301',
            'uploader_id': '2698420',
            'upload_date': '20131123',
            'timestamp': int,  # timestamp is unstable
            'description': '(c) copyright 2008, Blender Foundation / www.bigbuckbunny.org',
            'duration': 33,
            'view_count': int,
            'comment_count': int,
            'genres': ['未設定'],
            'tags': [],
        },
        'params': {'skip_download': 'm3u8'},
        'skip': True,
    }, {
        # File downloaded with and without credentials are different, so omit
        # the md5 field
        'url': 'http://www.nicovideo.jp/watch/nm14296458',
        'info_dict': {
            'id': 'nm14296458',
            'ext': 'mp4',
            'title': '【Kagamine Rin】Dance on media【Original】take2!',
            'description': 'md5:9368f2b1f4178de64f2602c2f3d6cbf5',
            'thumbnail': r're:https?://.*',
            'uploader': 'りょうた',
            'uploader_id': '18822557',
            'upload_date': '20110429',
            'timestamp': 1304065916,
            'duration': 208.0,
            'comment_count': int,
            'view_count': int,
            'genres': ['音楽・サウンド'],
            'tags': ['Translation_Request', 'Kagamine_Rin', 'Rin_Original'],
        },
        'params': {'skip_download': 'm3u8'},
        'skip': True,
    }, {
        # 'video exists but is marked as "deleted"
        # md5 is unstable
        'url': 'http://www.nicovideo.jp/watch/sm10000',
        'info_dict': {
            'id': 'sm10000',
            'ext': 'unknown_video',
            'description': 'deleted',
            'title': 'ドラえもんエターナル第3話「決戦第3新東京市」＜前編＞',
            'thumbnail': r're:https?://.*',
            'upload_date': '20071224',
            'timestamp': int,  # timestamp field has different value if logged in
            'duration': 304,
            'view_count': int,
        },
        'skip': 'Requires an account',
    }, {
        'url': 'http://www.nicovideo.jp/watch/so22543406',
        'info_dict': {
            'id': '1388129933',
            'ext': 'mp4',
            'title': '【第1回】RADIOアニメロミックス ラブライブ！～のぞえりRadio Garden～',
            'description': 'md5:b27d224bb0ff53d3c8269e9f8b561cf1',
            'thumbnail': r're:https?://.*',
            'timestamp': 1388851200,
            'upload_date': '20140104',
            'uploader': 'アニメロチャンネル',
            'uploader_id': '312',
        },
        'skip': 'The viewing period of the video you were searching for has expired.',
    }, {
        # video not available via `getflv`; "old" HTML5 video
        'url': 'http://www.nicovideo.jp/watch/sm1151009',
        'info_dict': {
            'id': 'sm1151009',
            'ext': 'mp4',
            'title': 'マスターシステム本体内蔵のスペハリのメインテーマ（ＰＳＧ版）',
            'description': 'md5:f95a3d259172667b293530cc2e41ebda',
            'thumbnail': r're:https?://.*',
            'duration': 184,
            'timestamp': 1190835883,
            'upload_date': '20070926',
            'uploader': 'denden2',
            'uploader_id': '1392194',
            'view_count': int,
            'comment_count': int,
            'genres': ['ゲーム'],
            'tags': [],
        },
        'params': {'skip_download': 'm3u8'},
        'skip': True,
    }, {
        # "New" HTML5 video
        'url': 'http://www.nicovideo.jp/watch/sm31464864',
        'info_dict': {
            'id': 'sm31464864',
            'ext': 'mp4',
            'title': '新作TVアニメ「戦姫絶唱シンフォギアAXZ」PV 最高画質',
            'description': 'md5:e52974af9a96e739196b2c1ca72b5feb',
            'timestamp': 1498481660,
            'upload_date': '20170626',
            'uploader': 'no-namamae',
            'uploader_id': '40826363',
            'thumbnail': r're:https?://.*',
            'duration': 198,
            'view_count': int,
            'comment_count': int,
            'genres': ['アニメ'],
            'tags': [],
        },
        'params': {'skip_download': 'm3u8'},
        'skip': True,
    }, {
        # Video without owner
        'url': 'http://www.nicovideo.jp/watch/sm18238488',
        'info_dict': {
            'id': 'sm18238488',
            'ext': 'mp4',
            'title': '【実写版】ミュータントタートルズ',
            'description': 'md5:15df8988e47a86f9e978af2064bf6d8e',
            'timestamp': 1341128008,
            'upload_date': '20120701',
            'thumbnail': r're:https?://.*',
            'duration': 5271,
            'view_count': int,
            'comment_count': int,
            'genres': ['エンターテイメント'],
            'tags': [],
        },
        'params': {'skip_download': 'm3u8'},
        'skip': True,
    }, {
        'url': 'http://sp.nicovideo.jp/watch/sm28964488?ss_pos=1&cp_in=wt_tg',
        'only_matching': True,
    }, {
        'note': 'a video that is only served as an ENCRYPTED HLS.',
        'url': 'https://www.nicovideo.jp/watch/so38016254',
        'only_matching': True,
    }]

    def _extract_formats(self, api_data, video_id):
        fmt_filter = lambda _, v: v['isAvailable'] and v['id']
        videos = traverse_obj(api_data, ('media', 'domand', 'videos', fmt_filter))
        audios = traverse_obj(api_data, ('media', 'domand', 'audios', fmt_filter))
        access_key = traverse_obj(api_data, ('media', 'domand', 'accessRightKey', {str}))
        track_id = traverse_obj(api_data, ('client', 'watchTrackId', {str}))
        if not all((videos, audios, access_key, track_id)):
            return

        m3u8_url = self._download_json(
            f'{self._API_BASE}/v1/watch/{video_id}/access-rights/hls',
            video_id, headers={
                'Accept': 'application/json;charset=utf-8',
                'Content-Type': 'application/json',
                'X-Access-Right-Key': access_key,
                'X-Request-With': self._BASE_URL,
                **self._HEADERS,
            }, query={
                'actionTrackId': track_id,
            }, data=json.dumps({
                'outputs': list(itertools.product((v['id'] for v in videos), (a['id'] for a in audios))),
            }).encode(),
        )['data']['contentUrl']
        raw_fmts = self._extract_m3u8_formats(m3u8_url, video_id, 'mp4')

        formats = []
        for a_fmt in traverse_obj(raw_fmts, lambda _, v: v['vcodec'] == 'none'):
            formats.append({
                **a_fmt,
                **traverse_obj(audios, (lambda _, v: a_fmt['format_id'].startswith(v['id']), {
                    'abr': ('bitRate', {float_or_none(scale=1000)}),
                    'asr': ('samplingRate', {int_or_none}),
                    'format_id': ('id', {str}),
                    'quality': ('qualityLevel', {int_or_none}),
                }, any)),
                'acodec': 'aac',
            })

        # Sort first, keeping the lowest-tbr formats
        v_fmts = sorted((fmt for fmt in raw_fmts if fmt['vcodec'] != 'none'), key=lambda f: f['tbr'])
        self._remove_duplicate_formats(v_fmts)
        # Calculate the true vbr/tbr by subtracting the lowest abr
        min_abr = traverse_obj(audios, (
            ..., 'bitRate', {float_or_none(scale=1000)}, all, {min}), default=0)
        for v_fmt in v_fmts:
            v_fmt['format_id'] = url_basename(v_fmt['url']).rpartition('.')[0]
            v_fmt['quality'] = traverse_obj(videos, (
                lambda _, v: v['id'] == v_fmt['format_id'], 'qualityLevel', {int_or_none}, any), default=-1)
            v_fmt['tbr'] -= min_abr
        formats.extend(v_fmts)

        return formats

    def _real_extract(self, url):
        video_id = self._match_id(url)

        path = 'v3' if self.is_logged_in else 'v3_guest'
        api_resp = self._download_json(
            f'{self._BASE_URL}/api/watch/{path}/{video_id}', video_id,
            'Downloading API JSON', 'Unable to fetch data', headers={
                **self._HEADERS,
                **self.geo_verification_headers(),
            }, query={
                'actionTrackId': f'AAAAAAAAAA_{round(time_seconds() * 1000)}',
            }, expected_status=[400, 404])

        api_data = api_resp['data']
        release_timestamp = traverse_obj(api_data, ('publishScheduledAt', {parse_iso8601}))

        meta = api_resp['meta']
        if meta.get('status') != 200:
            err_code = meta['errorCode']
            reason_code = traverse_obj(api_data, ('reasonCode', {str_or_none}))
            err_msg = 'Server busy, service temporarily unavailable'

            if reason_code in ('DOMESTIC_VIDEO', 'HIGH_RISK_COUNTRY_VIDEO'):
                self.raise_geo_restricted(countries=self._GEO_COUNTRIES)
            elif reason_code == 'HARMFUL_VIDEO' and traverse_obj(api_data, (
                'viewer', 'allowSensitiveContents', {bool},
            )) is False:
                err_msg = 'Sensitive content, adjust display settings to watch'
            elif reason_code == 'HIDDEN_VIDEO' and release_timestamp:
                err_msg = f'Scheduled release, please wait. Release time: {release_timestamp}'
            elif msg := traverse_obj(self._ERROR_MAP, (
                err_code.upper(), (reason_code, 'DEFAULT'), {str}, any,
            )):
                err_msg = msg

            raise ExtractorError(err_msg, expected=True)

        availability = self._availability(**{
            **dict.fromkeys(('is_private', 'is_unlisted'), False),
            **traverse_obj(api_data, ('payment', 'video', {
                'needs_auth': (('isContinuationBenefit', 'isPpv'), {bool}, any),
                'needs_premium': ('isPremium', {bool}),
                'needs_subscription': ('isAdmission', {bool}),
            })),
        })

        formats = self._extract_formats(api_data, video_id)
        if not formats:
            if err_msg := self._STATUS_MAP.get(availability):
                self.raise_login_required(err_msg, metadata_available=True)

        thumb_prefs = qualities(['url', 'middleUrl', 'largeUrl', 'player', 'ogp'])

        return {
            'availability': availability,
            'display_id': video_id,
            'formats': formats,
            'genre': traverse_obj(api_data, ('genre', 'label', {str})),
            'release_timestamp': release_timestamp,
            'subtitles': self.extract_subtitles(video_id, api_data),
            'tags': traverse_obj(api_data, ('tag', 'items', ..., 'name', {str})),
            'thumbnails': [{
                'ext': 'jpg',
                'id': key,
                'preference': thumb_prefs(key),
                'url': url,
                **parse_resolution(url, lenient=True),
            } for key, url in traverse_obj(api_data, (
                'video', 'thumbnail', {dict}), default={}).items()],
            **traverse_obj(api_data, (('channel', 'owner'), any, {
                'channel': (('name', 'nickname'), {str}, any),
                'channel_id': ('id', {str_or_none}),
                'uploader': (('name', 'nickname'), {str}, any),
                'uploader_id': ('id', {str_or_none}),
            })),
            **traverse_obj(api_data, ('video', {
                'id': ('id', {str_or_none}),
                'title': ('title', {str}),
                'description': ('description', {clean_html}),
                'duration': ('duration', {int_or_none}),
                'timestamp': ('registeredAt', {parse_iso8601}),
            })),
            **traverse_obj(api_data, ('video', 'count', {
                'comment_count': ('comment', {int_or_none}),
                'like_count': ('like', {int_or_none}),
                'view_count': ('view', {int_or_none}),
            })),
        }

    def _get_subtitles(self, video_id, api_data):
        comments_info = traverse_obj(api_data, ('comment', 'nvComment', {dict}), default={})
        if not comments_info.get('server'):
            return

        danmaku = traverse_obj(self._download_json(
            f'{comments_info["server"]}/v1/threads', video_id,
            'Downloading comments', 'Failed to download comments', headers={
                'Content-Type': 'text/plain;charset=UTF-8',
                'Origin': self._BASE_URL,
                'Referer': f'{self._BASE_URL}/',
                'X-Client-Os-Type': 'others',
                **self._HEADERS,
            }, data=json.dumps({
                'additionals': {},
                'params': comments_info.get('params'),
                'threadKey': comments_info.get('threadKey'),
            }).encode(), fatal=False,
        ), ('data', 'threads', ..., 'comments', ...))

        return {
            'comments': [{
                'ext': 'json',
                'data': json.dumps(danmaku),
            }],
        }


class NiconicoPlaylistBaseIE(InfoExtractor):
    _PAGE_SIZE = 100

    _API_HEADERS = {
        'X-Frontend-ID': '6',
        'X-Frontend-Version': '0',
        'X-Niconico-Language': 'en-us',
    }

    def _call_api(self, list_id, resource, query):
        raise NotImplementedError('Must be implemented in subclasses')

    @staticmethod
    def _parse_owner(item):
        return {
            'uploader': traverse_obj(item, ('owner', ('name', ('user', 'nickname')), {str}, any)),
            'uploader_id': traverse_obj(item, ('owner', 'id', {str})),
        }

    def _fetch_page(self, list_id, page):
        page += 1
        resp = self._call_api(list_id, f'page {page}', {
            'page': page,
            'pageSize': self._PAGE_SIZE,
        })
        # this is needed to support both mylist and user
        for video in traverse_obj(resp, ('items', ..., ('video', None))) or []:
            video_id = video.get('id')
            if not video_id:
                # skip {"video": {"id": "blablabla", ...}}
                continue
            count = video.get('count') or {}
            get_count = lambda x: int_or_none(count.get(x))
            yield {
                '_type': 'url',
                'id': video_id,
                'title': video.get('title'),
                'url': f'https://www.nicovideo.jp/watch/{video_id}',
                'description': video.get('shortDescription'),
                'duration': int_or_none(video.get('duration')),
                'view_count': get_count('view'),
                'comment_count': get_count('comment'),
                'thumbnail': traverse_obj(video, ('thumbnail', ('nHdUrl', 'largeUrl', 'listingUrl', 'url'))),
                'ie_key': NiconicoIE.ie_key(),
                **self._parse_owner(video),
            }

    def _entries(self, list_id):
        return OnDemandPagedList(functools.partial(self._fetch_page, list_id), self._PAGE_SIZE)


class NiconicoPlaylistIE(NiconicoPlaylistBaseIE):
    IE_NAME = 'niconico:playlist'
    _VALID_URL = r'https?://(?:(?:www\.|sp\.)?nicovideo\.jp|nico\.ms)/(?:user/\d+/)?(?:my/)?mylist/(?:#/)?(?P<id>\d+)'

    _TESTS = [{
        'url': 'http://www.nicovideo.jp/mylist/27411728',
        'info_dict': {
            'id': '27411728',
            'title': 'AKB48のオールナイトニッポン',
            'description': 'md5:d89694c5ded4b6c693dea2db6e41aa08',
            'uploader': 'のっく',
            'uploader_id': '805442',
        },
        'playlist_mincount': 291,
    }, {
        'url': 'https://www.nicovideo.jp/user/805442/mylist/27411728',
        'only_matching': True,
    }, {
        'url': 'https://www.nicovideo.jp/my/mylist/#/68048635',
        'only_matching': True,
    }]

    def _call_api(self, list_id, resource, query):
        return self._download_json(
            f'https://nvapi.nicovideo.jp/v2/mylists/{list_id}', list_id,
            f'Downloading {resource}', query=query,
            headers=self._API_HEADERS)['data']['mylist']

    def _real_extract(self, url):
        list_id = self._match_id(url)
        mylist = self._call_api(list_id, 'list', {
            'pageSize': 1,
        })
        return self.playlist_result(
            self._entries(list_id), list_id,
            mylist.get('name'), mylist.get('description'), **self._parse_owner(mylist))


class NiconicoSeriesIE(NiconicoPlaylistBaseIE):
    IE_NAME = 'niconico:series'
    _VALID_URL = r'https?://(?:(?:www\.|sp\.)?nicovideo\.jp(?:/user/\d+)?|nico\.ms)/series/(?P<id>\d+)'

    _TESTS = [{
        'url': 'https://www.nicovideo.jp/user/44113208/series/110226',
        'info_dict': {
            'id': '110226',
            'title': 'ご立派ァ！のシリーズ',
            'description': '楽しそうな外人の吹き替えをさせたら終身名誉ホモガキの右に出る人はいませんね…',
            'uploader': 'アルファるふぁ',
            'uploader_id': '44113208',
        },
        'playlist_mincount': 10,
    }, {
        'url': 'https://www.nicovideo.jp/series/12312/',
        'info_dict': {
            'id': '12312',
            'title': 'バトルスピリッツ　お勧めカード紹介(調整中)',
            'description': '',
            'uploader': '野鳥',
            'uploader_id': '2275360',
        },
        'playlist_mincount': 103,
    }, {
        'url': 'https://nico.ms/series/203559',
        'only_matching': True,
    }]

    def _call_api(self, list_id, resource, query):
        return self._download_json(
            f'https://nvapi.nicovideo.jp/v2/series/{list_id}', list_id,
            f'Downloading {resource}', query=query,
            headers=self._API_HEADERS)['data']

    def _real_extract(self, url):
        list_id = self._match_id(url)
        series = self._call_api(list_id, 'list', {
            'pageSize': 1,
        })['detail']

        return self.playlist_result(
            self._entries(list_id), list_id,
            series.get('title'), series.get('description'), **self._parse_owner(series))


class NiconicoHistoryIE(NiconicoPlaylistBaseIE):
    IE_NAME = 'niconico:history'
    IE_DESC = 'NicoNico user history or likes. Requires cookies.'
    _VALID_URL = r'https?://(?:www\.|sp\.)?nicovideo\.jp/my/(?P<id>history(?:/like)?)'

    _TESTS = [{
        'note': 'PC page, with /video',
        'url': 'https://www.nicovideo.jp/my/history/video',
        'only_matching': True,
    }, {
        'note': 'PC page, without /video',
        'url': 'https://www.nicovideo.jp/my/history',
        'only_matching': True,
    }, {
        'note': 'mobile page, with /video',
        'url': 'https://sp.nicovideo.jp/my/history/video',
        'only_matching': True,
    }, {
        'note': 'mobile page, without /video',
        'url': 'https://sp.nicovideo.jp/my/history',
        'only_matching': True,
    }, {
        'note': 'PC page',
        'url': 'https://www.nicovideo.jp/my/history/like',
        'only_matching': True,
    }, {
        'note': 'Mobile page',
        'url': 'https://sp.nicovideo.jp/my/history/like',
        'only_matching': True,
    }]

    def _call_api(self, list_id, resource, query):
        path = 'likes' if list_id == 'history/like' else 'watch/history'
        return self._download_json(
            f'https://nvapi.nicovideo.jp/v1/users/me/{path}', list_id,
            f'Downloading {resource}', query=query, headers=self._API_HEADERS)['data']

    def _real_extract(self, url):
        list_id = self._match_id(url)
        try:
            mylist = self._call_api(list_id, 'list', {'pageSize': 1})
        except ExtractorError as e:
            if isinstance(e.cause, HTTPError) and e.cause.status == 401:
                self.raise_login_required('You have to be logged in to get your history')
            raise
        return self.playlist_result(self._entries(list_id), list_id, **self._parse_owner(mylist))


class NicovideoSearchBaseIE(InfoExtractor):
    _SEARCH_TYPE = 'search'

    def _entries(self, url, item_id, query=None, note='Downloading page %(page)s'):
        query = query or {}
        pages = [query['page']] if 'page' in query else itertools.count(1)
        for page_num in pages:
            query['page'] = str(page_num)
            webpage = self._download_webpage(url, item_id, query=query, note=note % {'page': page_num})
            results = re.findall(r'(?<=data-video-id=)["\']?(?P<videoid>.*?)(?=["\'])', webpage)
            for item in results:
                yield self.url_result(f'https://www.nicovideo.jp/watch/{item}', 'Niconico', item)
            if not results:
                break

    def _search_results(self, query):
        return self._entries(
            self._proto_relative_url(f'//www.nicovideo.jp/{self._SEARCH_TYPE}/{query}'), query)


class NicovideoSearchIE(NicovideoSearchBaseIE, SearchInfoExtractor):
    IE_DESC = 'Nico video search'
    IE_NAME = 'nicovideo:search'
    _SEARCH_KEY = 'nicosearch'


class NicovideoSearchURLIE(NicovideoSearchBaseIE):
    IE_NAME = f'{NicovideoSearchIE.IE_NAME}_url'
    IE_DESC = 'Nico video search URLs'
    _VALID_URL = r'https?://(?:www\.)?nicovideo\.jp/search/(?P<id>[^?#&]+)?'
    _TESTS = [{
        'url': 'http://www.nicovideo.jp/search/sm9',
        'info_dict': {
            'id': 'sm9',
            'title': 'sm9',
        },
        'playlist_mincount': 40,
    }, {
        'url': 'https://www.nicovideo.jp/search/sm9?sort=h&order=d&end=2020-12-31&start=2020-01-01',
        'info_dict': {
            'id': 'sm9',
            'title': 'sm9',
        },
        'playlist_count': 31,
    }]

    def _real_extract(self, url):
        query = self._match_id(url)
        return self.playlist_result(self._entries(url, query), query, query)


class NicovideoSearchDateIE(NicovideoSearchBaseIE, SearchInfoExtractor):
    IE_DESC = 'Nico video search, newest first'
    IE_NAME = f'{NicovideoSearchIE.IE_NAME}:date'
    _SEARCH_KEY = 'nicosearchdate'
    _TESTS = [{
        'url': 'nicosearchdateall:a',
        'info_dict': {
            'id': 'a',
            'title': 'a',
        },
        'playlist_mincount': 1610,
    }]

    _START_DATE = dt.date(2007, 1, 1)
    _RESULTS_PER_PAGE = 32
    _MAX_PAGES = 50

    def _entries(self, url, item_id, start_date=None, end_date=None):
        start_date, end_date = start_date or self._START_DATE, end_date or dt.datetime.now().date()

        # If the last page has a full page of videos, we need to break down the query interval further
        last_page_len = len(list(self._get_entries_for_date(
            url, item_id, start_date, end_date, self._MAX_PAGES,
            note=f'Checking number of videos from {start_date} to {end_date}')))
        if (last_page_len == self._RESULTS_PER_PAGE and start_date != end_date):
            midpoint = start_date + ((end_date - start_date) // 2)
            yield from self._entries(url, item_id, midpoint, end_date)
            yield from self._entries(url, item_id, start_date, midpoint)
        else:
            self.to_screen(f'{item_id}: Downloading results from {start_date} to {end_date}')
            yield from self._get_entries_for_date(
                url, item_id, start_date, end_date, note='    Downloading page %(page)s')

    def _get_entries_for_date(self, url, item_id, start_date, end_date=None, page_num=None, note=None):
        query = {
            'start': str(start_date),
            'end': str(end_date or start_date),
            'sort': 'f',
            'order': 'd',
        }
        if page_num:
            query['page'] = str(page_num)

        yield from super()._entries(url, item_id, query=query, note=note)


class NicovideoTagURLIE(NicovideoSearchBaseIE):
    IE_NAME = 'niconico:tag'
    IE_DESC = 'NicoNico video tag URLs'
    _SEARCH_TYPE = 'tag'
    _VALID_URL = r'https?://(?:www\.)?nicovideo\.jp/tag/(?P<id>[^?#&]+)?'
    _TESTS = [{
        'url': 'https://www.nicovideo.jp/tag/ドキュメンタリー淫夢',
        'info_dict': {
            'id': 'ドキュメンタリー淫夢',
            'title': 'ドキュメンタリー淫夢',
        },
        'playlist_mincount': 400,
    }]

    def _real_extract(self, url):
        query = self._match_id(url)
        return self.playlist_result(self._entries(url, query), query, query)


class NiconicoUserIE(InfoExtractor):
    _VALID_URL = r'https?://(?:www\.)?nicovideo\.jp/user/(?P<id>\d+)(?:/video)?/?(?:$|[#?])'
    _TEST = {
        'url': 'https://www.nicovideo.jp/user/419948',
        'info_dict': {
            'id': '419948',
        },
        'playlist_mincount': 101,
    }
    _API_URL = 'https://nvapi.nicovideo.jp/v2/users/%s/videos?sortKey=registeredAt&sortOrder=desc&pageSize=%s&page=%s'
    _PAGE_SIZE = 100

    _API_HEADERS = {
        'X-Frontend-ID': '6',
        'X-Frontend-Version': '0',
    }

    def _entries(self, list_id):
        total_count = 1
        count = page_num = 0
        while count < total_count:
            json_parsed = self._download_json(
                self._API_URL % (list_id, self._PAGE_SIZE, page_num + 1), list_id,
                headers=self._API_HEADERS,
                note='Downloading JSON metadata%s' % (f' page {page_num}' if page_num else ''))
            if not page_num:
                total_count = int_or_none(json_parsed['data'].get('totalCount'))
            for entry in json_parsed['data']['items']:
                count += 1
                yield self.url_result(
                    f'https://www.nicovideo.jp/watch/{entry["essential"]["id"]}', ie=NiconicoIE)
            page_num += 1

    def _real_extract(self, url):
        list_id = self._match_id(url)
        return self.playlist_result(self._entries(list_id), list_id)


class NiconicoLiveIE(NiconicoBaseIE):
    IE_NAME = 'niconico:live'
    IE_DESC = 'ニコニコ生放送'
    _VALID_URL = r'https?://(?:sp\.)?live2?\.nicovideo\.jp/(?:watch|gate)/(?P<id>lv\d+)'
    _TESTS = [{
        'note': 'this test case includes invisible characters for title, pasting them as-is',
        'url': 'https://live.nicovideo.jp/watch/lv339533123',
        'info_dict': {
            'id': 'lv339533123',
            'title': '激辛ペヤング食べます\u202a( ;ᯅ; )\u202c（歌枠オーディション参加中）',
            'view_count': 1526,
            'comment_count': 1772,
            'description': '初めましてもかって言います❕\nのんびり自由に適当に暮らしてます',
            'uploader': 'もか',
            'channel': 'ゲストさんのコミュニティ',
            'channel_id': 'co5776900',
            'channel_url': 'https://com.nicovideo.jp/community/co5776900',
            'timestamp': 1670677328,
            'is_live': True,
        },
        'skip': 'livestream',
    }, {
        'url': 'https://live2.nicovideo.jp/watch/lv339533123',
        'only_matching': True,
    }, {
        'url': 'https://sp.live.nicovideo.jp/watch/lv339533123',
        'only_matching': True,
    }, {
        'url': 'https://sp.live2.nicovideo.jp/watch/lv339533123',
        'only_matching': True,
    }]

    def _real_extract(self, url):
        video_id = self._match_id(url)
        webpage = self._download_webpage(url, video_id, expected_status=404)
        if err_msg := traverse_obj(webpage, ({find_element(cls='message')}, {clean_html})):
            raise ExtractorError(err_msg, expected=True)

        embedded_data = traverse_obj(webpage, (
            {find_element(tag='script', id='embedded-data', html=True)},
            {extract_attributes}, 'data-props', {json.loads}))
        frontend_id = traverse_obj(embedded_data, ('site', 'frontendId', {str_or_none}), default='9')

        ws_url = traverse_obj(embedded_data, (
            'site', 'relive', 'webSocketUrl', {url_or_none}, {require('websocket URL')}))
        ws_url = update_url_query(ws_url, {'frontend_id': frontend_id})
        ws = self._request_webpage(
            ws_url, video_id, 'Connecting to WebSocket server',
            headers={'Origin': 'https://live.nicovideo.jp'})

        self.write_debug('Sending HLS server request')
        ws.send(json.dumps({
            'data': {
                'reconnect': False,
                'room': {
                    'commentable': True,
                    'protocol': 'webSocket',
                },
                'stream': {
                    'accessRightMethod': 'single_cookie',
                    'chasePlay': False,
                    'latency': 'high',
                    'protocol': 'hls',
                    'quality': 'abr',
                },
            },
            'type': 'startWatching',
        }))

        while True:
            recv = ws.recv()
            if not recv:
                continue
            data = json.loads(recv)
            if not isinstance(data, dict):
                continue
            if data.get('type') == 'stream':
                m3u8_url = data['data']['uri']
                qualities = data['data']['availableQualities']
                cookies = data['data']['cookies']
                break
            elif data.get('type') == 'disconnect':
                self.write_debug(recv)
                raise ExtractorError('Disconnected at middle of extraction')
            elif data.get('type') == 'error':
                self.write_debug(recv)
                message = traverse_obj(data, ('body', 'code', {str_or_none}), default=recv)
                raise ExtractorError(message)
            elif self.get_param('verbose', False):
                self.write_debug(f'Server response: {truncate_string(recv, 100)}')

        title = traverse_obj(embedded_data, ('program', 'title')) or self._html_search_meta(
            ('og:title', 'twitter:title'), webpage, 'live title', fatal=False)

        raw_thumbs = traverse_obj(embedded_data, ('program', 'thumbnail', {dict})) or {}
        thumbnails = []
        for name, value in raw_thumbs.items():
            if not isinstance(value, dict):
                thumbnails.append({
                    'id': name,
                    'url': value,
                    **parse_resolution(value, lenient=True),
                })
                continue

            for k, img_url in value.items():
                res = parse_resolution(k, lenient=True) or parse_resolution(img_url, lenient=True)
                width, height = res.get('width'), res.get('height')

                thumbnails.append({
                    'id': f'{name}_{width}x{height}',
                    'url': img_url,
                    'ext': traverse_obj(parse_qs(img_url), ('image', 0, {determine_ext(default_ext='jpg')})),
                    **res,
                })

        for cookie in cookies:
            self._set_cookie(
                cookie['domain'], cookie['name'], cookie['value'],
                expire_time=unified_timestamp(cookie.get('expires')), path=cookie['path'], secure=cookie['secure'])

        q_iter = (q for q in qualities[1:] if not q.startswith('audio_'))  # ignore initial 'abr'
        a_map = {96: 'audio_low', 192: 'audio_high'}

        formats = self._extract_m3u8_formats(m3u8_url, video_id, ext='mp4', live=True)
        for fmt in formats:
            fmt['protocol'] = 'niconico_live'
            if fmt.get('acodec') == 'none':
                fmt['format_id'] = next(q_iter, fmt['format_id'])
            elif fmt.get('vcodec') == 'none':
                abr = parse_bitrate(fmt['url'].lower())
                fmt.update({
                    'abr': abr,
                    'acodec': 'mp4a.40.2',
                    'format_id': a_map.get(abr, fmt['format_id']),
                })

        return {
            'id': video_id,
            'title': title,
            'downloader_options': {
                'max_quality': traverse_obj(embedded_data, ('program', 'stream', 'maxQuality', {str})) or 'normal',
                'ws': ws,
                'ws_url': ws_url,
            },
            **traverse_obj(embedded_data, {
                'view_count': ('program', 'statistics', 'watchCount'),
                'comment_count': ('program', 'statistics', 'commentCount'),
                'uploader': ('program', 'supplier', 'name'),
                'channel': ('socialGroup', 'name'),
                'channel_id': ('socialGroup', 'id'),
                'channel_url': ('socialGroup', 'socialGroupPageUrl'),
            }),
            'description': clean_html(traverse_obj(embedded_data, ('program', 'description'))),
            'timestamp': int_or_none(traverse_obj(embedded_data, ('program', 'openTime'))),
            'is_live': True,
            'thumbnails': thumbnails,
            'formats': formats,
        }<|MERGE_RESOLUTION|>--- conflicted
+++ resolved
@@ -3,11 +3,7 @@
 import itertools
 import json
 import re
-<<<<<<< HEAD
 import urllib.parse
-=======
-import time
->>>>>>> 06c1a8cd
 
 from .common import InfoExtractor, SearchInfoExtractor
 from ..networking.exceptions import HTTPError
@@ -25,27 +21,19 @@
     parse_resolution,
     qualities,
     str_or_none,
-<<<<<<< HEAD
     time_seconds,
-    unescapeHTML,
-=======
     truncate_string,
->>>>>>> 06c1a8cd
     unified_timestamp,
     update_url_query,
     url_basename,
     urlencode_postdata,
     urljoin,
 )
-<<<<<<< HEAD
-from ..utils.traversal import find_element, traverse_obj
-=======
 from ..utils.traversal import (
     find_element,
     require,
     traverse_obj,
 )
->>>>>>> 06c1a8cd
 
 
 class NiconicoBaseIE(InfoExtractor):
