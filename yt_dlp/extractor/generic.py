import os
import re
import types
import urllib.parse
import xml.etree.ElementTree

from .common import InfoExtractor
from .commonprotocols import RtmpIE
from .youtube import YoutubeIE
from ..compat import compat_etree_fromstring
from ..cookies import LenientSimpleCookie
from ..networking.exceptions import HTTPError
from ..networking.impersonate import ImpersonateTarget
from ..utils import (
    KNOWN_EXTENSIONS,
    MEDIA_EXTENSIONS,
    ExtractorError,
    UnsupportedError,
    determine_ext,
    determine_protocol,
    dict_get,
    extract_basic_auth,
    filter_dict,
    format_field,
    int_or_none,
    is_html,
    js_to_json,
    merge_dicts,
    mimetype2ext,
    orderedSet,
    parse_duration,
    parse_resolution,
    smuggle_url,
    str_or_none,
    traverse_obj,
    try_call,
    unescapeHTML,
    unified_timestamp,
    unsmuggle_url,
    update_url_query,
    url_or_none,
    urlhandle_detect_ext,
    urljoin,
    variadic,
    xpath_attr,
    xpath_text,
    xpath_with_ns,
)
from ..utils._utils import _UnsafeExtensionError


class GenericIE(InfoExtractor):
    IE_DESC = 'Generic downloader that works on some sites'
    _VALID_URL = r'.*'
    IE_NAME = 'generic'
    _NETRC_MACHINE = False  # Suppress username warning
    _TESTS = [
        # Direct link to a video
        {
            'url': 'http://media.w3.org/2010/05/sintel/trailer.mp4',
            'md5': '67d406c2bcb6af27fa886f31aa934bbe',
            'info_dict': {
                'id': 'trailer',
                'ext': 'mp4',
                'title': 'trailer',
                'upload_date': '20100513',
                'direct': True,
                'timestamp': 1273772943.0,
            },
        },
        # Direct link to media delivered compressed (until Accept-Encoding is *)
        {
            'url': 'http://calimero.tk/muzik/FictionJunction-Parallel_Hearts.flac',
            'md5': '128c42e68b13950268b648275386fc74',
            'info_dict': {
                'id': 'FictionJunction-Parallel_Hearts',
                'ext': 'flac',
                'title': 'FictionJunction-Parallel_Hearts',
                'upload_date': '20140522',
            },
            'expected_warnings': [
                'URL could be a direct video link, returning it as such.',
            ],
            'skip': 'URL invalid',
        },
        # Direct download with broken HEAD
        {
            'url': 'http://ai-radio.org:8000/radio.opus',
            'info_dict': {
                'id': 'radio',
                'ext': 'opus',
                'title': 'radio',
            },
            'params': {
                'skip_download': True,  # infinite live stream
            },
            'expected_warnings': [
                r'501.*Not Implemented',
                r'400.*Bad Request',
            ],
        },
        # Direct link with incorrect MIME type
        {
            'url': 'http://ftp.nluug.nl/video/nluug/2014-11-20_nj14/zaal-2/5_Lennart_Poettering_-_Systemd.webm',
            'md5': '4ccbebe5f36706d85221f204d7eb5913',
            'info_dict': {
                'url': 'http://ftp.nluug.nl/video/nluug/2014-11-20_nj14/zaal-2/5_Lennart_Poettering_-_Systemd.webm',
                'id': '5_Lennart_Poettering_-_Systemd',
                'ext': 'webm',
                'title': '5_Lennart_Poettering_-_Systemd',
                'upload_date': '20141120',
                'direct': True,
                'timestamp': 1416498816.0,
            },
            'expected_warnings': [
                'URL could be a direct video link, returning it as such.',
            ],
        },
        # RSS feed
        {
            'url': 'http://phihag.de/2014/youtube-dl/rss2.xml',
            'info_dict': {
                'id': 'https://phihag.de/2014/youtube-dl/rss2.xml',
                'title': 'Zero Punctuation',
                'description': 're:.*groundbreaking video review series.*',
            },
            'playlist_mincount': 11,
        },
        # RSS feed with enclosure
        {
            'url': 'http://podcastfeeds.nbcnews.com/audio/podcast/MSNBC-MADDOW-NETCAST-M4V.xml',
            'info_dict': {
                'id': 'http://podcastfeeds.nbcnews.com/nbcnews/video/podcast/MSNBC-MADDOW-NETCAST-M4V.xml',
                'title': 'MSNBC Rachel Maddow (video)',
                'description': 're:.*her unique approach to storytelling.*',
            },
            'playlist': [{
                'info_dict': {
                    'ext': 'mov',
                    'id': 'pdv_maddow_netcast_mov-12-03-2020-223726',
                    'title': 'MSNBC Rachel Maddow (video) - 12-03-2020-223726',
                    'description': 're:.*her unique approach to storytelling.*',
                    'upload_date': '20201204',
                },
            }],
            'skip': 'Dead link',
        },
        # RSS feed with item with description and thumbnails
        {
            'url': 'https://anchor.fm/s/dd00e14/podcast/rss',
            'info_dict': {
                'id': 'https://anchor.fm/s/dd00e14/podcast/rss',
                'title': 're:.*100% Hydrogen.*',
                'description': 're:.*In this episode.*',
            },
            'playlist': [{
                'info_dict': {
                    'ext': 'm4a',
                    'id': '818a5d38-01cd-152f-2231-ee479677fa82',
                    'title': 're:Hydrogen!',
                    'description': 're:.*In this episode we are going.*',
                    'timestamp': 1567977776,
                    'upload_date': '20190908',
                    'duration': 423,
                    'thumbnail': r're:^https?://.*\.jpg$',
                    'episode_number': 1,
                    'season_number': 1,
                    'age_limit': 0,
                    'season': 'Season 1',
                    'direct': True,
                    'episode': 'Episode 1',
                },
            }],
            'params': {
                'skip_download': True,
            },
        },
        # RSS feed with enclosures and unsupported link URLs
        {
            'url': 'http://www.hellointernet.fm/podcast?format=rss',
            'info_dict': {
                'id': 'http://www.hellointernet.fm/podcast?format=rss',
                'description': 'CGP Grey and Brady Haran talk about YouTube, life, work, whatever.',
                'title': 'Hello Internet',
            },
            'playlist_mincount': 100,
        },
        # RSS feed with guid
        {
            'url': 'https://www.omnycontent.com/d/playlist/a7b4f8fe-59d9-4afc-a79a-a90101378abf/bf2c1d80-3656-4449-9d00-a903004e8f84/efbff746-e7c1-463a-9d80-a903004e8f8f/podcast.rss',
            'info_dict': {
                'id': 'https://www.omnycontent.com/d/playlist/a7b4f8fe-59d9-4afc-a79a-a90101378abf/bf2c1d80-3656-4449-9d00-a903004e8f84/efbff746-e7c1-463a-9d80-a903004e8f8f/podcast.rss',
                'description': 'md5:be809a44b63b0c56fb485caf68685520',
                'title': 'The Little Red Podcast',
            },
            'playlist_mincount': 76,
        },
        # SMIL from http://videolectures.net/promogram_igor_mekjavic_eng
        {
            'url': 'http://videolectures.net/promogram_igor_mekjavic_eng/video/1/smil.xml',
            'info_dict': {
                'id': 'smil',
                'ext': 'mp4',
                'title': 'Automatics, robotics and biocybernetics',
                'description': 'md5:815fc1deb6b3a2bff99de2d5325be482',
                'upload_date': '20130627',
                'formats': 'mincount:16',
                'subtitles': 'mincount:1',
            },
            'params': {
                'force_generic_extractor': True,
                'skip_download': True,
            },
        },
        # SMIL from http://www1.wdr.de/mediathek/video/livestream/index.html
        {
            'url': 'http://metafilegenerator.de/WDR/WDR_FS/hds/hds.smil',
            'info_dict': {
                'id': 'hds',
                'ext': 'flv',
                'title': 'hds',
                'formats': 'mincount:1',
            },
            'params': {
                'skip_download': True,
            },
        },
        # SMIL from https://www.restudy.dk/video/play/id/1637
        {
            'url': 'https://www.restudy.dk/awsmedia/SmilDirectory/video_1637.xml',
            'info_dict': {
                'id': 'video_1637',
                'ext': 'flv',
                'title': 'video_1637',
                'formats': 'mincount:3',
            },
            'params': {
                'skip_download': True,
            },
        },
        # SMIL from http://adventure.howstuffworks.com/5266-cool-jobs-iditarod-musher-video.htm
        {
            'url': 'http://services.media.howstuffworks.com/videos/450221/smil-service.smil',
            'info_dict': {
                'id': 'smil-service',
                'ext': 'flv',
                'title': 'smil-service',
                'formats': 'mincount:1',
            },
            'params': {
                'skip_download': True,
            },
        },
        # SMIL from http://new.livestream.com/CoheedandCambria/WebsterHall/videos/4719370
        {
            'url': 'http://api.new.livestream.com/accounts/1570303/events/1585861/videos/4719370.smil',
            'info_dict': {
                'id': '4719370',
                'ext': 'mp4',
                'title': '571de1fd-47bc-48db-abf9-238872a58d1f',
                'formats': 'mincount:3',
            },
            'params': {
                'skip_download': True,
            },
        },
        # XSPF playlist from http://www.telegraaf.nl/tv/nieuws/binnenland/24353229/__Tikibad_ontruimd_wegens_brand__.html
        {
            'url': 'http://www.telegraaf.nl/xml/playlist/2015/8/7/mZlp2ctYIUEB.xspf',
            'info_dict': {
                'id': 'mZlp2ctYIUEB',
                'ext': 'mp4',
                'title': 'Tikibad ontruimd wegens brand',
                'description': 'md5:05ca046ff47b931f9b04855015e163a4',
                'thumbnail': r're:^https?://.*\.jpg$',
                'duration': 33,
            },
            'params': {
                'skip_download': True,
            },
            'skip': '404 Not Found',
        },
        # MPD from http://dash-mse-test.appspot.com/media.html
        {
            'url': 'http://yt-dash-mse-test.commondatastorage.googleapis.com/media/car-20120827-manifest.mpd',
            'md5': '4b57baab2e30d6eb3a6a09f0ba57ef53',
            'info_dict': {
                'id': 'car-20120827-manifest',
                'ext': 'mp4',
                'title': 'car-20120827-manifest',
                'formats': 'mincount:9',
                'upload_date': '20130904',
                'timestamp': 1378272859.0,
            },
        },
        # m3u8 served with Content-Type: audio/x-mpegURL; charset=utf-8
        {
            'url': 'http://once.unicornmedia.com/now/master/playlist/bb0b18ba-64f5-4b1b-a29f-0ac252f06b68/77a785f3-5188-4806-b788-0893a61634ed/93677179-2d99-4ef4-9e17-fe70d49abfbf/content.m3u8',
            'info_dict': {
                'id': 'content',
                'ext': 'mp4',
                'title': 'content',
                'formats': 'mincount:8',
            },
            'params': {
                # m3u8 downloads
                'skip_download': True,
            },
            'skip': 'video gone',
        },
        # m3u8 served with Content-Type: text/plain
        {
            'url': 'http://www.nacentapps.com/m3u8/index.m3u8',
            'info_dict': {
                'id': 'index',
                'ext': 'mp4',
                'title': 'index',
                'upload_date': '20140720',
                'formats': 'mincount:11',
            },
            'params': {
                # m3u8 downloads
                'skip_download': True,
            },
            'skip': 'video gone',
        },
        # google redirect
        {
            'url': 'http://www.google.com/url?sa=t&rct=j&q=&esrc=s&source=web&cd=1&cad=rja&ved=0CCUQtwIwAA&url=http%3A%2F%2Fwww.youtube.com%2Fwatch%3Fv%3DcmQHVoWB5FY&ei=F-sNU-LLCaXk4QT52ICQBQ&usg=AFQjCNEw4hL29zgOohLXvpJ-Bdh2bils1Q&bvm=bv.61965928,d.bGE',
            'info_dict': {
                'id': 'cmQHVoWB5FY',
                'ext': 'mp4',
                'upload_date': '20130224',
                'uploader_id': '@TheVerge',
                'description': r're:^Chris Ziegler takes a look at the\.*',
                'uploader': 'The Verge',
                'title': 'First Firefox OS phones side-by-side',
            },
            'params': {
                'skip_download': False,
            },
        },
        {
            # redirect in Refresh HTTP header
            'url': 'https://www.facebook.com/l.php?u=https%3A%2F%2Fwww.youtube.com%2Fwatch%3Fv%3DpO8h3EaFRdo&h=TAQHsoToz&enc=AZN16h-b6o4Zq9pZkCCdOLNKMN96BbGMNtcFwHSaazus4JHT_MFYkAA-WARTX2kvsCIdlAIyHZjl6d33ILIJU7Jzwk_K3mcenAXoAzBNoZDI_Q7EXGDJnIhrGkLXo_LJ_pAa2Jzbx17UHMd3jAs--6j2zaeto5w9RTn8T_1kKg3fdC5WPX9Dbb18vzH7YFX0eSJmoa6SP114rvlkw6pkS1-T&s=1',
            'info_dict': {
                'id': 'pO8h3EaFRdo',
                'ext': 'mp4',
                'title': 'Tripeo Boiler Room x Dekmantel Festival DJ Set',
                'description': 'md5:6294cc1af09c4049e0652b51a2df10d5',
                'upload_date': '20150917',
                'uploader_id': 'brtvofficial',
                'uploader': 'Boiler Room',
            },
            'params': {
                'skip_download': False,
            },
        },
        {
            'url': 'http://www.hodiho.fr/2013/02/regis-plante-sa-jeep.html',
            'md5': '85b90ccc9d73b4acd9138d3af4c27f89',
            'info_dict': {
                'id': '13601338388002',
                'ext': 'mp4',
                'uploader': 'www.hodiho.fr',
                'title': 'R\u00e9gis plante sa Jeep',
            },
        },
        # bandcamp page with custom domain
        {
            'add_ie': ['Bandcamp'],
            'url': 'http://bronyrock.com/track/the-pony-mash',
            'info_dict': {
                'id': '3235767654',
                'ext': 'mp3',
                'title': 'The Pony Mash',
                'uploader': 'M_Pallante',
            },
            'skip': 'There is a limit of 200 free downloads / month for the test song',
        },
        # embed.ly video
        {
            'url': 'http://www.tested.com/science/weird/460206-tested-grinding-coffee-2000-frames-second/',
            'info_dict': {
                'id': '9ODmcdjQcHQ',
                'ext': 'mp4',
                'title': 'Tested: Grinding Coffee at 2000 Frames Per Second',
                'upload_date': '20140225',
                'description': 'md5:06a40fbf30b220468f1e0957c0f558ff',
                'uploader': 'Tested',
                'uploader_id': 'testedcom',
            },
            # No need to test YoutubeIE here
            'params': {
                'skip_download': True,
            },
        },
        # funnyordie embed
        {
            'url': 'http://www.theguardian.com/world/2014/mar/11/obama-zach-galifianakis-between-two-ferns',
            'info_dict': {
                'id': '18e820ec3f',
                'ext': 'mp4',
                'title': 'Between Two Ferns with Zach Galifianakis: President Barack Obama',
                'description': 'Episode 18: President Barack Obama sits down with Zach Galifianakis for his most memorable interview yet.',
            },
            # HEAD requests lead to endless 301, while GET is OK
            'expected_warnings': ['301'],
        },
        # RUTV embed
        {
            'url': 'http://www.rg.ru/2014/03/15/reg-dfo/anklav-anons.html',
            'info_dict': {
                'id': '776940',
                'ext': 'mp4',
                'title': 'Охотское море стало целиком российским',
                'description': 'md5:5ed62483b14663e2a95ebbe115eb8f43',
            },
            'params': {
                # m3u8 download
                'skip_download': True,
            },
        },
        # TVC embed
        {
            'url': 'http://sch1298sz.mskobr.ru/dou_edu/karamel_ki/filial_galleries/video/iframe_src_http_tvc_ru_video_iframe_id_55304_isplay_false_acc_video_id_channel_brand_id_11_show_episodes_episode_id_32307_frameb/',
            'info_dict': {
                'id': '55304',
                'ext': 'mp4',
                'title': 'Дошкольное воспитание',
            },
        },
        # SportBox embed
        {
            'url': 'http://www.vestifinance.ru/articles/25753',
            'info_dict': {
                'id': '25753',
                'title': 'Прямые трансляции с Форума-выставки "Госзаказ-2013"',
            },
            'playlist': [{
                'info_dict': {
                    'id': '370908',
                    'title': 'Госзаказ. День 3',
                    'ext': 'mp4',
                },
            }, {
                'info_dict': {
                    'id': '370905',
                    'title': 'Госзаказ. День 2',
                    'ext': 'mp4',
                },
            }, {
                'info_dict': {
                    'id': '370902',
                    'title': 'Госзаказ. День 1',
                    'ext': 'mp4',
                },
            }],
            'params': {
                # m3u8 download
                'skip_download': True,
            },
        },
        # Myvi.ru embed
        {
            'url': 'http://www.kinomyvi.tv/news/detail/Pervij-dublirovannij-trejler--Uzhastikov-_nOw1',
            'info_dict': {
                'id': 'f4dafcad-ff21-423d-89b5-146cfd89fa1e',
                'ext': 'mp4',
                'title': 'Ужастики, русский трейлер (2015)',
                'thumbnail': r're:^https?://.*\.jpg$',
                'duration': 153,
            },
            'skip': 'Site dead',
        },
        # XHamster embed
        {
            'url': 'http://www.numisc.com/forum/showthread.php?11696-FM15-which-pumiscer-was-this-%28-vid-%29-%28-alfa-as-fuck-srx-%29&s=711f5db534502e22260dec8c5e2d66d8',
            'info_dict': {
                'id': 'showthread',
                'title': '[NSFL] [FM15] which pumiscer was this ( vid ) ( alfa as fuck srx )',
            },
            'playlist_mincount': 7,
            # This forum does not allow <iframe> syntaxes anymore
            # Now HTML tags are displayed as-is
            'skip': 'No videos on this page',
        },
        # Embedded TED video
        {
            'url': 'http://en.support.wordpress.com/videos/ted-talks/',
            'md5': '65fdff94098e4a607385a60c5177c638',
            'info_dict': {
                'id': '1969',
                'ext': 'mp4',
                'title': 'Hidden miracles of the natural world',
                'uploader': 'Louie Schwartzberg',
                'description': 'md5:8145d19d320ff3e52f28401f4c4283b9',
            },
        },
        # nowvideo embed hidden behind percent encoding
        {
            'url': 'http://www.waoanime.tv/the-super-dimension-fortress-macross-episode-1/',
            'md5': '2baf4ddd70f697d94b1c18cf796d5107',
            'info_dict': {
                'id': '06e53103ca9aa',
                'ext': 'flv',
                'title': 'Macross Episode 001  Watch Macross Episode 001 onl',
                'description': 'No description',
            },
        },
        # arte embed
        {
            'url': 'http://www.tv-replay.fr/redirection/20-03-14/x-enius-arte-10753389.html',
            'md5': '7653032cbb25bf6c80d80f217055fa43',
            'info_dict': {
                'id': '048195-004_PLUS7-F',
                'ext': 'flv',
                'title': 'X:enius',
                'description': 'md5:d5fdf32ef6613cdbfd516ae658abf168',
                'upload_date': '20140320',
            },
            'params': {
                'skip_download': 'Requires rtmpdump',
            },
            'skip': 'video gone',
        },
        # francetv embed
        {
            'url': 'http://www.tsprod.com/replay-du-concert-alcaline-de-calogero',
            'info_dict': {
                'id': 'EV_30231',
                'ext': 'mp4',
                'title': 'Alcaline, le concert avec Calogero',
                'description': 'md5:61f08036dcc8f47e9cfc33aed08ffaff',
                'upload_date': '20150226',
                'timestamp': 1424989860,
                'duration': 5400,
            },
            'params': {
                # m3u8 downloads
                'skip_download': True,
            },
            'expected_warnings': [
                'Forbidden',
            ],
        },
        # Condé Nast embed
        {
            'url': 'http://www.wired.com/2014/04/honda-asimo/',
            'md5': 'ba0dfe966fa007657bd1443ee672db0f',
            'info_dict': {
                'id': '53501be369702d3275860000',
                'ext': 'mp4',
                'title': 'Honda’s  New Asimo Robot Is More Human Than Ever',
            },
        },
        # Dailymotion embed
        {
            'url': 'http://www.spi0n.com/zap-spi0n-com-n216/',
            'md5': '441aeeb82eb72c422c7f14ec533999cd',
            'info_dict': {
                'id': 'k2mm4bCdJ6CQ2i7c8o2',
                'ext': 'mp4',
                'title': 'Le Zap de Spi0n n°216 - Zapping du Web',
                'description': 'md5:faf028e48a461b8b7fad38f1e104b119',
                'uploader': 'Spi0n',
                'uploader_id': 'xgditw',
                'upload_date': '20140425',
                'timestamp': 1398441542,
            },
            'add_ie': ['Dailymotion'],
        },
        # DailyMail embed
        {
            'url': 'http://www.bumm.sk/krimi/2017/07/05/biztonsagi-kamera-buktatta-le-az-agg-ferfit-utlegelo-apolot',
            'info_dict': {
                'id': '1495629',
                'ext': 'mp4',
                'title': 'Care worker punches elderly dementia patient in head 11 times',
                'description': 'md5:3a743dee84e57e48ec68bf67113199a5',
            },
            'add_ie': ['DailyMail'],
            'params': {
                'skip_download': True,
            },
        },
        # YouTube embed
        {
            'url': 'http://www.badzine.de/ansicht/datum/2014/06/09/so-funktioniert-die-neue-englische-badminton-liga.html',
            'info_dict': {
                'id': 'FXRb4ykk4S0',
                'ext': 'mp4',
                'title': 'The NBL Auction 2014',
                'uploader': 'BADMINTON England',
                'uploader_id': 'BADMINTONEvents',
                'upload_date': '20140603',
                'description': 'md5:9ef128a69f1e262a700ed83edb163a73',
            },
            'add_ie': ['Youtube'],
            'params': {
                'skip_download': True,
            },
        },
        # MTVServices embed
        {
            'url': 'http://www.vulture.com/2016/06/new-key-peele-sketches-released.html',
            'md5': 'ca1aef97695ef2c1d6973256a57e5252',
            'info_dict': {
                'id': '769f7ec0-0692-4d62-9b45-0d88074bffc1',
                'ext': 'mp4',
                'title': 'Key and Peele|October 10, 2012|2|203|Liam Neesons - Uncensored',
                'description': 'Two valets share their love for movie star Liam Neesons.',
                'timestamp': 1349922600,
                'upload_date': '20121011',
            },
        },
        # YouTube embed via <data-embed-url="">
        {
            'url': 'https://play.google.com/store/apps/details?id=com.gameloft.android.ANMP.GloftA8HM',
            'info_dict': {
                'id': '4vAffPZIT44',
                'ext': 'mp4',
                'title': 'Asphalt 8: Airborne - Update - Welcome to Dubai!',
                'uploader': 'Gameloft',
                'uploader_id': 'gameloft',
                'upload_date': '20140828',
                'description': 'md5:c80da9ed3d83ae6d1876c834de03e1c4',
            },
            'params': {
                'skip_download': True,
            },
        },
        # Flowplayer
        {
            'url': 'http://www.handjobhub.com/video/busty-blonde-siri-tit-fuck-while-wank-6313.html',
            'md5': '9d65602bf31c6e20014319c7d07fba27',
            'info_dict': {
                'id': '5123ea6d5e5a7',
                'ext': 'mp4',
                'age_limit': 18,
                'uploader': 'www.handjobhub.com',
                'title': 'Busty Blonde Siri Tit Fuck While Wank at HandjobHub.com',
            },
        },
        # MLB embed
        {
            'url': 'http://umpire-empire.com/index.php/topic/58125-laz-decides-no-thats-low/',
            'md5': '96f09a37e44da40dd083e12d9a683327',
            'info_dict': {
                'id': '33322633',
                'ext': 'mp4',
                'title': 'Ump changes call to ball',
                'description': 'md5:71c11215384298a172a6dcb4c2e20685',
                'duration': 48,
                'timestamp': 1401537900,
                'upload_date': '20140531',
                'thumbnail': r're:^https?://.*\.jpg$',
            },
        },
        # Wistia standard embed (async)
        {
            'url': 'https://www.getdrip.com/university/brennan-dunn-drip-workshop/',
            'info_dict': {
                'id': '807fafadvk',
                'ext': 'mp4',
                'title': 'Drip Brennan Dunn Workshop',
                'description': 'a JV Webinars video from getdrip-1',
                'duration': 4986.95,
                'timestamp': 1463607249,
                'upload_date': '20160518',
            },
            'params': {
                'skip_download': True,
            },
            'skip': 'webpage 404 not found',
        },
        # Soundcloud embed
        {
            'url': 'http://nakedsecurity.sophos.com/2014/10/29/sscc-171-are-you-sure-that-1234-is-a-bad-password-podcast/',
            'info_dict': {
                'id': '174391317',
                'ext': 'mp3',
                'description': 'md5:ff867d6b555488ad3c52572bb33d432c',
                'uploader': 'Sophos Security',
                'title': 'Chet Chat 171 - Oct 29, 2014',
                'upload_date': '20141029',
            },
        },
        # Soundcloud multiple embeds
        {
            'url': 'http://www.guitarplayer.com/lessons/1014/legato-workout-one-hour-to-more-fluid-performance---tab/52809',
            'info_dict': {
                'id': '52809',
                'title': 'Guitar Essentials: Legato Workout—One-Hour to Fluid Performance  | TAB + AUDIO',
            },
            'playlist_mincount': 7,
        },
        # TuneIn station embed
        {
            'url': 'http://radiocnrv.com/promouvoir-radio-cnrv/',
            'info_dict': {
                'id': '204146',
                'ext': 'mp3',
                'title': 'CNRV',
                'location': 'Paris, France',
                'is_live': True,
            },
            'params': {
                # Live stream
                'skip_download': True,
            },
        },
        # Livestream embed
        {
            'url': 'http://www.esa.int/Our_Activities/Space_Science/Rosetta/Philae_comet_touch-down_webcast',
            'info_dict': {
                'id': '67864563',
                'ext': 'flv',
                'upload_date': '20141112',
                'title': 'Rosetta #CometLanding webcast HL 10',
            },
        },
        # Another Livestream embed, without 'new.' in URL
        {
            'url': 'https://www.freespeech.org/',
            'info_dict': {
                'id': '123537347',
                'ext': 'mp4',
                'title': 're:^FSTV [0-9]{4}-[0-9]{2}-[0-9]{2} [0-9]{2}:[0-9]{2}$',
            },
            'params': {
                # Live stream
                'skip_download': True,
            },
        },
        # LazyYT
        {
            'url': 'https://skiplagged.com/',
            'info_dict': {
                'id': 'skiplagged',
                'title': 'Skiplagged: The smart way to find cheap flights',
            },
            'playlist_mincount': 1,
            'add_ie': ['Youtube'],
        },
        # Libsyn embed
        {
            'url': 'http://undergroundwellness.com/podcasts/306-5-steps-to-permanent-gut-healing/',
            'info_dict': {
                'id': '3793998',
                'ext': 'mp3',
                'upload_date': '20141126',
                'title': 'Underground Wellness Radio - Jack Tips: 5 Steps to Permanent Gut Healing',
                'thumbnail': 'https://assets.libsyn.com/secure/item/3793998/?height=90&width=90',
                'duration': 3989.0,
            },
        },
        # Cinerama player
        {
            'url': 'http://www.abc.net.au/7.30/content/2015/s4164797.htm',
            'info_dict': {
                'id': '730m_DandD_1901_512k',
                'ext': 'mp4',
                'uploader': 'www.abc.net.au',
                'title': 'Game of Thrones with dice - Dungeons and Dragons fantasy role-playing game gets new life - 19/01/2015',
            },
        },
        # embedded viddler video
        {
            'url': 'http://deadspin.com/i-cant-stop-watching-john-wall-chop-the-nuggets-with-th-1681801597',
            'info_dict': {
                'id': '4d03aad9',
                'ext': 'mp4',
                'uploader': 'deadspin',
                'title': 'WALL-TO-GORTAT',
                'timestamp': 1422285291,
                'upload_date': '20150126',
            },
            'add_ie': ['Viddler'],
        },
        # Libsyn embed
        {
            'url': 'http://thedailyshow.cc.com/podcast/episodetwelve',
            'info_dict': {
                'id': '3377616',
                'ext': 'mp3',
                'title': "The Daily Show Podcast without Jon Stewart - Episode 12: Bassem Youssef: Egypt's Jon Stewart",
                'description': 'md5:601cb790edd05908957dae8aaa866465',
                'upload_date': '20150220',
            },
            'skip': 'All The Daily Show URLs now redirect to http://www.cc.com/shows/',
        },
        # jwplayer YouTube
        {
            'url': 'http://media.nationalarchives.gov.uk/index.php/webinar-using-discovery-national-archives-online-catalogue/',
            'info_dict': {
                'id': 'Mrj4DVp2zeA',
                'ext': 'mp4',
                'upload_date': '20150212',
                'uploader': 'The National Archives UK',
                'description': 'md5:8078af856dca76edc42910b61273dbbf',
                'uploader_id': 'NationalArchives08',
                'title': 'Webinar: Using Discovery, The National Archives’ online catalogue',
            },
        },
        # jwplayer rtmp
        {
            'url': 'http://www.suffolk.edu/sjc/live.php',
            'info_dict': {
                'id': 'live',
                'ext': 'flv',
                'title': 'Massachusetts Supreme Judicial Court Oral Arguments',
                'uploader': 'www.suffolk.edu',
            },
            'params': {
                'skip_download': True,
            },
            'skip': 'Only has video a few mornings per month, see http://www.suffolk.edu/sjc/',
        },
        # jwplayer with only the json URL
        {
            'url': 'https://www.hollywoodreporter.com/news/general-news/dunkirk-team-reveals-what-christopher-nolan-said-oscar-win-meet-your-oscar-winner-1092454',
            'info_dict': {
                'id': 'TljWkvWH',
                'ext': 'mp4',
                'upload_date': '20180306',
                'title': 'md5:91eb1862f6526415214f62c00b453936',
                'description': 'md5:73048ae50ae953da10549d1d2fe9b3aa',
                'timestamp': 1520367225,
            },
            'params': {
                'skip_download': True,
            },
        },
        # Complex jwplayer
        {
            'url': 'http://www.indiedb.com/games/king-machine/videos',
            'info_dict': {
                'id': 'videos',
                'ext': 'mp4',
                'title': 'king machine trailer 1',
                'description': 'Browse King Machine videos & audio for sweet media. Your eyes will thank you.',
                'thumbnail': r're:^https?://.*\.jpg$',
            },
        },
        {
            # Youtube embed, formerly: Video.js embed, multiple formats
            'url': 'http://ortcam.com/solidworks-урок-6-настройка-чертежа_33f9b7351.html',
            'info_dict': {
                'id': 'yygqldloqIk',
                'ext': 'mp4',
                'title': 'SolidWorks. Урок 6 Настройка чертежа',
                'description': 'md5:baf95267792646afdbf030e4d06b2ab3',
                'upload_date': '20130314',
                'uploader': 'PROстое3D',
                'uploader_id': 'PROstoe3D',
            },
            'params': {
                'skip_download': True,
            },
        },
        {
            # Video.js embed, single format
            'url': 'https://www.vooplayer.com/v3/watch/watch.php?v=NzgwNTg=',
            'info_dict': {
                'id': 'watch',
                'ext': 'mp4',
                'title': 'Step 1 -  Good Foundation',
                'description': 'md5:d1e7ff33a29fc3eb1673d6c270d344f4',
            },
            'params': {
                'skip_download': True,
            },
            'skip': '404 Not Found',
        },
        # rtl.nl embed
        {
            'url': 'http://www.rtlnieuws.nl/nieuws/buitenland/aanslagen-kopenhagen',
            'playlist_mincount': 5,
            'info_dict': {
                'id': 'aanslagen-kopenhagen',
                'title': 'Aanslagen Kopenhagen',
            },
        },
        # Zapiks embed
        {
            'url': 'http://www.skipass.com/news/116090-bon-appetit-s5ep3-baqueira-mi-cor.html',
            'info_dict': {
                'id': '118046',
                'ext': 'mp4',
                'title': 'EP3S5 - Bon Appétit - Baqueira Mi Corazon !',
            },
        },
        # Kaltura embed (different embed code)
        {
            'url': 'http://www.premierchristianradio.com/Shows/Saturday/Unbelievable/Conference-Videos/Os-Guinness-Is-It-Fools-Talk-Unbelievable-Conference-2014',
            'info_dict': {
                'id': '1_a52wc67y',
                'ext': 'flv',
                'upload_date': '20150127',
                'uploader_id': 'PremierMedia',
                'timestamp': int,
                'title': 'Os Guinness // Is It Fools Talk? // Unbelievable? Conference 2014',
            },
        },
        # Kaltura embed with single quotes
        {
            'url': 'http://fod.infobase.com/p_ViewPlaylist.aspx?AssignmentID=NUN8ZY',
            'info_dict': {
                'id': '0_izeg5utt',
                'ext': 'mp4',
                'title': '35871',
                'timestamp': 1355743100,
                'upload_date': '20121217',
                'uploader_id': 'cplapp@learn360.com',
            },
            'add_ie': ['Kaltura'],
        },
        {
            # Kaltura embedded via quoted entry_id
            'url': 'https://www.oreilly.com/ideas/my-cloud-makes-pretty-pictures',
            'info_dict': {
                'id': '0_utuok90b',
                'ext': 'mp4',
                'title': '06_matthew_brender_raj_dutt',
                'timestamp': 1466638791,
                'upload_date': '20160622',
            },
            'add_ie': ['Kaltura'],
            'expected_warnings': [
                'Could not send HEAD request',
            ],
            'params': {
                'skip_download': True,
            },
        },
        {
            # Kaltura embedded, some fileExt broken (#11480)
            'url': 'http://www.cornell.edu/video/nima-arkani-hamed-standard-models-of-particle-physics',
            'info_dict': {
                'id': '1_sgtvehim',
                'ext': 'mp4',
                'title': 'Our "Standard Models" of particle physics and cosmology',
                'description': 'md5:67ea74807b8c4fea92a6f38d6d323861',
                'timestamp': 1321158993,
                'upload_date': '20111113',
                'uploader_id': 'kps1',
            },
            'add_ie': ['Kaltura'],
        },
        {
            # Kaltura iframe embed
            'url': 'http://www.gsd.harvard.edu/event/i-m-pei-a-centennial-celebration/',
            'md5': 'ae5ace8eb09dc1a35d03b579a9c2cc44',
            'info_dict': {
                'id': '0_f2cfbpwy',
                'ext': 'mp4',
                'title': 'I. M. Pei: A Centennial Celebration',
                'description': 'md5:1db8f40c69edc46ca180ba30c567f37c',
                'upload_date': '20170403',
                'uploader_id': 'batchUser',
                'timestamp': 1491232186,
            },
            'add_ie': ['Kaltura'],
        },
        {
            # Kaltura iframe embed, more sophisticated
            'url': 'http://www.cns.nyu.edu/~eero/math-tools/Videos/lecture-05sep2017.html',
            'info_dict': {
                'id': '1_9gzouybz',
                'ext': 'mp4',
                'title': 'lecture-05sep2017',
                'description': 'md5:40f347d91fd4ba047e511c5321064b49',
                'upload_date': '20170913',
                'uploader_id': 'eps2',
                'timestamp': 1505340777,
            },
            'params': {
                'skip_download': True,
            },
            'add_ie': ['Kaltura'],
        },
        {
            # meta twitter:player
            'url': 'http://thechive.com/2017/12/08/all-i-want-for-christmas-is-more-twerk/',
            'info_dict': {
                'id': '0_01b42zps',
                'ext': 'mp4',
                'title': 'Main Twerk (Video)',
                'upload_date': '20171208',
                'uploader_id': 'sebastian.salinas@thechive.com',
                'timestamp': 1512713057,
            },
            'params': {
                'skip_download': True,
            },
            'add_ie': ['Kaltura'],
        },
        # referrer protected EaglePlatform embed
        {
            'url': 'https://tvrain.ru/lite/teleshow/kak_vse_nachinalos/namin-418921/',
            'info_dict': {
                'id': '582306',
                'ext': 'mp4',
                'title': 'Стас Намин: «Мы нарушили девственность Кремля»',
                'thumbnail': r're:^https?://.*\.jpg$',
                'duration': 3382,
                'view_count': int,
            },
            'params': {
                'skip_download': True,
            },
        },
        # ClipYou (EaglePlatform) embed (custom URL)
        {
            'url': 'http://muz-tv.ru/play/7129/',
            # Not checking MD5 as sometimes the direct HTTP link results in 404 and HLS is used
            'info_dict': {
                'id': '12820',
                'ext': 'mp4',
                'title': "'O Sole Mio",
                'thumbnail': r're:^https?://.*\.jpg$',
                'duration': 216,
                'view_count': int,
            },
            'params': {
                'skip_download': True,
            },
            'skip': 'This video is unavailable.',
        },
        # Pladform embed
        {
            'url': 'http://muz-tv.ru/kinozal/view/7400/',
            'info_dict': {
                'id': '100183293',
                'ext': 'mp4',
                'title': 'Тайны перевала Дятлова • 1 серия 2 часть',
                'description': 'Документальный сериал-расследование одной из самых жутких тайн ХХ века',
                'thumbnail': r're:^https?://.*\.jpg$',
                'duration': 694,
                'age_limit': 0,
            },
            'skip': 'HTTP Error 404: Not Found',
        },
        # Playwire embed
        {
            'url': 'http://www.cinemablend.com/new/First-Joe-Dirt-2-Trailer-Teaser-Stupid-Greatness-70874.html',
            'info_dict': {
                'id': '3519514',
                'ext': 'mp4',
                'title': 'Joe Dirt 2 Beautiful Loser Teaser Trailer',
                'thumbnail': r're:^https?://.*\.png$',
                'duration': 45.115,
            },
        },
        # Crooks and Liars embed
        {
            'url': 'http://crooksandliars.com/2015/04/fox-friends-says-protecting-atheists',
            'info_dict': {
                'id': '8RUoRhRi',
                'ext': 'mp4',
                'title': 'Fox & Friends Says Protecting Atheists From Discrimination Is Anti-Christian!',
                'description': 'md5:e1a46ad1650e3a5ec7196d432799127f',
                'timestamp': 1428207000,
                'upload_date': '20150405',
                'uploader': 'Heather',
            },
        },
        # Crooks and Liars external embed
        {
            'url': 'http://theothermccain.com/2010/02/02/video-proves-that-bill-kristol-has-been-watching-glenn-beck/comment-page-1/',
            'info_dict': {
                'id': 'MTE3MjUtMzQ2MzA',
                'ext': 'mp4',
                'title': 'md5:5e3662a81a4014d24c250d76d41a08d5',
                'description': 'md5:9b8e9542d6c3c5de42d6451b7d780cec',
                'timestamp': 1265032391,
                'upload_date': '20100201',
                'uploader': 'Heather',
            },
        },
        # NBC Sports vplayer embed
        {
            'url': 'http://www.riderfans.com/forum/showthread.php?121827-Freeman&s=e98fa1ea6dc08e886b1678d35212494a',
            'info_dict': {
                'id': 'ln7x1qSThw4k',
                'ext': 'flv',
                'title': "PFT Live: New leader in the 'new-look' defense",
                'description': 'md5:65a19b4bbfb3b0c0c5768bed1dfad74e',
                'uploader': 'NBCU-SPORTS',
                'upload_date': '20140107',
                'timestamp': 1389118457,
            },
            'skip': 'Invalid Page URL',
        },
        # NBC News embed
        {
            'url': 'http://www.vulture.com/2016/06/letterman-couldnt-care-less-about-late-night.html',
            'md5': '1aa589c675898ae6d37a17913cf68d66',
            'info_dict': {
                'id': 'x_dtl_oa_LettermanliftPR_160608',
                'ext': 'mp4',
                'title': 'David Letterman: A Preview',
                'description': 'A preview of Tom Brokaw\'s interview with David Letterman as part of the On Assignment series powered by Dateline. Airs Sunday June 12 at 7/6c.',
                'upload_date': '20160609',
                'timestamp': 1465431544,
                'uploader': 'NBCU-NEWS',
            },
        },
        # UDN embed
        {
            'url': 'https://video.udn.com/news/300346',
            'md5': 'fd2060e988c326991037b9aff9df21a6',
            'info_dict': {
                'id': '300346',
                'ext': 'mp4',
                'title': '中一中男師變性 全校師生力挺',
                'thumbnail': r're:^https?://.*\.jpg$',
            },
            'params': {
                # m3u8 download
                'skip_download': True,
            },
            'expected_warnings': ['Failed to parse JSON Expecting value'],
        },
        # Kinja embed
        {
            'url': 'http://www.clickhole.com/video/dont-understand-bitcoin-man-will-mumble-explanatio-2537',
            'info_dict': {
                'id': '106351',
                'ext': 'mp4',
                'title': 'Don’t Understand Bitcoin? This Man Will Mumble An Explanation At You',
                'description': 'Migrated from OnionStudios',
                'thumbnail': r're:^https?://.*\.jpe?g$',
                'uploader': 'clickhole',
                'upload_date': '20150527',
                'timestamp': 1432744860,
            },
        },
        # SnagFilms embed
        {
            'url': 'http://whilewewatch.blogspot.ru/2012/06/whilewewatch-whilewewatch-gripping.html',
            'info_dict': {
                'id': '74849a00-85a9-11e1-9660-123139220831',
                'ext': 'mp4',
                'title': '#whilewewatch',
            },
        },
        # AdobeTVVideo embed
        {
            'url': 'https://helpx.adobe.com/acrobat/how-to/new-experience-acrobat-dc.html?set=acrobat--get-started--essential-beginners',
            'md5': '43662b577c018ad707a63766462b1e87',
            'info_dict': {
                'id': '2456',
                'ext': 'mp4',
                'title': 'New experience with Acrobat DC',
                'description': 'New experience with Acrobat DC',
                'duration': 248.667,
            },
        },
        # Another form of arte.tv embed
        {
            'url': 'http://www.tv-replay.fr/redirection/09-04-16/arte-reportage-arte-11508975.html',
            'md5': '850bfe45417ddf221288c88a0cffe2e2',
            'info_dict': {
                'id': '030273-562_PLUS7-F',
                'ext': 'mp4',
                'title': 'ARTE Reportage - Nulle part, en France',
                'description': 'md5:e3a0e8868ed7303ed509b9e3af2b870d',
                'upload_date': '20160409',
            },
        },
        # Duplicated embedded video URLs
        {
            'url': 'http://www.hudl.com/athlete/2538180/highlights/149298443',
            'info_dict': {
                'id': '149298443_480_16c25b74_2',
                'ext': 'mp4',
                'title': 'vs. Blue Orange Spring Game',
                'uploader': 'www.hudl.com',
            },
        },
        # twitter:player:stream embed
        {
            'url': 'http://www.rtl.be/info/video/589263.aspx?CategoryID=288',
            'info_dict': {
                'id': 'master',
                'ext': 'mp4',
                'title': 'Une nouvelle espèce de dinosaure découverte en Argentine',
                'uploader': 'www.rtl.be',
            },
            'params': {
                # m3u8 downloads
                'skip_download': True,
            },
        },
        # twitter:player embed
        {
            'url': 'http://www.theatlantic.com/video/index/484130/what-do-black-holes-sound-like/',
            'md5': 'a3e0df96369831de324f0778e126653c',
            'info_dict': {
                'id': '4909620399001',
                'ext': 'mp4',
                'title': 'What Do Black Holes Sound Like?',
                'description': 'what do black holes sound like',
                'upload_date': '20160524',
                'uploader_id': '29913724001',
                'timestamp': 1464107587,
                'uploader': 'TheAtlantic',
            },
            'skip': 'Private Youtube video',
        },
        # Facebook <iframe> embed
        {
            'url': 'https://www.hostblogger.de/blog/archives/6181-Auto-jagt-Betonmischer.html',
            'md5': 'fbcde74f534176ecb015849146dd3aee',
            'info_dict': {
                'id': '599637780109885',
                'ext': 'mp4',
                'title': 'Facebook video #599637780109885',
            },
        },
        # Facebook <iframe> embed, plugin video
        {
            'url': 'http://5pillarsuk.com/2017/06/07/tariq-ramadan-disagrees-with-pr-exercise-by-imams-refusing-funeral-prayers-for-london-attackers/',
            'info_dict': {
                'id': '1754168231264132',
                'ext': 'mp4',
                'title': 'About the Imams and Religious leaders refusing to perform funeral prayers for...',
                'uploader': 'Tariq Ramadan (official)',
                'timestamp': 1496758379,
                'upload_date': '20170606',
            },
            'params': {
                'skip_download': True,
            },
        },
        # Facebook API embed
        {
            'url': 'http://www.lothype.com/blue-stars-2016-preview-standstill-full-show/',
            'md5': 'a47372ee61b39a7b90287094d447d94e',
            'info_dict': {
                'id': '10153467542406923',
                'ext': 'mp4',
                'title': 'Facebook video #10153467542406923',
            },
        },
        # Wordpress "YouTube Video Importer" plugin
        {
            'url': 'http://www.lothype.com/blue-devils-drumline-stanford-lot-2016/',
            'md5': 'd16797741b560b485194eddda8121b48',
            'info_dict': {
                'id': 'HNTXWDXV9Is',
                'ext': 'mp4',
                'title': 'Blue Devils Drumline Stanford lot 2016',
                'upload_date': '20160627',
                'uploader_id': 'GENOCIDE8GENERAL10',
                'uploader': 'cylus cyrus',
            },
        },
        {
            # video stored on custom kaltura server
            'url': 'http://www.expansion.com/multimedia/videos.html?media=EQcM30NHIPv',
            'md5': '537617d06e64dfed891fa1593c4b30cc',
            'info_dict': {
                'id': '0_1iotm5bh',
                'ext': 'mp4',
                'title': 'Elecciones británicas: 5 lecciones para Rajoy',
                'description': 'md5:435a89d68b9760b92ce67ed227055f16',
                'uploader_id': 'videos.expansion@el-mundo.net',
                'upload_date': '20150429',
                'timestamp': 1430303472,
            },
            'add_ie': ['Kaltura'],
        },
        {
            # multiple kaltura embeds, nsfw
            'url': 'https://www.quartier-rouge.be/prive/femmes/kamila-avec-video-jaime-sadomie.html',
            'info_dict': {
                'id': 'kamila-avec-video-jaime-sadomie',
                'title': "Kamila avec vídeo “J'aime sadomie”",
            },
            'playlist_count': 8,
        },
        {
            # Non-standard Vimeo embed
            'url': 'https://openclassrooms.com/courses/understanding-the-web',
            'md5': '64d86f1c7d369afd9a78b38cbb88d80a',
            'info_dict': {
                'id': '148867247',
                'ext': 'mp4',
                'title': 'Understanding the web - Teaser',
                'description': 'This is "Understanding the web - Teaser" by openclassrooms on Vimeo, the home for high quality videos and the people who love them.',
                'upload_date': '20151214',
                'uploader': 'OpenClassrooms',
                'uploader_id': 'openclassrooms',
            },
            'add_ie': ['Vimeo'],
        },
        {
            # generic vimeo embed that requires original URL passed as Referer
            'url': 'http://racing4everyone.eu/2016/07/30/formula-1-2016-round12-germany/',
            'only_matching': True,
        },
        {
            'url': 'https://support.arkena.com/display/PLAY/Ways+to+embed+your+video',
            'md5': 'b96f2f71b359a8ecd05ce4e1daa72365',
            'info_dict': {
                'id': 'b41dda37-d8e7-4d3f-b1b5-9a9db578bdfe',
                'ext': 'mp4',
                'title': 'Big Buck Bunny',
                'description': 'Royalty free test video',
                'timestamp': 1432816365,
                'upload_date': '20150528',
                'is_live': False,
            },
            'params': {
                'skip_download': True,
            },
            'add_ie': ['Arkena'],
        },
        {
            'url': 'http://nova.bg/news/view/2016/08/16/156543/%D0%BD%D0%B0-%D0%BA%D0%BE%D1%81%D1%8A%D0%BC-%D0%BE%D1%82-%D0%B2%D0%B7%D1%80%D0%B8%D0%B2-%D0%BE%D1%82%D1%86%D0%B5%D0%BF%D0%B8%D1%85%D0%B0-%D1%86%D1%8F%D0%BB-%D0%BA%D0%B2%D0%B0%D1%80%D1%82%D0%B0%D0%BB-%D0%B7%D0%B0%D1%80%D0%B0%D0%B4%D0%B8-%D0%B8%D0%B7%D1%82%D0%B8%D1%87%D0%B0%D0%BD%D0%B5-%D0%BD%D0%B0-%D0%B3%D0%B0%D0%B7-%D0%B2-%D0%BF%D0%BB%D0%BE%D0%B2%D0%B4%D0%B8%D0%B2/',
            'info_dict': {
                'id': '1c7141f46c',
                'ext': 'mp4',
                'title': 'НА КОСЪМ ОТ ВЗРИВ: Изтичане на газ на бензиностанция в Пловдив',
            },
            'params': {
                'skip_download': True,
            },
            'add_ie': ['Vbox7'],
        },
        {
            # DBTV embeds
            'url': 'http://www.dagbladet.no/2016/02/23/nyheter/nordlys/ski/troms/ver/43254897/',
            'info_dict': {
                'id': '43254897',
                'title': 'Etter ett års planlegging, klaffet endelig alt: - Jeg måtte ta en liten dans',
            },
            'playlist_mincount': 3,
        },
        {
            # Videa embeds
            'url': 'http://forum.dvdtalk.com/movie-talk/623756-deleted-magic-star-wars-ot-deleted-alt-scenes-docu-style.html',
            'info_dict': {
                'id': '623756-deleted-magic-star-wars-ot-deleted-alt-scenes-docu-style',
                'title': 'Deleted Magic - Star Wars: OT Deleted / Alt. Scenes Docu. Style - DVD Talk Forum',
            },
            'playlist_mincount': 2,
        },
        {
            # 20 minuten embed
            'url': 'http://www.20min.ch/schweiz/news/story/So-kommen-Sie-bei-Eis-und-Schnee-sicher-an-27032552',
            'info_dict': {
                'id': '523629',
                'ext': 'mp4',
                'title': 'So kommen Sie bei Eis und Schnee sicher an',
                'description': 'md5:117c212f64b25e3d95747e5276863f7d',
            },
            'params': {
                'skip_download': True,
            },
            'add_ie': ['TwentyMinuten'],
        },
        {
            # VideoPress embed
            'url': 'https://en.support.wordpress.com/videopress/',
            'info_dict': {
                'id': 'OcobLTqC',
                'ext': 'm4v',
                'title': 'IMG_5786',
                'timestamp': 1435711927,
                'upload_date': '20150701',
            },
            'params': {
                'skip_download': True,
            },
            'add_ie': ['VideoPress'],
        },
        {
            # Rutube embed
            'url': 'http://magazzino.friday.ru/videos/vipuski/kazan-2',
            'info_dict': {
                'id': '9b3d5bee0a8740bf70dfd29d3ea43541',
                'ext': 'flv',
                'title': 'Магаззино: Казань 2',
                'description': 'md5:99bccdfac2269f0e8fdbc4bbc9db184a',
                'uploader': 'Магаззино',
                'upload_date': '20170228',
                'uploader_id': '996642',
            },
            'params': {
                'skip_download': True,
            },
            'add_ie': ['Rutube'],
        },
        {
            # glomex:embed
            'url': 'https://www.skai.gr/news/world/iatrikos-syllogos-tourkias-to-turkovac-aplo-dialyma-erntogan-eiste-apateones-kai-pseytes',
            'info_dict': {
                'id': 'v-ch2nkhcirwc9-sf',
                'ext': 'mp4',
                'title': 'md5:786e1e24e06c55993cee965ef853a0c1',
                'description': 'md5:8b517a61d577efe7e36fde72fd535995',
                'timestamp': 1641885019,
                'upload_date': '20220111',
                'duration': 460000,
                'thumbnail': 'https://i3thumbs.glomex.com/dC1idjJwdndiMjRzeGwvMjAyMi8wMS8xMS8wNy8xMF8zNV82MWRkMmQ2YmU5ZTgyLmpwZw==/profile:player-960x540',
            },
        },
        {
            # megatvcom:embed
            'url': 'https://www.in.gr/2021/12/18/greece/apokalypsi-mega-poios-parelave-tin-ereyna-tsiodra-ek-merous-tis-kyvernisis-o-prothypourgos-telika-gnorize/',
            'info_dict': {
                'id': 'apokalypsi-mega-poios-parelave-tin-ereyna-tsiodra-ek-merous-tis-kyvernisis-o-prothypourgos-telika-gnorize',
                'title': 'md5:5e569cf996ec111057c2764ec272848f',
            },
            'playlist': [{
                'md5': '1afa26064ff00ccb91617957dbc73dc1',
                'info_dict': {
                    'ext': 'mp4',
                    'id': '564916',
                    'display_id': 'md5:6cdf22d3a2e7bacb274b7295089a1770',
                    'title': 'md5:33b9dd39584685b62873043670eb52a6',
                    'description': 'md5:c1db7310f390518ac36dd69d947ef1a1',
                    'timestamp': 1639753145,
                    'upload_date': '20211217',
                    'thumbnail': 'https://www.megatv.com/wp-content/uploads/2021/12/prezerakos-1024x597.jpg',
                },
            }, {
                'md5': '4a1c220695f1ef865a8b7966a53e2474',
                'info_dict': {
                    'ext': 'mp4',
                    'id': '564905',
                    'display_id': 'md5:ead15695e485e649aed2b81ebd699b88',
                    'title': 'md5:2b71fd54249a3ca34609fe39ae31c47b',
                    'description': 'md5:c42e12f638d0a97d6de4508e2c4df982',
                    'timestamp': 1639753047,
                    'upload_date': '20211217',
                    'thumbnail': 'https://www.megatv.com/wp-content/uploads/2021/12/tsiodras-mitsotakis-1024x545.jpg',
                },
            }],
        },
        {
            'url': 'https://www.ertnews.gr/video/manolis-goyalles-o-anthropos-piso-apo-ti-diadiktyaki-vasilopita/',
            'info_dict': {
                'id': '2022/tv/news-themata-ianouarios/20220114-apotis6-gouales-pita.mp4',
                'ext': 'mp4',
                'title': 'md5:df64f5b61c06d0e9556c0cdd5cf14464',
                'thumbnail': 'https://www.ert.gr/themata/photos/2021/20220114-apotis6-gouales-pita.jpg',
            },
        },
        {
            # ThePlatform embedded with whitespaces in URLs
            'url': 'http://www.golfchannel.com/topics/shows/golftalkcentral.htm',
            'only_matching': True,
        },
        {
            # Senate ISVP iframe https
            'url': 'https://www.hsgac.senate.gov/hearings/canadas-fast-track-refugee-plan-unanswered-questions-and-implications-for-us-national-security',
            'md5': 'fb8c70b0b515e5037981a2492099aab8',
            'info_dict': {
                'id': 'govtaff020316',
                'ext': 'mp4',
                'title': 'Integrated Senate Video Player',
            },
            'add_ie': ['SenateISVP'],
        },
        {
            # Limelight embeds (1 channel embed + 4 media embeds)
            'url': 'http://www.sedona.com/FacilitatorTraining2017',
            'info_dict': {
                'id': 'FacilitatorTraining2017',
                'title': 'Facilitator Training 2017',
            },
            'playlist_mincount': 5,
        },
        {
            # Limelight embed (LimelightPlayerUtil.embed)
            'url': 'https://tv5.ca/videos?v=xuu8qowr291ri',
            'info_dict': {
                'id': '95d035dc5c8a401588e9c0e6bd1e9c92',
                'ext': 'mp4',
                'title': '07448641',
                'timestamp': 1499890639,
                'upload_date': '20170712',
            },
            'params': {
                'skip_download': True,
            },
            'add_ie': ['LimelightMedia'],
        },
        {
            'url': 'http://kron4.com/2017/04/28/standoff-with-walnut-creek-murder-suspect-ends-with-arrest/',
            'info_dict': {
                'id': 'standoff-with-walnut-creek-murder-suspect-ends-with-arrest',
                'title': 'Standoff with Walnut Creek murder suspect ends',
                'description': 'md5:3ccc48a60fc9441eeccfc9c469ebf788',
            },
            'playlist_mincount': 4,
        },
        {
            # WashingtonPost embed
            'url': 'http://www.vanityfair.com/hollywood/2017/04/donald-trump-tv-pitches',
            'info_dict': {
                'id': '8caf6e88-d0ec-11e5-90d3-34c2c42653ac',
                'ext': 'mp4',
                'title': "No one has seen the drama series based on Trump's life \u2014 until now",
                'description': 'Donald Trump wanted a weekly TV drama based on his life. It never aired. But The Washington Post recently obtained a scene from the pilot script — and enlisted actors.',
                'timestamp': 1455216756,
                'uploader': 'The Washington Post',
                'upload_date': '20160211',
            },
            'add_ie': ['WashingtonPost'],
        },
        {
            # JOJ.sk embeds
            'url': 'https://www.noviny.sk/slovensko/238543-slovenskom-sa-prehnala-vlna-silnych-burok',
            'info_dict': {
                'id': '238543-slovenskom-sa-prehnala-vlna-silnych-burok',
                'title': 'Slovenskom sa prehnala vlna silných búrok',
            },
            'playlist_mincount': 5,
            'add_ie': ['Joj'],
        },
        {
            # AMP embed (see https://www.ampproject.org/docs/reference/components/amp-video)
            'url': 'https://tvrain.ru/amp/418921/',
            'md5': 'cc00413936695987e8de148b67d14f1d',
            'info_dict': {
                'id': '418921',
                'ext': 'mp4',
                'title': 'Стас Намин: «Мы нарушили девственность Кремля»',
            },
        },
        {
            # multiple HTML5 videos on one page
            'url': 'https://www.paragon-software.com/home/rk-free/keyscenarios.html',
            'info_dict': {
                'id': 'keyscenarios',
                'title': 'Rescue Kit 14 Free Edition - Getting started',
            },
            'playlist_count': 4,
        },
        {
            # vshare embed
            'url': 'https://youtube-dl-demo.neocities.org/vshare.html',
            'md5': '17b39f55b5497ae8b59f5fbce8e35886',
            'info_dict': {
                'id': '0f64ce6',
                'title': 'vl14062007715967',
                'ext': 'mp4',
            },
        },
        {
            'url': 'http://www.heidelberg-laureate-forum.org/blog/video/lecture-friday-september-23-2016-sir-c-antony-r-hoare/',
            'md5': 'aecd089f55b1cb5a59032cb049d3a356',
            'info_dict': {
                'id': '90227f51a80c4d8f86c345a7fa62bd9a1d',
                'ext': 'mp4',
                'title': 'Lecture: Friday, September 23, 2016 - Sir Tony Hoare',
                'description': 'md5:5a51db84a62def7b7054df2ade403c6c',
                'timestamp': 1474354800,
                'upload_date': '20160920',
            },
        },
        {
            'url': 'http://www.kidzworld.com/article/30935-trolls-the-beat-goes-on-interview-skylar-astin-and-amanda-leighton',
            'info_dict': {
                'id': '1731611',
                'ext': 'mp4',
                'title': 'Official Trailer | TROLLS: THE BEAT GOES ON!',
                'description': 'md5:eb5f23826a027ba95277d105f248b825',
                'timestamp': 1516100691,
                'upload_date': '20180116',
            },
            'params': {
                'skip_download': True,
            },
            'add_ie': ['SpringboardPlatform'],
        },
        {
            'url': 'https://www.yapfiles.ru/show/1872528/690b05d3054d2dbe1e69523aa21bb3b1.mp4.html',
            'info_dict': {
                'id': 'vMDE4NzI1Mjgt690b',
                'ext': 'mp4',
                'title': 'Котята',
            },
            'add_ie': ['YapFiles'],
            'params': {
                'skip_download': True,
            },
        },
        {
            # CloudflareStream embed
            'url': 'https://www.cloudflare.com/products/cloudflare-stream/',
            'info_dict': {
                'id': '31c9291ab41fac05471db4e73aa11717',
                'ext': 'mp4',
                'title': '31c9291ab41fac05471db4e73aa11717',
            },
            'add_ie': ['CloudflareStream'],
            'params': {
                'skip_download': True,
            },
        },
        {
            # PeerTube embed
            'url': 'https://joinpeertube.org/fr/home/',
            'info_dict': {
                'id': 'home',
                'title': 'Reprenez le contrôle de vos vidéos ! #JoinPeertube',
            },
            'playlist_count': 2,
        },
        {
            # Indavideo embed
            'url': 'https://streetkitchen.hu/receptek/igy_kell_otthon_hamburgert_sutni/',
            'info_dict': {
                'id': '1693903',
                'ext': 'mp4',
                'title': 'Így kell otthon hamburgert sütni',
                'description': 'md5:f5a730ecf900a5c852e1e00540bbb0f7',
                'timestamp': 1426330212,
                'upload_date': '20150314',
                'uploader': 'StreetKitchen',
                'uploader_id': '546363',
            },
            'add_ie': ['IndavideoEmbed'],
            'params': {
                'skip_download': True,
            },
        },
        {
            # APA embed via JWPlatform embed
            'url': 'http://www.vol.at/blue-man-group/5593454',
            'info_dict': {
                'id': 'jjv85FdZ',
                'ext': 'mp4',
                'title': '"Blau ist mysteriös": Die Blue Man Group im Interview',
                'description': 'md5:d41d8cd98f00b204e9800998ecf8427e',
                'thumbnail': r're:^https?://.*\.jpg$',
                'duration': 254,
                'timestamp': 1519211149,
                'upload_date': '20180221',
            },
            'params': {
                'skip_download': True,
            },
        },
        {
            'url': 'http://share-videos.se/auto/video/83645793?uid=13',
            'md5': 'b68d276de422ab07ee1d49388103f457',
            'info_dict': {
                'id': '83645793',
                'title': 'Lock up and get excited',
                'ext': 'mp4',
            },
            'skip': 'TODO: fix nested playlists processing in tests',
        },
        {
            # Viqeo embeds
            'url': 'https://viqeo.tv/',
            'info_dict': {
                'id': 'viqeo',
                'title': 'All-new video platform',
            },
            'playlist_count': 6,
        },
        # {
        #     # Zype embed
        #     'url': 'https://www.cookscountry.com/episode/554-smoky-barbecue-favorites',
        #     'info_dict': {
        #         'id': '5b400b834b32992a310622b9',
        #         'ext': 'mp4',
        #         'title': 'Smoky Barbecue Favorites',
        #         'thumbnail': r're:^https?://.*\.jpe?g',
        #         'description': 'md5:5ff01e76316bd8d46508af26dc86023b',
        #         'upload_date': '20170909',
        #         'timestamp': 1504915200,
        #     },
        #     'add_ie': [ZypeIE.ie_key()],
        #     'params': {
        #         'skip_download': True,
        #     },
        # },
        {
            # videojs embed
            'url': 'https://video.sibnet.ru/shell.php?videoid=3422904',
            'info_dict': {
                'id': 'shell',
                'ext': 'mp4',
                'title': 'Доставщик пиццы спросил разрешения сыграть на фортепиано',
                'description': 'md5:89209cdc587dab1e4a090453dbaa2cb1',
                'thumbnail': r're:^https?://.*\.jpg$',
            },
            'params': {
                'skip_download': True,
            },
            'expected_warnings': ['Failed to download MPD manifest'],
        },
        {
            # DailyMotion embed with DM.player
            'url': 'https://www.beinsports.com/us/copa-del-rey/video/the-locker-room-valencia-beat-barca-in-copa/1203804',
            'info_dict': {
                'id': 'k6aKkGHd9FJs4mtJN39',
                'ext': 'mp4',
                'title': 'The Locker Room: Valencia Beat Barca In Copa del Rey Final',
                'description': 'This video is private.',
                'uploader_id': 'x1jf30l',
                'uploader': 'beIN SPORTS USA',
                'upload_date': '20190528',
                'timestamp': 1559062971,
            },
            'params': {
                'skip_download': True,
            },
        },
        {
            # tvopengr:embed
            'url': 'https://www.ethnos.gr/World/article/190604/hparosiaxekinoynoisynomiliessthgeneyhmethskiatoypolemoypanoapothnoykrania',
            'md5': 'eb0c3995d0a6f18f6538c8e057865d7d',
            'info_dict': {
                'id': '101119',
                'ext': 'mp4',
                'display_id': 'oikarpoitondiapragmateyseonhparosias',
                'title': 'md5:b979f4d640c568617d6547035528a149',
                'description': 'md5:e54fc1977c7159b01cc11cd7d9d85550',
                'timestamp': 1641772800,
                'upload_date': '20220110',
                'thumbnail': 'https://opentv-static.siliconweb.com/imgHandler/1920/70bc39fa-895b-4918-a364-c39d2135fc6d.jpg',

            },
        },
        {
            # blogger embed
            'url': 'https://blog.tomeuvizoso.net/2019/01/a-panfrost-milestone.html',
            'md5': 'f1bc19b6ea1b0fd1d81e84ca9ec467ac',
            'info_dict': {
                'id': 'BLOGGER-video-3c740e3a49197e16-796',
                'ext': 'mp4',
                'title': 'Blogger',
                'thumbnail': r're:^https?://.*',
            },
        },
        # {
        #     # TODO: find another test
        #     # http://schema.org/VideoObject
        #     'url': 'https://flipagram.com/f/nyvTSJMKId',
        #     'md5': '888dcf08b7ea671381f00fab74692755',
        #     'info_dict': {
        #         'id': 'nyvTSJMKId',
        #         'ext': 'mp4',
        #         'title': 'Flipagram by sjuria101 featuring Midnight Memories by One Direction',
        #         'description': '#love for cats.',
        #         'timestamp': 1461244995,
        #         'upload_date': '20160421',
        #     },
        #     'params': {
        #         'force_generic_extractor': True,
        #     },
        # },
        {
            # VHX Embed
            'url': 'https://demo.vhx.tv/category-c/videos/file-example-mp4-480-1-5mg-copy',
            'info_dict': {
                'id': '858208',
                'ext': 'mp4',
                'title': 'Untitled',
                'uploader_id': 'user80538407',
                'uploader': 'OTT Videos',
            },
        },
        {
            # ArcPublishing PoWa video player
            'url': 'https://www.adn.com/politics/2020/11/02/video-senate-candidates-campaign-in-anchorage-on-eve-of-election-day/',
            'md5': 'b03b2fac8680e1e5a7cc81a5c27e71b3',
            'info_dict': {
                'id': '8c99cb6e-b29c-4bc9-9173-7bf9979225ab',
                'ext': 'mp4',
                'title': 'Senate candidates wave to voters on Anchorage streets',
                'description': 'md5:91f51a6511f090617353dc720318b20e',
                'timestamp': 1604378735,
                'upload_date': '20201103',
                'duration': 1581,
            },
        },
        {
            # MyChannels SDK embed
            # https://www.24kitchen.nl/populair/deskundige-dit-waarom-sommigen-gevoelig-zijn-voor-voedselallergieen
            'url': 'https://www.demorgen.be/nieuws/burgemeester-rotterdam-richt-zich-in-videoboodschap-tot-relschoppers-voelt-het-goed~b0bcfd741/',
            'md5': '90c0699c37006ef18e198c032d81739c',
            'info_dict': {
                'id': '194165',
                'ext': 'mp4',
                'title': 'Burgemeester Aboutaleb spreekt relschoppers toe',
                'timestamp': 1611740340,
                'upload_date': '20210127',
                'duration': 159,
            },
        },
        {
            # Simplecast player embed
            'url': 'https://www.bio.org/podcast',
            'info_dict': {
                'id': 'podcast',
                'title': 'I AM BIO Podcast | BIO',
            },
            'playlist_mincount': 52,
        }, {
            # WimTv embed player
            'url': 'http://www.msmotor.tv/wearefmi-pt-2-2021/',
            'info_dict': {
                'id': 'wearefmi-pt-2-2021',
                'title': '#WEAREFMI – PT.2 – 2021 – MsMotorTV',
            },
            'playlist_count': 1,
        }, {
            # KVS Player
            'url': 'https://www.kvs-demo.com/videos/105/kelis-4th-of-july/',
            'info_dict': {
                'id': '105',
                'display_id': 'kelis-4th-of-july',
                'ext': 'mp4',
                'title': 'Kelis - 4th Of July',
                'description': 'Kelis - 4th Of July',
                'thumbnail': r're:https://(?:www\.)?kvs-demo.com/contents/videos_screenshots/0/105/preview.jpg',
            },
            'params': {
                'skip_download': True,
            },
            'expected_warnings': ['Untested major version'],
        }, {
            # KVS Player
            'url': 'https://www.kvs-demo.com/embed/105/',
            'info_dict': {
                'id': '105',
                'display_id': 'kelis-4th-of-july',
                'ext': 'mp4',
                'title': 'Kelis - 4th Of July / Embed Player',
                'thumbnail': r're:https://(?:www\.)?kvs-demo.com/contents/videos_screenshots/0/105/preview.jpg',
            },
            'params': {
                'skip_download': True,
            },
        }, {
            'url': 'https://youix.com/video/leningrad-zoj/',
            'md5': '94f96ba95706dc3880812b27b7d8a2b8',
            'info_dict': {
                'id': '18485',
                'display_id': 'leningrad-zoj',
                'ext': 'mp4',
                'title': 'Клип: Ленинград - ЗОЖ скачать, смотреть онлайн | Youix.com',
                'thumbnail': r're:https://youix.com/contents/videos_screenshots/18000/18485/preview(?:_480x320_youix_com.mp4)?\.jpg',
            },
        }, {
            # KVS Player
            'url': 'https://youix.com/embed/18485',
            'md5': '94f96ba95706dc3880812b27b7d8a2b8',
            'info_dict': {
                'id': '18485',
                'display_id': 'leningrad-zoj',
                'ext': 'mp4',
                'title': 'Ленинград - ЗОЖ',
                'thumbnail': r're:https://youix.com/contents/videos_screenshots/18000/18485/preview(?:_480x320_youix_com.mp4)?\.jpg',
            },
        }, {
            # KVS Player
            'url': 'https://bogmedia.org/videos/21217/40-nochey-40-nights-2016/',
            'md5': '94166bdb26b4cb1fb9214319a629fc51',
            'info_dict': {
                'id': '21217',
                'display_id': '40-nochey-2016',
                'ext': 'mp4',
                'title': '40 ночей (2016) - BogMedia.org',
                'description': 'md5:4e6d7d622636eb7948275432eb256dc3',
                'thumbnail': 'https://bogmedia.org/contents/videos_screenshots/21000/21217/preview_480p.mp4.jpg',
            },
        },
        {
            # KVS Player (for sites that serve kt_player.js via non-https urls)
            'url': 'http://www.camhub.world/embed/389508',
            'md5': 'fbe89af4cfb59c8fd9f34a202bb03e32',
            'info_dict': {
                'id': '389508',
                'display_id': 'syren-de-mer-onlyfans-05-07-2020have-a-happy-safe-holiday5f014e68a220979bdb8cd-source',
                'ext': 'mp4',
                'title': 'Syren De Mer onlyfans_05-07-2020Have_a_happy_safe_holiday5f014e68a220979bdb8cd_source / Embed плеер',
                'thumbnail': r're:https?://www\.camhub\.world/contents/videos_screenshots/389000/389508/preview\.mp4\.jpg',
            },
        },
        {
            # Reddit-hosted video that will redirect and be processed by RedditIE
            # Redirects to https://www.reddit.com/r/videos/comments/6rrwyj/that_small_heart_attack/
            'url': 'https://v.redd.it/zv89llsvexdz',
            'md5': '87f5f02f6c1582654146f830f21f8662',
            'info_dict': {
                'id': 'zv89llsvexdz',
                'ext': 'mp4',
                'timestamp': 1501941939.0,
                'title': 'That small heart attack.',
                'upload_date': '20170805',
                'uploader': 'Antw87',
            },
        },
        {
            # 1080p Reddit-hosted video that will redirect and be processed by RedditIE
            'url': 'https://v.redd.it/33hgok7dfbz71/',
            'md5': '7a1d587940242c9bb3bd6eb320b39258',
            'info_dict': {
                'id': '33hgok7dfbz71',
                'ext': 'mp4',
                'title': "The game Didn't want me to Knife that Guy I guess",
                'uploader': 'paraf1ve',
                'timestamp': 1636788683.0,
                'upload_date': '20211113',
            },
        },
        {
            # MainStreaming player
            'url': 'https://www.lactv.it/2021/10/03/lac-news24-la-settimana-03-10-2021/',
            'info_dict': {
                'id': 'EUlZfGWkGpOd',
                'title': 'La Settimana ',
                'description': '03 Ottobre ore 02:00',
                'ext': 'mp4',
                'live_status': 'not_live',
                'thumbnail': r're:https?://[A-Za-z0-9-]*\.msvdn.net/image/\w+/poster',
                'duration': 1512,
            },
        },
        {
            # Multiple gfycat iframe embeds
            'url': 'https://www.gezip.net/bbs/board.php?bo_table=entertaine&wr_id=613422',
            'info_dict': {
                'title': '재이, 윤, 세은 황금 드레스를 입고 빛난다',
                'id': 'board',
            },
            'playlist_count': 8,
        },
        {
            # Multiple gfycat gifs (direct links)
            'url': 'https://www.gezip.net/bbs/board.php?bo_table=entertaine&wr_id=612199',
            'info_dict': {
                'title': '옳게 된 크롭 니트 스테이씨 아이사',
                'id': 'board',
            },
            'playlist_count': 6,
        },
        {
            # Multiple gfycat embeds, with uppercase "IFR" in urls
            'url': 'https://kkzz.kr/?vid=2295',
            'info_dict': {
                'title': '지방시 앰버서더 에스파 카리나 움짤',
                'id': '?vid=2295',
            },
            'playlist_count': 9,
        },
        {
            # Panopto embeds
            'url': 'https://www.monash.edu/learning-teaching/teachhq/learning-technologies/panopto/how-to/insert-a-quiz-into-a-panopto-video',
            'info_dict': {
                'ext': 'mp4',
                'id': '0bd3f16c-824a-436a-8486-ac5900693aef',
                'title': 'Quizzes in Panopto',
            },
        },
        {
            # Ruutu embed
            'url': 'https://www.nelonen.fi/ohjelmat/madventures-suomi/2160731-riku-ja-tunna-lahtevat-peurajahtiin-tv-sta-tutun-biologin-kanssa---metsastysreissu-huipentuu-kasvissyojan-painajaiseen',
            'md5': 'a2513a98d3496099e6eced40f7e6a14b',
            'info_dict': {
                'id': '4044426',
                'ext': 'mp4',
                'title': 'Riku ja Tunna lähtevät peurajahtiin tv:stä tutun biologin kanssa – metsästysreissu huipentuu kasvissyöjän painajaiseen!',
                'thumbnail': r're:^https?://.+\.jpg$',
                'duration': 108,
                'series': 'Madventures Suomi',
                'description': 'md5:aa55b44bd06a1e337a6f1d0b46507381',
                'categories': ['Matkailu', 'Elämäntyyli'],
                'age_limit': 0,
                'upload_date': '20220308',
            },
        },
        {
            # Multiple Ruutu embeds
            'url': 'https://www.hs.fi/kotimaa/art-2000008762560.html',
            'info_dict': {
                'title': 'Koronavirus | Epidemiahuippu voi olla Suomessa ohi, mutta koronaviruksen poistamista yleisvaarallisten tautien joukosta harkitaan vasta syksyllä',
                'id': 'art-2000008762560',
            },
            'playlist_count': 3,
        },
        {
            # Ruutu embed in hs.fi with a single video
            'url': 'https://www.hs.fi/kotimaa/art-2000008793421.html',
            'md5': 'f8964e65d8fada6e8a562389bf366bb4',
            'info_dict': {
                'id': '4081841',
                'ext': 'mp4',
                'title': 'Puolustusvoimat siirsi panssariajoneuvoja harjoituksiin Niinisaloon 2.5.2022',
                'thumbnail': r're:^https?://.+\.jpg$',
                'duration': 138,
                'age_limit': 0,
                'upload_date': '20220504',
            },
        },
        {
            # Webpage contains double BOM
            'url': 'https://www.filmarkivet.se/movies/paris-d-moll/',
            'md5': 'df02cadc719dcc63d43288366f037754',
            'info_dict': {
                'id': 'paris-d-moll',
                'ext': 'mp4',
                'upload_date': '20220518',
                'title': 'Paris d-moll',
                'description': 'md5:319e37ea5542293db37e1e13072fe330',
                'thumbnail': 'https://www.filmarkivet.se/wp-content/uploads/parisdmoll2.jpg',
                'timestamp': 1652833414,
                'age_limit': 0,
            },
        },
        {
            'url': 'https://www.mollymovieclub.com/p/interstellar?s=r#details',
            'md5': '198bde8bed23d0b23c70725c83c9b6d9',
            'info_dict': {
                'id': '53602801',
                'ext': 'mpga',
                'title': 'Interstellar',
                'description': 'Listen now | Episode One',
                'thumbnail': 'md5:c30d9c83f738e16d8551d7219d321538',
                'uploader': 'Molly Movie Club',
                'uploader_id': '839621',
            },
        },
        {
            'url': 'https://www.blockedandreported.org/p/episode-117-lets-talk-about-depp?s=r',
            'md5': 'c0cc44ee7415daeed13c26e5b56d6aa0',
            'info_dict': {
                'id': '57962052',
                'ext': 'mpga',
                'title': 'md5:855b2756f0ee10f6723fa00b16266f8d',
                'description': 'md5:fe512a5e94136ad260c80bde00ea4eef',
                'thumbnail': 'md5:2218f27dfe517bb5ac16c47d0aebac59',
                'uploader': 'Blocked and Reported',
                'uploader_id': '500230',
            },
        },
        {
            'url': 'https://www.skimag.com/video/ski-people-1980/',
            'md5': '022a7e31c70620ebec18deeab376ee03',
            'info_dict': {
                'id': 'YTmgRiNU',
                'ext': 'mp4',
                'title': '1980 Ski People',
                'timestamp': 1610407738,
                'description': 'md5:cf9c3d101452c91e141f292b19fe4843',
                'thumbnail': 'https://cdn.jwplayer.com/v2/media/YTmgRiNU/poster.jpg?width=720',
                'duration': 5688.0,
                'upload_date': '20210111',
            },
        },
        {
            'note': 'JSON LD with multiple @type',
            'url': 'https://www.nu.nl/280161/video/hoe-een-bladvlo-dit-verwoestende-japanse-onkruid-moet-vernietigen.html',
            'md5': 'c7949f34f57273013fb7ccb1156393db',
            'info_dict': {
                'id': 'ipy2AcGL',
                'ext': 'mp4',
                'description': 'md5:6a9d644bab0dc2dc06849c2505d8383d',
                'thumbnail': r're:https://media\.nu\.nl/m/.+\.jpg',
                'title': 'Hoe een bladvlo dit verwoestende Japanse onkruid moet vernietigen',
                'timestamp': 1586577474,
                'upload_date': '20200411',
                'age_limit': 0,
                'duration': 111.0,
            },
        },
        {
            'note': 'JSON LD with unexpected data type',
            'url': 'https://www.autoweek.nl/autotests/artikel/porsche-911-gt3-rs-rij-impressie-2/',
            'info_dict': {
                'id': 'porsche-911-gt3-rs-rij-impressie-2',
                'ext': 'mp4',
                'title': 'Test: Porsche 911 GT3 RS',
                'description': 'Je ziet het niet, maar het is er wel. Downforce, hebben we het dan over. En in de nieuwe Porsche 911 GT3 RS is er zelfs heel veel downforce.',
                'timestamp': 1664920902,
                'upload_date': '20221004',
                'thumbnail': r're:^https://media.autoweek.nl/m/.+\.jpg$',
                'age_limit': 0,
                'direct': True,
            },
        },
        {
            'note': 'server returns data in brotli compression by default if `accept-encoding: *` is specified.',
            'url': 'https://www.extra.cz/cauky-lidi-70-dil-babis-predstavil-pohadky-prymulanek-nebo-andrejovy-nove-saty-ac867',
            'info_dict': {
                'id': 'cauky-lidi-70-dil-babis-predstavil-pohadky-prymulanek-nebo-andrejovy-nove-saty-ac867',
                'ext': 'mp4',
                'title': 'čauky lidi 70 finall',
                'description': 'čauky lidi 70 finall',
                'thumbnail': 'h',
                'upload_date': '20220606',
                'timestamp': 1654513791,
                'duration': 318.0,
                'direct': True,
                'age_limit': 0,
            },
        },
        {
            'url': 'https://shooshtime.com/videos/284002/just-out-of-the-shower-joi/',
            'md5': 'e2f0a4c329f7986280b7328e24036d60',
            'info_dict': {
                'id': '284002',
                'display_id': 'just-out-of-the-shower-joi',
                'ext': 'mp4',
                'title': 'Just Out Of The Shower JOI - Shooshtime',
                'thumbnail': 'https://i.shoosh.co/contents/videos_screenshots/284000/284002/preview.mp4.jpg',
                'height': 720,
                'age_limit': 18,
            },
        },
        {
            'note': 'Live HLS direct link',
            'url': 'https://d18j67ugtrocuq.cloudfront.net/out/v1/2767aec339144787926bd0322f72c6e9/index.m3u8',
            'info_dict': {
                'id': 'index',
                'title': r're:index',
                'ext': 'mp4',
                'live_status': 'is_live',
            },
            'params': {
                'skip_download': 'm3u8',
            },
        },
        {
            'note': 'Video.js VOD HLS',
            'url': 'https://gist.githubusercontent.com/bashonly/2aae0862c50f4a4b84f220c315767208/raw/e3380d413749dabbe804c9c2d8fd9a45142475c7/videojs_hls_test.html',
            'info_dict': {
                'id': 'videojs_hls_test',
                'title': 'video',
                'ext': 'mp4',
                'age_limit': 0,
                'duration': 1800,
            },
            'params': {
                'skip_download': 'm3u8',
            },
        },
    ]

    def report_following_redirect(self, new_url):
        """Report information extraction."""
        self._downloader.to_screen(f'[redirect] Following redirect to {new_url}')

    def report_detected(self, name, num=1, note=None):
        if num > 1:
            name += 's'
        elif not num:
            return
        else:
            num = 'a'

        self._downloader.write_debug(f'Identified {num} {name}{format_field(note, None, "; %s")}')

    def _extra_manifest_info(self, info, manifest_url):
        fragment_query = self._configuration_arg('fragment_query', [None], casesense=True)[0]
        if fragment_query is not None:
            info['extra_param_to_segment_url'] = (
                urllib.parse.urlparse(fragment_query).query or fragment_query
                or urllib.parse.urlparse(manifest_url).query or None)

        key_query = self._configuration_arg('key_query', [None], casesense=True)[0]
        if key_query is not None:
            info['extra_param_to_key_url'] = (
                urllib.parse.urlparse(key_query).query or key_query
                or urllib.parse.urlparse(manifest_url).query or None)

        def hex_or_none(value):
            return value if re.fullmatch(r'(0x)?[\da-f]+', value, re.IGNORECASE) else None

        info['hls_aes'] = traverse_obj(self._configuration_arg('hls_key', casesense=True), {
            'uri': (0, {url_or_none}), 'key': (0, {hex_or_none}), 'iv': (1, {hex_or_none}),
        }) or None

        variant_query = self._configuration_arg('variant_query', [None], casesense=True)[0]
        if variant_query is not None:
            query = urllib.parse.parse_qs(
                urllib.parse.urlparse(variant_query).query or variant_query
                or urllib.parse.urlparse(manifest_url).query)
            for fmt in self._downloader._get_formats(info):
                fmt['url'] = update_url_query(fmt['url'], query)

        # Attempt to detect live HLS or set VOD duration
        m3u8_format = next((f for f in self._downloader._get_formats(info)
                            if determine_protocol(f) == 'm3u8_native'), None)
        if m3u8_format:
            is_live = self._configuration_arg('is_live', [None])[0]
            if is_live is not None:
                info['live_status'] = 'not_live' if is_live == 'false' else 'is_live'
                return
            headers = m3u8_format.get('http_headers') or info.get('http_headers')
            duration = self._extract_m3u8_vod_duration(
                m3u8_format['url'], info.get('id'), note='Checking m3u8 live status',
                errnote='Failed to download m3u8 media playlist', headers=headers)
            if not duration:
                info['live_status'] = 'is_live'
            info['duration'] = info.get('duration') or duration

    def _extract_rss(self, url, video_id, doc):
        NS_MAP = {
            'itunes': 'http://www.itunes.com/dtds/podcast-1.0.dtd',
        }

        entries = []
        for it in doc.findall('./channel/item'):
            next_url = next(
                (e.attrib.get('url') for e in it.findall('./enclosure')),
                xpath_text(it, 'link', fatal=False))
            if not next_url:
                continue

            guid = try_call(lambda: it.find('guid').text)
            if guid:
                next_url = smuggle_url(next_url, {'force_videoid': guid})

            def itunes(key):
                return xpath_text(it, xpath_with_ns(f'./itunes:{key}', NS_MAP), default=None)

            entries.append({
                '_type': 'url_transparent',
                'url': next_url,
                'title': try_call(lambda: it.find('title').text),
                'description': xpath_text(it, 'description', default=None),
                'timestamp': unified_timestamp(xpath_text(it, 'pubDate', default=None)),
                'duration': parse_duration(itunes('duration')),
                'thumbnail': url_or_none(xpath_attr(it, xpath_with_ns('./itunes:image', NS_MAP), 'href')),
                'episode': itunes('title'),
                'episode_number': int_or_none(itunes('episode')),
                'season_number': int_or_none(itunes('season')),
                'age_limit': {'true': 18, 'yes': 18, 'false': 0, 'no': 0}.get((itunes('explicit') or '').lower()),
            })

        return {
            '_type': 'playlist',
            'id': url,
            'title': try_call(lambda: doc.find('./channel/title').text),
            'description': try_call(lambda: doc.find('./channel/description').text),
            'entries': entries,
        }

    @classmethod
    def _kvs_get_real_url(cls, video_url, license_code):
        if not video_url.startswith('function/0/'):
            return video_url  # not obfuscated

        parsed = urllib.parse.urlparse(video_url[len('function/0/'):])
        license_token = cls._kvs_get_license_token(license_code)
        urlparts = parsed.path.split('/')

        HASH_LENGTH = 32
        hash_ = urlparts[3][:HASH_LENGTH]
        indices = list(range(HASH_LENGTH))

        # Swap indices of hash according to the destination calculated from the license token
        accum = 0
        for src in reversed(range(HASH_LENGTH)):
            accum += license_token[src]
            dest = (src + accum) % HASH_LENGTH
            indices[src], indices[dest] = indices[dest], indices[src]

        urlparts[3] = ''.join(hash_[index] for index in indices) + urlparts[3][HASH_LENGTH:]
        return urllib.parse.urlunparse(parsed._replace(path='/'.join(urlparts)))

    @staticmethod
    def _kvs_get_license_token(license_code):
        license_code = license_code.replace('$', '')
        license_values = [int(char) for char in license_code]

        modlicense = license_code.replace('0', '1')
        center = len(modlicense) // 2
        fronthalf = int(modlicense[:center + 1])
        backhalf = int(modlicense[center:])
        modlicense = str(4 * abs(fronthalf - backhalf))[:center + 1]

        return [
            (license_values[index + offset] + current) % 10
            for index, current in enumerate(map(int, modlicense))
            for offset in range(4)
        ]

    def _extract_kvs(self, url, webpage, video_id):
        flashvars = self._search_json(
            r'(?s:<script\b[^>]*>.*?var\s+flashvars\s*=)',
            webpage, 'flashvars', video_id, transform_source=js_to_json)

        # extract the part after the last / as the display_id from the
        # canonical URL.
        display_id = self._search_regex(
            r'(?:<link href="https?://[^"]+/(.+?)/?" rel="canonical"\s*/?>'
            r'|<link rel="canonical" href="https?://[^"]+/(.+?)/?"\s*/?>)',
            webpage, 'display_id', fatal=False)
        title = self._html_search_regex(r'<(?:h1|title)>(?:Video: )?(.+?)</(?:h1|title)>', webpage, 'title')

        thumbnail = flashvars['preview_url']
        if thumbnail.startswith('//'):
            protocol, _, _ = url.partition('/')
            thumbnail = protocol + thumbnail

        url_keys = list(filter(re.compile(r'^video_(?:url|alt_url\d*)$').match, flashvars.keys()))
        formats = []
        for key in url_keys:
            if '/get_file/' not in flashvars[key]:
                continue
            format_id = flashvars.get(f'{key}_text', key)
            formats.append({
                'url': urljoin(url, self._kvs_get_real_url(flashvars[key], flashvars['license_code'])),
                'format_id': format_id,
                'ext': 'mp4',
                **(parse_resolution(format_id) or parse_resolution(flashvars[key])),
                'http_headers': {'Referer': url},
            })
            if not formats[-1].get('height'):
                formats[-1]['quality'] = 1

        return {
            'id': flashvars['video_id'],
            'display_id': display_id,
            'title': title,
            'thumbnail': urljoin(url, thumbnail),
            'formats': formats,
        }

    def _real_extract(self, url):
        if url.startswith('//'):
            return self.url_result(self.http_scheme() + url)

        parsed_url = urllib.parse.urlparse(url)
        if not parsed_url.scheme:
            default_search = self.get_param('default_search')
            if default_search is None:
                default_search = 'fixup_error'

            if default_search in ('auto', 'auto_warning', 'fixup_error'):
                if re.match(r'[^\s/]+\.[^\s/]+/', url):
                    self.report_warning('The url doesn\'t specify the protocol, trying with http')
                    return self.url_result('http://' + url)
                elif default_search != 'fixup_error':
                    if default_search == 'auto_warning':
                        if re.match(r'^(?:url|URL)$', url):
                            raise ExtractorError(
                                f'Invalid URL:  {url!r} . Call yt-dlp like this:  yt-dlp -v "https://www.youtube.com/watch?v=BaW_jenozKc"  ',
                                expected=True)
                        else:
                            self.report_warning(
                                f'Falling back to youtube search for  {url} . Set --default-search "auto" to suppress this warning.')
                    return self.url_result('ytsearch:' + url)

            if default_search in ('error', 'fixup_error'):
                raise ExtractorError(
                    f'{url!r} is not a valid URL. '
                    f'Set --default-search "ytsearch" (or run  yt-dlp "ytsearch:{url}" ) to search YouTube', expected=True)
            else:
                if ':' not in default_search:
                    default_search += ':'
                return self.url_result(default_search + url)

        original_url = url
        url, smuggled_data = unsmuggle_url(url, {})
        force_videoid = None
        is_intentional = smuggled_data.get('to_generic')
        if 'force_videoid' in smuggled_data:
            force_videoid = smuggled_data['force_videoid']
            video_id = force_videoid
        else:
            video_id = self._generic_id(url)

        # Do not impersonate by default; see https://github.com/yt-dlp/yt-dlp/issues/11335
        impersonate = self._configuration_arg('impersonate', ['false'])
        if 'false' in impersonate:
            impersonate = None

        # Some webservers may serve compressed content of rather big size (e.g. gzipped flac)
        # making it impossible to download only chunk of the file (yet we need only 512kB to
        # test whether it's HTML or not). According to yt-dlp default Accept-Encoding
        # that will always result in downloading the whole file that is not desirable.
        # Therefore for extraction pass we have to override Accept-Encoding to any in order
        # to accept raw bytes and being able to download only a chunk.
        # It may probably better to solve this by checking Content-Type for application/octet-stream
        # after a HEAD request, but not sure if we can rely on this.
<<<<<<< HEAD
        full_response = self._request_webpage(url, video_id, headers=filter_dict({
            'Accept-Encoding': 'identity',
            'Referer': smuggled_data.get('referer'),
        }), impersonate=impersonate, expected_status=404)
=======
        try:
            full_response = self._request_webpage(url, video_id, headers=filter_dict({
                'Accept-Encoding': 'identity',
                'Referer': smuggled_data.get('referer'),
            }), impersonate=impersonate)
        except ExtractorError as e:
            if not (isinstance(e.cause, HTTPError) and e.cause.status == 403
                    and e.cause.response.get_header('cf-mitigated') == 'challenge'
                    and e.cause.response.extensions.get('impersonate') is None):
                raise
            cf_cookie_domain = traverse_obj(
                LenientSimpleCookie(e.cause.response.get_header('set-cookie')),
                ('__cf_bm', 'domain'))
            if cf_cookie_domain:
                self.write_debug(f'Clearing __cf_bm cookie for {cf_cookie_domain}')
                self.cookiejar.clear(domain=cf_cookie_domain, path='/', name='__cf_bm')
            msg = 'Got HTTP Error 403 caused by Cloudflare anti-bot challenge; '
            if not self._downloader._impersonate_target_available(ImpersonateTarget()):
                msg += ('see  https://github.com/yt-dlp/yt-dlp#impersonation  for '
                        'how to install the required impersonation dependency, and ')
            raise ExtractorError(
                f'{msg}try again with  --extractor-args "generic:impersonate"', expected=True)

>>>>>>> 03c3d705
        new_url = full_response.url
        if new_url != extract_basic_auth(url)[0]:
            self.report_following_redirect(new_url)
            if force_videoid:
                new_url = smuggle_url(new_url, {'force_videoid': force_videoid})
            return self.url_result(new_url)

        info_dict = {
            'id': video_id,
            'title': self._generic_title(url),
            'timestamp': unified_timestamp(full_response.headers.get('Last-Modified')),
        }

        # Check for direct link to a video
        content_type = full_response.headers.get('Content-Type', '').lower()
        m = re.match(r'(?P<type>audio|video|application(?=/(?:ogg$|(?:vnd\.apple\.|x-)?mpegurl)))/(?P<format_id>[^;\s]+)', content_type)
        if m:
            self.report_detected('direct video link')
            headers = filter_dict({'Referer': smuggled_data.get('referer')})
            format_id = str(m.group('format_id'))
            ext = determine_ext(url, default_ext=None) or urlhandle_detect_ext(full_response)
            subtitles = {}
            if format_id.endswith('mpegurl') or ext == 'm3u8':
                formats, subtitles = self._extract_m3u8_formats_and_subtitles(url, video_id, 'mp4', headers=headers)
            elif format_id.endswith(('mpd', 'dash+xml')) or ext == 'mpd':
                formats, subtitles = self._extract_mpd_formats_and_subtitles(url, video_id, headers=headers)
            elif format_id == 'f4m' or ext == 'f4m':
                formats = self._extract_f4m_formats(url, video_id, headers=headers)
            else:
                formats = [{
                    'format_id': format_id,
                    'url': url,
                    'ext': ext,
                    'vcodec': 'none' if m.group('type') == 'audio' else None,
                }]
                info_dict['direct'] = True
            info_dict.update({
                'formats': formats,
                'subtitles': subtitles,
                'http_headers': headers or None,
            })
            self._extra_manifest_info(info_dict, url)
            return info_dict

        if not self.get_param('test', False) and not is_intentional:
            force = self.get_param('force_generic_extractor', False)
            self.report_warning('%s generic information extractor' % ('Forcing' if force else 'Falling back on'))

        first_bytes = full_response.read(512)

        # Is it an M3U playlist?
        if first_bytes.startswith(b'#EXTM3U'):
            self.report_detected('M3U playlist')
            info_dict['formats'], info_dict['subtitles'] = self._extract_m3u8_formats_and_subtitles(url, video_id, 'mp4')
            self._extra_manifest_info(info_dict, url)
            return info_dict

        # Maybe it's a direct link to a video?
        # Be careful not to download the whole thing!
        if not is_html(first_bytes):
            self.report_warning(
                'URL could be a direct video link, returning it as such.')
            ext = determine_ext(url)
            if ext not in _UnsafeExtensionError.ALLOWED_EXTENSIONS:
                ext = 'unknown_video'
            info_dict.update({
                'direct': True,
                'url': url,
                'ext': ext,
            })
            return info_dict

        webpage = self._webpage_read_content(
            full_response, url, video_id, prefix=first_bytes)

        if '<title>DPG Media Privacy Gate</title>' in webpage:
            webpage = self._download_webpage(url, video_id)

        self.report_extraction(video_id)

        # Is it an RSS feed, a SMIL file, an XSPF playlist or a MPD manifest?
        try:
            try:
                doc = compat_etree_fromstring(webpage)
            except xml.etree.ElementTree.ParseError:
                doc = compat_etree_fromstring(webpage.encode())
            if doc.tag == 'rss':
                self.report_detected('RSS feed')
                return self._extract_rss(url, video_id, doc)
            elif doc.tag == 'SmoothStreamingMedia':
                info_dict['formats'], info_dict['subtitles'] = self._parse_ism_formats_and_subtitles(doc, url)
                self.report_detected('ISM manifest')
                return info_dict
            elif re.match(r'^(?:{[^}]+})?smil$', doc.tag):
                smil = self._parse_smil(doc, url, video_id)
                self.report_detected('SMIL file')
                return smil
            elif doc.tag == '{http://xspf.org/ns/0/}playlist':
                self.report_detected('XSPF playlist')
                return self.playlist_result(
                    self._parse_xspf(
                        doc, video_id, xspf_url=url,
                        xspf_base_url=full_response.url),
                    video_id)
            elif re.match(r'(?i)^(?:{[^}]+})?MPD$', doc.tag):
                info_dict['formats'], info_dict['subtitles'] = self._parse_mpd_formats_and_subtitles(
                    doc,
                    mpd_base_url=full_response.url.rpartition('/')[0],
                    mpd_url=url)
                self._extra_manifest_info(info_dict, url)
                self.report_detected('DASH manifest')
                return info_dict
            elif re.match(r'^{http://ns\.adobe\.com/f4m/[12]\.0}manifest$', doc.tag):
                info_dict['formats'] = self._parse_f4m_formats(doc, url, video_id)
                self.report_detected('F4M manifest')
                return info_dict
        except xml.etree.ElementTree.ParseError:
            pass

        info_dict.update({
            # it's tempting to parse this further, but you would
            # have to take into account all the variations like
            #   Video Title - Site Name
            #   Site Name | Video Title
            #   Video Title - Tagline | Site Name
            # and so on and so forth; it's just not practical
            'title': self._generic_title('', webpage, default='video'),
            'description': self._og_search_description(webpage, default=None),
            'thumbnail': self._og_search_thumbnail(webpage, default=None),
            'age_limit': self._rta_search(webpage),
        })

        self._downloader.write_debug('Looking for embeds')
        embeds = list(self._extract_embeds(original_url, webpage, urlh=full_response, info_dict=info_dict))
        if len(embeds) == 1:
            return merge_dicts(embeds[0], info_dict)
        elif embeds:
            return self.playlist_result(embeds, **info_dict)
        raise UnsupportedError(url)

    def _extract_embeds(self, url, webpage, *, urlh=None, info_dict={}):
        """Returns an iterator of video entries"""
        info_dict = types.MappingProxyType(info_dict)  # Prevents accidental mutation
        video_id = traverse_obj(info_dict, 'display_id', 'id') or self._generic_id(url)
        url, smuggled_data = unsmuggle_url(url, {})
        actual_url = urlh.url if urlh else url

        # Sometimes embedded video player is hidden behind percent encoding
        # (e.g. https://github.com/ytdl-org/youtube-dl/issues/2448)
        # Unescaping the whole page allows to handle those cases in a generic way
        # FIXME: unescaping the whole page may break URLs, commenting out for now.
        # There probably should be a second run of generic extractor on unescaped webpage.
        # webpage = urllib.parse.unquote(webpage)

        embeds = []
        for ie in self._downloader._ies.values():
            if ie.ie_key() in smuggled_data.get('block_ies', []):
                continue
            gen = ie.extract_from_webpage(self._downloader, url, webpage)
            current_embeds = []
            try:
                while True:
                    current_embeds.append(next(gen))
            except self.StopExtraction:
                self.report_detected(f'{ie.IE_NAME} exclusive embed', len(current_embeds),
                                     embeds and 'discarding other embeds')
                return current_embeds
            except StopIteration:
                self.report_detected(f'{ie.IE_NAME} embed', len(current_embeds))
                embeds.extend(current_embeds)

        if embeds:
            return embeds

        jwplayer_data = self._find_jwplayer_data(
            webpage, video_id, transform_source=js_to_json)
        if jwplayer_data:
            if isinstance(jwplayer_data.get('playlist'), str):
                self.report_detected('JW Player playlist')
                return [self.url_result(jwplayer_data['playlist'], 'JWPlatform')]
            try:
                info = self._parse_jwplayer_data(
                    jwplayer_data, video_id, require_title=False, base_url=url)
                if traverse_obj(info, 'formats', ('entries', ..., 'formats')):
                    self.report_detected('JW Player data')
                    return [info]
            except ExtractorError:
                # See https://github.com/ytdl-org/youtube-dl/pull/16735
                pass

        # Video.js embed
        mobj = re.search(
            r'(?s)\bvideojs\s*\(.+?([a-zA-Z0-9_$]+)\.src\s*\(\s*((?:\[.+?\]|{.+?}))\s*\)\s*;',
            webpage)
        if mobj is not None:
            varname = mobj.group(1)
            sources = variadic(self._parse_json(
                mobj.group(2), video_id, transform_source=js_to_json, fatal=False) or [])
            formats, subtitles, src = [], {}, None
            for source in sources:
                src = source.get('src')
                if not src or not isinstance(src, str):
                    continue
                src = urllib.parse.urljoin(url, src)
                src_type = source.get('type')
                if isinstance(src_type, str):
                    src_type = src_type.lower()
                ext = determine_ext(src).lower()
                if src_type == 'video/youtube':
                    return [self.url_result(src, YoutubeIE.ie_key())]
                if src_type == 'application/dash+xml' or ext == 'mpd':
                    fmts, subs = self._extract_mpd_formats_and_subtitles(
                        src, video_id, mpd_id='dash', fatal=False)
                    formats.extend(fmts)
                    self._merge_subtitles(subs, target=subtitles)
                elif src_type == 'application/x-mpegurl' or ext == 'm3u8':
                    fmts, subs = self._extract_m3u8_formats_and_subtitles(
                        src, video_id, 'mp4', entry_protocol='m3u8_native',
                        m3u8_id='hls', fatal=False)
                    formats.extend(fmts)
                    self._merge_subtitles(subs, target=subtitles)

                if not formats:
                    formats.append({
                        'url': src,
                        'ext': (mimetype2ext(src_type)
                                or ext if ext in KNOWN_EXTENSIONS else 'mp4'),
                        'http_headers': {
                            'Referer': actual_url,
                        },
                    })
            # https://docs.videojs.com/player#addRemoteTextTrack
            # https://html.spec.whatwg.org/multipage/media.html#htmltrackelement
            for sub_match in re.finditer(rf'(?s){re.escape(varname)}' + r'\.addRemoteTextTrack\(({.+?})\s*,\s*(?:true|false)\)', webpage):
                sub = self._parse_json(
                    sub_match.group(1), video_id, transform_source=js_to_json, fatal=False) or {}
                sub_src = str_or_none(sub.get('src'))
                if not sub_src:
                    continue
                subtitles.setdefault(dict_get(sub, ('language', 'srclang')) or 'und', []).append({
                    'url': urllib.parse.urljoin(url, sub_src),
                    'name': sub.get('label'),
                    'http_headers': {
                        'Referer': actual_url,
                    },
                })
            if formats or subtitles:
                self.report_detected('video.js embed')
                info_dict = {'formats': formats, 'subtitles': subtitles}
                if formats:
                    self._extra_manifest_info(info_dict, src)
                return [info_dict]

        # Look for generic KVS player (before json-ld bc of some urls that break otherwise)
        found = self._search_regex((
            r'<script\b[^>]+?\bsrc\s*=\s*(["\'])https?://(?:(?!\1)[^?#])+/kt_player\.js\?v=(?P<ver>\d+(?:\.\d+)+)\1[^>]*>',
            r'kt_player\s*\(\s*(["\'])(?:(?!\1)[\w\W])+\1\s*,\s*(["\'])https?://(?:(?!\2)[^?#])+/kt_player\.swf\?v=(?P<ver>\d+(?:\.\d+)+)\2\s*,',
        ), webpage, 'KVS player', group='ver', default=False)
        if found:
            self.report_detected('KVS Player')
            if found.split('.')[0] not in ('4', '5', '6'):
                self.report_warning(f'Untested major version ({found}) in player engine - download may fail.')
            return [self._extract_kvs(url, webpage, video_id)]

        # Looking for http://schema.org/VideoObject
        json_ld = self._search_json_ld(webpage, video_id, default={})
        if json_ld.get('url') not in (url, None):
            self.report_detected('JSON LD')
            is_direct = json_ld.get('ext') not in (None, *MEDIA_EXTENSIONS.manifests)
            return [merge_dicts({
                '_type': 'video' if is_direct else 'url_transparent',
                'url': smuggle_url(json_ld['url'], {
                    'force_videoid': video_id,
                    'to_generic': True,
                    'referer': url,
                }),
            }, json_ld)]

        def check_video(vurl):
            if YoutubeIE.suitable(vurl):
                return True
            if RtmpIE.suitable(vurl):
                return True
            vpath = urllib.parse.urlparse(vurl).path
            vext = determine_ext(vpath, None)
            return vext not in (None, 'swf', 'png', 'jpg', 'srt', 'sbv', 'sub', 'vtt', 'ttml', 'js', 'xml')

        def filter_video(urls):
            return list(filter(check_video, urls))

        # Start with something easy: JW Player in SWFObject
        found = filter_video(re.findall(r'flashvars: [\'"](?:.*&)?file=(http[^\'"&]*)', webpage))
        if found:
            self.report_detected('JW Player in SFWObject')
        else:
            # Look for gorilla-vid style embedding
            found = filter_video(re.findall(r'''(?sx)
                (?:
                    jw_plugins|
                    JWPlayerOptions|
                    jwplayer\s*\(\s*["'][^'"]+["']\s*\)\s*\.setup
                )
                .*?
                ['"]?file['"]?\s*:\s*["\'](.*?)["\']''', webpage))
            if found:
                self.report_detected('JW Player embed')
        if not found:
            # Broaden the search a little bit
            found = filter_video(re.findall(r'[^A-Za-z0-9]?(?:file|source)=(http[^\'"&]*)', webpage))
            if found:
                self.report_detected('video file')
        if not found:
            # Broaden the findall a little bit: JWPlayer JS loader
            found = filter_video(re.findall(
                r'[^A-Za-z0-9]?(?:file|video_url)["\']?:\s*["\'](http(?![^\'"]+\.[0-9]+[\'"])[^\'"]+)["\']', webpage))
            if found:
                self.report_detected('JW Player JS loader')
        if not found:
            # Flow player
            found = filter_video(re.findall(r'''(?xs)
                flowplayer\("[^"]+",\s*
                    \{[^}]+?\}\s*,
                    \s*\{[^}]+? ["']?clip["']?\s*:\s*\{\s*
                        ["']?url["']?\s*:\s*["']([^"']+)["']
            ''', webpage))
            if found:
                self.report_detected('Flow Player')
        if not found:
            # Cinerama player
            found = re.findall(
                r"cinerama\.embedPlayer\(\s*\'[^']+\',\s*'([^']+)'", webpage)
            if found:
                self.report_detected('Cinerama player')
        if not found:
            # Try to find twitter cards info
            # twitter:player:stream should be checked before twitter:player since
            # it is expected to contain a raw stream (see
            # https://dev.twitter.com/cards/types/player#On_twitter.com_via_desktop_browser)
            found = filter_video(re.findall(
                r'<meta (?:property|name)="twitter:player:stream" (?:content|value)="(.+?)"', webpage))
            if found:
                self.report_detected('Twitter card')
        if not found:
            # We look for Open Graph info:
            # We have to match any number spaces between elements, some sites try to align them, e.g.: statigr.am
            m_video_type = re.findall(r'<meta.*?property="og:video:type".*?content="video/(.*?)"', webpage)
            # We only look in og:video if the MIME type is a video, don't try if it's a Flash player:
            if m_video_type is not None:
                found = filter_video(re.findall(r'<meta.*?property="og:(?:video|audio)".*?content="(.*?)"', webpage))
                if found:
                    self.report_detected('Open Graph video info')
        if not found:
            REDIRECT_REGEX = r'[0-9]{,2};\s*(?:URL|url)=\'?([^\'"]+)'
            found = re.search(
                r'(?i)<meta\s+(?=(?:[a-z-]+="[^"]+"\s+)*http-equiv="refresh")'
                rf'(?:[a-z-]+="[^"]+"\s+)*?content="{REDIRECT_REGEX}',
                webpage)
            if not found:
                # Look also in Refresh HTTP header
                refresh_header = urlh and urlh.headers.get('Refresh')
                if refresh_header:
                    found = re.search(REDIRECT_REGEX, refresh_header)
            if found:
                new_url = urllib.parse.urljoin(url, unescapeHTML(found.group(1)))
                if new_url != url:
                    self.report_following_redirect(new_url)
                    return [self.url_result(new_url)]
                else:
                    found = None

        if not found:
            # twitter:player is a https URL to iframe player that may or may not
            # be supported by yt-dlp thus this is checked the very last (see
            # https://dev.twitter.com/cards/types/player#On_twitter.com_via_desktop_browser)
            embed_url = self._html_search_meta('twitter:player', webpage, default=None)
            if embed_url and embed_url != url:
                self.report_detected('twitter:player iframe')
                return [self.url_result(embed_url)]

        if not found:
            return []

        domain_name = self._search_regex(r'^(?:https?://)?([^/]*)/.*', url, 'video uploader', default=None)

        entries = []
        for video_url in orderedSet(found):
            video_url = video_url.encode().decode('unicode-escape')
            video_url = unescapeHTML(video_url)
            video_url = video_url.replace('\\/', '/')
            video_url = urllib.parse.urljoin(url, video_url)
            video_id = urllib.parse.unquote(os.path.basename(video_url))

            # Sometimes, jwplayer extraction will result in a YouTube URL
            if YoutubeIE.suitable(video_url):
                entries.append(self.url_result(video_url, 'Youtube'))
                continue

            video_id = os.path.splitext(video_id)[0]
            headers = {
                'referer': actual_url,
            }

            entry_info_dict = {
                'id': video_id,
                'uploader': domain_name,
                'title': info_dict['title'],
                'age_limit': info_dict['age_limit'],
                'http_headers': headers,
            }

            if RtmpIE.suitable(video_url):
                entry_info_dict.update({
                    '_type': 'url_transparent',
                    'ie_key': RtmpIE.ie_key(),
                    'url': video_url,
                })
                entries.append(entry_info_dict)
                continue

            ext = determine_ext(video_url)
            if ext == 'smil':
                entry_info_dict = {**self._extract_smil_info(video_url, video_id), **entry_info_dict}
            elif ext == 'xspf':
                return [self._extract_xspf_playlist(video_url, video_id)]
            elif ext == 'm3u8':
                entry_info_dict['formats'], entry_info_dict['subtitles'] = self._extract_m3u8_formats_and_subtitles(video_url, video_id, ext='mp4', headers=headers)
                self._extra_manifest_info(entry_info_dict, video_url)
            elif ext == 'mpd':
                entry_info_dict['formats'], entry_info_dict['subtitles'] = self._extract_mpd_formats_and_subtitles(video_url, video_id, headers=headers)
                self._extra_manifest_info(entry_info_dict, video_url)
            elif ext == 'f4m':
                entry_info_dict['formats'] = self._extract_f4m_formats(video_url, video_id, headers=headers)
            elif re.search(r'(?i)\.(?:ism|smil)/manifest', video_url) and video_url != url:
                # Just matching .ism/manifest is not enough to be reliably sure
                # whether it's actually an ISM manifest or some other streaming
                # manifest since there are various streaming URL formats
                # possible (see [1]) as well as some other shenanigans like
                # .smil/manifest URLs that actually serve an ISM (see [2]) and
                # so on.
                # Thus the most reasonable way to solve this is to delegate
                # to generic extractor in order to look into the contents of
                # the manifest itself.
                # 1. https://azure.microsoft.com/en-us/documentation/articles/media-services-deliver-content-overview/#streaming-url-formats
                # 2. https://svs.itworkscdn.net/lbcivod/smil:itwfcdn/lbci/170976.smil/Manifest
                entry_info_dict = self.url_result(
                    smuggle_url(video_url, {'to_generic': True}),
                    GenericIE.ie_key())
            else:
                entry_info_dict['url'] = video_url

            entries.append(entry_info_dict)

        if len(entries) > 1:
            for num, e in enumerate(entries, start=1):
                # 'url' results don't have a title
                if e.get('title') is not None:
                    e['title'] = '{} ({})'.format(e['title'], num)
        return entries<|MERGE_RESOLUTION|>--- conflicted
+++ resolved
@@ -2389,17 +2389,11 @@
         # to accept raw bytes and being able to download only a chunk.
         # It may probably better to solve this by checking Content-Type for application/octet-stream
         # after a HEAD request, but not sure if we can rely on this.
-<<<<<<< HEAD
-        full_response = self._request_webpage(url, video_id, headers=filter_dict({
-            'Accept-Encoding': 'identity',
-            'Referer': smuggled_data.get('referer'),
-        }), impersonate=impersonate, expected_status=404)
-=======
         try:
             full_response = self._request_webpage(url, video_id, headers=filter_dict({
                 'Accept-Encoding': 'identity',
                 'Referer': smuggled_data.get('referer'),
-            }), impersonate=impersonate)
+            }), expected_status=404, impersonate=impersonate)
         except ExtractorError as e:
             if not (isinstance(e.cause, HTTPError) and e.cause.status == 403
                     and e.cause.response.get_header('cf-mitigated') == 'challenge'
@@ -2418,7 +2412,6 @@
             raise ExtractorError(
                 f'{msg}try again with  --extractor-args "generic:impersonate"', expected=True)
 
->>>>>>> 03c3d705
         new_url = full_response.url
         if new_url != extract_basic_auth(url)[0]:
             self.report_following_redirect(new_url)
