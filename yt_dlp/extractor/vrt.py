<<<<<<< HEAD
import json

from time import (strftime, gmtime)
from .gigya import GigyaBaseIE
from ..compat import compat_HTTPError
from ..utils import (
    parse_iso8601,
    ExtractorError,
    int_or_none,
    float_or_none,
    str_or_none,
    url_or_none,
    urlencode_postdata
)


class VRTIE(GigyaBaseIE):
    IE_DESC = 'VRT'
    _VALID_URL = r'https?://(?:www\.)?vrt\.be/vrtnu/a-z/(?:[^/]+/){2}(?P<id>[^/?#&]+)'
    _TESTS = [{
        'url': 'https://www.vrt.be/vrtnu/a-z/heizel-1985/trailer/heizel-1985-trailer/',
=======
import functools
import json
import time
import urllib.parse

from .gigya import GigyaBaseIE
from ..networking.exceptions import HTTPError
from ..utils import (
    ExtractorError,
    clean_html,
    extract_attributes,
    float_or_none,
    get_element_by_class,
    get_element_html_by_class,
    int_or_none,
    join_nonempty,
    jwt_encode_hs256,
    make_archive_id,
    parse_age_limit,
    parse_iso8601,
    str_or_none,
    strip_or_none,
    traverse_obj,
    url_or_none,
    urlencode_postdata,
)


class VRTBaseIE(GigyaBaseIE):
    _GEO_BYPASS = False
    _PLAYER_INFO = {
        'platform': 'desktop',
        'app': {
            'type': 'browser',
            'name': 'Chrome',
        },
        'device': 'undefined (undefined)',
        'os': {
            'name': 'Windows',
            'version': 'x86_64'
        },
        'player': {
            'name': 'VRT web player',
            'version': '2.7.4-prod-2023-04-19T06:05:45'
        }
    }
    # From https://player.vrt.be/vrtnws/js/main.js & https://player.vrt.be/ketnet/js/main.8cdb11341bcb79e4cd44.js
    _JWT_KEY_ID = '0-0Fp51UZykfaiCJrfTE3+oMI8zvDteYfPtR+2n1R+z8w='
    _JWT_SIGNING_KEY = 'b5f500d55cb44715107249ccd8a5c0136cfb2788dbb71b90a4f142423bacaf38'  # -dev
    # player-stag.vrt.be key:    d23987504521ae6fbf2716caca6700a24bb1579477b43c84e146b279de5ca595
    # player.vrt.be key:         2a9251d782700769fb856da5725daf38661874ca6f80ae7dc2b05ec1a81a24ae

    def _extract_formats_and_subtitles(self, data, video_id):
        if traverse_obj(data, 'drm'):
            self.report_drm(video_id)

        formats, subtitles = [], {}
        for target in traverse_obj(data, ('targetUrls', lambda _, v: url_or_none(v['url']) and v['type'])):
            format_type = target['type'].upper()
            format_url = target['url']
            if format_type in ('HLS', 'HLS_AES'):
                fmts, subs = self._extract_m3u8_formats_and_subtitles(
                    format_url, video_id, 'mp4', m3u8_id=format_type, fatal=False)
                formats.extend(fmts)
                self._merge_subtitles(subs, target=subtitles)
            elif format_type == 'HDS':
                formats.extend(self._extract_f4m_formats(
                    format_url, video_id, f4m_id=format_type, fatal=False))
            elif format_type == 'MPEG_DASH':
                fmts, subs = self._extract_mpd_formats_and_subtitles(
                    format_url, video_id, mpd_id=format_type, fatal=False)
                formats.extend(fmts)
                self._merge_subtitles(subs, target=subtitles)
            elif format_type == 'HSS':
                fmts, subs = self._extract_ism_formats_and_subtitles(
                    format_url, video_id, ism_id='mss', fatal=False)
                formats.extend(fmts)
                self._merge_subtitles(subs, target=subtitles)
            else:
                formats.append({
                    'format_id': format_type,
                    'url': format_url,
                })

        for sub in traverse_obj(data, ('subtitleUrls', lambda _, v: v['url'] and v['type'] == 'CLOSED')):
            subtitles.setdefault('nl', []).append({'url': sub['url']})

        return formats, subtitles

    def _call_api(self, video_id, client='null', id_token=None, version='v2'):
        player_info = {'exp': (round(time.time(), 3) + 900), **self._PLAYER_INFO}
        player_token = self._download_json(
            'https://media-services-public.vrt.be/vualto-video-aggregator-web/rest/external/v2/tokens',
            video_id, 'Downloading player token', headers={
                **self.geo_verification_headers(),
                'Content-Type': 'application/json',
            }, data=json.dumps({
                'identityToken': id_token or {},
                'playerInfo': jwt_encode_hs256(player_info, self._JWT_SIGNING_KEY, headers={
                    'kid': self._JWT_KEY_ID
                }).decode()
            }, separators=(',', ':')).encode())['vrtPlayerToken']

        return self._download_json(
            f'https://media-services-public.vrt.be/media-aggregator/{version}/media-items/{video_id}',
            video_id, 'Downloading API JSON', query={
                'vrtPlayerToken': player_token,
                'client': client,
            }, expected_status=400)


class VRTIE(VRTBaseIE):
    IE_DESC = 'VRT NWS, Flanders News, Flandern Info and Sporza'
    _VALID_URL = r'https?://(?:www\.)?(?P<site>vrt\.be/vrtnws|sporza\.be)/[a-z]{2}/\d{4}/\d{2}/\d{2}/(?P<id>[^/?&#]+)'
    _TESTS = [{
        'url': 'https://www.vrt.be/vrtnws/nl/2019/05/15/beelden-van-binnenkant-notre-dame-een-maand-na-de-brand/',
        'info_dict': {
            'id': 'pbs-pub-7855fc7b-1448-49bc-b073-316cb60caa71$vid-2ca50305-c38a-4762-9890-65cbd098b7bd',
            'ext': 'mp4',
            'title': 'Beelden van binnenkant Notre-Dame, één maand na de brand',
            'description': 'md5:6fd85f999b2d1841aa5568f4bf02c3ff',
            'duration': 31.2,
            'thumbnail': 'https://images.vrt.be/orig/2019/05/15/2d914d61-7710-11e9-abcc-02b7b76bf47f.jpg',
        },
        'params': {'skip_download': 'm3u8'},
    }, {
        'url': 'https://sporza.be/nl/2019/05/15/de-belgian-cats-zijn-klaar-voor-het-ek/',
>>>>>>> c6ef5537
        'info_dict': {
            'id': 'pbs-pub-e1d6e4ec-cbf4-451e-9e87-d835bb65cd28$vid-2ad45eb6-9bc8-40d4-ad72-5f25c0f59d75',
            'title': 'Trailer \'Heizel 1985\'',
            'thumbnail': 'https://images.vrt.be/orig/2022/09/07/6e44ce6f-2eb3-11ed-b07d-02b7b76bf47f.jpg',
            'ext': 'mp4',
<<<<<<< HEAD
            'duration': 41.05,
            'release_date': '20220908',
            'description': 'md5:816dcd9e3be706b16e4e32e3f723a5a1',
            'display_id': 'heizel-1985-trailer',
            'episode_number': 0,
            'timestamp': 1662609600,
            'series': 'Heizel 1985',
            'upload_date': '20220908',
            'channel': 'VRT',
            'season_id': '1662373764370',
            'episode_id': '1662373764405',
            'release_timestamp': 1662609600,
            'episode': 'Aflevering 0'
        },
=======
            'title': 'De Belgian Cats zijn klaar voor het EK',
            'description': 'Video: De Belgian Cats zijn klaar voor het EK mét Ann Wauters | basketbal, sport in het journaal',
            'duration': 115.17,
            'thumbnail': 'https://images.vrt.be/orig/2019/05/15/11c0dba3-770e-11e9-abcc-02b7b76bf47f.jpg',
        },
        'params': {'skip_download': 'm3u8'},
>>>>>>> c6ef5537
    }]
    _NETRC_MACHINE = 'vrtnu'
    _APIKEY = '3_0Z2HujMtiWq_pkAjgnS2Md2E11a1AwZjYiBETtwNE-EoEHDINgtnvcAOpNgmrVGy'
    _CONTEXT_ID = 'R3595707040'
    _REST_API_BASE_TOKEN = 'https://media-services-public.vrt.be/vualto-video-aggregator-web/rest/external/v2'
    _REST_API_BASE_VIDEO = 'https://media-services-public.vrt.be/media-aggregator/v2'
    _HLS_ENTRY_PROTOCOLS_MAP = {
        'HLS': 'm3u8_native',
        'HLS_AES': 'm3u8_native',
    }

    _authenticated = False

    def _perform_login(self, username, password):
        auth_info = self._gigya_login({
            'APIKey': self._APIKEY,
            'targetEnv': 'jssdk',
            'loginID': username,
            'password': password,
            'authMode': 'cookie',
        })

        if auth_info.get('errorDetails'):
            raise ExtractorError('Unable to login: VrtNU said: ' + auth_info.get('errorDetails'), expected=True)

        # Sometimes authentication fails for no good reason, retry
        login_attempt = 1
        while login_attempt <= 3:
            try:
                self._request_webpage('https://token.vrt.be/vrtnuinitlogin',
                                      None, note='Requesting XSRF Token', errnote='Could not get XSRF Token',
                                      query={'provider': 'site', 'destination': 'https://www.vrt.be/vrtnu/'})

                post_data = {
                    'UID': auth_info['UID'],
                    'UIDSignature': auth_info['UIDSignature'],
                    'signatureTimestamp': auth_info['signatureTimestamp'],
                    '_csrf': self._get_cookies('https://login.vrt.be').get('OIDCXSRF').value,
                }

                self._request_webpage(
                    'https://login.vrt.be/perform_login',
                    None, note='Performing login', errnote='perform login failed',
                    headers={}, query={
                        'client_id': 'vrtnu-site'
                    }, data=urlencode_postdata(post_data))

            except ExtractorError as e:
                if isinstance(e.cause, compat_HTTPError) and e.cause.code == 401:
                    login_attempt += 1
                    self.report_warning('Authentication failed')
                    self._sleep(1, None, msg_template='Waiting for %(timeout)s seconds before trying again')
                else:
                    raise e
            else:
                break

        self._authenticated = True

    def _real_extract(self, url):
<<<<<<< HEAD
        display_id = self._match_id(url)

        model_json = self._download_json(f'{url.strip("/")}.model.json', display_id,
                                         'Downloading asset JSON', 'Unable to download asset JSON')
        details = model_json.get('details')
        actions = details.get('actions')
        title = details.get('title')
        episode_publication_id = actions[2].get('episodePublicationId')
        episode_video_id = actions[2].get('episodeVideoId')
        video_id = f'{episode_publication_id}${episode_video_id}'
        description = details.get('description')
        episode = details.get('data').get('episode')
        display_id = episode.get('name')
        timestamp = parse_iso8601(episode.get('onTime').get('raw'))
        upload_date = strftime('%Y%m%d', gmtime(timestamp))
        series_info = details.get('data')
        series = series_info.get('program').get('title')
        season = series_info.get('season').get('title').get('value')
        season_number = series_info.get('season').get('title').get('raw')
        season_id = series_info.get('season').get('id')
        episode = series_info.get('episode').get('number').get('value')
        episode_number = series_info.get('episode').get('number').get('raw')
        episode_id = series_info.get('episode').get('id')

        video_info = None
        vrtnutoken = ""

        if self._authenticated:
            vrtnutoken = self._download_json('https://token.vrt.be/refreshtoken',
                                             video_id, note='refreshtoken: Retrieve vrtnutoken',
                                             errnote='refreshtoken failed')['vrtnutoken']

        headers = self.geo_verification_headers()
        headers.update({'Content-Type': 'application/json; charset=utf-8'})
        vrtPlayerToken = self._download_json(
            '%s/tokens' % self._REST_API_BASE_TOKEN, video_id,
            'Downloading token', headers=headers, data=json.dumps({
                'identityToken': vrtnutoken
            }).encode('utf-8'))['vrtPlayerToken']

        video_info = self._download_json(
            '%s/media-items/%s' % (self._REST_API_BASE_VIDEO, video_id),
            video_id, 'Downloading video JSON', query={
                'vrtPlayerToken': vrtPlayerToken,
                'client': 'vrtnu-web@PROD',
            }, expected_status=400)
        if 'title' not in video_info:
            code = video_info.get('code')
            if code == 'AUTHENTICATION_REQUIRED':
                self.raise_login_required()
            elif code == 'INVALID_LOCATION':
                self.raise_geo_restricted(countries=['BE'])
            raise ExtractorError(video_info.get('message') or code, expected=True)

        formats = []
        subtitles = {}
        for target in video_info['targetUrls']:
            format_url, format_type = url_or_none(target.get('url')), str_or_none(target.get('type'))
            if not format_url or not format_type:
                continue
            format_type = format_type.upper()
            if format_type in self._HLS_ENTRY_PROTOCOLS_MAP:
                fmts, subs = self._extract_m3u8_formats_and_subtitles(
                    format_url, video_id, 'mp4', self._HLS_ENTRY_PROTOCOLS_MAP[format_type],
                    m3u8_id=format_type, fatal=False)
                formats.extend(fmts)
                subtitles = self._merge_subtitles(subtitles, subs)
            elif format_type == 'HDS':
                formats.extend(self._extract_f4m_formats(
                    format_url, video_id, f4m_id=format_type, fatal=False))
            elif format_type == 'MPEG_DASH':
                fmts, subs = self._extract_mpd_formats_and_subtitles(
                    format_url, video_id, mpd_id=format_type, fatal=False)
                formats.extend(fmts)
                subtitles = self._merge_subtitles(subtitles, subs)
            elif format_type == 'HSS':
                fmts, subs = self._extract_ism_formats_and_subtitles(
                    format_url, video_id, ism_id='mss', fatal=False)
                formats.extend(fmts)
                subtitles = self._merge_subtitles(subtitles, subs)
            else:
                formats.append({
                    'format_id': format_type,
                    'url': format_url,
                })
        self._sort_formats(formats)

        subtitle_urls = video_info.get('subtitleUrls')
        if isinstance(subtitle_urls, list):
            for subtitle in subtitle_urls:
                subtitle_url = subtitle.get('url')
                if subtitle_url and subtitle.get('type') == 'CLOSED':
                    subtitles.setdefault('nl', []).append({'url': subtitle_url})

        return {
            'id': video_id,
            'display_id': display_id,
            'timestamp': timestamp,
            'release_timestamp': timestamp,
            'upload_date': upload_date,
            'release_date': upload_date,
            'title': title,
            'description': description,
            'series': series,
            'season': season,
            'season_number': int_or_none(season_number),
            'season_id': season_id,
            'episode': episode,
            'episode_number': episode_number,
            'episode_id': episode_id,
            'channel': 'VRT',
            'formats': formats,
            'duration': float_or_none(video_info.get('duration'), 1000),
            'thumbnail': video_info.get('posterImageUrl'),
            'subtitles': subtitles,
=======
        site, display_id = self._match_valid_url(url).groups()
        webpage = self._download_webpage(url, display_id)
        attrs = extract_attributes(get_element_html_by_class('vrtvideo', webpage) or '')

        asset_id = attrs.get('data-video-id') or attrs['data-videoid']
        publication_id = traverse_obj(attrs, 'data-publication-id', 'data-publicationid')
        if publication_id:
            asset_id = f'{publication_id}${asset_id}'
        client = traverse_obj(attrs, 'data-client-code', 'data-client') or self._CLIENT_MAP[site]

        data = self._call_api(asset_id, client)
        formats, subtitles = self._extract_formats_and_subtitles(data, asset_id)

        description = self._html_search_meta(
            ['og:description', 'twitter:description', 'description'], webpage)
        if description == '…':
            description = None

        return {
            'id': asset_id,
            'formats': formats,
            'subtitles': subtitles,
            'description': description,
            'thumbnail': url_or_none(attrs.get('data-posterimage')),
            'duration': float_or_none(attrs.get('data-duration'), 1000),
            '_old_archive_ids': [make_archive_id('Canvas', asset_id)],
            **traverse_obj(data, {
                'title': ('title', {str}),
                'description': ('shortDescription', {str}),
                'duration': ('duration', {functools.partial(float_or_none, scale=1000)}),
                'thumbnail': ('posterImageUrl', {url_or_none}),
            }),
        }


class VrtNUIE(VRTBaseIE):
    IE_DESC = 'VRT MAX'
    _VALID_URL = r'https?://(?:www\.)?vrt\.be/vrtnu/a-z/(?:[^/]+/){2}(?P<id>[^/?#&]+)'
    _TESTS = [{
        # CONTENT_IS_AGE_RESTRICTED
        'url': 'https://www.vrt.be/vrtnu/a-z/de-ideale-wereld/2023-vj/de-ideale-wereld-d20230116/',
        'info_dict': {
            'id': 'pbs-pub-855b00a8-6ce2-4032-ac4f-1fcf3ae78524$vid-d2243aa1-ec46-4e34-a55b-92568459906f',
            'ext': 'mp4',
            'title': 'Tom Waes',
            'description': 'Satirisch actualiteitenmagazine met Ella Leyers. Tom Waes is te gast.',
            'timestamp': 1673905125,
            'release_timestamp': 1673905125,
            'series': 'De ideale wereld',
            'season_id': '1672830988794',
            'episode': 'Aflevering 1',
            'episode_number': 1,
            'episode_id': '1672830988861',
            'display_id': 'de-ideale-wereld-d20230116',
            'channel': 'VRT',
            'duration': 1939.0,
            'thumbnail': 'https://images.vrt.be/orig/2023/01/10/1bb39cb3-9115-11ed-b07d-02b7b76bf47f.jpg',
            'release_date': '20230116',
            'upload_date': '20230116',
            'age_limit': 12,
        },
    }, {
        'url': 'https://www.vrt.be/vrtnu/a-z/buurman--wat-doet-u-nu-/6/buurman--wat-doet-u-nu--s6-trailer/',
        'info_dict': {
            'id': 'pbs-pub-ad4050eb-d9e5-48c2-9ec8-b6c355032361$vid-0465537a-34a8-4617-8352-4d8d983b4eee',
            'ext': 'mp4',
            'title': 'Trailer seizoen 6 \'Buurman, wat doet u nu?\'',
            'description': 'md5:197424726c61384b4e5c519f16c0cf02',
            'timestamp': 1652940000,
            'release_timestamp': 1652940000,
            'series': 'Buurman, wat doet u nu?',
            'season': 'Seizoen 6',
            'season_number': 6,
            'season_id': '1652344200907',
            'episode': 'Aflevering 0',
            'episode_number': 0,
            'episode_id': '1652951873524',
            'display_id': 'buurman--wat-doet-u-nu--s6-trailer',
            'channel': 'VRT',
            'duration': 33.13,
            'thumbnail': 'https://images.vrt.be/orig/2022/05/23/3c234d21-da83-11ec-b07d-02b7b76bf47f.jpg',
            'release_date': '20220519',
            'upload_date': '20220519',
        },
        'params': {'skip_download': 'm3u8'},
    }]
    _NETRC_MACHINE = 'vrtnu'
    _authenticated = False

    def _perform_login(self, username, password):
        auth_info = self._gigya_login({
            'APIKey': '3_0Z2HujMtiWq_pkAjgnS2Md2E11a1AwZjYiBETtwNE-EoEHDINgtnvcAOpNgmrVGy',
            'targetEnv': 'jssdk',
            'loginID': username,
            'password': password,
            'authMode': 'cookie',
        })

        if auth_info.get('errorDetails'):
            raise ExtractorError(f'Unable to login. VrtNU said: {auth_info["errorDetails"]}', expected=True)

        # Sometimes authentication fails for no good reason, retry
        for retry in self.RetryManager():
            if retry.attempt > 1:
                self._sleep(1, None)
            try:
                self._request_webpage(
                    'https://token.vrt.be/vrtnuinitlogin', None, note='Requesting XSRF Token',
                    errnote='Could not get XSRF Token', query={
                        'provider': 'site',
                        'destination': 'https://www.vrt.be/vrtnu/',
                    })
                self._request_webpage(
                    'https://login.vrt.be/perform_login', None,
                    note='Performing login', errnote='Login failed',
                    query={'client_id': 'vrtnu-site'}, data=urlencode_postdata({
                        'UID': auth_info['UID'],
                        'UIDSignature': auth_info['UIDSignature'],
                        'signatureTimestamp': auth_info['signatureTimestamp'],
                        '_csrf': self._get_cookies('https://login.vrt.be').get('OIDCXSRF').value,
                    }))
            except ExtractorError as e:
                if isinstance(e.cause, HTTPError) and e.cause.status == 401:
                    retry.error = e
                    continue
                raise

        self._authenticated = True

    def _real_extract(self, url):
        display_id = self._match_id(url)
        parsed_url = urllib.parse.urlparse(url)
        details = self._download_json(
            f'{parsed_url.scheme}://{parsed_url.netloc}{parsed_url.path.rstrip("/")}.model.json',
            display_id, 'Downloading asset JSON', 'Unable to download asset JSON')['details']

        watch_info = traverse_obj(details, (
            'actions', lambda _, v: v['type'] == 'watch-episode', {dict}), get_all=False) or {}
        video_id = join_nonempty(
            'episodePublicationId', 'episodeVideoId', delim='$', from_dict=watch_info)
        if '$' not in video_id:
            raise ExtractorError('Unable to extract video ID')

        vrtnutoken = self._download_json(
            'https://token.vrt.be/refreshtoken', video_id, note='Retrieving vrtnutoken',
            errnote='Token refresh failed')['vrtnutoken'] if self._authenticated else None

        video_info = self._call_api(video_id, 'vrtnu-web@PROD', vrtnutoken)

        if 'title' not in video_info:
            code = video_info.get('code')
            if code in ('AUTHENTICATION_REQUIRED', 'CONTENT_IS_AGE_RESTRICTED'):
                self.raise_login_required(code, method='password')
            elif code in ('INVALID_LOCATION', 'CONTENT_AVAILABLE_ONLY_IN_BE'):
                self.raise_geo_restricted(countries=['BE'])
            elif code == 'CONTENT_AVAILABLE_ONLY_FOR_BE_RESIDENTS_AND_EXPATS':
                if not self._authenticated:
                    self.raise_login_required(code, method='password')
                self.raise_geo_restricted(countries=['BE'])
            raise ExtractorError(code, expected=True)

        formats, subtitles = self._extract_formats_and_subtitles(video_info, video_id)

        return {
            **traverse_obj(details, {
                'title': 'title',
                'description': ('description', {clean_html}),
                'timestamp': ('data', 'episode', 'onTime', 'raw', {parse_iso8601}),
                'release_timestamp': ('data', 'episode', 'onTime', 'raw', {parse_iso8601}),
                'series': ('data', 'program', 'title'),
                'season': ('data', 'season', 'title', 'value'),
                'season_number': ('data', 'season', 'title', 'raw', {int_or_none}),
                'season_id': ('data', 'season', 'id', {str_or_none}),
                'episode': ('data', 'episode', 'number', 'value', {str_or_none}),
                'episode_number': ('data', 'episode', 'number', 'raw', {int_or_none}),
                'episode_id': ('data', 'episode', 'id', {str_or_none}),
                'age_limit': ('data', 'episode', 'age', 'raw', {parse_age_limit}),
            }),
            'id': video_id,
            'display_id': display_id,
            'channel': 'VRT',
            'formats': formats,
            'duration': float_or_none(video_info.get('duration'), 1000),
            'thumbnail': url_or_none(video_info.get('posterImageUrl')),
            'subtitles': subtitles,
            '_old_archive_ids': [make_archive_id('Canvas', video_id)],
        }


class KetnetIE(VRTBaseIE):
    _VALID_URL = r'https?://(?:www\.)?ketnet\.be/(?P<id>(?:[^/]+/)*[^/?#&]+)'
    _TESTS = [{
        'url': 'https://www.ketnet.be/kijken/m/meisjes/6/meisjes-s6a5',
        'info_dict': {
            'id': 'pbs-pub-39f8351c-a0a0-43e6-8394-205d597d6162$vid-5e306921-a9aa-4fa9-9f39-5b82c8f1028e',
            'ext': 'mp4',
            'title': 'Meisjes',
            'episode': 'Reeks 6: Week 5',
            'season': 'Reeks 6',
            'series': 'Meisjes',
            'timestamp': 1685251800,
            'upload_date': '20230528',
        },
        'params': {'skip_download': 'm3u8'},
    }]

    def _real_extract(self, url):
        display_id = self._match_id(url)

        video = self._download_json(
            'https://senior-bff.ketnet.be/graphql', display_id, query={
                'query': '''{
  video(id: "content/ketnet/nl/%s.model.json") {
    description
    episodeNr
    imageUrl
    mediaReference
    programTitle
    publicationDate
    seasonTitle
    subtitleVideodetail
    titleVideodetail
  }
}''' % display_id,
            })['data']['video']

        video_id = urllib.parse.unquote(video['mediaReference'])
        data = self._call_api(video_id, 'ketnet@PROD', version='v1')
        formats, subtitles = self._extract_formats_and_subtitles(data, video_id)

        return {
            'id': video_id,
            'formats': formats,
            'subtitles': subtitles,
            '_old_archive_ids': [make_archive_id('Canvas', video_id)],
            **traverse_obj(video, {
                'title': ('titleVideodetail', {str}),
                'description': ('description', {str}),
                'thumbnail': ('thumbnail', {url_or_none}),
                'timestamp': ('publicationDate', {parse_iso8601}),
                'series': ('programTitle', {str}),
                'season': ('seasonTitle', {str}),
                'episode': ('subtitleVideodetail', {str}),
                'episode_number': ('episodeNr', {int_or_none}),
            }),
        }


class DagelijkseKostIE(VRTBaseIE):
    IE_DESC = 'dagelijksekost.een.be'
    _VALID_URL = r'https?://dagelijksekost\.een\.be/gerechten/(?P<id>[^/?#&]+)'
    _TESTS = [{
        'url': 'https://dagelijksekost.een.be/gerechten/hachis-parmentier-met-witloof',
        'info_dict': {
            'id': 'md-ast-27a4d1ff-7d7b-425e-b84f-a4d227f592fa',
            'ext': 'mp4',
            'title': 'Hachis parmentier met witloof',
            'description': 'md5:9960478392d87f63567b5b117688cdc5',
            'display_id': 'hachis-parmentier-met-witloof',
        },
        'params': {'skip_download': 'm3u8'},
    }]

    def _real_extract(self, url):
        display_id = self._match_id(url)
        webpage = self._download_webpage(url, display_id)
        video_id = self._html_search_regex(
            r'data-url=(["\'])(?P<id>(?:(?!\1).)+)\1', webpage, 'video id', group='id')

        data = self._call_api(video_id, 'dako@prod', version='v1')
        formats, subtitles = self._extract_formats_and_subtitles(data, video_id)

        return {
            'id': video_id,
            'formats': formats,
            'subtitles': subtitles,
            'display_id': display_id,
            'title': strip_or_none(get_element_by_class(
                'dish-metadata__title', webpage) or self._html_search_meta('twitter:title', webpage)),
            'description': clean_html(get_element_by_class(
                'dish-description', webpage)) or self._html_search_meta(
                ['description', 'twitter:description', 'og:description'], webpage),
            '_old_archive_ids': [make_archive_id('Canvas', video_id)],
>>>>>>> c6ef5537
        }<|MERGE_RESOLUTION|>--- conflicted
+++ resolved
@@ -1,26 +1,3 @@
-<<<<<<< HEAD
-import json
-
-from time import (strftime, gmtime)
-from .gigya import GigyaBaseIE
-from ..compat import compat_HTTPError
-from ..utils import (
-    parse_iso8601,
-    ExtractorError,
-    int_or_none,
-    float_or_none,
-    str_or_none,
-    url_or_none,
-    urlencode_postdata
-)
-
-
-class VRTIE(GigyaBaseIE):
-    IE_DESC = 'VRT'
-    _VALID_URL = r'https?://(?:www\.)?vrt\.be/vrtnu/a-z/(?:[^/]+/){2}(?P<id>[^/?#&]+)'
-    _TESTS = [{
-        'url': 'https://www.vrt.be/vrtnu/a-z/heizel-1985/trailer/heizel-1985-trailer/',
-=======
 import functools
 import json
 import time
@@ -148,35 +125,17 @@
         'params': {'skip_download': 'm3u8'},
     }, {
         'url': 'https://sporza.be/nl/2019/05/15/de-belgian-cats-zijn-klaar-voor-het-ek/',
->>>>>>> c6ef5537
         'info_dict': {
             'id': 'pbs-pub-e1d6e4ec-cbf4-451e-9e87-d835bb65cd28$vid-2ad45eb6-9bc8-40d4-ad72-5f25c0f59d75',
             'title': 'Trailer \'Heizel 1985\'',
             'thumbnail': 'https://images.vrt.be/orig/2022/09/07/6e44ce6f-2eb3-11ed-b07d-02b7b76bf47f.jpg',
             'ext': 'mp4',
-<<<<<<< HEAD
-            'duration': 41.05,
-            'release_date': '20220908',
-            'description': 'md5:816dcd9e3be706b16e4e32e3f723a5a1',
-            'display_id': 'heizel-1985-trailer',
-            'episode_number': 0,
-            'timestamp': 1662609600,
-            'series': 'Heizel 1985',
-            'upload_date': '20220908',
-            'channel': 'VRT',
-            'season_id': '1662373764370',
-            'episode_id': '1662373764405',
-            'release_timestamp': 1662609600,
-            'episode': 'Aflevering 0'
-        },
-=======
             'title': 'De Belgian Cats zijn klaar voor het EK',
             'description': 'Video: De Belgian Cats zijn klaar voor het EK mét Ann Wauters | basketbal, sport in het journaal',
             'duration': 115.17,
             'thumbnail': 'https://images.vrt.be/orig/2019/05/15/11c0dba3-770e-11e9-abcc-02b7b76bf47f.jpg',
         },
         'params': {'skip_download': 'm3u8'},
->>>>>>> c6ef5537
     }]
     _NETRC_MACHINE = 'vrtnu'
     _APIKEY = '3_0Z2HujMtiWq_pkAjgnS2Md2E11a1AwZjYiBETtwNE-EoEHDINgtnvcAOpNgmrVGy'
@@ -237,123 +196,6 @@
         self._authenticated = True
 
     def _real_extract(self, url):
-<<<<<<< HEAD
-        display_id = self._match_id(url)
-
-        model_json = self._download_json(f'{url.strip("/")}.model.json', display_id,
-                                         'Downloading asset JSON', 'Unable to download asset JSON')
-        details = model_json.get('details')
-        actions = details.get('actions')
-        title = details.get('title')
-        episode_publication_id = actions[2].get('episodePublicationId')
-        episode_video_id = actions[2].get('episodeVideoId')
-        video_id = f'{episode_publication_id}${episode_video_id}'
-        description = details.get('description')
-        episode = details.get('data').get('episode')
-        display_id = episode.get('name')
-        timestamp = parse_iso8601(episode.get('onTime').get('raw'))
-        upload_date = strftime('%Y%m%d', gmtime(timestamp))
-        series_info = details.get('data')
-        series = series_info.get('program').get('title')
-        season = series_info.get('season').get('title').get('value')
-        season_number = series_info.get('season').get('title').get('raw')
-        season_id = series_info.get('season').get('id')
-        episode = series_info.get('episode').get('number').get('value')
-        episode_number = series_info.get('episode').get('number').get('raw')
-        episode_id = series_info.get('episode').get('id')
-
-        video_info = None
-        vrtnutoken = ""
-
-        if self._authenticated:
-            vrtnutoken = self._download_json('https://token.vrt.be/refreshtoken',
-                                             video_id, note='refreshtoken: Retrieve vrtnutoken',
-                                             errnote='refreshtoken failed')['vrtnutoken']
-
-        headers = self.geo_verification_headers()
-        headers.update({'Content-Type': 'application/json; charset=utf-8'})
-        vrtPlayerToken = self._download_json(
-            '%s/tokens' % self._REST_API_BASE_TOKEN, video_id,
-            'Downloading token', headers=headers, data=json.dumps({
-                'identityToken': vrtnutoken
-            }).encode('utf-8'))['vrtPlayerToken']
-
-        video_info = self._download_json(
-            '%s/media-items/%s' % (self._REST_API_BASE_VIDEO, video_id),
-            video_id, 'Downloading video JSON', query={
-                'vrtPlayerToken': vrtPlayerToken,
-                'client': 'vrtnu-web@PROD',
-            }, expected_status=400)
-        if 'title' not in video_info:
-            code = video_info.get('code')
-            if code == 'AUTHENTICATION_REQUIRED':
-                self.raise_login_required()
-            elif code == 'INVALID_LOCATION':
-                self.raise_geo_restricted(countries=['BE'])
-            raise ExtractorError(video_info.get('message') or code, expected=True)
-
-        formats = []
-        subtitles = {}
-        for target in video_info['targetUrls']:
-            format_url, format_type = url_or_none(target.get('url')), str_or_none(target.get('type'))
-            if not format_url or not format_type:
-                continue
-            format_type = format_type.upper()
-            if format_type in self._HLS_ENTRY_PROTOCOLS_MAP:
-                fmts, subs = self._extract_m3u8_formats_and_subtitles(
-                    format_url, video_id, 'mp4', self._HLS_ENTRY_PROTOCOLS_MAP[format_type],
-                    m3u8_id=format_type, fatal=False)
-                formats.extend(fmts)
-                subtitles = self._merge_subtitles(subtitles, subs)
-            elif format_type == 'HDS':
-                formats.extend(self._extract_f4m_formats(
-                    format_url, video_id, f4m_id=format_type, fatal=False))
-            elif format_type == 'MPEG_DASH':
-                fmts, subs = self._extract_mpd_formats_and_subtitles(
-                    format_url, video_id, mpd_id=format_type, fatal=False)
-                formats.extend(fmts)
-                subtitles = self._merge_subtitles(subtitles, subs)
-            elif format_type == 'HSS':
-                fmts, subs = self._extract_ism_formats_and_subtitles(
-                    format_url, video_id, ism_id='mss', fatal=False)
-                formats.extend(fmts)
-                subtitles = self._merge_subtitles(subtitles, subs)
-            else:
-                formats.append({
-                    'format_id': format_type,
-                    'url': format_url,
-                })
-        self._sort_formats(formats)
-
-        subtitle_urls = video_info.get('subtitleUrls')
-        if isinstance(subtitle_urls, list):
-            for subtitle in subtitle_urls:
-                subtitle_url = subtitle.get('url')
-                if subtitle_url and subtitle.get('type') == 'CLOSED':
-                    subtitles.setdefault('nl', []).append({'url': subtitle_url})
-
-        return {
-            'id': video_id,
-            'display_id': display_id,
-            'timestamp': timestamp,
-            'release_timestamp': timestamp,
-            'upload_date': upload_date,
-            'release_date': upload_date,
-            'title': title,
-            'description': description,
-            'series': series,
-            'season': season,
-            'season_number': int_or_none(season_number),
-            'season_id': season_id,
-            'episode': episode,
-            'episode_number': episode_number,
-            'episode_id': episode_id,
-            'channel': 'VRT',
-            'formats': formats,
-            'duration': float_or_none(video_info.get('duration'), 1000),
-            'thumbnail': video_info.get('posterImageUrl'),
-            'subtitles': subtitles,
-=======
         site, display_id = self._match_valid_url(url).groups()
         webpage = self._download_webpage(url, display_id)
         attrs = extract_attributes(get_element_html_by_class('vrtvideo', webpage) or '')
@@ -637,5 +479,4 @@
                 'dish-description', webpage)) or self._html_search_meta(
                 ['description', 'twitter:description', 'og:description'], webpage),
             '_old_archive_ids': [make_archive_id('Canvas', video_id)],
->>>>>>> c6ef5537
         }