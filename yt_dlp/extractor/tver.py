from .common import InfoExtractor
from ..utils import (
    ExtractorError,
    join_nonempty,
    smuggle_url,
    str_or_none,
    strip_or_none,
    traverse_obj,
)


class TVerIE(InfoExtractor):
    _VALID_URL = r'https?://(?:www\.)?tver\.jp/(?:(?P<type>lp|corner|series|episodes?|feature|tokyo2020/video|olympic/paris2024/video)/)+(?P<id>[a-zA-Z0-9]+)'
    _TESTS = [{
        'skip': 'videos are only available for 7 days',
        'url': 'https://tver.jp/episodes/ep83nf3w4p',
        'info_dict': {
            'title': '家事ヤロウ!!! 売り場席巻のチーズSP＆財前直見×森泉親子の脱東京暮らし密着！',
            'description': 'md5:dc2c06b6acc23f1e7c730c513737719b',
            'series': '家事ヤロウ!!!',
            'episode': '売り場席巻のチーズSP＆財前直見×森泉親子の脱東京暮らし密着！',
            'alt_title': '売り場席巻のチーズSP＆財前直見×森泉親子の脱東京暮らし密着！',
            'channel': 'テレビ朝日',
            'id': 'ep83nf3w4p',
            'ext': 'mp4',
        },
        'add_ie': ['BrightcoveNew'],
    }, {
        'url': 'https://tver.jp/olympic/paris2024/video/6359578055112/',
        'info_dict': {
            'id': '6359578055112',
            'ext': 'mp4',
            'title': '堀米雄斗 金メダルで五輪連覇！「みんなの応援が最後に乗れたカギ」',
            'timestamp': 1722279928,
            'upload_date': '20240729',
            'tags': ['20240729', 'japanese', 'japanmedal', 'paris'],
            'uploader_id': '4774017240001',
            'thumbnail': r're:https?://[^/?#]+boltdns\.net/[^?#]+/1920x1080/match/image\.jpg',
            'duration': 670.571,
        },
        'params': {'skip_download': 'm3u8'},
    }, {
        'url': 'https://tver.jp/corner/f0103888',
        'only_matching': True,
    }, {
        'url': 'https://tver.jp/lp/f0033031',
        'only_matching': True,
    }, {
        'url': 'https://tver.jp/series/srkq2shp9d',
        'only_matching': True,
    }]
    BRIGHTCOVE_URL_TEMPLATE = 'http://players.brightcove.net/%s/default_default/index.html?videoId=%s'
    _PLATFORM_UID = None
    _PLATFORM_TOKEN = None

    def _real_initialize(self):
        create_response = self._download_json(
            'https://platform-api.tver.jp/v2/api/platform_users/browser/create', None,
            note='Creating session', data=b'device_type=pc', headers={
                'Origin': 'https://s.tver.jp',
                'Referer': 'https://s.tver.jp/',
                'Content-Type': 'application/x-www-form-urlencoded',
            })
        self._PLATFORM_UID = traverse_obj(create_response, ('result', 'platform_uid'))
        self._PLATFORM_TOKEN = traverse_obj(create_response, ('result', 'platform_token'))

    def _entries(self, series_id):
        season_json = self._download_json(f'https://service-api.tver.jp/api/v1/callSeriesSeasons/{series_id}', series_id, headers={'x-tver-platform-type': 'web'})
        seasons = traverse_obj(season_json, ('result', 'contents', lambda _, s: s['type'] == 'season', 'content', 'id'), default=[])
        for season_id in seasons:
            episode_json = self._download_json(
                f'https://platform-api.tver.jp/service/api/v1/callSeasonEpisodes/{season_id}',
                season_id,
                headers={'x-tver-platform-type': 'web'},
                query={
                    'platform_uid': self._PLATFORM_UID,
                    'platform_token': self._PLATFORM_TOKEN,
                },
            )
            episodes = traverse_obj(episode_json, ('result', 'contents', lambda _, e: e['type'] == 'episode', 'content', 'id'), default=[])
            for video_id in episodes:
                yield self.url_result(f'https://tver.jp/episodes/{video_id}', TVerIE, video_id)

    def _real_extract(self, url):
        video_id, video_type = self._match_valid_url(url).group('id', 'type')

<<<<<<< HEAD
        if video_type == 'series':
            return self.playlist_result(self._entries(video_id), video_id)

        if video_type not in {'series', 'episodes'}:
=======
        if video_type == 'olympic/paris2024/video':
            # Player ID is taken from .content.brightcove.E200.pro.pc.account_id:
            # https://tver.jp/olympic/paris2024/req/api/hook?q=https%3A%2F%2Folympic-assets.tver.jp%2Fweb-static%2Fjson%2Fconfig.json&d=
            return self.url_result(smuggle_url(
                self.BRIGHTCOVE_URL_TEMPLATE % ('4774017240001', video_id),
                {'geo_countries': ['JP']}), 'BrightcoveNew')

        elif video_type not in {'series', 'episodes'}:
>>>>>>> e59c82a7
            webpage = self._download_webpage(url, video_id, note='Resolving to new URL')
            video_id = self._match_id(self._search_regex(
                (r'canonical"\s*href="(https?://tver\.jp/[^"]+)"', r'&link=(https?://tver\.jp/[^?&]+)[?&]'),
                webpage, 'url regex'))

        episode_info = self._download_json(
            f'https://platform-api.tver.jp/service/api/v1/callEpisode/{video_id}?require_data=mylist,later[epefy106ur],good[epefy106ur],resume[epefy106ur]',
            video_id, fatal=False,
            query={
                'platform_uid': self._PLATFORM_UID,
                'platform_token': self._PLATFORM_TOKEN,
            }, headers={
                'x-tver-platform-type': 'web',
            })
        episode_content = traverse_obj(
            episode_info, ('result', 'episode', 'content')) or {}

        version = str_or_none(episode_content.get('version')) or '5'
        video_info = self._download_json(
            f'https://statics.tver.jp/content/episode/{video_id}.json', video_id,
            query={
                'v': version,
            },
            headers={
                'Origin': 'https://tver.jp',
                'Referer': 'https://tver.jp/',
            })
        p_id = video_info['video']['accountID']
        r_id = traverse_obj(video_info, ('video', ('videoRefID', 'videoID')), get_all=False)
        if not r_id:
            raise ExtractorError('Failed to extract reference ID for Brightcove')
        if not r_id.isdigit():
            r_id = f'ref:{r_id}'

        episode = strip_or_none(episode_content.get('title'))
        series = str_or_none(episode_content.get('seriesTitle'))
        title = (
            join_nonempty(series, episode, delim=' ')
            or str_or_none(video_info.get('title')))
        provider = str_or_none(episode_content.get('productionProviderName'))
        onair_label = str_or_none(episode_content.get('broadcastDateLabel'))

        thumbnails = [
            {
                'id': quality,
                'url': f'https://statics.tver.jp/images/content/thumbnail/episode/{quality}/{video_id}.jpg?v={version}',
                'width': width,
                'height': height,
            }
            for quality, width, height in [
                ('small', 480, 270),
                ('medium', 640, 360),
                ('large', 960, 540),
                ('xlarge', 1280, 720),
            ]
        ]

        return {
            '_type': 'url_transparent',
            'title': title,
            'series': series,
            'episode': episode,
            # an another title which is considered "full title" for some viewers
            'alt_title': join_nonempty(title, provider, onair_label, delim=' '),
            'channel': provider,
            'description': str_or_none(video_info.get('description')),
            'thumbnails': thumbnails,
            'url': smuggle_url(
                self.BRIGHTCOVE_URL_TEMPLATE % (p_id, r_id), {'geo_countries': ['JP']}),
            'ie_key': 'BrightcoveNew',
        }<|MERGE_RESOLUTION|>--- conflicted
+++ resolved
@@ -84,12 +84,7 @@
     def _real_extract(self, url):
         video_id, video_type = self._match_valid_url(url).group('id', 'type')
 
-<<<<<<< HEAD
-        if video_type == 'series':
-            return self.playlist_result(self._entries(video_id), video_id)
-
-        if video_type not in {'series', 'episodes'}:
-=======
+        # XXX: Can/should this olympics code path be removed now?
         if video_type == 'olympic/paris2024/video':
             # Player ID is taken from .content.brightcove.E200.pro.pc.account_id:
             # https://tver.jp/olympic/paris2024/req/api/hook?q=https%3A%2F%2Folympic-assets.tver.jp%2Fweb-static%2Fjson%2Fconfig.json&d=
@@ -97,8 +92,10 @@
                 self.BRIGHTCOVE_URL_TEMPLATE % ('4774017240001', video_id),
                 {'geo_countries': ['JP']}), 'BrightcoveNew')
 
-        elif video_type not in {'series', 'episodes'}:
->>>>>>> e59c82a7
+        elif video_type == 'series':
+            return self.playlist_result(self._entries(video_id), video_id)
+
+        elif video_type != 'episodes':
             webpage = self._download_webpage(url, video_id, note='Resolving to new URL')
             video_id = self._match_id(self._search_regex(
                 (r'canonical"\s*href="(https?://tver\.jp/[^"]+)"', r'&link=(https?://tver\.jp/[^?&]+)[?&]'),
