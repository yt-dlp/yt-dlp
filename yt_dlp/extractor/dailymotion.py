import functools
import json
import re
import urllib.parse

from .common import InfoExtractor
from ..networking.exceptions import HTTPError
from ..utils import (
    ExtractorError,
    OnDemandPagedList,
    age_restricted,
    clean_html,
    extract_attributes,
    int_or_none,
    traverse_obj,
    try_get,
    unescapeHTML,
    unsmuggle_url,
<<<<<<< HEAD
=======
    update_url,
>>>>>>> a403dcf9
    url_or_none,
    urlencode_postdata,
)


class DailymotionBaseInfoExtractor(InfoExtractor):
    _FAMILY_FILTER = None
    _HEADERS = {
        'Content-Type': 'application/json',
        'Origin': 'https://www.dailymotion.com',
    }
    _NETRC_MACHINE = 'dailymotion'

    def _get_dailymotion_cookies(self):
        return self._get_cookies('https://www.dailymotion.com/')

    @staticmethod
    def _get_cookie_value(cookies, name):
        cookie = cookies.get(name)
        if cookie:
            return cookie.value

    def _set_dailymotion_cookie(self, name, value):
        self._set_cookie('www.dailymotion.com', name, value)

    def _real_initialize(self):
        cookies = self._get_dailymotion_cookies()
        ff = self._get_cookie_value(cookies, 'ff')
        self._FAMILY_FILTER = ff == 'on' if ff else age_restricted(18, self.get_param('age_limit'))
        self._set_dailymotion_cookie('ff', 'on' if self._FAMILY_FILTER else 'off')

    def _get_token(self, xid):
        cookies = self._get_dailymotion_cookies()
        token = self._get_cookie_value(cookies, 'access_token') or self._get_cookie_value(cookies, 'client_token')
        if token:
            return token

        data = {
            'client_id': 'f1a362d288c1b98099c7',
            'client_secret': 'eea605b96e01c796ff369935357eca920c5da4c5',
        }
        username, password = self._get_login_info()
        if username:
            data.update({
                'grant_type': 'password',
                'password': password,
                'username': username,
            })
        else:
            data['grant_type'] = 'client_credentials'
        try:
            token = self._download_json(
                'https://graphql.api.dailymotion.com/oauth/token',
                None, 'Downloading Access Token',
                data=urlencode_postdata(data))['access_token']
        except ExtractorError as e:
            if isinstance(e.cause, HTTPError) and e.cause.status == 400:
                raise ExtractorError(self._parse_json(
                    e.cause.response.read().decode(), xid)['error_description'], expected=True)
            raise
        self._set_dailymotion_cookie('access_token' if username else 'client_token', token)
        return token

    def _call_api(self, object_type, xid, object_fields, note, filter_extra=None):
        if not self._HEADERS.get('Authorization'):
            self._HEADERS['Authorization'] = f'Bearer {self._get_token(xid)}'

        resp = self._download_json(
            'https://graphql.api.dailymotion.com/', xid, note, data=json.dumps({
                'query': '''{
  %s(xid: "%s"%s) {
    %s
  }
}''' % (object_type, xid, ', ' + filter_extra if filter_extra else '', object_fields),  # noqa: UP031
            }).encode(), headers=self._HEADERS)
        obj = resp['data'][object_type]
        if not obj:
            raise ExtractorError(resp['errors'][0]['message'], expected=True)
        return obj


class DailymotionIE(DailymotionBaseInfoExtractor):
    _VALID_URL = r'''(?ix)
                    https?://
                        (?:
<<<<<<< HEAD
                            (?:(?:www|touch|geo)\.)?dailymotion\.[a-z]{2,3}/(?:(?:(?:(?:embed|swf|\#)/)|player(?:/\w+)?\.html\?)?video|swf)|
                            (?:www\.)?lequipe\.fr/video|dai\.ly
=======
                            (?:(?:www|touch|geo)\.)?dailymotion\.[a-z]{2,3}|
                            (?:www\.)?lequipe\.fr
                        )/
                        (?:
                            swf/(?!video)|
                            (?:(?:crawler|embed|swf)/)?video/|
                            player(?:/[\da-z]+)?\.html\?(?:video|(?P<is_playlist>playlist))=
>>>>>>> a403dcf9
                        )
                    (?P<id>[^/?_&#]+)(?:[\w-]*\?playlist=(?P<playlist_id>x[0-9a-z]+))?
    '''
    IE_NAME = 'dailymotion'
    _EMBED_REGEX = [r'<(?:(?:embed|iframe)[^>]+?src=|input[^>]+id=[\'"]dmcloudUrlEmissionSelect[\'"][^>]+value=)(["\'])(?P<url>(?:https?:)?//(?:www\.)?dailymotion\.com/(?:embed|swf)/video/.+?)\1']
    _TESTS = [{
        'url': 'http://www.dailymotion.com/video/x5kesuj_office-christmas-party-review-jason-bateman-olivia-munn-t-j-miller_news',
        'md5': '074b95bdee76b9e3654137aee9c79dfe',
        'info_dict': {
            'id': 'x5kesuj',
            'ext': 'mp4',
            'title': 'Office Christmas Party Review –  Jason Bateman, Olivia Munn, T.J. Miller',
            'description': 'Office Christmas Party Review - Jason Bateman, Olivia Munn, T.J. Miller',
            'duration': 187,
            'timestamp': 1493651285,
            'upload_date': '20170501',
            'uploader': 'Deadline',
            'uploader_id': 'x1xm8ri',
            'age_limit': 0,
            'view_count': int,
            'like_count': int,
            'tags': ['hollywood', 'celeb', 'celebrity', 'movies', 'red carpet'],
            'thumbnail': r're:https://(?:s[12]\.)dmcdn\.net/v/K456B1cmt4ZcZ9KiM/x1080',
        },
    }, {
        'url': 'https://geo.dailymotion.com/player.html?video=x89eyek&mute=true',
        'md5': 'e2f9717c6604773f963f069ca53a07f8',
        'info_dict': {
            'id': 'x89eyek',
            'ext': 'mp4',
            'title': "En quête d'esprit du 27/03/2022",
            'description': 'md5:66542b9f4df2eb23f314fc097488e553',
            'duration': 2756,
            'timestamp': 1648383669,
            'upload_date': '20220327',
            'uploader': 'CNEWS',
            'uploader_id': 'x24vth',
            'age_limit': 0,
            'view_count': int,
            'like_count': int,
            'tags': ['en_quete_d_esprit'],
            'thumbnail': r're:https://(?:s[12]\.)dmcdn\.net/v/Tncwi1clTH6StrxMP/x1080',
        },
    }, {
        'url': 'https://www.dailymotion.com/video/x2iuewm_steam-machine-models-pricing-listed-on-steam-store-ign-news_videogames',
        'md5': '2137c41a8e78554bb09225b8eb322406',
        'info_dict': {
            'id': 'x2iuewm',
            'ext': 'mp4',
            'title': 'Steam Machine Models, Pricing Listed on Steam Store - IGN News',
            'description': 'Several come bundled with the Steam Controller.',
            'thumbnail': r're:^https?:.*\.(?:jpg|png)$',
            'duration': 74,
            'timestamp': 1425657362,
            'upload_date': '20150306',
            'uploader': 'IGN',
            'uploader_id': 'xijv66',
            'age_limit': 0,
            'view_count': int,
        },
        'skip': 'video gone',
    }, {
        # Vevo video
        'url': 'http://www.dailymotion.com/video/x149uew_katy-perry-roar-official_musi',
        'info_dict': {
            'title': 'Roar (Official)',
            'id': 'USUV71301934',
            'ext': 'mp4',
            'uploader': 'Katy Perry',
            'upload_date': '20130905',
        },
        'params': {
            'skip_download': True,
        },
        'skip': 'VEVO is only available in some countries',
    }, {
        # age-restricted video
        'url': 'http://www.dailymotion.com/video/xyh2zz_leanna-decker-cyber-girl-of-the-year-desires-nude-playboy-plus_redband',
        'md5': '0d667a7b9cebecc3c89ee93099c4159d',
        'info_dict': {
            'id': 'xyh2zz',
            'ext': 'mp4',
            'title': 'Leanna Decker - Cyber Girl Of The Year Desires Nude [Playboy Plus]',
            'uploader': 'HotWaves1012',
            'age_limit': 18,
        },
        'skip': 'video gone',
    }, {
        # geo-restricted, player v5
        'url': 'http://www.dailymotion.com/video/xhza0o',
        'only_matching': True,
    }, {
        # with subtitles
        'url': 'http://www.dailymotion.com/video/x20su5f_the-power-of-nightmares-1-the-rise-of-the-politics-of-fear-bbc-2004_news',
        'only_matching': True,
    }, {
        'url': 'http://www.dailymotion.com/swf/video/x3n92nf',
        'only_matching': True,
    }, {
        'url': 'http://www.dailymotion.com/swf/x3ss1m_funny-magic-trick-barry-and-stuart_fun',
        'only_matching': True,
    }, {
        'url': 'https://www.lequipe.fr/video/x791mem',
        'only_matching': True,
    }, {
        'url': 'https://www.lequipe.fr/video/k7MtHciueyTcrFtFKA2',
        'only_matching': True,
    }, {
        'url': 'https://www.dailymotion.com/video/x3z49k?playlist=xv4bw',
        'only_matching': True,
    }, {
        'url': 'https://geo.dailymotion.com/player/x86gw.html?video=k46oCapRs4iikoz9DWy',
        'only_matching': True,
    }, {
        'url': 'https://geo.dailymotion.com/player/xakln.html?video=x8mjju4&customConfig%5BcustomParams%5D=%2Ffr-fr%2Ftennis%2Fwimbledon-mens-singles%2Farticles-video',
        'only_matching': True,
<<<<<<< HEAD
    }, {
        'url': 'https://dai.ly/x94cnnk',
        'only_matching': True,
=======
    }, {  # playlist-only
        'url': 'https://geo.dailymotion.com/player/xf7zn.html?playlist=x7wdsj',
        'only_matching': True,
    }, {
        'url': 'https://geo.dailymotion.com/player/xmyye.html?video=x93blhi',
        'only_matching': True,
    }, {
        'url': 'https://www.dailymotion.com/crawler/video/x8u4owg',
        'only_matching': True,
    }, {
        'url': 'https://www.dailymotion.com/embed/video/x8u4owg',
        'only_matching': True,
    }]
    _WEBPAGE_TESTS = [{
        # https://geo.dailymotion.com/player/xmyye.html?video=x93blhi
        'url': 'https://www.financialounge.com/video/2024/08/01/borse-europee-in-rosso-dopo-la-fed-a-milano-volano-mediobanca-e-tim-edizione-del-1-agosto/',
        'info_dict': {
            'id': 'x93blhi',
            'ext': 'mp4',
            'title': 'OnAir - 01/08/24',
            'description': '',
            'duration': 217,
            'timestamp': 1722505658,
            'upload_date': '20240801',
            'uploader': 'Financialounge',
            'uploader_id': 'x2vtgmm',
            'age_limit': 0,
            'tags': [],
            'view_count': int,
            'like_count': int,
        },
    }, {
        # https://geo.dailymotion.com/player/xf7zn.html?playlist=x7wdsj
        'url': 'https://www.cycleworld.com/blogs/ask-kevin/ducati-continues-to-evolve-with-v4/',
        'info_dict': {
            'id': 'x7wdsj',
        },
        'playlist_mincount': 50,
    }, {
        # https://www.dailymotion.com/crawler/video/x8u4owg
        'url': 'https://www.leparisien.fr/environnement/video-le-veloto-la-voiture-a-pedales-qui-aimerait-se-faire-une-place-sur-les-routes-09-03-2024-KCYMCPM4WFHJXMSKBUI66UNFPU.php',
        'info_dict': {
            'id': 'x8u4owg',
            'ext': 'mp4',
            'like_count': int,
            'uploader': 'Le Parisien',
            'thumbnail': 'https://www.leparisien.fr/resizer/ho_GwveeYftNkLwg_cEta--5Bv4=/1200x675/cloudfront-eu-central-1.images.arcpublishing.com/leparisien/BFXJNEBN75EUNHGYJLORUC3TX4.jpg',
            'upload_date': '20240309',
            'view_count': int,
            'timestamp': 1709997866,
            'age_limit': 0,
            'uploader_id': 'x32f7b',
            'title': 'VIDÉO. Le «\xa0véloto\xa0», la voiture à pédales qui aimerait se faire une place sur les routes',
            'duration': 428.0,
            'description': 'À bord du « véloto », l’alternative à la voiture pour la campagne',
            'tags': ['biclou', 'vélo', 'véloto', 'campagne', 'voiture', 'environnement', 'véhicules intermédiaires'],
        },
>>>>>>> a403dcf9
    }]
    _GEO_BYPASS = False
    _COMMON_MEDIA_FIELDS = '''description
      geoblockedCountries {
        allowed
      }
      xid'''

    @classmethod
    def _extract_embed_urls(cls, url, webpage):
        # https://developer.dailymotion.com/player#player-parameters
        yield from super()._extract_embed_urls(url, webpage)
        for mobj in re.finditer(
                r'(?s)DM\.player\([^,]+,\s*{.*?video[\'"]?\s*:\s*["\']?(?P<id>[0-9a-zA-Z]+).+?}\s*\);', webpage):
            yield from 'https://www.dailymotion.com/embed/video/' + mobj.group('id')
        for mobj in re.finditer(
                r'(?s)<script [^>]*\bsrc=(["\'])(?:https?:)?//[\w-]+\.dailymotion\.com/player/(?:(?!\1).)+\1[^>]*>', webpage):
            attrs = extract_attributes(mobj.group(0))
            player_url = url_or_none(attrs.get('src'))
            if not player_url:
                continue
            player_url = player_url.replace('.js', '.html')
            if player_url.startswith('//'):
                player_url = f'https:{player_url}'
            if video_id := attrs.get('data-video'):
                query_string = f'video={video_id}'
            elif playlist_id := attrs.get('data-playlist'):
                query_string = f'playlist={playlist_id}'
            else:
                continue
            yield update_url(player_url, query=query_string)

    def _real_extract(self, url):
        url, smuggled_data = unsmuggle_url(url)
        video_id, is_playlist, playlist_id = self._match_valid_url(url).group('id', 'is_playlist', 'playlist_id')

        if is_playlist:  # We matched the playlist query param as video_id
            playlist_id = video_id
            video_id = None

        if self._yes_playlist(playlist_id, video_id):
            return self.url_result(
                f'http://www.dailymotion.com/playlist/{playlist_id}',
                'DailymotionPlaylist', playlist_id)

        password = self.get_param('videopassword')
        media = self._call_api(
            'media', video_id, '''... on Video {
      %s
      stats {
        likes {
          total
        }
        views {
          total
        }
      }
    }
    ... on Live {
      %s
      audienceCount
      isOnAir
    }''' % (self._COMMON_MEDIA_FIELDS, self._COMMON_MEDIA_FIELDS), 'Downloading media JSON metadata',  # noqa: UP031
            'password: "{}"'.format(self.get_param('videopassword')) if password else None)
        xid = media['xid']

        metadata = self._download_json(
            'https://www.dailymotion.com/player/metadata/video/' + xid,
            xid, 'Downloading metadata JSON',
            query=traverse_obj(smuggled_data, 'query') or {'app': 'com.dailymotion.neon'})

        error = metadata.get('error')
        if error:
            title = error.get('title') or error['raw_message']
            # See https://developer.dailymotion.com/api#access-error
            if error.get('code') == 'DM007':
                allowed_countries = try_get(media, lambda x: x['geoblockedCountries']['allowed'], list)
                self.raise_geo_restricted(msg=title, countries=allowed_countries)
            raise ExtractorError(
                f'{self.IE_NAME} said: {title}', expected=True)

        title = metadata['title']
        is_live = media.get('isOnAir')
        formats = []
        subtitles = {}
<<<<<<< HEAD
=======

>>>>>>> a403dcf9
        for quality, media_list in metadata['qualities'].items():
            for m in media_list:
                media_url = m.get('url')
                media_type = m.get('type')
                if not media_url or media_type == 'application/vnd.lumberjack.manifest':
                    continue
                if media_type == 'application/x-mpegURL':
<<<<<<< HEAD
                    fmts, subs = self._extract_m3u8_formats_and_subtitles(
                        media_url, video_id, 'mp4', live=is_live, m3u8_id='hls', fatal=False)
                    formats.extend(fmts)
=======
                    fmt, subs = self._extract_m3u8_formats_and_subtitles(
                        media_url, video_id, 'mp4', live=is_live, m3u8_id='hls', fatal=False)
                    formats.extend(fmt)
>>>>>>> a403dcf9
                    self._merge_subtitles(subs, target=subtitles)
                else:
                    f = {
                        'url': media_url,
                        'format_id': 'http-' + quality,
                    }
                    m = re.search(r'/H264-(\d+)x(\d+)(?:-(60)/)?', media_url)
                    if m:
                        width, height, fps = map(int_or_none, m.groups())
                        f.update({
                            'fps': fps,
                            'height': height,
                            'width': width,
                        })
                    formats.append(f)
        for f in formats:
            f['url'] = f['url'].split('#')[0]
            if not f.get('fps') and f['format_id'].endswith('@60'):
                f['fps'] = 60

        subtitles_data = try_get(metadata, lambda x: x['subtitles']['data'], dict) or {}
        for subtitle_lang, subtitle in subtitles_data.items():
            subtitles[subtitle_lang] = [{
                'url': subtitle_url,
            } for subtitle_url in subtitle.get('urls', [])]

        thumbnails = traverse_obj(metadata, (
            ('posters', 'thumbnails'), {dict.items}, lambda _, v: url_or_none(v[1]), {
                'height': (0, {int_or_none}),
                'id': (0, {str}),
                'url': 1,
            }))

        owner = metadata.get('owner') or {}
        stats = media.get('stats') or {}
        get_count = lambda x: int_or_none(try_get(stats, lambda y: y[x + 's']['total']))

        return {
            'id': video_id,
            'title': title,
            'description': clean_html(media.get('description')),
            'thumbnails': thumbnails,
            'duration': int_or_none(metadata.get('duration')) or None,
            'timestamp': int_or_none(metadata.get('created_time')),
            'uploader': owner.get('screenname'),
            'uploader_id': owner.get('id') or metadata.get('screenname'),
            'age_limit': 18 if metadata.get('explicit') else 0,
            'tags': metadata.get('tags'),
            'view_count': get_count('view') or int_or_none(media.get('audienceCount')),
            'like_count': get_count('like'),
            'formats': formats,
            'subtitles': subtitles,
            'is_live': is_live,
        }


class DailymotionPlaylistBaseIE(DailymotionBaseInfoExtractor):
    _PAGE_SIZE = 100

    def _fetch_page(self, playlist_id, page):
        page += 1
        videos = self._call_api(
            self._OBJECT_TYPE, playlist_id,
            '''videos(allowExplicit: %s, first: %d, page: %d) {
      edges {
        node {
          xid
          url
        }
      }
    }''' % ('false' if self._FAMILY_FILTER else 'true', self._PAGE_SIZE, page),
            f'Downloading page {page}')['videos']
        for edge in videos['edges']:
            node = edge['node']
            yield self.url_result(
                node['url'], DailymotionIE.ie_key(), node['xid'])

    def _real_extract(self, url):
        playlist_id = self._match_id(url)
        entries = OnDemandPagedList(functools.partial(
            self._fetch_page, playlist_id), self._PAGE_SIZE)
        return self.playlist_result(
            entries, playlist_id)


class DailymotionPlaylistIE(DailymotionPlaylistBaseIE):
    IE_NAME = 'dailymotion:playlist'
    _VALID_URL = r'(?:https?://)?(?:www\.)?dailymotion\.[a-z]{2,3}/playlist/(?P<id>x[0-9a-z]+)'
    _TESTS = [{
        'url': 'http://www.dailymotion.com/playlist/xv4bw_nqtv_sport/1#video=xl8v3q',
        'info_dict': {
            'id': 'xv4bw',
        },
        'playlist_mincount': 20,
    }]
    _OBJECT_TYPE = 'collection'

    @classmethod
    def _extract_embed_urls(cls, url, webpage):
        # Look for embedded Dailymotion playlist player (#3822)
        for mobj in re.finditer(
                r'<iframe[^>]+?src=(["\'])(?P<url>(?:https?:)?//(?:www\.)?dailymotion\.[a-z]{2,3}/widget/jukebox\?.+?)\1',
                webpage):
            for p in re.findall(r'list\[\]=/playlist/([^/]+)/', unescapeHTML(mobj.group('url'))):
                yield f'//dailymotion.com/playlist/{p}'


class DailymotionSearchIE(DailymotionPlaylistBaseIE):
    IE_NAME = 'dailymotion:search'
    _VALID_URL = r'https?://(?:www\.)?dailymotion\.[a-z]{2,3}/search/(?P<id>[^/?#]+)/videos'
    _PAGE_SIZE = 20
    _TESTS = [{
        'url': 'http://www.dailymotion.com/search/king of turtles/videos',
        'info_dict': {
            'id': 'king of turtles',
            'title': 'king of turtles',
        },
        'playlist_mincount': 90,
    }]
    _SEARCH_QUERY = 'query SEARCH_QUERY( $query: String! $page: Int $limit: Int ) { search { videos( query: $query first: $limit page: $page ) { edges { node { xid } } } } } '

    def _call_search_api(self, term, page, note):
        if not self._HEADERS.get('Authorization'):
            self._HEADERS['Authorization'] = f'Bearer {self._get_token(term)}'
        resp = self._download_json(
            'https://graphql.api.dailymotion.com/', None, note, data=json.dumps({
                'operationName': 'SEARCH_QUERY',
                'query': self._SEARCH_QUERY,
                'variables': {
                    'limit': 20,
                    'page': page,
                    'query': term,
                },
            }).encode(), headers=self._HEADERS)
        obj = traverse_obj(resp, ('data', 'search', {dict}))
        if not obj:
            raise ExtractorError(
                traverse_obj(resp, ('errors', 0, 'message', {str})) or 'Could not fetch search data')

        return obj

    def _fetch_page(self, term, page):
        page += 1
        response = self._call_search_api(term, page, f'Searching "{term}" page {page}')
        for xid in traverse_obj(response, ('videos', 'edges', ..., 'node', 'xid')):
            yield self.url_result(f'https://www.dailymotion.com/video/{xid}', DailymotionIE, xid)

    def _real_extract(self, url):
        term = urllib.parse.unquote_plus(self._match_id(url))
        return self.playlist_result(
            OnDemandPagedList(functools.partial(self._fetch_page, term), self._PAGE_SIZE), term, term)


class DailymotionUserIE(DailymotionPlaylistBaseIE):
    IE_NAME = 'dailymotion:user'
    _VALID_URL = r'https?://(?:www\.)?dailymotion\.[a-z]{2,3}/(?!(?:embed|swf|#|video|playlist|search|crawler)/)(?:(?:old/)?user/)?(?P<id>[^/?#]+)'
    _TESTS = [{
        'url': 'https://www.dailymotion.com/user/nqtv',
        'info_dict': {
            'id': 'nqtv',
        },
        'playlist_mincount': 152,
    }, {
        'url': 'http://www.dailymotion.com/user/UnderProject',
        'info_dict': {
            'id': 'UnderProject',
        },
        'playlist_mincount': 1000,
        'skip': 'Takes too long time',
    }, {
        'url': 'https://www.dailymotion.com/user/nqtv',
        'info_dict': {
            'id': 'nqtv',
        },
        'playlist_mincount': 148,
        'params': {
            'age_limit': 0,
        },
    }]
    _OBJECT_TYPE = 'channel'<|MERGE_RESOLUTION|>--- conflicted
+++ resolved
@@ -16,10 +16,7 @@
     try_get,
     unescapeHTML,
     unsmuggle_url,
-<<<<<<< HEAD
-=======
     update_url,
->>>>>>> a403dcf9
     url_or_none,
     urlencode_postdata,
 )
@@ -105,18 +102,8 @@
     _VALID_URL = r'''(?ix)
                     https?://
                         (?:
-<<<<<<< HEAD
                             (?:(?:www|touch|geo)\.)?dailymotion\.[a-z]{2,3}/(?:(?:(?:(?:embed|swf|\#)/)|player(?:/\w+)?\.html\?)?video|swf)|
-                            (?:www\.)?lequipe\.fr/video|dai\.ly
-=======
-                            (?:(?:www|touch|geo)\.)?dailymotion\.[a-z]{2,3}|
-                            (?:www\.)?lequipe\.fr
-                        )/
-                        (?:
-                            swf/(?!video)|
-                            (?:(?:crawler|embed|swf)/)?video/|
-                            player(?:/[\da-z]+)?\.html\?(?:video|(?P<is_playlist>playlist))=
->>>>>>> a403dcf9
+                            (?:www\.)?lequipe\.fr/video
                         )
                     (?P<id>[^/?_&#]+)(?:[\w-]*\?playlist=(?P<playlist_id>x[0-9a-z]+))?
     '''
@@ -233,11 +220,6 @@
     }, {
         'url': 'https://geo.dailymotion.com/player/xakln.html?video=x8mjju4&customConfig%5BcustomParams%5D=%2Ffr-fr%2Ftennis%2Fwimbledon-mens-singles%2Farticles-video',
         'only_matching': True,
-<<<<<<< HEAD
-    }, {
-        'url': 'https://dai.ly/x94cnnk',
-        'only_matching': True,
-=======
     }, {  # playlist-only
         'url': 'https://geo.dailymotion.com/player/xf7zn.html?playlist=x7wdsj',
         'only_matching': True,
@@ -295,7 +277,9 @@
             'description': 'À bord du « véloto », l’alternative à la voiture pour la campagne',
             'tags': ['biclou', 'vélo', 'véloto', 'campagne', 'voiture', 'environnement', 'véhicules intermédiaires'],
         },
->>>>>>> a403dcf9
+    }, {
+        'url': 'https://dai.ly/x94cnnk',
+        'only_matching': True,
     }]
     _GEO_BYPASS = False
     _COMMON_MEDIA_FIELDS = '''description
@@ -381,10 +365,6 @@
         is_live = media.get('isOnAir')
         formats = []
         subtitles = {}
-<<<<<<< HEAD
-=======
-
->>>>>>> a403dcf9
         for quality, media_list in metadata['qualities'].items():
             for m in media_list:
                 media_url = m.get('url')
@@ -392,15 +372,9 @@
                 if not media_url or media_type == 'application/vnd.lumberjack.manifest':
                     continue
                 if media_type == 'application/x-mpegURL':
-<<<<<<< HEAD
-                    fmts, subs = self._extract_m3u8_formats_and_subtitles(
-                        media_url, video_id, 'mp4', live=is_live, m3u8_id='hls', fatal=False)
-                    formats.extend(fmts)
-=======
                     fmt, subs = self._extract_m3u8_formats_and_subtitles(
                         media_url, video_id, 'mp4', live=is_live, m3u8_id='hls', fatal=False)
                     formats.extend(fmt)
->>>>>>> a403dcf9
                     self._merge_subtitles(subs, target=subtitles)
                 else:
                     f = {
