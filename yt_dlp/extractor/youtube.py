import base64
import calendar
import collections
import copy
import datetime as dt
import enum
import functools
import hashlib
import itertools
import json
import math
import os.path
import random
import re
import shlex
import sys
import threading
import time
import traceback
import urllib.parse

from .common import InfoExtractor, SearchInfoExtractor
<<<<<<< HEAD
from ..jsinterp import NativeJSI, PhantomJSwrapper
from ..networking.exceptions import HTTPError, network_exceptions
=======
from .openload import PhantomJSwrapper
from ..jsinterp import JSInterpreter
from ..networking.exceptions import HTTPError, TransportError, network_exceptions
>>>>>>> 4613096f
from ..utils import (
    NO_DEFAULT,
    ExtractorError,
    LazyList,
    UserNotLive,
    bug_reports_message,
    classproperty,
    clean_html,
    datetime_from_str,
    dict_get,
    filesize_from_tbr,
    filter_dict,
    float_or_none,
    format_field,
    get_first,
    int_or_none,
    is_html,
    join_nonempty,
    js_to_json,
    mimetype2ext,
    orderedSet,
    parse_codecs,
    parse_count,
    parse_duration,
    parse_iso8601,
    parse_qs,
    qualities,
    remove_start,
    smuggle_url,
    str_or_none,
    str_to_int,
    strftime_or_none,
    time_seconds,
    traverse_obj,
    try_call,
    try_get,
    unescapeHTML,
    unified_strdate,
    unified_timestamp,
    unsmuggle_url,
    update_url_query,
    url_or_none,
    urljoin,
    variadic,
)

STREAMING_DATA_CLIENT_NAME = '__yt_dlp_client'
STREAMING_DATA_PO_TOKEN = '__yt_dlp_po_token'

# any clients starting with _ cannot be explicitly requested by the user
INNERTUBE_CLIENTS = {
    'web': {
        'INNERTUBE_CONTEXT': {
            'client': {
                'clientName': 'WEB',
                'clientVersion': '2.20240726.00.00',
            },
        },
        'INNERTUBE_CONTEXT_CLIENT_NAME': 1,
        'REQUIRE_PO_TOKEN': True,
    },
    # Safari UA returns pre-merged video+audio 144p/240p/360p/720p/1080p HLS formats
    'web_safari': {
        'INNERTUBE_CONTEXT': {
            'client': {
                'clientName': 'WEB',
                'clientVersion': '2.20240726.00.00',
                'userAgent': 'Mozilla/5.0 (Macintosh; Intel Mac OS X 10_15_7) AppleWebKit/605.1.15 (KHTML, like Gecko) Version/15.5 Safari/605.1.15,gzip(gfe)',
            },
        },
        'INNERTUBE_CONTEXT_CLIENT_NAME': 1,
        'REQUIRE_PO_TOKEN': True,
    },
    'web_embedded': {
        'INNERTUBE_CONTEXT': {
            'client': {
                'clientName': 'WEB_EMBEDDED_PLAYER',
                'clientVersion': '1.20240723.01.00',
            },
        },
        'INNERTUBE_CONTEXT_CLIENT_NAME': 56,
    },
    'web_music': {
        'INNERTUBE_HOST': 'music.youtube.com',
        'INNERTUBE_CONTEXT': {
            'client': {
                'clientName': 'WEB_REMIX',
                'clientVersion': '1.20240724.00.00',
            },
        },
        'INNERTUBE_CONTEXT_CLIENT_NAME': 67,
    },
    # This client now requires sign-in for every video
    'web_creator': {
        'INNERTUBE_CONTEXT': {
            'client': {
                'clientName': 'WEB_CREATOR',
                'clientVersion': '1.20240723.03.00',
            },
        },
        'INNERTUBE_CONTEXT_CLIENT_NAME': 62,
    },
    'android': {
        'INNERTUBE_CONTEXT': {
            'client': {
                'clientName': 'ANDROID',
                'clientVersion': '19.29.37',
                'androidSdkVersion': 30,
                'userAgent': 'com.google.android.youtube/19.29.37 (Linux; U; Android 11) gzip',
                'osName': 'Android',
                'osVersion': '11',
            },
        },
        'INNERTUBE_CONTEXT_CLIENT_NAME': 3,
        'REQUIRE_JS_PLAYER': False,
        'REQUIRE_PO_TOKEN': True,
    },
    'android_music': {
        'INNERTUBE_CONTEXT': {
            'client': {
                'clientName': 'ANDROID_MUSIC',
                'clientVersion': '7.11.50',
                'androidSdkVersion': 30,
                'userAgent': 'com.google.android.apps.youtube.music/7.11.50 (Linux; U; Android 11) gzip',
                'osName': 'Android',
                'osVersion': '11',
            },
        },
        'INNERTUBE_CONTEXT_CLIENT_NAME': 21,
        'REQUIRE_JS_PLAYER': False,
        'REQUIRE_PO_TOKEN': True,
    },
    # This client now requires sign-in for every video
    'android_creator': {
        'INNERTUBE_CONTEXT': {
            'client': {
                'clientName': 'ANDROID_CREATOR',
                'clientVersion': '24.30.100',
                'androidSdkVersion': 30,
                'userAgent': 'com.google.android.apps.youtube.creator/24.30.100 (Linux; U; Android 11) gzip',
                'osName': 'Android',
                'osVersion': '11',
            },
        },
        'INNERTUBE_CONTEXT_CLIENT_NAME': 14,
        'REQUIRE_JS_PLAYER': False,
        'REQUIRE_PO_TOKEN': True,
    },
    # YouTube Kids videos aren't returned on this client for some reason
    'android_vr': {
        'INNERTUBE_CONTEXT': {
            'client': {
                'clientName': 'ANDROID_VR',
                'clientVersion': '1.57.29',
                'deviceMake': 'Oculus',
                'deviceModel': 'Quest 3',
                'androidSdkVersion': 32,
                'userAgent': 'com.google.android.apps.youtube.vr.oculus/1.57.29 (Linux; U; Android 12L; eureka-user Build/SQ3A.220605.009.A1) gzip',
                'osName': 'Android',
                'osVersion': '12L',
            },
        },
        'INNERTUBE_CONTEXT_CLIENT_NAME': 28,
        'REQUIRE_JS_PLAYER': False,
    },
    'android_testsuite': {
        'INNERTUBE_CONTEXT': {
            'client': {
                'clientName': 'ANDROID_TESTSUITE',
                'clientVersion': '1.9',
                'androidSdkVersion': 30,
                'userAgent': 'com.google.android.youtube/1.9 (Linux; U; Android 11) gzip',
                'osName': 'Android',
                'osVersion': '11',
            },
        },
        'INNERTUBE_CONTEXT_CLIENT_NAME': 30,
        'REQUIRE_JS_PLAYER': False,
        'PLAYER_PARAMS': '2AMB',
    },
    # iOS clients have HLS live streams. Setting device model to get 60fps formats.
    # See: https://github.com/TeamNewPipe/NewPipeExtractor/issues/680#issuecomment-1002724558
    'ios': {
        'INNERTUBE_CONTEXT': {
            'client': {
                'clientName': 'IOS',
                'clientVersion': '19.29.1',
                'deviceMake': 'Apple',
                'deviceModel': 'iPhone16,2',
                'userAgent': 'com.google.ios.youtube/19.29.1 (iPhone16,2; U; CPU iOS 17_5_1 like Mac OS X;)',
                'osName': 'iPhone',
                'osVersion': '17.5.1.21F90',
            },
        },
        'INNERTUBE_CONTEXT_CLIENT_NAME': 5,
        'REQUIRE_JS_PLAYER': False,
    },
    'ios_music': {
        'INNERTUBE_CONTEXT': {
            'client': {
                'clientName': 'IOS_MUSIC',
                'clientVersion': '7.08.2',
                'deviceMake': 'Apple',
                'deviceModel': 'iPhone16,2',
                'userAgent': 'com.google.ios.youtubemusic/7.08.2 (iPhone16,2; U; CPU iOS 17_5_1 like Mac OS X;)',
                'osName': 'iPhone',
                'osVersion': '17.5.1.21F90',
            },
        },
        'INNERTUBE_CONTEXT_CLIENT_NAME': 26,
        'REQUIRE_JS_PLAYER': False,
    },
    # This client now requires sign-in for every video
    'ios_creator': {
        'INNERTUBE_CONTEXT': {
            'client': {
                'clientName': 'IOS_CREATOR',
                'clientVersion': '24.30.100',
                'deviceMake': 'Apple',
                'deviceModel': 'iPhone16,2',
                'userAgent': 'com.google.ios.ytcreator/24.30.100 (iPhone16,2; U; CPU iOS 17_5_1 like Mac OS X;)',
                'osName': 'iPhone',
                'osVersion': '17.5.1.21F90',
            },
        },
        'INNERTUBE_CONTEXT_CLIENT_NAME': 15,
        'REQUIRE_JS_PLAYER': False,
    },
    # mweb has 'ultralow' formats
    # See: https://github.com/yt-dlp/yt-dlp/pull/557
    'mweb': {
        'INNERTUBE_CONTEXT': {
            'client': {
                'clientName': 'MWEB',
                'clientVersion': '2.20240726.01.00',
            },
        },
        'INNERTUBE_CONTEXT_CLIENT_NAME': 2,
    },
    'tv': {
        'INNERTUBE_CONTEXT': {
            'client': {
                'clientName': 'TVHTML5',
                'clientVersion': '7.20240724.13.00',
            },
        },
        'INNERTUBE_CONTEXT_CLIENT_NAME': 7,
    },
    # This client now requires sign-in for every video
    # It was previously an age-gate workaround for videos that were `playable_in_embed`
    # It may still be useful if signed into an EU account that is not age-verified
    'tv_embedded': {
        'INNERTUBE_CONTEXT': {
            'client': {
                'clientName': 'TVHTML5_SIMPLY_EMBEDDED_PLAYER',
                'clientVersion': '2.0',
            },
        },
        'INNERTUBE_CONTEXT_CLIENT_NAME': 85,
    },
    # This client has pre-merged video+audio 720p/1080p streams
    'mediaconnect': {
        'INNERTUBE_CONTEXT': {
            'client': {
                'clientName': 'MEDIA_CONNECT_FRONTEND',
                'clientVersion': '0.1',
            },
        },
        'INNERTUBE_CONTEXT_CLIENT_NAME': 95,
        'REQUIRE_JS_PLAYER': False,
    },
}


def _split_innertube_client(client_name):
    variant, *base = client_name.rsplit('.', 1)
    if base:
        return variant, base[0], variant
    base, *variant = client_name.split('_', 1)
    return client_name, base, variant[0] if variant else None


def short_client_name(client_name):
    main, *parts = _split_innertube_client(client_name)[0].split('_')
    return join_nonempty(main[:4], ''.join(x[0] for x in parts)).upper()


def build_innertube_clients():
    THIRD_PARTY = {
        'embedUrl': 'https://www.youtube.com/',  # Can be any valid URL
    }
    BASE_CLIENTS = ('ios', 'web', 'tv', 'mweb', 'android')
    priority = qualities(BASE_CLIENTS[::-1])

    for client, ytcfg in tuple(INNERTUBE_CLIENTS.items()):
        ytcfg.setdefault('INNERTUBE_HOST', 'www.youtube.com')
        ytcfg.setdefault('REQUIRE_JS_PLAYER', True)
        ytcfg.setdefault('REQUIRE_PO_TOKEN', False)
        ytcfg.setdefault('PLAYER_PARAMS', None)
        ytcfg['INNERTUBE_CONTEXT']['client'].setdefault('hl', 'en')

        _, base_client, variant = _split_innertube_client(client)
        ytcfg['priority'] = 10 * priority(base_client)

        if variant == 'embedded':
            ytcfg['INNERTUBE_CONTEXT']['thirdParty'] = THIRD_PARTY
            ytcfg['priority'] -= 2
        elif variant:
            ytcfg['priority'] -= 3


build_innertube_clients()


class BadgeType(enum.Enum):
    AVAILABILITY_UNLISTED = enum.auto()
    AVAILABILITY_PRIVATE = enum.auto()
    AVAILABILITY_PUBLIC = enum.auto()
    AVAILABILITY_PREMIUM = enum.auto()
    AVAILABILITY_SUBSCRIPTION = enum.auto()
    LIVE_NOW = enum.auto()
    VERIFIED = enum.auto()


class YoutubeBaseInfoExtractor(InfoExtractor):
    """Provide base functions for Youtube extractors"""

    _RESERVED_NAMES = (
        r'channel|c|user|playlist|watch|w|v|embed|e|live|watch_popup|clip|'
        r'shorts|movies|results|search|shared|hashtag|trending|explore|feed|feeds|'
        r'browse|oembed|get_video_info|iframe_api|s/player|source|'
        r'storefront|oops|index|account|t/terms|about|upload|signin|logout')

    _PLAYLIST_ID_RE = r'(?:(?:PL|LL|EC|UU|FL|RD|UL|TL|PU|OLAK5uy_)[0-9A-Za-z-_]{10,}|RDMM|WL|LL|LM)'

    # _NETRC_MACHINE = 'youtube'

    # If True it will raise an error if no login info is provided
    _LOGIN_REQUIRED = False

    _INVIDIOUS_SITES = (
        # invidious-redirect websites
        r'(?:www\.)?redirect\.invidious\.io',
        r'(?:(?:www|dev)\.)?invidio\.us',
        # Invidious instances taken from https://github.com/iv-org/documentation/blob/master/docs/instances.md
        r'(?:www\.)?invidious\.pussthecat\.org',
        r'(?:www\.)?invidious\.zee\.li',
        r'(?:www\.)?invidious\.ethibox\.fr',
        r'(?:www\.)?iv\.ggtyler\.dev',
        r'(?:www\.)?inv\.vern\.i2p',
        r'(?:www\.)?am74vkcrjp2d5v36lcdqgsj2m6x36tbrkhsruoegwfcizzabnfgf5zyd\.onion',
        r'(?:www\.)?inv\.riverside\.rocks',
        r'(?:www\.)?invidious\.silur\.me',
        r'(?:www\.)?inv\.bp\.projectsegfau\.lt',
        r'(?:www\.)?invidious\.g4c3eya4clenolymqbpgwz3q3tawoxw56yhzk4vugqrl6dtu3ejvhjid\.onion',
        r'(?:www\.)?invidious\.slipfox\.xyz',
        r'(?:www\.)?invidious\.esmail5pdn24shtvieloeedh7ehz3nrwcdivnfhfcedl7gf4kwddhkqd\.onion',
        r'(?:www\.)?inv\.vernccvbvyi5qhfzyqengccj7lkove6bjot2xhh5kajhwvidqafczrad\.onion',
        r'(?:www\.)?invidious\.tiekoetter\.com',
        r'(?:www\.)?iv\.odysfvr23q5wgt7i456o5t3trw2cw5dgn56vbjfbq2m7xsc5vqbqpcyd\.onion',
        r'(?:www\.)?invidious\.nerdvpn\.de',
        r'(?:www\.)?invidious\.weblibre\.org',
        r'(?:www\.)?inv\.odyssey346\.dev',
        r'(?:www\.)?invidious\.dhusch\.de',
        r'(?:www\.)?iv\.melmac\.space',
        r'(?:www\.)?watch\.thekitty\.zone',
        r'(?:www\.)?invidious\.privacydev\.net',
        r'(?:www\.)?ng27owmagn5amdm7l5s3rsqxwscl5ynppnis5dqcasogkyxcfqn7psid\.onion',
        r'(?:www\.)?invidious\.drivet\.xyz',
        r'(?:www\.)?vid\.priv\.au',
        r'(?:www\.)?euxxcnhsynwmfidvhjf6uzptsmh4dipkmgdmcmxxuo7tunp3ad2jrwyd\.onion',
        r'(?:www\.)?inv\.vern\.cc',
        r'(?:www\.)?invidious\.esmailelbob\.xyz',
        r'(?:www\.)?invidious\.sethforprivacy\.com',
        r'(?:www\.)?yt\.oelrichsgarcia\.de',
        r'(?:www\.)?yt\.artemislena\.eu',
        r'(?:www\.)?invidious\.flokinet\.to',
        r'(?:www\.)?invidious\.baczek\.me',
        r'(?:www\.)?y\.com\.sb',
        r'(?:www\.)?invidious\.epicsite\.xyz',
        r'(?:www\.)?invidious\.lidarshield\.cloud',
        r'(?:www\.)?yt\.funami\.tech',
        r'(?:www\.)?invidious\.3o7z6yfxhbw7n3za4rss6l434kmv55cgw2vuziwuigpwegswvwzqipyd\.onion',
        r'(?:www\.)?osbivz6guyeahrwp2lnwyjk2xos342h4ocsxyqrlaopqjuhwn2djiiyd\.onion',
        r'(?:www\.)?u2cvlit75owumwpy4dj2hsmvkq7nvrclkpht7xgyye2pyoxhpmclkrad\.onion',
        # youtube-dl invidious instances list
        r'(?:(?:www|no)\.)?invidiou\.sh',
        r'(?:(?:www|fi)\.)?invidious\.snopyta\.org',
        r'(?:www\.)?invidious\.kabi\.tk',
        r'(?:www\.)?invidious\.mastodon\.host',
        r'(?:www\.)?invidious\.zapashcanon\.fr',
        r'(?:www\.)?(?:invidious(?:-us)?|piped)\.kavin\.rocks',
        r'(?:www\.)?invidious\.tinfoil-hat\.net',
        r'(?:www\.)?invidious\.himiko\.cloud',
        r'(?:www\.)?invidious\.reallyancient\.tech',
        r'(?:www\.)?invidious\.tube',
        r'(?:www\.)?invidiou\.site',
        r'(?:www\.)?invidious\.site',
        r'(?:www\.)?invidious\.xyz',
        r'(?:www\.)?invidious\.nixnet\.xyz',
        r'(?:www\.)?invidious\.048596\.xyz',
        r'(?:www\.)?invidious\.drycat\.fr',
        r'(?:www\.)?inv\.skyn3t\.in',
        r'(?:www\.)?tube\.poal\.co',
        r'(?:www\.)?tube\.connect\.cafe',
        r'(?:www\.)?vid\.wxzm\.sx',
        r'(?:www\.)?vid\.mint\.lgbt',
        r'(?:www\.)?vid\.puffyan\.us',
        r'(?:www\.)?yewtu\.be',
        r'(?:www\.)?yt\.elukerio\.org',
        r'(?:www\.)?yt\.lelux\.fi',
        r'(?:www\.)?invidious\.ggc-project\.de',
        r'(?:www\.)?yt\.maisputain\.ovh',
        r'(?:www\.)?ytprivate\.com',
        r'(?:www\.)?invidious\.13ad\.de',
        r'(?:www\.)?invidious\.toot\.koeln',
        r'(?:www\.)?invidious\.fdn\.fr',
        r'(?:www\.)?watch\.nettohikari\.com',
        r'(?:www\.)?invidious\.namazso\.eu',
        r'(?:www\.)?invidious\.silkky\.cloud',
        r'(?:www\.)?invidious\.exonip\.de',
        r'(?:www\.)?invidious\.riverside\.rocks',
        r'(?:www\.)?invidious\.blamefran\.net',
        r'(?:www\.)?invidious\.moomoo\.de',
        r'(?:www\.)?ytb\.trom\.tf',
        r'(?:www\.)?yt\.cyberhost\.uk',
        r'(?:www\.)?kgg2m7yk5aybusll\.onion',
        r'(?:www\.)?qklhadlycap4cnod\.onion',
        r'(?:www\.)?axqzx4s6s54s32yentfqojs3x5i7faxza6xo3ehd4bzzsg2ii4fv2iid\.onion',
        r'(?:www\.)?c7hqkpkpemu6e7emz5b4vyz7idjgdvgaaa3dyimmeojqbgpea3xqjoid\.onion',
        r'(?:www\.)?fz253lmuao3strwbfbmx46yu7acac2jz27iwtorgmbqlkurlclmancad\.onion',
        r'(?:www\.)?invidious\.l4qlywnpwqsluw65ts7md3khrivpirse744un3x7mlskqauz5pyuzgqd\.onion',
        r'(?:www\.)?owxfohz4kjyv25fvlqilyxast7inivgiktls3th44jhk3ej3i7ya\.b32\.i2p',
        r'(?:www\.)?4l2dgddgsrkf2ous66i6seeyi6etzfgrue332grh2n7madpwopotugyd\.onion',
        r'(?:www\.)?w6ijuptxiku4xpnnaetxvnkc5vqcdu7mgns2u77qefoixi63vbvnpnqd\.onion',
        r'(?:www\.)?kbjggqkzv65ivcqj6bumvp337z6264huv5kpkwuv6gu5yjiskvan7fad\.onion',
        r'(?:www\.)?grwp24hodrefzvjjuccrkw3mjq4tzhaaq32amf33dzpmuxe7ilepcmad\.onion',
        r'(?:www\.)?hpniueoejy4opn7bc4ftgazyqjoeqwlvh2uiku2xqku6zpoa4bf5ruid\.onion',
        # piped instances from https://github.com/TeamPiped/Piped/wiki/Instances
        r'(?:www\.)?piped\.kavin\.rocks',
        r'(?:www\.)?piped\.tokhmi\.xyz',
        r'(?:www\.)?piped\.syncpundit\.io',
        r'(?:www\.)?piped\.mha\.fi',
        r'(?:www\.)?watch\.whatever\.social',
        r'(?:www\.)?piped\.garudalinux\.org',
        r'(?:www\.)?piped\.rivo\.lol',
        r'(?:www\.)?piped-libre\.kavin\.rocks',
        r'(?:www\.)?yt\.jae\.fi',
        r'(?:www\.)?piped\.mint\.lgbt',
        r'(?:www\.)?il\.ax',
        r'(?:www\.)?piped\.esmailelbob\.xyz',
        r'(?:www\.)?piped\.projectsegfau\.lt',
        r'(?:www\.)?piped\.privacydev\.net',
        r'(?:www\.)?piped\.palveluntarjoaja\.eu',
        r'(?:www\.)?piped\.smnz\.de',
        r'(?:www\.)?piped\.adminforge\.de',
        r'(?:www\.)?watch\.whatevertinfoil\.de',
        r'(?:www\.)?piped\.qdi\.fi',
        r'(?:(?:www|cf)\.)?piped\.video',
        r'(?:www\.)?piped\.aeong\.one',
        r'(?:www\.)?piped\.moomoo\.me',
        r'(?:www\.)?piped\.chauvet\.pro',
        r'(?:www\.)?watch\.leptons\.xyz',
        r'(?:www\.)?pd\.vern\.cc',
        r'(?:www\.)?piped\.hostux\.net',
        r'(?:www\.)?piped\.lunar\.icu',
        # Hyperpipe instances from https://hyperpipe.codeberg.page/
        r'(?:www\.)?hyperpipe\.surge\.sh',
        r'(?:www\.)?hyperpipe\.esmailelbob\.xyz',
        r'(?:www\.)?listen\.whatever\.social',
        r'(?:www\.)?music\.adminforge\.de',
    )

    # extracted from account/account_menu ep
    # XXX: These are the supported YouTube UI and API languages,
    # which is slightly different from languages supported for translation in YouTube studio
    _SUPPORTED_LANG_CODES = [
        'af', 'az', 'id', 'ms', 'bs', 'ca', 'cs', 'da', 'de', 'et', 'en-IN', 'en-GB', 'en', 'es',
        'es-419', 'es-US', 'eu', 'fil', 'fr', 'fr-CA', 'gl', 'hr', 'zu', 'is', 'it', 'sw', 'lv',
        'lt', 'hu', 'nl', 'no', 'uz', 'pl', 'pt-PT', 'pt', 'ro', 'sq', 'sk', 'sl', 'sr-Latn', 'fi',
        'sv', 'vi', 'tr', 'be', 'bg', 'ky', 'kk', 'mk', 'mn', 'ru', 'sr', 'uk', 'el', 'hy', 'iw',
        'ur', 'ar', 'fa', 'ne', 'mr', 'hi', 'as', 'bn', 'pa', 'gu', 'or', 'ta', 'te', 'kn', 'ml',
        'si', 'th', 'lo', 'my', 'ka', 'am', 'km', 'zh-CN', 'zh-TW', 'zh-HK', 'ja', 'ko',
    ]

    _IGNORED_WARNINGS = {
        'Unavailable videos will be hidden during playback',
        'Unavailable videos are hidden',
    }

    _YT_HANDLE_RE = r'@[\w.-]{3,30}'  # https://support.google.com/youtube/answer/11585688?hl=en
    _YT_CHANNEL_UCID_RE = r'UC[\w-]{22}'

    _NETRC_MACHINE = 'youtube'

    def ucid_or_none(self, ucid):
        return self._search_regex(rf'^({self._YT_CHANNEL_UCID_RE})$', ucid, 'UC-id', default=None)

    def handle_or_none(self, handle):
        return self._search_regex(rf'^({self._YT_HANDLE_RE})$', handle, '@-handle', default=None)

    def handle_from_url(self, url):
        return self._search_regex(rf'^(?:https?://(?:www\.)?youtube\.com)?/({self._YT_HANDLE_RE})',
                                  url, 'channel handle', default=None)

    def ucid_from_url(self, url):
        return self._search_regex(rf'^(?:https?://(?:www\.)?youtube\.com)?/({self._YT_CHANNEL_UCID_RE})',
                                  url, 'channel id', default=None)

    @functools.cached_property
    def _preferred_lang(self):
        """
        Returns a language code supported by YouTube for the user preferred language.
        Returns None if no preferred language set.
        """
        preferred_lang = self._configuration_arg('lang', ie_key='Youtube', casesense=True, default=[''])[0]
        if not preferred_lang:
            return
        if preferred_lang not in self._SUPPORTED_LANG_CODES:
            raise ExtractorError(
                f'Unsupported language code: {preferred_lang}. Supported language codes (case-sensitive): {join_nonempty(*self._SUPPORTED_LANG_CODES, delim=", ")}.',
                expected=True)
        elif preferred_lang != 'en':
            self.report_warning(
                f'Preferring "{preferred_lang}" translated fields. Note that some metadata extraction may fail or be incorrect.')
        return preferred_lang

    def _initialize_consent(self):
        cookies = self._get_cookies('https://www.youtube.com/')
        if cookies.get('__Secure-3PSID'):
            return
        socs = cookies.get('SOCS')
        if socs and not socs.value.startswith('CAA'):  # not consented
            return
        self._set_cookie('.youtube.com', 'SOCS', 'CAI', secure=True)  # accept all (required for mixes)

    def _initialize_pref(self):
        cookies = self._get_cookies('https://www.youtube.com/')
        pref_cookie = cookies.get('PREF')
        pref = {}
        if pref_cookie:
            try:
                pref = dict(urllib.parse.parse_qsl(pref_cookie.value))
            except ValueError:
                self.report_warning('Failed to parse user PREF cookie' + bug_reports_message())
        pref.update({'hl': self._preferred_lang or 'en', 'tz': 'UTC'})
        self._set_cookie('.youtube.com', name='PREF', value=urllib.parse.urlencode(pref))

    def _real_initialize(self):
        self._initialize_pref()
        self._initialize_consent()
        self._check_login_required()

    def _perform_login(self, username, password):
        auth_type, _, user = (username or '').partition('+')

        if auth_type != 'oauth':
            raise ExtractorError(self._youtube_login_hint, expected=True)

        self._initialize_oauth(user, password)

    '''
    OAuth 2.0 Device Authorization Grant flow, used by the YouTube TV client (youtube.com/tv).

    For more information regarding OAuth 2.0 and the Device Authorization Grant flow in general, see:
    - https://developers.google.com/identity/protocols/oauth2/limited-input-device
    - https://accounts.google.com/.well-known/openid-configuration
    - https://www.rfc-editor.org/rfc/rfc8628
    - https://www.rfc-editor.org/rfc/rfc6749

    Note: The official client appears to use a proxied version of the oauth2 endpoints on youtube.com/o/oauth2,
    which applies some modifications to the response (such as returning errors as 200 OK).
    Since the client works with the standard API, we will use that as it is well-documented.
    '''

    _OAUTH_PROFILE = None
    _OAUTH_ACCESS_TOKEN_CACHE = {}
    _OAUTH_DISPLAY_ID = 'oauth'

    # YouTube TV (TVHTML5) client. You can find these at youtube.com/tv
    _OAUTH_CLIENT_ID = '861556708454-d6dlm3lh05idd8npek18k6be8ba3oc68.apps.googleusercontent.com'
    _OAUTH_CLIENT_SECRET = 'SboVhoG9s0rNafixCSGGKXAT'
    _OAUTH_SCOPE = 'http://gdata.youtube.com https://www.googleapis.com/auth/youtube-paid-content'

    # From https://accounts.google.com/.well-known/openid-configuration
    # Technically, these should be fetched dynamically and not hard-coded.
    # However, as these endpoints rarely change, we can risk saving an extra request for every invocation.
    _OAUTH_DEVICE_AUTHORIZATION_ENDPOINT = 'https://oauth2.googleapis.com/device/code'
    _OAUTH_TOKEN_ENDPOINT = 'https://oauth2.googleapis.com/token'

    @property
    def _oauth_cache_key(self):
        return f'oauth_refresh_token_{self._OAUTH_PROFILE}'

    def _read_oauth_error_response(self, response):
        return traverse_obj(
            self._webpage_read_content(response, self._OAUTH_TOKEN_ENDPOINT, self._OAUTH_DISPLAY_ID, fatal=False),
            ({json.loads}, 'error', {str}))

    def _set_oauth_info(self, token_response):
        YoutubeBaseInfoExtractor._OAUTH_ACCESS_TOKEN_CACHE.setdefault(self._OAUTH_PROFILE, {}).update({
            'access_token': token_response['access_token'],
            'token_type': token_response['token_type'],
            'expiry': time_seconds(
                seconds=traverse_obj(token_response, ('expires_in', {float_or_none}), default=300) - 10),
        })
        refresh_token = traverse_obj(token_response, ('refresh_token', {str}))
        if refresh_token:
            self.cache.store(self._NETRC_MACHINE, self._oauth_cache_key, refresh_token)
            YoutubeBaseInfoExtractor._OAUTH_ACCESS_TOKEN_CACHE[self._OAUTH_PROFILE]['refresh_token'] = refresh_token

    def _initialize_oauth(self, user, refresh_token):
        self._OAUTH_PROFILE = user or 'default'

        if self._OAUTH_PROFILE in YoutubeBaseInfoExtractor._OAUTH_ACCESS_TOKEN_CACHE:
            self.write_debug(f'{self._OAUTH_DISPLAY_ID}: Using cached access token for profile "{self._OAUTH_PROFILE}"')
            return

        YoutubeBaseInfoExtractor._OAUTH_ACCESS_TOKEN_CACHE[self._OAUTH_PROFILE] = {}

        if refresh_token:
            msg = f'{self._OAUTH_DISPLAY_ID}: Using password input as refresh token'
            if self.get_param('cachedir') is not False:
                msg += ' and caching token to disk; you should supply an empty password next time'
            self.to_screen(msg)
            self.cache.store(self._NETRC_MACHINE, self._oauth_cache_key, refresh_token)
        else:
            refresh_token = self.cache.load(self._NETRC_MACHINE, self._oauth_cache_key)

        if refresh_token:
            YoutubeBaseInfoExtractor._OAUTH_ACCESS_TOKEN_CACHE[self._OAUTH_PROFILE]['refresh_token'] = refresh_token
            try:
                token_response = self._refresh_token(refresh_token)
            except ExtractorError as e:
                error_msg = str(e.orig_msg).replace('Failed to refresh access token: ', '')
                self.report_warning(f'{self._OAUTH_DISPLAY_ID}: Failed to refresh access token: {error_msg}')
                token_response = self._oauth_authorize
        else:
            token_response = self._oauth_authorize

        self._set_oauth_info(token_response)
        self.write_debug(f'{self._OAUTH_DISPLAY_ID}: Logged in using profile "{self._OAUTH_PROFILE}"')

    def _refresh_token(self, refresh_token):
        try:
            token_response = self._download_json(
                self._OAUTH_TOKEN_ENDPOINT,
                video_id=self._OAUTH_DISPLAY_ID,
                note='Refreshing access token',
                data=json.dumps({
                    'client_id': self._OAUTH_CLIENT_ID,
                    'client_secret': self._OAUTH_CLIENT_SECRET,
                    'refresh_token': refresh_token,
                    'grant_type': 'refresh_token',
                }).encode(),
                headers={'Content-Type': 'application/json'})
        except ExtractorError as e:
            if isinstance(e.cause, HTTPError):
                error = self._read_oauth_error_response(e.cause.response)
                if error == 'invalid_grant':
                    # RFC6749 § 5.2
                    raise ExtractorError(
                        'Failed to refresh access token: Refresh token is invalid, revoked, or expired (invalid_grant)',
                        expected=True, video_id=self._OAUTH_DISPLAY_ID)
                raise ExtractorError(
                    f'Failed to refresh access token: Authorization server returned error {error}',
                    video_id=self._OAUTH_DISPLAY_ID)
            raise
        return token_response

    @property
    def _oauth_authorize(self):
        code_response = self._download_json(
            self._OAUTH_DEVICE_AUTHORIZATION_ENDPOINT,
            video_id=self._OAUTH_DISPLAY_ID,
            note='Initializing authorization flow',
            data=json.dumps({
                'client_id': self._OAUTH_CLIENT_ID,
                'scope': self._OAUTH_SCOPE,
            }).encode(),
            headers={'Content-Type': 'application/json'})

        verification_url = traverse_obj(code_response, ('verification_url', {str}))
        user_code = traverse_obj(code_response, ('user_code', {str}))
        if not verification_url or not user_code:
            raise ExtractorError(
                'Authorization server did not provide verification_url or user_code', video_id=self._OAUTH_DISPLAY_ID)

        # note: The whitespace is intentional
        self.to_screen(
            f'{self._OAUTH_DISPLAY_ID}: To give yt-dlp access to your account, '
            f'go to  {verification_url}  and enter code  {user_code}')

        # RFC8628 § 3.5: default poll interval is 5 seconds if not provided
        poll_interval = traverse_obj(code_response, ('interval', {int}), default=5)

        for retry in self.RetryManager():
            while True:
                try:
                    token_response = self._download_json(
                        self._OAUTH_TOKEN_ENDPOINT,
                        video_id=self._OAUTH_DISPLAY_ID,
                        note=False,
                        errnote='Failed to request access token',
                        data=json.dumps({
                            'client_id': self._OAUTH_CLIENT_ID,
                            'client_secret': self._OAUTH_CLIENT_SECRET,
                            'device_code': code_response['device_code'],
                            'grant_type': 'urn:ietf:params:oauth:grant-type:device_code',
                        }).encode(),
                        headers={'Content-Type': 'application/json'})
                except ExtractorError as e:
                    if isinstance(e.cause, TransportError):
                        retry.error = e
                        break
                    elif isinstance(e.cause, HTTPError):
                        error = self._read_oauth_error_response(e.cause.response)
                        if not error:
                            retry.error = e
                            break

                        if error == 'authorization_pending':
                            time.sleep(poll_interval)
                            continue
                        elif error == 'expired_token':
                            raise ExtractorError(
                                'Authorization timed out', expected=True, video_id=self._OAUTH_DISPLAY_ID)
                        elif error == 'access_denied':
                            raise ExtractorError(
                                'You denied access to an account', expected=True, video_id=self._OAUTH_DISPLAY_ID)
                        elif error == 'slow_down':
                            # RFC8628 § 3.5: add 5 seconds to the poll interval
                            poll_interval += 5
                            time.sleep(poll_interval)
                            continue
                        else:
                            raise ExtractorError(
                                f'Authorization server returned an error when fetching access token: {error}',
                                video_id=self._OAUTH_DISPLAY_ID)
                    raise

                return token_response

    def _update_oauth(self):
        token = YoutubeBaseInfoExtractor._OAUTH_ACCESS_TOKEN_CACHE.get(self._OAUTH_PROFILE)
        if token is None or token['expiry'] > time.time():
            return

        self._set_oauth_info(self._refresh_token(token['refresh_token']))

    @property
    def _youtube_login_hint(self):
        return ('Use  --username=oauth[+PROFILE] --password=""  to log in using oauth, '
                f'or else u{self._login_hint(method="cookies")[1:]}. '
                'See  https://github.com/yt-dlp/yt-dlp/wiki/Extractors#logging-in-with-oauth  for more on how to use oauth. '
                'See  https://github.com/yt-dlp/yt-dlp/wiki/Extractors#exporting-youtube-cookies  for help with cookies')

    def _check_login_required(self):
        if self._LOGIN_REQUIRED and not self.is_authenticated:
            self.raise_login_required(
                f'Login details are needed to download this content. {self._youtube_login_hint}', method=None)

    _YT_INITIAL_DATA_RE = r'(?:window\s*\[\s*["\']ytInitialData["\']\s*\]|ytInitialData)\s*='
    _YT_INITIAL_PLAYER_RESPONSE_RE = r'ytInitialPlayerResponse\s*='

    def _get_default_ytcfg(self, client='web'):
        return copy.deepcopy(INNERTUBE_CLIENTS[client])

    def _get_innertube_host(self, client='web'):
        return INNERTUBE_CLIENTS[client]['INNERTUBE_HOST']

    def _ytcfg_get_safe(self, ytcfg, getter, expected_type=None, default_client='web'):
        # try_get but with fallback to default ytcfg client values when present
        _func = lambda y: try_get(y, getter, expected_type)
        return _func(ytcfg) or _func(self._get_default_ytcfg(default_client))

    def _extract_client_name(self, ytcfg, default_client='web'):
        return self._ytcfg_get_safe(
            ytcfg, (lambda x: x['INNERTUBE_CLIENT_NAME'],
                    lambda x: x['INNERTUBE_CONTEXT']['client']['clientName']), str, default_client)

    def _extract_client_version(self, ytcfg, default_client='web'):
        return self._ytcfg_get_safe(
            ytcfg, (lambda x: x['INNERTUBE_CLIENT_VERSION'],
                    lambda x: x['INNERTUBE_CONTEXT']['client']['clientVersion']), str, default_client)

    def _select_api_hostname(self, req_api_hostname, default_client=None):
        return (self._configuration_arg('innertube_host', [''], ie_key=YoutubeIE.ie_key())[0]
                or req_api_hostname or self._get_innertube_host(default_client or 'web'))

    def _extract_context(self, ytcfg=None, default_client='web'):
        context = get_first(
            (ytcfg, self._get_default_ytcfg(default_client)), 'INNERTUBE_CONTEXT', expected_type=dict)
        # Enforce language and tz for extraction
        client_context = traverse_obj(context, 'client', expected_type=dict, default={})
        client_context.update({'hl': self._preferred_lang or 'en', 'timeZone': 'UTC', 'utcOffsetMinutes': 0})
        return context

    _SAPISID = None

    def _generate_sapisidhash_header(self, origin='https://www.youtube.com'):
        time_now = round(time.time())
        if self._SAPISID is None:
            yt_cookies = self._get_cookies('https://www.youtube.com')
            # Sometimes SAPISID cookie isn't present but __Secure-3PAPISID is.
            # See: https://github.com/yt-dlp/yt-dlp/issues/393
            sapisid_cookie = dict_get(
                yt_cookies, ('__Secure-3PAPISID', 'SAPISID'))
            if sapisid_cookie and sapisid_cookie.value:
                self._SAPISID = sapisid_cookie.value
                self.write_debug('Extracted SAPISID cookie')
                # SAPISID cookie is required if not already present
                if not yt_cookies.get('SAPISID'):
                    self.write_debug('Copying __Secure-3PAPISID cookie to SAPISID cookie')
                    self._set_cookie(
                        '.youtube.com', 'SAPISID', self._SAPISID, secure=True, expire_time=time_now + 3600)
            else:
                self._SAPISID = False
        if not self._SAPISID:
            return None
        # SAPISIDHASH algorithm from https://stackoverflow.com/a/32065323
        sapisidhash = hashlib.sha1(
            f'{time_now} {self._SAPISID} {origin}'.encode()).hexdigest()
        return f'SAPISIDHASH {time_now}_{sapisidhash}'

    def _call_api(self, ep, query, video_id, fatal=True, headers=None,
                  note='Downloading API JSON', errnote='Unable to download API page',
                  context=None, api_key=None, api_hostname=None, default_client='web'):

        data = {'context': context} if context else {'context': self._extract_context(default_client=default_client)}
        data.update(query)
        real_headers = self.generate_api_headers(default_client=default_client)
        real_headers.update({'content-type': 'application/json'})
        if headers:
            real_headers.update(headers)
        return self._download_json(
            f'https://{self._select_api_hostname(api_hostname, default_client)}/youtubei/v1/{ep}',
            video_id=video_id, fatal=fatal, note=note, errnote=errnote,
            data=json.dumps(data).encode('utf8'), headers=real_headers,
            query=filter_dict({
                'key': self._configuration_arg(
                    'innertube_key', [api_key], ie_key=YoutubeIE.ie_key(), casesense=True)[0],
                'prettyPrint': 'false',
            }, cndn=lambda _, v: v))

    def extract_yt_initial_data(self, item_id, webpage, fatal=True):
        return self._search_json(self._YT_INITIAL_DATA_RE, webpage, 'yt initial data', item_id, fatal=fatal)

    @staticmethod
    def _extract_session_index(*data):
        """
        Index of current account in account list.
        See: https://github.com/yt-dlp/yt-dlp/pull/519
        """
        for ytcfg in data:
            session_index = int_or_none(try_get(ytcfg, lambda x: x['SESSION_INDEX']))
            if session_index is not None:
                return session_index

    def _data_sync_id_to_delegated_session_id(self, data_sync_id):
        if not data_sync_id:
            return
        # datasyncid is of the form "channel_syncid||user_syncid" for secondary channel
        # and just "user_syncid||" for primary channel. We only want the channel_syncid
        channel_syncid, _, user_syncid = data_sync_id.partition('||')
        if user_syncid:
            return channel_syncid

    def _extract_account_syncid(self, *args):
        """
        Extract current session ID required to download private playlists of secondary channels
        @params response and/or ytcfg
        """
        # ytcfg includes channel_syncid if on secondary channel
        if delegated_sid := traverse_obj(args, (..., 'DELEGATED_SESSION_ID', {str}, any)):
            return delegated_sid

        data_sync_id = self._extract_data_sync_id(*args)
        return self._data_sync_id_to_delegated_session_id(data_sync_id)

    def _extract_data_sync_id(self, *args):
        """
        Extract current account dataSyncId.
        In the format DELEGATED_SESSION_ID||USER_SESSION_ID or USER_SESSION_ID||
        @params response and/or ytcfg
        """
        if data_sync_id := self._configuration_arg('data_sync_id', [None], ie_key=YoutubeIE, casesense=True)[0]:
            return data_sync_id

        return traverse_obj(
            args, (..., ('DATASYNC_ID', ('responseContext', 'mainAppWebResponseContext', 'datasyncId')), {str}, any))

    def _extract_visitor_data(self, *args):
        """
        Extracts visitorData from an API response or ytcfg
        Appears to be used to track session state
        """
        if visitor_data := self._configuration_arg('visitor_data', [None], ie_key=YoutubeIE, casesense=True)[0]:
            return visitor_data
        return get_first(
            args, [('VISITOR_DATA', ('INNERTUBE_CONTEXT', 'client', 'visitorData'), ('responseContext', 'visitorData'))],
            expected_type=str)

    @functools.cached_property
    def is_authenticated(self):
        return self._OAUTH_PROFILE or bool(self._generate_sapisidhash_header())

    def extract_ytcfg(self, video_id, webpage):
        if not webpage:
            return {}
        return self._parse_json(
            self._search_regex(
                r'ytcfg\.set\s*\(\s*({.+?})\s*\)\s*;', webpage, 'ytcfg',
                default='{}'), video_id, fatal=False) or {}

    def _generate_oauth_headers(self):
        self._update_oauth()
        oauth_token = YoutubeBaseInfoExtractor._OAUTH_ACCESS_TOKEN_CACHE.get(self._OAUTH_PROFILE)
        if not oauth_token:
            return {}

        return {
            'Authorization': f'{oauth_token["token_type"]} {oauth_token["access_token"]}',
        }

    def _generate_cookie_auth_headers(self, *, ytcfg=None, account_syncid=None, session_index=None, origin=None, **kwargs):
        headers = {}
        account_syncid = account_syncid or self._extract_account_syncid(ytcfg)
        if account_syncid:
            headers['X-Goog-PageId'] = account_syncid
        if session_index is None:
            session_index = self._extract_session_index(ytcfg)
        if account_syncid or session_index is not None:
            headers['X-Goog-AuthUser'] = session_index if session_index is not None else 0

        auth = self._generate_sapisidhash_header(origin)
        if auth is not None:
            headers['Authorization'] = auth
            headers['X-Origin'] = origin

        return headers

    def generate_api_headers(
            self, *, ytcfg=None, account_syncid=None, session_index=None,
            visitor_data=None, api_hostname=None, default_client='web', **kwargs):

        origin = 'https://' + (self._select_api_hostname(api_hostname, default_client))
        headers = {
            'X-YouTube-Client-Name': str(
                self._ytcfg_get_safe(ytcfg, lambda x: x['INNERTUBE_CONTEXT_CLIENT_NAME'], default_client=default_client)),
            'X-YouTube-Client-Version': self._extract_client_version(ytcfg, default_client),
            'Origin': origin,
            'X-Goog-Visitor-Id': visitor_data or self._extract_visitor_data(ytcfg),
            'User-Agent': self._ytcfg_get_safe(ytcfg, lambda x: x['INNERTUBE_CONTEXT']['client']['userAgent'], default_client=default_client),
            **self._generate_oauth_headers(),
            **self._generate_cookie_auth_headers(ytcfg=ytcfg, account_syncid=account_syncid, session_index=session_index, origin=origin),
        }
        return filter_dict(headers)

    def _generate_webpage_headers(self):
        return self._generate_oauth_headers()

    def _download_ytcfg(self, client, video_id):
        url = {
            'web': 'https://www.youtube.com',
            'web_music': 'https://music.youtube.com',
            'web_embedded': f'https://www.youtube.com/embed/{video_id}?html5=1',
        }.get(client)
        if not url:
            return {}
        webpage = self._download_webpage(
            url, video_id, fatal=False, note=f'Downloading {client.replace("_", " ").strip()} client config',
            headers=self._generate_webpage_headers())
        return self.extract_ytcfg(video_id, webpage) or {}

    @staticmethod
    def _build_api_continuation_query(continuation, ctp=None):
        query = {
            'continuation': continuation,
        }
        # TODO: Inconsistency with clickTrackingParams.
        # Currently we have a fixed ctp contained within context (from ytcfg)
        # and a ctp in root query for continuation.
        if ctp:
            query['clickTracking'] = {'clickTrackingParams': ctp}
        return query

    @classmethod
    def _extract_next_continuation_data(cls, renderer):
        next_continuation = try_get(
            renderer, (lambda x: x['continuations'][0]['nextContinuationData'],
                       lambda x: x['continuation']['reloadContinuationData']), dict)
        if not next_continuation:
            return
        continuation = next_continuation.get('continuation')
        if not continuation:
            return
        ctp = next_continuation.get('clickTrackingParams')
        return cls._build_api_continuation_query(continuation, ctp)

    @classmethod
    def _extract_continuation_ep_data(cls, continuation_ep: dict):
        if isinstance(continuation_ep, dict):
            continuation = try_get(
                continuation_ep, lambda x: x['continuationCommand']['token'], str)
            if not continuation:
                return
            ctp = continuation_ep.get('clickTrackingParams')
            return cls._build_api_continuation_query(continuation, ctp)

    @classmethod
    def _extract_continuation(cls, renderer):
        next_continuation = cls._extract_next_continuation_data(renderer)
        if next_continuation:
            return next_continuation

        return traverse_obj(renderer, (
            ('contents', 'items', 'rows'), ..., 'continuationItemRenderer',
            ('continuationEndpoint', ('button', 'buttonRenderer', 'command')),
        ), get_all=False, expected_type=cls._extract_continuation_ep_data)

    @classmethod
    def _extract_alerts(cls, data):
        for alert_dict in try_get(data, lambda x: x['alerts'], list) or []:
            if not isinstance(alert_dict, dict):
                continue
            for alert in alert_dict.values():
                alert_type = alert.get('type')
                if not alert_type:
                    continue
                message = cls._get_text(alert, 'text')
                if message:
                    yield alert_type, message

    def _report_alerts(self, alerts, expected=True, fatal=True, only_once=False):
        errors, warnings = [], []
        for alert_type, alert_message in alerts:
            if alert_type.lower() == 'error' and fatal:
                errors.append([alert_type, alert_message])
            elif alert_message not in self._IGNORED_WARNINGS:
                warnings.append([alert_type, alert_message])

        for alert_type, alert_message in (warnings + errors[:-1]):
            self.report_warning(f'YouTube said: {alert_type} - {alert_message}', only_once=only_once)
        if errors:
            raise ExtractorError(f'YouTube said: {errors[-1][1]}', expected=expected)

    def _extract_and_report_alerts(self, data, *args, **kwargs):
        return self._report_alerts(self._extract_alerts(data), *args, **kwargs)

    def _extract_badges(self, badge_list: list):
        """
        Extract known BadgeType's from a list of badge renderers.
        @returns [{'type': BadgeType}]
        """
        icon_type_map = {
            'PRIVACY_UNLISTED': BadgeType.AVAILABILITY_UNLISTED,
            'PRIVACY_PRIVATE': BadgeType.AVAILABILITY_PRIVATE,
            'PRIVACY_PUBLIC': BadgeType.AVAILABILITY_PUBLIC,
            'CHECK_CIRCLE_THICK': BadgeType.VERIFIED,
            'OFFICIAL_ARTIST_BADGE': BadgeType.VERIFIED,
            'CHECK': BadgeType.VERIFIED,
        }

        badge_style_map = {
            'BADGE_STYLE_TYPE_MEMBERS_ONLY': BadgeType.AVAILABILITY_SUBSCRIPTION,
            'BADGE_STYLE_TYPE_PREMIUM': BadgeType.AVAILABILITY_PREMIUM,
            'BADGE_STYLE_TYPE_LIVE_NOW': BadgeType.LIVE_NOW,
            'BADGE_STYLE_TYPE_VERIFIED': BadgeType.VERIFIED,
            'BADGE_STYLE_TYPE_VERIFIED_ARTIST': BadgeType.VERIFIED,
        }

        label_map = {
            'unlisted': BadgeType.AVAILABILITY_UNLISTED,
            'private': BadgeType.AVAILABILITY_PRIVATE,
            'members only': BadgeType.AVAILABILITY_SUBSCRIPTION,
            'live': BadgeType.LIVE_NOW,
            'premium': BadgeType.AVAILABILITY_PREMIUM,
            'verified': BadgeType.VERIFIED,
            'official artist channel': BadgeType.VERIFIED,
        }

        badges = []
        for badge in traverse_obj(badge_list, (..., lambda key, _: re.search(r'[bB]adgeRenderer$', key))):
            badge_type = (
                icon_type_map.get(traverse_obj(badge, ('icon', 'iconType'), expected_type=str))
                or badge_style_map.get(traverse_obj(badge, 'style'))
            )
            if badge_type:
                badges.append({'type': badge_type})
                continue

            # fallback, won't work in some languages
            label = traverse_obj(
                badge, 'label', ('accessibilityData', 'label'), 'tooltip', 'iconTooltip', get_all=False, expected_type=str, default='')
            for match, label_badge_type in label_map.items():
                if match in label.lower():
                    badges.append({'type': label_badge_type})
                    break

        return badges

    @staticmethod
    def _has_badge(badges, badge_type):
        return bool(traverse_obj(badges, lambda _, v: v['type'] == badge_type))

    @staticmethod
    def _get_text(data, *path_list, max_runs=None):
        for path in path_list or [None]:
            if path is None:
                obj = [data]
            else:
                obj = traverse_obj(data, path, default=[])
                if not any(key is ... or isinstance(key, (list, tuple)) for key in variadic(path)):
                    obj = [obj]
            for item in obj:
                text = try_get(item, lambda x: x['simpleText'], str)
                if text:
                    return text
                runs = try_get(item, lambda x: x['runs'], list) or []
                if not runs and isinstance(item, list):
                    runs = item

                runs = runs[:min(len(runs), max_runs or len(runs))]
                text = ''.join(traverse_obj(runs, (..., 'text'), expected_type=str))
                if text:
                    return text

    def _get_count(self, data, *path_list):
        count_text = self._get_text(data, *path_list) or ''
        count = parse_count(count_text)
        if count is None:
            count = str_to_int(
                self._search_regex(r'^([\d,]+)', re.sub(r'\s', '', count_text), 'count', default=None))
        return count

    @staticmethod
    def _extract_thumbnails(data, *path_list, final_key='thumbnails'):
        """
        Extract thumbnails from thumbnails dict
        @param path_list: path list to level that contains 'thumbnails' key
        """
        thumbnails = []
        for path in path_list or [()]:
            for thumbnail in traverse_obj(data, (*variadic(path), final_key, ...)):
                thumbnail_url = url_or_none(thumbnail.get('url'))
                if not thumbnail_url:
                    continue
                # Sometimes youtube gives a wrong thumbnail URL. See:
                # https://github.com/yt-dlp/yt-dlp/issues/233
                # https://github.com/ytdl-org/youtube-dl/issues/28023
                if 'maxresdefault' in thumbnail_url:
                    thumbnail_url = thumbnail_url.split('?')[0]
                thumbnails.append({
                    'url': thumbnail_url,
                    'height': int_or_none(thumbnail.get('height')),
                    'width': int_or_none(thumbnail.get('width')),
                })
        return thumbnails

    @staticmethod
    def extract_relative_time(relative_time_text):
        """
        Extracts a relative time from string and converts to dt object
        e.g. 'streamed 6 days ago', '5 seconds ago (edited)', 'updated today', '8 yr ago'
        """

        # XXX: this could be moved to a general function in utils/_utils.py
        # The relative time text strings are roughly the same as what
        # Javascript's Intl.RelativeTimeFormat function generates.
        # See: https://developer.mozilla.org/en-US/docs/Web/JavaScript/Reference/Global_Objects/Intl/RelativeTimeFormat
        mobj = re.search(
            r'(?P<start>today|yesterday|now)|(?P<time>\d+)\s*(?P<unit>sec(?:ond)?|s|min(?:ute)?|h(?:our|r)?|d(?:ay)?|w(?:eek|k)?|mo(?:nth)?|y(?:ear|r)?)s?\s*ago',
            relative_time_text)
        if mobj:
            start = mobj.group('start')
            if start:
                return datetime_from_str(start)
            try:
                return datetime_from_str('now-{}{}'.format(mobj.group('time'), mobj.group('unit')))
            except ValueError:
                return None

    def _parse_time_text(self, text):
        if not text:
            return
        dt_ = self.extract_relative_time(text)
        timestamp = None
        if isinstance(dt_, dt.datetime):
            timestamp = calendar.timegm(dt_.timetuple())

        if timestamp is None:
            timestamp = (
                unified_timestamp(text) or unified_timestamp(
                    self._search_regex(
                        (r'([a-z]+\s*\d{1,2},?\s*20\d{2})', r'(?:.+|^)(?:live|premieres|ed|ing)(?:\s*(?:on|for))?\s*(.+\d)'),
                        text.lower(), 'time text', default=None)))

        if text and timestamp is None and self._preferred_lang in (None, 'en'):
            self.report_warning(
                f'Cannot parse localized time text "{text}"', only_once=True)
        return timestamp

    def _extract_response(self, item_id, query, note='Downloading API JSON', headers=None,
                          ytcfg=None, check_get_keys=None, ep='browse', fatal=True, api_hostname=None,
                          default_client='web'):
        raise_for_incomplete = bool(self._configuration_arg('raise_incomplete_data', ie_key=YoutubeIE))
        # Incomplete Data should be a warning by default when retries are exhausted, while other errors should be fatal.
        icd_retries = iter(self.RetryManager(fatal=raise_for_incomplete))
        icd_rm = next(icd_retries)
        main_retries = iter(self.RetryManager())
        main_rm = next(main_retries)
        # Manual retry loop for multiple RetryManagers
        # The proper RetryManager MUST be advanced after an error
        # and its result MUST be checked if the manager is non fatal
        while True:
            try:
                response = self._call_api(
                    ep=ep, fatal=True, headers=headers,
                    video_id=item_id, query=query, note=note,
                    context=self._extract_context(ytcfg, default_client),
                    api_hostname=api_hostname, default_client=default_client)
            except ExtractorError as e:
                if not isinstance(e.cause, network_exceptions):
                    return self._error_or_warning(e, fatal=fatal)
                elif not isinstance(e.cause, HTTPError):
                    main_rm.error = e
                    next(main_retries)
                    continue

                first_bytes = e.cause.response.read(512)
                if not is_html(first_bytes):
                    yt_error = try_get(
                        self._parse_json(
                            self._webpage_read_content(e.cause.response, None, item_id, prefix=first_bytes) or '{}', item_id, fatal=False),
                        lambda x: x['error']['message'], str)
                    if yt_error:
                        self._report_alerts([('ERROR', yt_error)], fatal=False)
                # Downloading page may result in intermittent 5xx HTTP error
                # Sometimes a 404 is also received. See: https://github.com/ytdl-org/youtube-dl/issues/28289
                # We also want to catch all other network exceptions since errors in later pages can be troublesome
                # See https://github.com/yt-dlp/yt-dlp/issues/507#issuecomment-880188210
                if e.cause.status not in (403, 429):
                    main_rm.error = e
                    next(main_retries)
                    continue
                return self._error_or_warning(e, fatal=fatal)

            try:
                self._extract_and_report_alerts(response, only_once=True)
            except ExtractorError as e:
                # YouTube's servers may return errors we want to retry on in a 200 OK response
                # See: https://github.com/yt-dlp/yt-dlp/issues/839
                if 'unknown error' in e.msg.lower():
                    main_rm.error = e
                    next(main_retries)
                    continue
                return self._error_or_warning(e, fatal=fatal)
            # Youtube sometimes sends incomplete data
            # See: https://github.com/ytdl-org/youtube-dl/issues/28194
            if not traverse_obj(response, *variadic(check_get_keys)):
                icd_rm.error = ExtractorError('Incomplete data received', expected=True)
                should_retry = next(icd_retries, None)
                if not should_retry:
                    return None
                continue

            return response

    @staticmethod
    def is_music_url(url):
        return re.match(r'(https?://)?music\.youtube\.com/', url) is not None

    def _extract_video(self, renderer):
        video_id = renderer.get('videoId')

        reel_header_renderer = traverse_obj(renderer, (
            'navigationEndpoint', 'reelWatchEndpoint', 'overlay', 'reelPlayerOverlayRenderer',
            'reelPlayerHeaderSupportedRenderers', 'reelPlayerHeaderRenderer'))

        title = self._get_text(renderer, 'title', 'headline') or self._get_text(reel_header_renderer, 'reelTitleText')
        description = self._get_text(renderer, 'descriptionSnippet')

        duration = int_or_none(renderer.get('lengthSeconds'))
        if duration is None:
            duration = parse_duration(self._get_text(
                renderer, 'lengthText', ('thumbnailOverlays', ..., 'thumbnailOverlayTimeStatusRenderer', 'text')))
        if duration is None:
            # XXX: should write a parser to be more general to support more cases (e.g. shorts in shorts tab)
            duration = parse_duration(self._search_regex(
                r'(?i)(ago)(?!.*\1)\s+(?P<duration>[a-z0-9 ,]+?)(?:\s+[\d,]+\s+views)?(?:\s+-\s+play\s+short)?$',
                traverse_obj(renderer, ('title', 'accessibility', 'accessibilityData', 'label'), default='', expected_type=str),
                video_id, default=None, group='duration'))

        channel_id = traverse_obj(
            renderer, ('shortBylineText', 'runs', ..., 'navigationEndpoint', 'browseEndpoint', 'browseId'),
            expected_type=str, get_all=False)
        if not channel_id:
            channel_id = traverse_obj(reel_header_renderer, ('channelNavigationEndpoint', 'browseEndpoint', 'browseId'))

        channel_id = self.ucid_or_none(channel_id)

        overlay_style = traverse_obj(
            renderer, ('thumbnailOverlays', ..., 'thumbnailOverlayTimeStatusRenderer', 'style'),
            get_all=False, expected_type=str)
        badges = self._extract_badges(traverse_obj(renderer, 'badges'))
        owner_badges = self._extract_badges(traverse_obj(renderer, 'ownerBadges'))
        navigation_url = urljoin('https://www.youtube.com/', traverse_obj(
            renderer, ('navigationEndpoint', 'commandMetadata', 'webCommandMetadata', 'url'),
            expected_type=str)) or ''
        url = f'https://www.youtube.com/watch?v={video_id}'
        if overlay_style == 'SHORTS' or '/shorts/' in navigation_url:
            url = f'https://www.youtube.com/shorts/{video_id}'

        time_text = (self._get_text(renderer, 'publishedTimeText', 'videoInfo')
                     or self._get_text(reel_header_renderer, 'timestampText') or '')
        scheduled_timestamp = str_to_int(traverse_obj(renderer, ('upcomingEventData', 'startTime'), get_all=False))

        live_status = (
            'is_upcoming' if scheduled_timestamp is not None
            else 'was_live' if 'streamed' in time_text.lower()
            else 'is_live' if overlay_style == 'LIVE' or self._has_badge(badges, BadgeType.LIVE_NOW)
            else None)

        # videoInfo is a string like '50K views • 10 years ago'.
        view_count_text = self._get_text(renderer, 'viewCountText', 'shortViewCountText', 'videoInfo') or ''
        view_count = (0 if 'no views' in view_count_text.lower()
                      else self._get_count({'simpleText': view_count_text}))
        view_count_field = 'concurrent_view_count' if live_status in ('is_live', 'is_upcoming') else 'view_count'

        channel = (self._get_text(renderer, 'ownerText', 'shortBylineText')
                   or self._get_text(reel_header_renderer, 'channelTitleText'))

        channel_handle = traverse_obj(renderer, (
            'shortBylineText', 'runs', ..., 'navigationEndpoint',
            (('commandMetadata', 'webCommandMetadata', 'url'), ('browseEndpoint', 'canonicalBaseUrl'))),
            expected_type=self.handle_from_url, get_all=False)
        return {
            '_type': 'url',
            'ie_key': YoutubeIE.ie_key(),
            'id': video_id,
            'url': url,
            'title': title,
            'description': description,
            'duration': duration,
            'channel_id': channel_id,
            'channel': channel,
            'channel_url': f'https://www.youtube.com/channel/{channel_id}' if channel_id else None,
            'uploader': channel,
            'uploader_id': channel_handle,
            'uploader_url': format_field(channel_handle, None, 'https://www.youtube.com/%s', default=None),
            'thumbnails': self._extract_thumbnails(renderer, 'thumbnail'),
            'timestamp': (self._parse_time_text(time_text)
                          if self._configuration_arg('approximate_date', ie_key=YoutubeTabIE)
                          else None),
            'release_timestamp': scheduled_timestamp,
            'availability':
                'public' if self._has_badge(badges, BadgeType.AVAILABILITY_PUBLIC)
                else self._availability(
                    is_private=self._has_badge(badges, BadgeType.AVAILABILITY_PRIVATE) or None,
                    needs_premium=self._has_badge(badges, BadgeType.AVAILABILITY_PREMIUM) or None,
                    needs_subscription=self._has_badge(badges, BadgeType.AVAILABILITY_SUBSCRIPTION) or None,
                    is_unlisted=self._has_badge(badges, BadgeType.AVAILABILITY_UNLISTED) or None),
            view_count_field: view_count,
            'live_status': live_status,
            'channel_is_verified': True if self._has_badge(owner_badges, BadgeType.VERIFIED) else None,
        }


class YoutubeIE(YoutubeBaseInfoExtractor):
    IE_DESC = 'YouTube'
    _VALID_URL = r'''(?x)^
                     (
                         (?:https?://|//)                                    # http(s):// or protocol-independent URL
                         (?:(?:(?:(?:\w+\.)?[yY][oO][uU][tT][uU][bB][eE](?:-nocookie|kids)?\.com|
                            (?:www\.)?deturl\.com/www\.youtube\.com|
                            (?:www\.)?pwnyoutube\.com|
                            (?:www\.)?hooktube\.com|
                            (?:www\.)?yourepeat\.com|
                            tube\.majestyc\.net|
                            {invidious}|
                            youtube\.googleapis\.com)/                        # the various hostnames, with wildcard subdomains
                         (?:.*?\#/)?                                          # handle anchor (#/) redirect urls
                         (?:                                                  # the various things that can precede the ID:
                             (?:(?:v|embed|e|shorts|live)/(?!videoseries|live_stream))  # v/ or embed/ or e/ or shorts/
                             |(?:                                             # or the v= param in all its forms
                                 (?:(?:watch|movie)(?:_popup)?(?:\.php)?/?)?  # preceding watch(_popup|.php) or nothing (like /?v=xxxx)
                                 (?:\?|\#!?)                                  # the params delimiter ? or # or #!
                                 (?:.*?[&;])??                                # any other preceding param (like /?s=tuff&v=xxxx or ?s=tuff&amp;v=V36LpHqtcDY)
                                 v=
                             )
                         ))
                         |(?:
                            youtu\.be|                                        # just youtu.be/xxxx
                            vid\.plus|                                        # or vid.plus/xxxx
                            zwearz\.com/watch|                                # or zwearz.com/watch/xxxx
                            {invidious}
                         )/
                         |(?:www\.)?cleanvideosearch\.com/media/action/yt/watch\?videoId=
                         )
                     )?                                                       # all until now is optional -> you can pass the naked ID
                     (?P<id>[0-9A-Za-z_-]{{11}})                              # here is it! the YouTube video ID
                     (?(1).+)?                                                # if we found the ID, everything can follow
                     (?:\#|$)'''.format(
        invidious='|'.join(YoutubeBaseInfoExtractor._INVIDIOUS_SITES),
    )
    _EMBED_REGEX = [
        r'''(?x)
            (?:
                <(?:[0-9A-Za-z-]+?)?iframe[^>]+?src=|
                data-video-url=|
                <embed[^>]+?src=|
                embedSWF\(?:\s*|
                <object[^>]+data=|
                new\s+SWFObject\(
            )
            (["\'])
                (?P<url>(?:https?:)?//(?:www\.)?youtube(?:-nocookie)?\.com/
                (?:embed|v|p)/[0-9A-Za-z_-]{11}.*?)
            \1''',
        # https://wordpress.org/plugins/lazy-load-for-videos/
        r'''(?xs)
            <a\s[^>]*\bhref="(?P<url>https://www\.youtube\.com/watch\?v=[0-9A-Za-z_-]{11})"
            \s[^>]*\bclass="[^"]*\blazy-load-youtube''',
    ]
    _RETURN_TYPE = 'video'  # XXX: How to handle multifeed?

    _PLAYER_INFO_RE = (
        r'/s/player/(?P<id>[a-zA-Z0-9_-]{8,})/player',
        r'/(?P<id>[a-zA-Z0-9_-]{8,})/player(?:_ias\.vflset(?:/[a-zA-Z]{2,3}_[a-zA-Z]{2,3})?|-plasma-ias-(?:phone|tablet)-[a-z]{2}_[A-Z]{2}\.vflset)/base\.js$',
        r'\b(?P<id>vfl[a-zA-Z0-9_-]+)\b.*?\.js$',
    )
    _formats = {  # NB: Used in YoutubeWebArchiveIE and GoogleDriveIE
        '5': {'ext': 'flv', 'width': 400, 'height': 240, 'acodec': 'mp3', 'abr': 64, 'vcodec': 'h263'},
        '6': {'ext': 'flv', 'width': 450, 'height': 270, 'acodec': 'mp3', 'abr': 64, 'vcodec': 'h263'},
        '13': {'ext': '3gp', 'acodec': 'aac', 'vcodec': 'mp4v'},
        '17': {'ext': '3gp', 'width': 176, 'height': 144, 'acodec': 'aac', 'abr': 24, 'vcodec': 'mp4v'},
        '18': {'ext': 'mp4', 'width': 640, 'height': 360, 'acodec': 'aac', 'abr': 96, 'vcodec': 'h264'},
        '22': {'ext': 'mp4', 'width': 1280, 'height': 720, 'acodec': 'aac', 'abr': 192, 'vcodec': 'h264'},
        '34': {'ext': 'flv', 'width': 640, 'height': 360, 'acodec': 'aac', 'abr': 128, 'vcodec': 'h264'},
        '35': {'ext': 'flv', 'width': 854, 'height': 480, 'acodec': 'aac', 'abr': 128, 'vcodec': 'h264'},
        # itag 36 videos are either 320x180 (BaW_jenozKc) or 320x240 (__2ABJjxzNo), abr varies as well
        '36': {'ext': '3gp', 'width': 320, 'acodec': 'aac', 'vcodec': 'mp4v'},
        '37': {'ext': 'mp4', 'width': 1920, 'height': 1080, 'acodec': 'aac', 'abr': 192, 'vcodec': 'h264'},
        '38': {'ext': 'mp4', 'width': 4096, 'height': 3072, 'acodec': 'aac', 'abr': 192, 'vcodec': 'h264'},
        '43': {'ext': 'webm', 'width': 640, 'height': 360, 'acodec': 'vorbis', 'abr': 128, 'vcodec': 'vp8'},
        '44': {'ext': 'webm', 'width': 854, 'height': 480, 'acodec': 'vorbis', 'abr': 128, 'vcodec': 'vp8'},
        '45': {'ext': 'webm', 'width': 1280, 'height': 720, 'acodec': 'vorbis', 'abr': 192, 'vcodec': 'vp8'},
        '46': {'ext': 'webm', 'width': 1920, 'height': 1080, 'acodec': 'vorbis', 'abr': 192, 'vcodec': 'vp8'},
        '59': {'ext': 'mp4', 'width': 854, 'height': 480, 'acodec': 'aac', 'abr': 128, 'vcodec': 'h264'},
        '78': {'ext': 'mp4', 'width': 854, 'height': 480, 'acodec': 'aac', 'abr': 128, 'vcodec': 'h264'},


        # 3D videos
        '82': {'ext': 'mp4', 'height': 360, 'format_note': '3D', 'acodec': 'aac', 'abr': 128, 'vcodec': 'h264', 'preference': -20},
        '83': {'ext': 'mp4', 'height': 480, 'format_note': '3D', 'acodec': 'aac', 'abr': 128, 'vcodec': 'h264', 'preference': -20},
        '84': {'ext': 'mp4', 'height': 720, 'format_note': '3D', 'acodec': 'aac', 'abr': 192, 'vcodec': 'h264', 'preference': -20},
        '85': {'ext': 'mp4', 'height': 1080, 'format_note': '3D', 'acodec': 'aac', 'abr': 192, 'vcodec': 'h264', 'preference': -20},
        '100': {'ext': 'webm', 'height': 360, 'format_note': '3D', 'acodec': 'vorbis', 'abr': 128, 'vcodec': 'vp8', 'preference': -20},
        '101': {'ext': 'webm', 'height': 480, 'format_note': '3D', 'acodec': 'vorbis', 'abr': 192, 'vcodec': 'vp8', 'preference': -20},
        '102': {'ext': 'webm', 'height': 720, 'format_note': '3D', 'acodec': 'vorbis', 'abr': 192, 'vcodec': 'vp8', 'preference': -20},

        # Apple HTTP Live Streaming
        '91': {'ext': 'mp4', 'height': 144, 'format_note': 'HLS', 'acodec': 'aac', 'abr': 48, 'vcodec': 'h264', 'preference': -10},
        '92': {'ext': 'mp4', 'height': 240, 'format_note': 'HLS', 'acodec': 'aac', 'abr': 48, 'vcodec': 'h264', 'preference': -10},
        '93': {'ext': 'mp4', 'height': 360, 'format_note': 'HLS', 'acodec': 'aac', 'abr': 128, 'vcodec': 'h264', 'preference': -10},
        '94': {'ext': 'mp4', 'height': 480, 'format_note': 'HLS', 'acodec': 'aac', 'abr': 128, 'vcodec': 'h264', 'preference': -10},
        '95': {'ext': 'mp4', 'height': 720, 'format_note': 'HLS', 'acodec': 'aac', 'abr': 256, 'vcodec': 'h264', 'preference': -10},
        '96': {'ext': 'mp4', 'height': 1080, 'format_note': 'HLS', 'acodec': 'aac', 'abr': 256, 'vcodec': 'h264', 'preference': -10},
        '132': {'ext': 'mp4', 'height': 240, 'format_note': 'HLS', 'acodec': 'aac', 'abr': 48, 'vcodec': 'h264', 'preference': -10},
        '151': {'ext': 'mp4', 'height': 72, 'format_note': 'HLS', 'acodec': 'aac', 'abr': 24, 'vcodec': 'h264', 'preference': -10},

        # DASH mp4 video
        '133': {'ext': 'mp4', 'height': 240, 'format_note': 'DASH video', 'vcodec': 'h264'},
        '134': {'ext': 'mp4', 'height': 360, 'format_note': 'DASH video', 'vcodec': 'h264'},
        '135': {'ext': 'mp4', 'height': 480, 'format_note': 'DASH video', 'vcodec': 'h264'},
        '136': {'ext': 'mp4', 'height': 720, 'format_note': 'DASH video', 'vcodec': 'h264'},
        '137': {'ext': 'mp4', 'height': 1080, 'format_note': 'DASH video', 'vcodec': 'h264'},
        '138': {'ext': 'mp4', 'format_note': 'DASH video', 'vcodec': 'h264'},  # Height can vary (https://github.com/ytdl-org/youtube-dl/issues/4559)
        '160': {'ext': 'mp4', 'height': 144, 'format_note': 'DASH video', 'vcodec': 'h264'},
        '212': {'ext': 'mp4', 'height': 480, 'format_note': 'DASH video', 'vcodec': 'h264'},
        '264': {'ext': 'mp4', 'height': 1440, 'format_note': 'DASH video', 'vcodec': 'h264'},
        '298': {'ext': 'mp4', 'height': 720, 'format_note': 'DASH video', 'vcodec': 'h264', 'fps': 60},
        '299': {'ext': 'mp4', 'height': 1080, 'format_note': 'DASH video', 'vcodec': 'h264', 'fps': 60},
        '266': {'ext': 'mp4', 'height': 2160, 'format_note': 'DASH video', 'vcodec': 'h264'},

        # Dash mp4 audio
        '139': {'ext': 'm4a', 'format_note': 'DASH audio', 'acodec': 'aac', 'abr': 48, 'container': 'm4a_dash'},
        '140': {'ext': 'm4a', 'format_note': 'DASH audio', 'acodec': 'aac', 'abr': 128, 'container': 'm4a_dash'},
        '141': {'ext': 'm4a', 'format_note': 'DASH audio', 'acodec': 'aac', 'abr': 256, 'container': 'm4a_dash'},
        '256': {'ext': 'm4a', 'format_note': 'DASH audio', 'acodec': 'aac', 'container': 'm4a_dash'},
        '258': {'ext': 'm4a', 'format_note': 'DASH audio', 'acodec': 'aac', 'container': 'm4a_dash'},
        '325': {'ext': 'm4a', 'format_note': 'DASH audio', 'acodec': 'dtse', 'container': 'm4a_dash'},
        '328': {'ext': 'm4a', 'format_note': 'DASH audio', 'acodec': 'ec-3', 'container': 'm4a_dash'},

        # Dash webm
        '167': {'ext': 'webm', 'height': 360, 'width': 640, 'format_note': 'DASH video', 'container': 'webm', 'vcodec': 'vp8'},
        '168': {'ext': 'webm', 'height': 480, 'width': 854, 'format_note': 'DASH video', 'container': 'webm', 'vcodec': 'vp8'},
        '169': {'ext': 'webm', 'height': 720, 'width': 1280, 'format_note': 'DASH video', 'container': 'webm', 'vcodec': 'vp8'},
        '170': {'ext': 'webm', 'height': 1080, 'width': 1920, 'format_note': 'DASH video', 'container': 'webm', 'vcodec': 'vp8'},
        '218': {'ext': 'webm', 'height': 480, 'width': 854, 'format_note': 'DASH video', 'container': 'webm', 'vcodec': 'vp8'},
        '219': {'ext': 'webm', 'height': 480, 'width': 854, 'format_note': 'DASH video', 'container': 'webm', 'vcodec': 'vp8'},
        '278': {'ext': 'webm', 'height': 144, 'format_note': 'DASH video', 'container': 'webm', 'vcodec': 'vp9'},
        '242': {'ext': 'webm', 'height': 240, 'format_note': 'DASH video', 'vcodec': 'vp9'},
        '243': {'ext': 'webm', 'height': 360, 'format_note': 'DASH video', 'vcodec': 'vp9'},
        '244': {'ext': 'webm', 'height': 480, 'format_note': 'DASH video', 'vcodec': 'vp9'},
        '245': {'ext': 'webm', 'height': 480, 'format_note': 'DASH video', 'vcodec': 'vp9'},
        '246': {'ext': 'webm', 'height': 480, 'format_note': 'DASH video', 'vcodec': 'vp9'},
        '247': {'ext': 'webm', 'height': 720, 'format_note': 'DASH video', 'vcodec': 'vp9'},
        '248': {'ext': 'webm', 'height': 1080, 'format_note': 'DASH video', 'vcodec': 'vp9'},
        '271': {'ext': 'webm', 'height': 1440, 'format_note': 'DASH video', 'vcodec': 'vp9'},
        # itag 272 videos are either 3840x2160 (e.g. RtoitU2A-3E) or 7680x4320 (sLprVF6d7Ug)
        '272': {'ext': 'webm', 'height': 2160, 'format_note': 'DASH video', 'vcodec': 'vp9'},
        '302': {'ext': 'webm', 'height': 720, 'format_note': 'DASH video', 'vcodec': 'vp9', 'fps': 60},
        '303': {'ext': 'webm', 'height': 1080, 'format_note': 'DASH video', 'vcodec': 'vp9', 'fps': 60},
        '308': {'ext': 'webm', 'height': 1440, 'format_note': 'DASH video', 'vcodec': 'vp9', 'fps': 60},
        '313': {'ext': 'webm', 'height': 2160, 'format_note': 'DASH video', 'vcodec': 'vp9'},
        '315': {'ext': 'webm', 'height': 2160, 'format_note': 'DASH video', 'vcodec': 'vp9', 'fps': 60},

        # Dash webm audio
        '171': {'ext': 'webm', 'acodec': 'vorbis', 'format_note': 'DASH audio', 'abr': 128},
        '172': {'ext': 'webm', 'acodec': 'vorbis', 'format_note': 'DASH audio', 'abr': 256},

        # Dash webm audio with opus inside
        '249': {'ext': 'webm', 'format_note': 'DASH audio', 'acodec': 'opus', 'abr': 50},
        '250': {'ext': 'webm', 'format_note': 'DASH audio', 'acodec': 'opus', 'abr': 70},
        '251': {'ext': 'webm', 'format_note': 'DASH audio', 'acodec': 'opus', 'abr': 160},

        # RTMP (unnamed)
        '_rtmp': {'protocol': 'rtmp'},

        # av01 video only formats sometimes served with "unknown" codecs
        '394': {'ext': 'mp4', 'height': 144, 'format_note': 'DASH video', 'vcodec': 'av01.0.00M.08'},
        '395': {'ext': 'mp4', 'height': 240, 'format_note': 'DASH video', 'vcodec': 'av01.0.00M.08'},
        '396': {'ext': 'mp4', 'height': 360, 'format_note': 'DASH video', 'vcodec': 'av01.0.01M.08'},
        '397': {'ext': 'mp4', 'height': 480, 'format_note': 'DASH video', 'vcodec': 'av01.0.04M.08'},
        '398': {'ext': 'mp4', 'height': 720, 'format_note': 'DASH video', 'vcodec': 'av01.0.05M.08'},
        '399': {'ext': 'mp4', 'height': 1080, 'format_note': 'DASH video', 'vcodec': 'av01.0.08M.08'},
        '400': {'ext': 'mp4', 'height': 1440, 'format_note': 'DASH video', 'vcodec': 'av01.0.12M.08'},
        '401': {'ext': 'mp4', 'height': 2160, 'format_note': 'DASH video', 'vcodec': 'av01.0.12M.08'},
    }
    _SUBTITLE_FORMATS = ('json3', 'srv1', 'srv2', 'srv3', 'ttml', 'vtt')
    _DEFAULT_CLIENTS = ('ios', 'mweb')

    _GEO_BYPASS = False

    IE_NAME = 'youtube'
    _TESTS = [
        {
            'url': 'https://www.youtube.com/watch?v=BaW_jenozKc&t=1s&end=9',
            'info_dict': {
                'id': 'BaW_jenozKc',
                'ext': 'mp4',
                'title': 'youtube-dl test video "\'/\\ä↭𝕐',
                'channel': 'Philipp Hagemeister',
                'channel_id': 'UCLqxVugv74EIW3VWh2NOa3Q',
                'channel_url': r're:https?://(?:www\.)?youtube\.com/channel/UCLqxVugv74EIW3VWh2NOa3Q',
                'upload_date': '20121002',
                'description': 'md5:8fb536f4877b8a7455c2ec23794dbc22',
                'categories': ['Science & Technology'],
                'tags': ['youtube-dl'],
                'duration': 10,
                'view_count': int,
                'like_count': int,
                'availability': 'public',
                'playable_in_embed': True,
                'thumbnail': 'https://i.ytimg.com/vi/BaW_jenozKc/maxresdefault.jpg',
                'live_status': 'not_live',
                'age_limit': 0,
                'start_time': 1,
                'end_time': 9,
                'comment_count': int,
                'channel_follower_count': int,
                'uploader': 'Philipp Hagemeister',
                'uploader_url': 'https://www.youtube.com/@PhilippHagemeister',
                'uploader_id': '@PhilippHagemeister',
                'heatmap': 'count:100',
                'timestamp': 1349198244,
            },
        },
        {
            'url': '//www.YouTube.com/watch?v=yZIXLfi8CZQ',
            'note': 'Embed-only video (#1746)',
            'info_dict': {
                'id': 'yZIXLfi8CZQ',
                'ext': 'mp4',
                'upload_date': '20120608',
                'title': 'Principal Sexually Assaults A Teacher - Episode 117 - 8th June 2012',
                'description': 'md5:09b78bd971f1e3e289601dfba15ca4f7',
                'age_limit': 18,
            },
            'skip': 'Private video',
        },
        {
            'url': 'https://www.youtube.com/watch?v=BaW_jenozKc&v=yZIXLfi8CZQ',
            'note': 'Use the first video ID in the URL',
            'info_dict': {
                'id': 'BaW_jenozKc',
                'ext': 'mp4',
                'title': 'youtube-dl test video "\'/\\ä↭𝕐',
                'channel': 'Philipp Hagemeister',
                'channel_id': 'UCLqxVugv74EIW3VWh2NOa3Q',
                'channel_url': r're:https?://(?:www\.)?youtube\.com/channel/UCLqxVugv74EIW3VWh2NOa3Q',
                'upload_date': '20121002',
                'description': 'md5:8fb536f4877b8a7455c2ec23794dbc22',
                'categories': ['Science & Technology'],
                'tags': ['youtube-dl'],
                'duration': 10,
                'view_count': int,
                'like_count': int,
                'availability': 'public',
                'playable_in_embed': True,
                'thumbnail': 'https://i.ytimg.com/vi/BaW_jenozKc/maxresdefault.jpg',
                'live_status': 'not_live',
                'age_limit': 0,
                'comment_count': int,
                'channel_follower_count': int,
                'uploader': 'Philipp Hagemeister',
                'uploader_url': 'https://www.youtube.com/@PhilippHagemeister',
                'uploader_id': '@PhilippHagemeister',
                'heatmap': 'count:100',
                'timestamp': 1349198244,
            },
            'params': {
                'skip_download': True,
            },
        },
        {
            'url': 'https://www.youtube.com/watch?v=a9LDPn-MO4I',
            'note': '256k DASH audio (format 141) via DASH manifest',
            'info_dict': {
                'id': 'a9LDPn-MO4I',
                'ext': 'm4a',
                'upload_date': '20121002',
                'description': '',
                'title': 'UHDTV TEST 8K VIDEO.mp4',
            },
            'params': {
                'youtube_include_dash_manifest': True,
                'format': '141',
            },
            'skip': 'format 141 not served anymore',
        },
        # DASH manifest with encrypted signature
        {
            'url': 'https://www.youtube.com/watch?v=IB3lcPjvWLA',
            'info_dict': {
                'id': 'IB3lcPjvWLA',
                'ext': 'm4a',
                'title': 'Afrojack, Spree Wilson - The Spark (Official Music Video) ft. Spree Wilson',
                'description': 'md5:8f5e2b82460520b619ccac1f509d43bf',
                'duration': 244,
                'upload_date': '20131011',
                'abr': 129.495,
                'like_count': int,
                'channel_id': 'UChuZAo1RKL85gev3Eal9_zg',
                'playable_in_embed': True,
                'channel_url': 'https://www.youtube.com/channel/UChuZAo1RKL85gev3Eal9_zg',
                'view_count': int,
                'track': 'The Spark',
                'live_status': 'not_live',
                'thumbnail': 'https://i.ytimg.com/vi_webp/IB3lcPjvWLA/maxresdefault.webp',
                'channel': 'Afrojack',
                'tags': 'count:19',
                'availability': 'public',
                'categories': ['Music'],
                'age_limit': 0,
                'alt_title': 'The Spark',
                'channel_follower_count': int,
                'uploader': 'Afrojack',
                'uploader_url': 'https://www.youtube.com/@Afrojack',
                'uploader_id': '@Afrojack',
            },
            'params': {
                'youtube_include_dash_manifest': True,
                'format': '141/bestaudio[ext=m4a]',
            },
        },
        # Age-gate videos. See https://github.com/yt-dlp/yt-dlp/pull/575#issuecomment-888837000
        {
            'note': 'Embed allowed age-gate video',
            'url': 'https://youtube.com/watch?v=HtVdAasjOgU',
            'info_dict': {
                'id': 'HtVdAasjOgU',
                'ext': 'mp4',
                'title': 'The Witcher 3: Wild Hunt - The Sword Of Destiny Trailer',
                'description': r're:(?s).{100,}About the Game\n.*?The Witcher 3: Wild Hunt.{100,}',
                'duration': 142,
                'upload_date': '20140605',
                'age_limit': 18,
                'categories': ['Gaming'],
                'thumbnail': 'https://i.ytimg.com/vi_webp/HtVdAasjOgU/maxresdefault.webp',
                'availability': 'needs_auth',
                'channel_url': 'https://www.youtube.com/channel/UCzybXLxv08IApdjdN0mJhEg',
                'like_count': int,
                'channel': 'The Witcher',
                'live_status': 'not_live',
                'tags': 'count:17',
                'channel_id': 'UCzybXLxv08IApdjdN0mJhEg',
                'playable_in_embed': True,
                'view_count': int,
                'channel_follower_count': int,
                'uploader': 'The Witcher',
                'uploader_url': 'https://www.youtube.com/@thewitcher',
                'uploader_id': '@thewitcher',
                'comment_count': int,
                'channel_is_verified': True,
                'heatmap': 'count:100',
                'timestamp': 1401991663,
            },
            'skip': 'Age-restricted; requires authentication',
        },
        {
            'note': 'Age-gate video with embed allowed in public site',
            'url': 'https://youtube.com/watch?v=HsUATh_Nc2U',
            'info_dict': {
                'id': 'HsUATh_Nc2U',
                'ext': 'mp4',
                'title': 'Godzilla 2 (Official Video)',
                'description': 'md5:bf77e03fcae5529475e500129b05668a',
                'upload_date': '20200408',
                'age_limit': 18,
                'availability': 'needs_auth',
                'channel_id': 'UCYQT13AtrJC0gsM1far_zJg',
                'channel': 'FlyingKitty',
                'channel_url': 'https://www.youtube.com/channel/UCYQT13AtrJC0gsM1far_zJg',
                'view_count': int,
                'categories': ['Entertainment'],
                'live_status': 'not_live',
                'tags': ['Flyingkitty', 'godzilla 2'],
                'thumbnail': 'https://i.ytimg.com/vi/HsUATh_Nc2U/maxresdefault.jpg',
                'like_count': int,
                'duration': 177,
                'playable_in_embed': True,
                'channel_follower_count': int,
                'uploader': 'FlyingKitty',
                'uploader_url': 'https://www.youtube.com/@FlyingKitty900',
                'uploader_id': '@FlyingKitty900',
                'comment_count': int,
                'channel_is_verified': True,
            },
            'skip': 'Age-restricted; requires authentication',
        },
        {
            'note': 'Age-gate video embedable only with clientScreen=EMBED',
            'url': 'https://youtube.com/watch?v=Tq92D6wQ1mg',
            'info_dict': {
                'id': 'Tq92D6wQ1mg',
                'title': '[MMD] Adios - EVERGLOW [+Motion DL]',
                'ext': 'mp4',
                'upload_date': '20191228',
                'description': 'md5:17eccca93a786d51bc67646756894066',
                'age_limit': 18,
                'like_count': int,
                'availability': 'needs_auth',
                'channel_id': 'UC1yoRdFoFJaCY-AGfD9W0wQ',
                'view_count': int,
                'thumbnail': 'https://i.ytimg.com/vi_webp/Tq92D6wQ1mg/sddefault.webp',
                'channel': 'Projekt Melody',
                'live_status': 'not_live',
                'tags': ['mmd', 'dance', 'mikumikudance', 'kpop', 'vtuber'],
                'playable_in_embed': True,
                'categories': ['Entertainment'],
                'duration': 106,
                'channel_url': 'https://www.youtube.com/channel/UC1yoRdFoFJaCY-AGfD9W0wQ',
                'comment_count': int,
                'channel_follower_count': int,
                'uploader': 'Projekt Melody',
                'uploader_url': 'https://www.youtube.com/@ProjektMelody',
                'uploader_id': '@ProjektMelody',
                'timestamp': 1577508724,
            },
            'skip': 'Age-restricted; requires authentication',
        },
        {
            'note': 'Non-Agegated non-embeddable video',
            'url': 'https://youtube.com/watch?v=MeJVWBSsPAY',
            'info_dict': {
                'id': 'MeJVWBSsPAY',
                'ext': 'mp4',
                'title': 'OOMPH! - Such Mich Find Mich (Lyrics)',
                'description': 'Fan Video. Music & Lyrics by OOMPH!.',
                'upload_date': '20130730',
                'track': 'Such mich find mich',
                'age_limit': 0,
                'tags': ['oomph', 'such mich find mich', 'lyrics', 'german industrial', 'musica industrial'],
                'like_count': int,
                'playable_in_embed': False,
                'creator': 'OOMPH!',
                'thumbnail': 'https://i.ytimg.com/vi/MeJVWBSsPAY/sddefault.jpg',
                'view_count': int,
                'alt_title': 'Such mich find mich',
                'duration': 210,
                'channel': 'Herr Lurik',
                'channel_id': 'UCdR3RSDPqub28LjZx0v9-aA',
                'categories': ['Music'],
                'availability': 'public',
                'channel_url': 'https://www.youtube.com/channel/UCdR3RSDPqub28LjZx0v9-aA',
                'live_status': 'not_live',
                'artist': 'OOMPH!',
                'channel_follower_count': int,
                'uploader': 'Herr Lurik',
                'uploader_url': 'https://www.youtube.com/@HerrLurik',
                'uploader_id': '@HerrLurik',
            },
        },
        {
            'note': 'Non-bypassable age-gated video',
            'url': 'https://youtube.com/watch?v=Cr381pDsSsA',
            'only_matching': True,
        },
        # video_info is None (https://github.com/ytdl-org/youtube-dl/issues/4421)
        # YouTube Red ad is not captured for creator
        {
            'url': '__2ABJjxzNo',
            'info_dict': {
                'id': '__2ABJjxzNo',
                'ext': 'mp4',
                'duration': 266,
                'upload_date': '20100430',
                'creator': 'deadmau5',
                'description': 'md5:6cbcd3a92ce1bc676fc4d6ab4ace2336',
                'title': 'Deadmau5 - Some Chords (HD)',
                'alt_title': 'Some Chords',
                'availability': 'public',
                'tags': 'count:14',
                'channel_id': 'UCYEK6xds6eo-3tr4xRdflmQ',
                'view_count': int,
                'live_status': 'not_live',
                'channel': 'deadmau5',
                'thumbnail': 'https://i.ytimg.com/vi_webp/__2ABJjxzNo/maxresdefault.webp',
                'like_count': int,
                'track': 'Some Chords',
                'artist': 'deadmau5',
                'playable_in_embed': True,
                'age_limit': 0,
                'channel_url': 'https://www.youtube.com/channel/UCYEK6xds6eo-3tr4xRdflmQ',
                'categories': ['Music'],
                'album': 'Some Chords',
                'channel_follower_count': int,
                'uploader': 'deadmau5',
                'uploader_url': 'https://www.youtube.com/@deadmau5',
                'uploader_id': '@deadmau5',
            },
            'expected_warnings': [
                'DASH manifest missing',
            ],
        },
        # Olympics (https://github.com/ytdl-org/youtube-dl/issues/4431)
        {
            'url': 'lqQg6PlCWgI',
            'info_dict': {
                'id': 'lqQg6PlCWgI',
                'ext': 'mp4',
                'duration': 6085,
                'upload_date': '20150827',
                'description': 'md5:04bbbf3ccceb6795947572ca36f45904',
                'title': 'Hockey - Women -  GER-AUS - London 2012 Olympic Games',
                'like_count': int,
                'release_timestamp': 1343767800,
                'playable_in_embed': True,
                'categories': ['Sports'],
                'release_date': '20120731',
                'channel': 'Olympics',
                'tags': ['Hockey', '2012-07-31', '31 July 2012', 'Riverbank Arena', 'Session', 'Olympics', 'Olympic Games', 'London 2012', '2012 Summer Olympics', 'Summer Games'],
                'channel_id': 'UCTl3QQTvqHFjurroKxexy2Q',
                'thumbnail': 'https://i.ytimg.com/vi/lqQg6PlCWgI/maxresdefault.jpg',
                'age_limit': 0,
                'availability': 'public',
                'live_status': 'was_live',
                'view_count': int,
                'channel_url': 'https://www.youtube.com/channel/UCTl3QQTvqHFjurroKxexy2Q',
                'channel_follower_count': int,
                'uploader': 'Olympics',
                'uploader_url': 'https://www.youtube.com/@Olympics',
                'uploader_id': '@Olympics',
                'channel_is_verified': True,
                'timestamp': 1440707674,
            },
            'params': {
                'skip_download': 'requires avconv',
            },
        },
        # Non-square pixels
        {
            'url': 'https://www.youtube.com/watch?v=_b-2C3KPAM0',
            'info_dict': {
                'id': '_b-2C3KPAM0',
                'ext': 'mp4',
                'stretched_ratio': 16 / 9.,
                'duration': 85,
                'upload_date': '20110310',
                'description': 'made by Wacom from Korea | 字幕&加油添醋 by TY\'s Allen | 感謝heylisa00cavey1001同學熱情提供梗及翻譯',
                'title': '[A-made] 變態妍字幕版 太妍 我就是這樣的人',
                'playable_in_embed': True,
                'channel': '孫ᄋᄅ',
                'age_limit': 0,
                'tags': 'count:11',
                'channel_url': 'https://www.youtube.com/channel/UCS-xxCmRaA6BFdmgDPA_BIw',
                'channel_id': 'UCS-xxCmRaA6BFdmgDPA_BIw',
                'thumbnail': 'https://i.ytimg.com/vi/_b-2C3KPAM0/maxresdefault.jpg',
                'view_count': int,
                'categories': ['People & Blogs'],
                'like_count': int,
                'live_status': 'not_live',
                'availability': 'unlisted',
                'comment_count': int,
                'channel_follower_count': int,
                'uploader': '孫ᄋᄅ',
                'uploader_url': 'https://www.youtube.com/@AllenMeow',
                'uploader_id': '@AllenMeow',
                'timestamp': 1299776999,
            },
        },
        # url_encoded_fmt_stream_map is empty string
        {
            'url': 'qEJwOuvDf7I',
            'info_dict': {
                'id': 'qEJwOuvDf7I',
                'ext': 'webm',
                'title': 'Обсуждение судебной практики по выборам 14 сентября 2014 года в Санкт-Петербурге',
                'description': '',
                'upload_date': '20150404',
            },
            'params': {
                'skip_download': 'requires avconv',
            },
            'skip': 'This live event has ended.',
        },
        # Extraction from multiple DASH manifests (https://github.com/ytdl-org/youtube-dl/pull/6097)
        {
            'url': 'https://www.youtube.com/watch?v=FIl7x6_3R5Y',
            'info_dict': {
                'id': 'FIl7x6_3R5Y',
                'ext': 'webm',
                'title': 'md5:7b81415841e02ecd4313668cde88737a',
                'description': 'md5:116377fd2963b81ec4ce64b542173306',
                'duration': 220,
                'upload_date': '20150625',
                'formats': 'mincount:31',
            },
            'skip': 'not actual anymore',
        },
        # DASH manifest with segment_list
        {
            'url': 'https://www.youtube.com/embed/CsmdDsKjzN8',
            'md5': '8ce563a1d667b599d21064e982ab9e31',
            'info_dict': {
                'id': 'CsmdDsKjzN8',
                'ext': 'mp4',
                'upload_date': '20150501',  # According to '<meta itemprop="datePublished"', but in other places it's 20150510
                'description': 'Retransmisión en directo de la XVIII media maratón de Zaragoza.',
                'title': 'Retransmisión XVIII Media maratón Zaragoza 2015',
            },
            'params': {
                'youtube_include_dash_manifest': True,
                'format': '135',  # bestvideo
            },
            'skip': 'This live event has ended.',
        },
        {
            # Multifeed videos (multiple cameras), URL can be of any Camera
            # TODO: fix multifeed titles
            'url': 'https://www.youtube.com/watch?v=zaPI8MvL8pg',
            'info_dict': {
                'id': 'zaPI8MvL8pg',
                'title': 'Terraria 1.2 Live Stream | Let\'s Play - Part 04',
                'description': 'md5:563ccbc698b39298481ca3c571169519',
            },
            'playlist': [{
                'info_dict': {
                    'id': 'j5yGuxZ8lLU',
                    'ext': 'mp4',
                    'title': 'Terraria 1.2 Live Stream | Let\'s Play - Part 04 (Chris)',
                    'description': 'md5:563ccbc698b39298481ca3c571169519',
                    'duration': 10120,
                    'channel_follower_count': int,
                    'channel_url': 'https://www.youtube.com/channel/UCN2XePorRokPB9TEgRZpddg',
                    'availability': 'public',
                    'playable_in_embed': True,
                    'upload_date': '20131105',
                    'categories': ['Gaming'],
                    'live_status': 'was_live',
                    'tags': 'count:24',
                    'release_timestamp': 1383701910,
                    'thumbnail': 'https://i.ytimg.com/vi/j5yGuxZ8lLU/maxresdefault.jpg',
                    'comment_count': int,
                    'age_limit': 0,
                    'like_count': int,
                    'channel_id': 'UCN2XePorRokPB9TEgRZpddg',
                    'channel': 'WiiLikeToPlay',
                    'view_count': int,
                    'release_date': '20131106',
                    'uploader': 'WiiLikeToPlay',
                    'uploader_id': '@WLTP',
                    'uploader_url': 'https://www.youtube.com/@WLTP',
                },
            }, {
                'info_dict': {
                    'id': 'zaPI8MvL8pg',
                    'ext': 'mp4',
                    'title': 'Terraria 1.2 Live Stream | Let\'s Play - Part 04 (Tyson)',
                    'availability': 'public',
                    'channel_url': 'https://www.youtube.com/channel/UCN2XePorRokPB9TEgRZpddg',
                    'channel': 'WiiLikeToPlay',
                    'channel_follower_count': int,
                    'description': 'md5:563ccbc698b39298481ca3c571169519',
                    'duration': 10108,
                    'age_limit': 0,
                    'like_count': int,
                    'tags': 'count:24',
                    'channel_id': 'UCN2XePorRokPB9TEgRZpddg',
                    'release_timestamp': 1383701915,
                    'comment_count': int,
                    'upload_date': '20131105',
                    'thumbnail': 'https://i.ytimg.com/vi/zaPI8MvL8pg/maxresdefault.jpg',
                    'release_date': '20131106',
                    'playable_in_embed': True,
                    'live_status': 'was_live',
                    'categories': ['Gaming'],
                    'view_count': int,
                    'uploader': 'WiiLikeToPlay',
                    'uploader_id': '@WLTP',
                    'uploader_url': 'https://www.youtube.com/@WLTP',
                },
            }, {
                'info_dict': {
                    'id': 'R7r3vfO7Hao',
                    'ext': 'mp4',
                    'title': 'Terraria 1.2 Live Stream | Let\'s Play - Part 04 (Spencer)',
                    'thumbnail': 'https://i.ytimg.com/vi/R7r3vfO7Hao/maxresdefault.jpg',
                    'channel_id': 'UCN2XePorRokPB9TEgRZpddg',
                    'like_count': int,
                    'availability': 'public',
                    'playable_in_embed': True,
                    'upload_date': '20131105',
                    'description': 'md5:563ccbc698b39298481ca3c571169519',
                    'channel_follower_count': int,
                    'tags': 'count:24',
                    'release_date': '20131106',
                    'comment_count': int,
                    'channel_url': 'https://www.youtube.com/channel/UCN2XePorRokPB9TEgRZpddg',
                    'channel': 'WiiLikeToPlay',
                    'categories': ['Gaming'],
                    'release_timestamp': 1383701914,
                    'live_status': 'was_live',
                    'age_limit': 0,
                    'duration': 10128,
                    'view_count': int,
                    'uploader': 'WiiLikeToPlay',
                    'uploader_id': '@WLTP',
                    'uploader_url': 'https://www.youtube.com/@WLTP',
                },
            }],
            'params': {'skip_download': True},
            'skip': 'Not multifeed anymore',
        },
        {
            # Multifeed video with comma in title (see https://github.com/ytdl-org/youtube-dl/issues/8536)
            'url': 'https://www.youtube.com/watch?v=gVfLd0zydlo',
            'info_dict': {
                'id': 'gVfLd0zydlo',
                'title': 'DevConf.cz 2016 Day 2 Workshops 1 14:00 - 15:30',
            },
            'playlist_count': 2,
            'skip': 'Not multifeed anymore',
        },
        {
            'url': 'https://vid.plus/FlRa-iH7PGw',
            'only_matching': True,
        },
        {
            'url': 'https://zwearz.com/watch/9lWxNJF-ufM/electra-woman-dyna-girl-official-trailer-grace-helbig.html',
            'only_matching': True,
        },
        {
            # Title with JS-like syntax "};" (see https://github.com/ytdl-org/youtube-dl/issues/7468)
            # Also tests cut-off URL expansion in video description (see
            # https://github.com/ytdl-org/youtube-dl/issues/1892,
            # https://github.com/ytdl-org/youtube-dl/issues/8164)
            'url': 'https://www.youtube.com/watch?v=lsguqyKfVQg',
            'info_dict': {
                'id': 'lsguqyKfVQg',
                'ext': 'mp4',
                'title': '{dark walk}; Loki/AC/Dishonored; collab w/Elflover21',
                'alt_title': 'Dark Walk',
                'description': 'md5:8085699c11dc3f597ce0410b0dcbb34a',
                'duration': 133,
                'upload_date': '20151119',
                'creator': 'Todd Haberman;\nDaniel Law Heath and Aaron Kaplan',
                'track': 'Dark Walk',
                'artist': 'Todd Haberman;\nDaniel Law Heath and Aaron Kaplan',
                'album': 'Position Music - Production Music Vol. 143 - Dark Walk',
                'thumbnail': 'https://i.ytimg.com/vi_webp/lsguqyKfVQg/maxresdefault.webp',
                'categories': ['Film & Animation'],
                'view_count': int,
                'live_status': 'not_live',
                'channel_url': 'https://www.youtube.com/channel/UCTSRgz5jylBvFt_S7wnsqLQ',
                'channel_id': 'UCTSRgz5jylBvFt_S7wnsqLQ',
                'tags': 'count:13',
                'availability': 'public',
                'channel': 'IronSoulElf',
                'playable_in_embed': True,
                'like_count': int,
                'age_limit': 0,
                'channel_follower_count': int,
            },
            'params': {
                'skip_download': True,
            },
        },
        {
            # Tags with '};' (see https://github.com/ytdl-org/youtube-dl/issues/7468)
            'url': 'https://www.youtube.com/watch?v=Ms7iBXnlUO8',
            'only_matching': True,
        },
        {
            # Video with yt:stretch=17:0
            'url': 'https://www.youtube.com/watch?v=Q39EVAstoRM',
            'info_dict': {
                'id': 'Q39EVAstoRM',
                'ext': 'mp4',
                'title': 'Clash Of Clans#14 Dicas De Ataque Para CV 4',
                'description': 'md5:ee18a25c350637c8faff806845bddee9',
                'upload_date': '20151107',
            },
            'params': {
                'skip_download': True,
            },
            'skip': 'This video does not exist.',
        },
        {
            # Video with incomplete 'yt:stretch=16:'
            'url': 'https://www.youtube.com/watch?v=FRhJzUSJbGI',
            'only_matching': True,
        },
        {
            # Video licensed under Creative Commons
            'url': 'https://www.youtube.com/watch?v=M4gD1WSo5mA',
            'info_dict': {
                'id': 'M4gD1WSo5mA',
                'ext': 'mp4',
                'title': 'md5:e41008789470fc2533a3252216f1c1d1',
                'description': 'md5:a677553cf0840649b731a3024aeff4cc',
                'duration': 721,
                'upload_date': '20150128',
                'license': 'Creative Commons Attribution license (reuse allowed)',
                'channel_id': 'UCuLGmD72gJDBwmLw06X58SA',
                'channel_url': 'https://www.youtube.com/channel/UCuLGmD72gJDBwmLw06X58SA',
                'like_count': int,
                'age_limit': 0,
                'tags': ['Copyright (Legal Subject)', 'Law (Industry)', 'William W. Fisher (Author)'],
                'channel': 'The Berkman Klein Center for Internet & Society',
                'availability': 'public',
                'view_count': int,
                'categories': ['Education'],
                'thumbnail': 'https://i.ytimg.com/vi_webp/M4gD1WSo5mA/maxresdefault.webp',
                'live_status': 'not_live',
                'playable_in_embed': True,
                'channel_follower_count': int,
                'chapters': list,
                'uploader': 'The Berkman Klein Center for Internet & Society',
                'uploader_id': '@BKCHarvard',
                'uploader_url': 'https://www.youtube.com/@BKCHarvard',
                'timestamp': 1422422076,
            },
            'params': {
                'skip_download': True,
            },
        },
        {
            'url': 'https://www.youtube.com/watch?v=eQcmzGIKrzg',
            'info_dict': {
                'id': 'eQcmzGIKrzg',
                'ext': 'mp4',
                'title': 'Democratic Socialism and Foreign Policy | Bernie Sanders',
                'description': 'md5:13a2503d7b5904ef4b223aa101628f39',
                'duration': 4060,
                'upload_date': '20151120',
                'license': 'Creative Commons Attribution license (reuse allowed)',
                'playable_in_embed': True,
                'tags': 'count:12',
                'like_count': int,
                'channel_id': 'UCH1dpzjCEiGAt8CXkryhkZg',
                'age_limit': 0,
                'availability': 'public',
                'categories': ['News & Politics'],
                'channel': 'Bernie Sanders',
                'thumbnail': 'https://i.ytimg.com/vi_webp/eQcmzGIKrzg/maxresdefault.webp',
                'view_count': int,
                'live_status': 'not_live',
                'channel_url': 'https://www.youtube.com/channel/UCH1dpzjCEiGAt8CXkryhkZg',
                'comment_count': int,
                'channel_follower_count': int,
                'chapters': list,
                'uploader': 'Bernie Sanders',
                'uploader_url': 'https://www.youtube.com/@BernieSanders',
                'uploader_id': '@BernieSanders',
                'channel_is_verified': True,
                'heatmap': 'count:100',
                'timestamp': 1447987198,
            },
            'params': {
                'skip_download': True,
            },
        },
        {
            'url': 'https://www.youtube.com/watch?feature=player_embedded&amp;amp;v=V36LpHqtcDY',
            'only_matching': True,
        },
        {
            # YouTube Red paid video (https://github.com/ytdl-org/youtube-dl/issues/10059)
            'url': 'https://www.youtube.com/watch?v=i1Ko8UG-Tdo',
            'only_matching': True,
        },
        {
            # Rental video preview
            'url': 'https://www.youtube.com/watch?v=yYr8q0y5Jfg',
            'info_dict': {
                'id': 'uGpuVWrhIzE',
                'ext': 'mp4',
                'title': 'Piku - Trailer',
                'description': 'md5:c36bd60c3fd6f1954086c083c72092eb',
                'upload_date': '20150811',
                'license': 'Standard YouTube License',
            },
            'params': {
                'skip_download': True,
            },
            'skip': 'This video is not available.',
        },
        {
            # YouTube Red video with episode data
            'url': 'https://www.youtube.com/watch?v=iqKdEhx-dD4',
            'info_dict': {
                'id': 'iqKdEhx-dD4',
                'ext': 'mp4',
                'title': 'Isolation - Mind Field (Ep 1)',
                'description': 'md5:f540112edec5d09fc8cc752d3d4ba3cd',
                'duration': 2085,
                'upload_date': '20170118',
                'series': 'Mind Field',
                'season_number': 1,
                'episode_number': 1,
                'thumbnail': 'https://i.ytimg.com/vi_webp/iqKdEhx-dD4/maxresdefault.webp',
                'tags': 'count:12',
                'view_count': int,
                'availability': 'public',
                'age_limit': 0,
                'channel': 'Vsauce',
                'episode': 'Episode 1',
                'categories': ['Entertainment'],
                'season': 'Season 1',
                'channel_id': 'UC6nSFpj9HTCZ5t-N3Rm3-HA',
                'channel_url': 'https://www.youtube.com/channel/UC6nSFpj9HTCZ5t-N3Rm3-HA',
                'like_count': int,
                'playable_in_embed': True,
                'live_status': 'not_live',
                'channel_follower_count': int,
                'uploader': 'Vsauce',
                'uploader_url': 'https://www.youtube.com/@Vsauce',
                'uploader_id': '@Vsauce',
                'comment_count': int,
                'channel_is_verified': True,
                'timestamp': 1484761047,
            },
            'params': {
                'skip_download': True,
            },
            'expected_warnings': [
                'Skipping DASH manifest',
            ],
        },
        {
            # The following content has been identified by the YouTube community
            # as inappropriate or offensive to some audiences.
            'url': 'https://www.youtube.com/watch?v=6SJNVb0GnPI',
            'info_dict': {
                'id': '6SJNVb0GnPI',
                'ext': 'mp4',
                'title': 'Race Differences in Intelligence',
                'description': 'md5:5d161533167390427a1f8ee89a1fc6f1',
                'duration': 965,
                'upload_date': '20140124',
            },
            'params': {
                'skip_download': True,
            },
            'skip': 'This video has been removed for violating YouTube\'s policy on hate speech.',
        },
        {
            # itag 212
            'url': '1t24XAntNCY',
            'only_matching': True,
        },
        {
            # geo restricted to JP
            'url': 'sJL6WA-aGkQ',
            'only_matching': True,
        },
        {
            'url': 'https://invidio.us/watch?v=BaW_jenozKc',
            'only_matching': True,
        },
        {
            'url': 'https://redirect.invidious.io/watch?v=BaW_jenozKc',
            'only_matching': True,
        },
        {
            # from https://nitter.pussthecat.org/YouTube/status/1360363141947944964#m
            'url': 'https://redirect.invidious.io/Yh0AhrY9GjA',
            'only_matching': True,
        },
        {
            # DRM protected
            'url': 'https://www.youtube.com/watch?v=s7_qI6_mIXc',
            'only_matching': True,
        },
        {
            # Video with unsupported adaptive stream type formats
            'url': 'https://www.youtube.com/watch?v=Z4Vy8R84T1U',
            'info_dict': {
                'id': 'Z4Vy8R84T1U',
                'ext': 'mp4',
                'title': 'saman SMAN 53 Jakarta(Sancety) opening COFFEE4th at SMAN 53 Jakarta',
                'description': 'md5:d41d8cd98f00b204e9800998ecf8427e',
                'duration': 433,
                'upload_date': '20130923',
                'formats': 'maxcount:10',
            },
            'params': {
                'skip_download': True,
                'youtube_include_dash_manifest': False,
            },
            'skip': 'not actual anymore',
        },
        {
            # Youtube Music Auto-generated description
            # TODO: fix metadata extraction
            'url': 'https://music.youtube.com/watch?v=MgNrAu2pzNs',
            'info_dict': {
                'id': 'MgNrAu2pzNs',
                'ext': 'mp4',
                'title': 'Voyeur Girl',
                'description': 'md5:7ae382a65843d6df2685993e90a8628f',
                'upload_date': '20190312',
                'artists': ['Stephen'],
                'creators': ['Stephen'],
                'track': 'Voyeur Girl',
                'album': 'it\'s too much love to know my dear',
                'release_date': '20190313',
                'alt_title': 'Voyeur Girl',
                'view_count': int,
                'playable_in_embed': True,
                'like_count': int,
                'categories': ['Music'],
                'channel_url': 'https://www.youtube.com/channel/UC-pWHpBjdGG69N9mM2auIAA',
                'channel': 'Stephen',  # TODO: should be "Stephen - Topic"
                'uploader': 'Stephen',
                'availability': 'public',
                'duration': 169,
                'thumbnail': 'https://i.ytimg.com/vi_webp/MgNrAu2pzNs/maxresdefault.webp',
                'age_limit': 0,
                'channel_id': 'UC-pWHpBjdGG69N9mM2auIAA',
                'tags': 'count:11',
                'live_status': 'not_live',
                'channel_follower_count': int,
            },
            'params': {
                'skip_download': True,
            },
        },
        {
            'url': 'https://www.youtubekids.com/watch?v=3b8nCWDgZ6Q',
            'only_matching': True,
        },
        {
            # invalid -> valid video id redirection
            'url': 'DJztXj2GPfl',
            'info_dict': {
                'id': 'DJztXj2GPfk',
                'ext': 'mp4',
                'title': 'Panjabi MC - Mundian To Bach Ke (The Dictator Soundtrack)',
                'description': 'md5:bf577a41da97918e94fa9798d9228825',
                'upload_date': '20090125',
                'artist': 'Panjabi MC',
                'track': 'Beware of the Boys (Mundian to Bach Ke) - Motivo Hi-Lectro Remix',
                'album': 'Beware of the Boys (Mundian To Bach Ke)',
            },
            'params': {
                'skip_download': True,
            },
            'skip': 'Video unavailable',
        },
        {
            # empty description results in an empty string
            'url': 'https://www.youtube.com/watch?v=x41yOUIvK2k',
            'info_dict': {
                'id': 'x41yOUIvK2k',
                'ext': 'mp4',
                'title': 'IMG 3456',
                'description': '',
                'upload_date': '20170613',
                'view_count': int,
                'thumbnail': 'https://i.ytimg.com/vi_webp/x41yOUIvK2k/maxresdefault.webp',
                'like_count': int,
                'channel_id': 'UCo03ZQPBW5U4UC3regpt1nw',
                'tags': [],
                'channel_url': 'https://www.youtube.com/channel/UCo03ZQPBW5U4UC3regpt1nw',
                'availability': 'public',
                'age_limit': 0,
                'categories': ['Pets & Animals'],
                'duration': 7,
                'playable_in_embed': True,
                'live_status': 'not_live',
                'channel': 'l\'Or Vert asbl',
                'channel_follower_count': int,
                'uploader': 'l\'Or Vert asbl',
                'uploader_url': 'https://www.youtube.com/@ElevageOrVert',
                'uploader_id': '@ElevageOrVert',
                'timestamp': 1497343210,
            },
            'params': {
                'skip_download': True,
            },
        },
        {
            # with '};' inside yt initial data (see [1])
            # see [2] for an example with '};' inside ytInitialPlayerResponse
            # 1. https://github.com/ytdl-org/youtube-dl/issues/27093
            # 2. https://github.com/ytdl-org/youtube-dl/issues/27216
            'url': 'https://www.youtube.com/watch?v=CHqg6qOn4no',
            'info_dict': {
                'id': 'CHqg6qOn4no',
                'ext': 'mp4',
                'title': 'Part 77   Sort a list of simple types in c#',
                'description': 'md5:b8746fa52e10cdbf47997903f13b20dc',
                'upload_date': '20130831',
                'channel_id': 'UCCTVrRB5KpIiK6V2GGVsR1Q',
                'like_count': int,
                'channel_url': 'https://www.youtube.com/channel/UCCTVrRB5KpIiK6V2GGVsR1Q',
                'live_status': 'not_live',
                'categories': ['Education'],
                'availability': 'public',
                'thumbnail': 'https://i.ytimg.com/vi/CHqg6qOn4no/sddefault.jpg',
                'tags': 'count:12',
                'playable_in_embed': True,
                'age_limit': 0,
                'view_count': int,
                'duration': 522,
                'channel': 'kudvenkat',
                'comment_count': int,
                'channel_follower_count': int,
                'chapters': list,
                'uploader': 'kudvenkat',
                'uploader_url': 'https://www.youtube.com/@Csharp-video-tutorialsBlogspot',
                'uploader_id': '@Csharp-video-tutorialsBlogspot',
                'channel_is_verified': True,
                'heatmap': 'count:100',
                'timestamp': 1377976349,
            },
            'params': {
                'skip_download': True,
            },
        },
        {
            # another example of '};' in ytInitialData
            'url': 'https://www.youtube.com/watch?v=gVfgbahppCY',
            'only_matching': True,
        },
        {
            'url': 'https://www.youtube.com/watch_popup?v=63RmMXCd_bQ',
            'only_matching': True,
        },
        {
            # https://github.com/ytdl-org/youtube-dl/pull/28094
            'url': 'OtqTfy26tG0',
            'info_dict': {
                'id': 'OtqTfy26tG0',
                'ext': 'mp4',
                'title': 'Burn Out',
                'description': 'md5:8d07b84dcbcbfb34bc12a56d968b6131',
                'upload_date': '20141120',
                'artist': 'The Cinematic Orchestra',
                'track': 'Burn Out',
                'album': 'Every Day',
                'like_count': int,
                'live_status': 'not_live',
                'alt_title': 'Burn Out',
                'duration': 614,
                'age_limit': 0,
                'view_count': int,
                'channel_url': 'https://www.youtube.com/channel/UCIzsJBIyo8hhpFm1NK0uLgw',
                'creator': 'The Cinematic Orchestra',
                'channel': 'The Cinematic Orchestra',
                'tags': ['The Cinematic Orchestra', 'Every Day', 'Burn Out'],
                'channel_id': 'UCIzsJBIyo8hhpFm1NK0uLgw',
                'availability': 'public',
                'thumbnail': 'https://i.ytimg.com/vi/OtqTfy26tG0/maxresdefault.jpg',
                'categories': ['Music'],
                'playable_in_embed': True,
                'channel_follower_count': int,
                'uploader': 'The Cinematic Orchestra',
                'comment_count': int,
            },
            'params': {
                'skip_download': True,
            },
        },
        {
            # controversial video, only works with bpctr when authenticated with cookies
            'url': 'https://www.youtube.com/watch?v=nGC3D_FkCmg',
            'only_matching': True,
        },
        {
            # controversial video, requires bpctr/contentCheckOk
            'url': 'https://www.youtube.com/watch?v=SZJvDhaSDnc',
            'info_dict': {
                'id': 'SZJvDhaSDnc',
                'ext': 'mp4',
                'title': 'San Diego teen commits suicide after bullying over embarrassing video',
                'channel_id': 'UC-SJ6nODDmufqBzPBwCvYvQ',
                'upload_date': '20140716',
                'description': 'md5:acde3a73d3f133fc97e837a9f76b53b7',
                'duration': 170,
                'categories': ['News & Politics'],
                'view_count': int,
                'channel': 'CBS Mornings',
                'tags': ['suicide', 'bullying', 'video', 'cbs', 'news'],
                'thumbnail': 'https://i.ytimg.com/vi/SZJvDhaSDnc/hqdefault.jpg',
                'age_limit': 18,
                'availability': 'needs_auth',
                'channel_url': 'https://www.youtube.com/channel/UC-SJ6nODDmufqBzPBwCvYvQ',
                'like_count': int,
                'live_status': 'not_live',
                'playable_in_embed': True,
                'channel_follower_count': int,
                'uploader': 'CBS Mornings',
                'uploader_url': 'https://www.youtube.com/@CBSMornings',
                'uploader_id': '@CBSMornings',
                'comment_count': int,
                'channel_is_verified': True,
                'timestamp': 1405513526,
            },
            'skip': 'Age-restricted; requires authentication',
        },
        {
            # restricted location, https://github.com/ytdl-org/youtube-dl/issues/28685
            'url': 'cBvYw8_A0vQ',
            'info_dict': {
                'id': 'cBvYw8_A0vQ',
                'ext': 'mp4',
                'title': '4K Ueno Okachimachi  Street  Scenes  上野御徒町歩き',
                'description': 'md5:ea770e474b7cd6722b4c95b833c03630',
                'upload_date': '20201120',
                'duration': 1456,
                'categories': ['Travel & Events'],
                'channel_id': 'UC3o_t8PzBmXf5S9b7GLx1Mw',
                'view_count': int,
                'channel': 'Walk around Japan',
                'tags': ['Ueno Tokyo', 'Okachimachi Tokyo', 'Ameyoko Street', 'Tokyo attraction', 'Travel in Tokyo'],
                'thumbnail': 'https://i.ytimg.com/vi/cBvYw8_A0vQ/hqdefault.jpg',
                'age_limit': 0,
                'availability': 'public',
                'channel_url': 'https://www.youtube.com/channel/UC3o_t8PzBmXf5S9b7GLx1Mw',
                'live_status': 'not_live',
                'playable_in_embed': True,
                'channel_follower_count': int,
                'uploader': 'Walk around Japan',
                'uploader_url': 'https://www.youtube.com/@walkaroundjapan7124',
                'uploader_id': '@walkaroundjapan7124',
                'timestamp': 1605884416,
            },
            'params': {
                'skip_download': True,
            },
        }, {
            # Has multiple audio streams
            'url': 'WaOKSUlf4TM',
            'only_matching': True,
        }, {
            # Requires Premium: has format 141 when requested using YTM url
            'url': 'https://music.youtube.com/watch?v=XclachpHxis',
            'only_matching': True,
        }, {
            # multiple subtitles with same lang_code
            'url': 'https://www.youtube.com/watch?v=wsQiKKfKxug',
            'only_matching': True,
        }, {
            # Force use android client fallback
            'url': 'https://www.youtube.com/watch?v=YOelRv7fMxY',
            'info_dict': {
                'id': 'YOelRv7fMxY',
                'title': 'DIGGING A SECRET TUNNEL Part 1',
                'ext': '3gp',
                'upload_date': '20210624',
                'channel_id': 'UCp68_FLety0O-n9QU6phsgw',
                'channel_url': r're:https?://(?:www\.)?youtube\.com/channel/UCp68_FLety0O-n9QU6phsgw',
                'description': 'md5:5d5991195d599b56cd0c4148907eec50',
                'duration': 596,
                'categories': ['Entertainment'],
                'view_count': int,
                'channel': 'colinfurze',
                'tags': ['Colin', 'furze', 'Terry', 'tunnel', 'underground', 'bunker'],
                'thumbnail': 'https://i.ytimg.com/vi/YOelRv7fMxY/maxresdefault.jpg',
                'age_limit': 0,
                'availability': 'public',
                'like_count': int,
                'live_status': 'not_live',
                'playable_in_embed': True,
                'channel_follower_count': int,
                'chapters': list,
                'uploader': 'colinfurze',
                'uploader_url': 'https://www.youtube.com/@colinfurze',
                'uploader_id': '@colinfurze',
                'comment_count': int,
                'channel_is_verified': True,
                'heatmap': 'count:100',
            },
            'params': {
                'format': '17',  # 3gp format available on android
                'extractor_args': {'youtube': {'player_client': ['android']}},
            },
            'skip': 'android client broken',
        },
        {
            # Skip download of additional client configs (remix client config in this case)
            'url': 'https://music.youtube.com/watch?v=MgNrAu2pzNs',
            'only_matching': True,
            'params': {
                'extractor_args': {'youtube': {'player_skip': ['configs']}},
            },
        }, {
            # shorts
            'url': 'https://www.youtube.com/shorts/BGQWPY4IigY',
            'only_matching': True,
        }, {
            'note': 'Storyboards',
            'url': 'https://www.youtube.com/watch?v=5KLPxDtMqe8',
            'info_dict': {
                'id': '5KLPxDtMqe8',
                'ext': 'mhtml',
                'format_id': 'sb0',
                'title': 'Your Brain is Plastic',
                'description': 'md5:89cd86034bdb5466cd87c6ba206cd2bc',
                'upload_date': '20140324',
                'like_count': int,
                'channel_id': 'UCZYTClx2T1of7BRZ86-8fow',
                'channel_url': 'https://www.youtube.com/channel/UCZYTClx2T1of7BRZ86-8fow',
                'view_count': int,
                'thumbnail': 'https://i.ytimg.com/vi/5KLPxDtMqe8/maxresdefault.jpg',
                'playable_in_embed': True,
                'tags': 'count:12',
                'availability': 'public',
                'channel': 'SciShow',
                'live_status': 'not_live',
                'duration': 248,
                'categories': ['Education'],
                'age_limit': 0,
                'channel_follower_count': int,
                'chapters': list,
                'uploader': 'SciShow',
                'uploader_url': 'https://www.youtube.com/@SciShow',
                'uploader_id': '@SciShow',
                'comment_count': int,
                'channel_is_verified': True,
                'heatmap': 'count:100',
                'timestamp': 1395685455,
            }, 'params': {'format': 'mhtml', 'skip_download': True},
        }, {
            # Ensure video upload_date is in UTC timezone (video was uploaded 1641170939)
            'url': 'https://www.youtube.com/watch?v=2NUZ8W2llS4',
            'info_dict': {
                'id': '2NUZ8W2llS4',
                'ext': 'mp4',
                'title': 'The NP that test your phone performance 🙂',
                'description': 'md5:144494b24d4f9dfacb97c1bbef5de84d',
                'channel_id': 'UCRqNBSOHgilHfAczlUmlWHA',
                'channel_url': 'https://www.youtube.com/channel/UCRqNBSOHgilHfAczlUmlWHA',
                'duration': 21,
                'view_count': int,
                'age_limit': 0,
                'categories': ['Gaming'],
                'tags': 'count:23',
                'playable_in_embed': True,
                'live_status': 'not_live',
                'upload_date': '20220103',
                'like_count': int,
                'availability': 'public',
                'channel': 'Leon Nguyen',
                'thumbnail': 'https://i.ytimg.com/vi_webp/2NUZ8W2llS4/maxresdefault.webp',
                'comment_count': int,
                'channel_follower_count': int,
                'uploader': 'Leon Nguyen',
                'uploader_url': 'https://www.youtube.com/@LeonNguyen',
                'uploader_id': '@LeonNguyen',
                'heatmap': 'count:100',
                'timestamp': 1641170939,
            },
        }, {
            # date text is premiered video, ensure upload date in UTC (published 1641172509)
            'url': 'https://www.youtube.com/watch?v=mzZzzBU6lrM',
            'info_dict': {
                'id': 'mzZzzBU6lrM',
                'ext': 'mp4',
                'title': 'I Met GeorgeNotFound In Real Life...',
                'description': 'md5:978296ec9783a031738b684d4ebf302d',
                'channel_id': 'UC_8NknAFiyhOUaZqHR3lq3Q',
                'channel_url': 'https://www.youtube.com/channel/UC_8NknAFiyhOUaZqHR3lq3Q',
                'duration': 955,
                'view_count': int,
                'age_limit': 0,
                'categories': ['Entertainment'],
                'tags': 'count:26',
                'playable_in_embed': True,
                'live_status': 'not_live',
                'release_timestamp': 1641172509,
                'release_date': '20220103',
                'upload_date': '20220103',
                'like_count': int,
                'availability': 'public',
                'channel': 'Quackity',
                'thumbnail': 'https://i.ytimg.com/vi/mzZzzBU6lrM/maxresdefault.jpg',
                'channel_follower_count': int,
                'uploader': 'Quackity',
                'uploader_id': '@Quackity',
                'uploader_url': 'https://www.youtube.com/@Quackity',
                'comment_count': int,
                'channel_is_verified': True,
                'heatmap': 'count:100',
                'timestamp': 1641172509,
            },
        },
        {   # continuous livestream.
            # Upload date was 2022-07-12T05:12:29-07:00, while stream start is 2022-07-12T15:59:30+00:00
            'url': 'https://www.youtube.com/watch?v=jfKfPfyJRdk',
            'info_dict': {
                'id': 'jfKfPfyJRdk',
                'ext': 'mp4',
                'channel_id': 'UCSJ4gkVC6NrvII8umztf0Ow',
                'like_count': int,
                'uploader': 'Lofi Girl',
                'categories': ['Music'],
                'concurrent_view_count': int,
                'playable_in_embed': True,
                'timestamp': 1657627949,
                'release_date': '20220712',
                'channel_url': 'https://www.youtube.com/channel/UCSJ4gkVC6NrvII8umztf0Ow',
                'description': 'md5:13a6f76df898f5674f9127139f3df6f7',
                'age_limit': 0,
                'thumbnail': 'https://i.ytimg.com/vi/jfKfPfyJRdk/maxresdefault.jpg',
                'release_timestamp': 1657641570,
                'uploader_url': 'https://www.youtube.com/@LofiGirl',
                'channel_follower_count': int,
                'channel_is_verified': True,
                'title': r're:^lofi hip hop radio 📚 - beats to relax/study to',
                'view_count': int,
                'live_status': 'is_live',
                'tags': 'count:32',
                'channel': 'Lofi Girl',
                'availability': 'public',
                'upload_date': '20220712',
                'uploader_id': '@LofiGirl',
            },
            'params': {'skip_download': True},
        }, {
            'url': 'https://www.youtube.com/watch?v=tjjjtzRLHvA',
            'info_dict': {
                'id': 'tjjjtzRLHvA',
                'ext': 'mp4',
                'title': 'ハッシュタグ無し };if window.ytcsi',
                'upload_date': '20220323',
                'like_count': int,
                'availability': 'unlisted',
                'channel': 'Lesmiscore',
                'thumbnail': r're:^https?://.*\.jpg',
                'age_limit': 0,
                'categories': ['Music'],
                'view_count': int,
                'description': '',
                'channel_url': 'https://www.youtube.com/channel/UCdqltm_7iv1Vs6kp6Syke5A',
                'channel_id': 'UCdqltm_7iv1Vs6kp6Syke5A',
                'live_status': 'not_live',
                'playable_in_embed': True,
                'channel_follower_count': int,
                'duration': 6,
                'tags': [],
                'uploader_id': '@lesmiscore',
                'uploader': 'Lesmiscore',
                'uploader_url': 'https://www.youtube.com/@lesmiscore',
                'timestamp': 1648005313,
            },
        }, {
            # Prefer primary title+description language metadata by default
            # Do not prefer translated description if primary is empty
            'url': 'https://www.youtube.com/watch?v=el3E4MbxRqQ',
            'info_dict': {
                'id': 'el3E4MbxRqQ',
                'ext': 'mp4',
                'title': 'dlp test video 2 - primary sv no desc',
                'description': '',
                'channel': 'cole-dlp-test-acc',
                'tags': [],
                'view_count': int,
                'channel_url': 'https://www.youtube.com/channel/UCiu-3thuViMebBjw_5nWYrA',
                'like_count': int,
                'playable_in_embed': True,
                'availability': 'unlisted',
                'thumbnail': r're:^https?://.*\.jpg',
                'age_limit': 0,
                'duration': 5,
                'live_status': 'not_live',
                'upload_date': '20220908',
                'categories': ['People & Blogs'],
                'channel_id': 'UCiu-3thuViMebBjw_5nWYrA',
                'uploader_url': 'https://www.youtube.com/@coletdjnz',
                'uploader_id': '@coletdjnz',
                'uploader': 'cole-dlp-test-acc',
                'timestamp': 1662677394,
            },
            'params': {'skip_download': True},
        }, {
            # Extractor argument: prefer translated title+description
            'url': 'https://www.youtube.com/watch?v=gHKT4uU8Zng',
            'info_dict': {
                'id': 'gHKT4uU8Zng',
                'ext': 'mp4',
                'channel': 'cole-dlp-test-acc',
                'tags': [],
                'duration': 5,
                'live_status': 'not_live',
                'channel_id': 'UCiu-3thuViMebBjw_5nWYrA',
                'upload_date': '20220729',
                'view_count': int,
                'categories': ['People & Blogs'],
                'thumbnail': r're:^https?://.*\.jpg',
                'title': 'dlp test video title translated (fr)',
                'availability': 'public',
                'age_limit': 0,
                'description': 'dlp test video description translated (fr)',
                'playable_in_embed': True,
                'channel_url': 'https://www.youtube.com/channel/UCiu-3thuViMebBjw_5nWYrA',
                'uploader_url': 'https://www.youtube.com/@coletdjnz',
                'uploader_id': '@coletdjnz',
                'uploader': 'cole-dlp-test-acc',
                'timestamp': 1659073275,
                'like_count': int,
            },
            'params': {'skip_download': True, 'extractor_args': {'youtube': {'lang': ['fr']}}},
            'expected_warnings': [r'Preferring "fr" translated fields'],
        }, {
            'note': '6 channel audio',
            'url': 'https://www.youtube.com/watch?v=zgdo7-RRjgo',
            'only_matching': True,
        }, {
            'note': 'Multiple HLS formats with same itag',
            'url': 'https://www.youtube.com/watch?v=kX3nB4PpJko',
            'info_dict': {
                'id': 'kX3nB4PpJko',
                'ext': 'mp4',
                'categories': ['Entertainment'],
                'description': 'md5:e8031ff6e426cdb6a77670c9b81f6fa6',
                'live_status': 'not_live',
                'duration': 937,
                'channel_follower_count': int,
                'thumbnail': 'https://i.ytimg.com/vi_webp/kX3nB4PpJko/maxresdefault.webp',
                'title': 'Last To Take Hand Off Jet, Keeps It!',
                'channel': 'MrBeast',
                'playable_in_embed': True,
                'view_count': int,
                'upload_date': '20221112',
                'channel_url': 'https://www.youtube.com/channel/UCX6OQ3DkcsbYNE6H8uQQuVA',
                'age_limit': 0,
                'availability': 'public',
                'channel_id': 'UCX6OQ3DkcsbYNE6H8uQQuVA',
                'like_count': int,
                'tags': [],
                'uploader': 'MrBeast',
                'uploader_url': 'https://www.youtube.com/@MrBeast',
                'uploader_id': '@MrBeast',
                'comment_count': int,
                'channel_is_verified': True,
                'heatmap': 'count:100',
            },
            'params': {'extractor_args': {'youtube': {'player_client': ['ios']}}, 'format': '233-1'},
        }, {
            'note': 'Audio formats with Dynamic Range Compression',
            'url': 'https://www.youtube.com/watch?v=Tq92D6wQ1mg',
            'info_dict': {
                'id': 'Tq92D6wQ1mg',
                'ext': 'webm',
                'title': '[MMD] Adios - EVERGLOW [+Motion DL]',
                'channel_url': 'https://www.youtube.com/channel/UC1yoRdFoFJaCY-AGfD9W0wQ',
                'channel_id': 'UC1yoRdFoFJaCY-AGfD9W0wQ',
                'channel_follower_count': int,
                'description': 'md5:17eccca93a786d51bc67646756894066',
                'upload_date': '20191228',
                'tags': ['mmd', 'dance', 'mikumikudance', 'kpop', 'vtuber'],
                'playable_in_embed': True,
                'like_count': int,
                'categories': ['Entertainment'],
                'thumbnail': 'https://i.ytimg.com/vi/Tq92D6wQ1mg/sddefault.jpg',
                'age_limit': 18,
                'channel': 'Projekt Melody',
                'view_count': int,
                'availability': 'needs_auth',
                'comment_count': int,
                'live_status': 'not_live',
                'duration': 106,
                'uploader': 'Projekt Melody',
                'uploader_id': '@ProjektMelody',
                'uploader_url': 'https://www.youtube.com/@ProjektMelody',
                'timestamp': 1577508724,
            },
            'params': {'extractor_args': {'youtube': {'player_client': ['tv_embedded']}}, 'format': '251-drc'},
            'skip': 'Age-restricted; requires authentication',
        },
        {
            'url': 'https://www.youtube.com/live/qVv6vCqciTM',
            'info_dict': {
                'id': 'qVv6vCqciTM',
                'ext': 'mp4',
                'age_limit': 0,
                'comment_count': int,
                'chapters': 'count:13',
                'upload_date': '20221223',
                'thumbnail': 'https://i.ytimg.com/vi/qVv6vCqciTM/maxresdefault.jpg',
                'channel_url': 'https://www.youtube.com/channel/UCIdEIHpS0TdkqRkHL5OkLtA',
                'like_count': int,
                'release_date': '20221223',
                'tags': ['Vtuber', '月ノ美兎', '名取さな', 'にじさんじ', 'クリスマス', '3D配信'],
                'title': '【 #インターネット女クリスマス 】3Dで歌ってはしゃぐインターネットの女たち【月ノ美兎/名取さな】',
                'view_count': int,
                'playable_in_embed': True,
                'duration': 4438,
                'availability': 'public',
                'channel_follower_count': int,
                'channel_id': 'UCIdEIHpS0TdkqRkHL5OkLtA',
                'categories': ['Entertainment'],
                'live_status': 'was_live',
                'release_timestamp': 1671793345,
                'channel': 'さなちゃんねる',
                'description': 'md5:6aebf95cc4a1d731aebc01ad6cc9806d',
                'uploader': 'さなちゃんねる',
                'uploader_url': 'https://www.youtube.com/@sana_natori',
                'uploader_id': '@sana_natori',
                'channel_is_verified': True,
                'heatmap': 'count:100',
                'timestamp': 1671798112,
            },
        },
        {
            # Fallbacks when webpage and web client is unavailable
            'url': 'https://www.youtube.com/watch?v=wSSmNUl9Snw',
            'info_dict': {
                'id': 'wSSmNUl9Snw',
                'ext': 'mp4',
                # 'categories': ['Science & Technology'],
                'view_count': int,
                'chapters': 'count:2',
                'channel': 'Scott Manley',
                'like_count': int,
                'age_limit': 0,
                # 'availability': 'public',
                'channel_follower_count': int,
                'live_status': 'not_live',
                'upload_date': '20170831',
                'duration': 682,
                'tags': 'count:8',
                'uploader_url': 'https://www.youtube.com/@scottmanley',
                'description': 'md5:f4bed7b200404b72a394c2f97b782c02',
                'uploader': 'Scott Manley',
                'uploader_id': '@scottmanley',
                'title': 'The Computer Hack That Saved Apollo 14',
                'channel_id': 'UCxzC4EngIsMrPmbm6Nxvb-A',
                'thumbnail': r're:^https?://.*\.webp',
                'channel_url': 'https://www.youtube.com/channel/UCxzC4EngIsMrPmbm6Nxvb-A',
                'playable_in_embed': True,
                'comment_count': int,
                'channel_is_verified': True,
                'heatmap': 'count:100',
            },
            'params': {
                'extractor_args': {'youtube': {'player_client': ['ios'], 'player_skip': ['webpage']}},
            },
        },
    ]

    _WEBPAGE_TESTS = [
        # YouTube <object> embed
        {
            'url': 'http://www.improbable.com/2017/04/03/untrained-modern-youths-and-ancient-masters-in-selfie-portraits/',
            'md5': '873c81d308b979f0e23ee7e620b312a3',
            'info_dict': {
                'id': 'msN87y-iEx0',
                'ext': 'mp4',
                'title': 'Feynman: Mirrors FUN TO IMAGINE 6',
                'upload_date': '20080526',
                'description': 'md5:873c81d308b979f0e23ee7e620b312a3',
                'age_limit': 0,
                'tags': ['feynman', 'mirror', 'science', 'physics', 'imagination', 'fun', 'cool', 'puzzle'],
                'channel_id': 'UCCeo--lls1vna5YJABWAcVA',
                'playable_in_embed': True,
                'thumbnail': 'https://i.ytimg.com/vi/msN87y-iEx0/hqdefault.jpg',
                'like_count': int,
                'comment_count': int,
                'channel': 'Christopher Sykes',
                'live_status': 'not_live',
                'channel_url': 'https://www.youtube.com/channel/UCCeo--lls1vna5YJABWAcVA',
                'availability': 'public',
                'duration': 195,
                'view_count': int,
                'categories': ['Science & Technology'],
                'channel_follower_count': int,
                'uploader': 'Christopher Sykes',
                'uploader_url': 'https://www.youtube.com/@ChristopherSykesDocumentaries',
                'uploader_id': '@ChristopherSykesDocumentaries',
                'heatmap': 'count:100',
                'timestamp': 1211825920,
            },
            'params': {
                'skip_download': True,
            },
        },
    ]

    @classmethod
    def suitable(cls, url):
        from ..utils import parse_qs

        qs = parse_qs(url)
        if qs.get('list', [None])[0]:
            return False
        return super().suitable(url)

    def __init__(self, *args, **kwargs):
        super().__init__(*args, **kwargs)
        self._code_cache = {}
        self._player_cache = {}

    def _prepare_live_from_start_formats(self, formats, video_id, live_start_time, url, webpage_url, smuggled_data, is_live):
        lock = threading.Lock()
        start_time = time.time()
        formats = [f for f in formats if f.get('is_from_start')]

        def refetch_manifest(format_id, delay):
            nonlocal formats, start_time, is_live
            if time.time() <= start_time + delay:
                return

            _, _, prs, player_url = self._download_player_responses(url, smuggled_data, video_id, webpage_url)
            video_details = traverse_obj(prs, (..., 'videoDetails'), expected_type=dict)
            microformats = traverse_obj(
                prs, (..., 'microformat', 'playerMicroformatRenderer'),
                expected_type=dict)
            _, live_status, _, formats, _ = self._list_formats(video_id, microformats, video_details, prs, player_url)
            is_live = live_status == 'is_live'
            start_time = time.time()

        def mpd_feed(format_id, delay):
            """
            @returns (manifest_url, manifest_stream_number, is_live) or None
            """
            for retry in self.RetryManager(fatal=False):
                with lock:
                    refetch_manifest(format_id, delay)

                f = next((f for f in formats if f['format_id'] == format_id), None)
                if not f:
                    if not is_live:
                        retry.error = f'{video_id}: Video is no longer live'
                    else:
                        retry.error = f'Cannot find refreshed manifest for format {format_id}{bug_reports_message()}'
                    continue
                return f['manifest_url'], f['manifest_stream_number'], is_live
            return None

        for f in formats:
            f['is_live'] = is_live
            gen = functools.partial(self._live_dash_fragments, video_id, f['format_id'],
                                    live_start_time, mpd_feed, not is_live and f.copy())
            if is_live:
                f['fragments'] = gen
                f['protocol'] = 'http_dash_segments_generator'
            else:
                f['fragments'] = LazyList(gen({}))
                del f['is_from_start']

    def _live_dash_fragments(self, video_id, format_id, live_start_time, mpd_feed, manifestless_orig_fmt, ctx):
        FETCH_SPAN, MAX_DURATION = 5, 432000

        mpd_url, stream_number, is_live = None, None, True

        begin_index = 0
        download_start_time = ctx.get('start') or time.time()

        lack_early_segments = download_start_time - (live_start_time or download_start_time) > MAX_DURATION
        if lack_early_segments:
            self.report_warning(bug_reports_message(
                'Starting download from the last 120 hours of the live stream since '
                'YouTube does not have data before that. If you think this is wrong,'), only_once=True)
            lack_early_segments = True

        known_idx, no_fragment_score, last_segment_url = begin_index, 0, None
        fragments, fragment_base_url = None, None

        def _extract_sequence_from_mpd(refresh_sequence, immediate):
            nonlocal mpd_url, stream_number, is_live, no_fragment_score, fragments, fragment_base_url
            # Obtain from MPD's maximum seq value
            old_mpd_url = mpd_url
            last_error = ctx.pop('last_error', None)
            expire_fast = immediate or last_error and isinstance(last_error, HTTPError) and last_error.status == 403
            mpd_url, stream_number, is_live = (mpd_feed(format_id, 5 if expire_fast else 18000)
                                               or (mpd_url, stream_number, False))
            if not refresh_sequence:
                if expire_fast and not is_live:
                    return False, last_seq
                elif old_mpd_url == mpd_url:
                    return True, last_seq
            if manifestless_orig_fmt:
                fmt_info = manifestless_orig_fmt
            else:
                try:
                    fmts, _ = self._extract_mpd_formats_and_subtitles(
                        mpd_url, None, note=False, errnote=False, fatal=False)
                except ExtractorError:
                    fmts = None
                if not fmts:
                    no_fragment_score += 2
                    return False, last_seq
                fmt_info = next(x for x in fmts if x['manifest_stream_number'] == stream_number)
            fragments = fmt_info['fragments']
            fragment_base_url = fmt_info['fragment_base_url']
            assert fragment_base_url

            _last_seq = int(re.search(r'(?:/|^)sq/(\d+)', fragments[-1]['path']).group(1))
            return True, _last_seq

        self.write_debug(f'[{video_id}] Generating fragments for format {format_id}')
        while is_live:
            fetch_time = time.time()
            if no_fragment_score > 30:
                return
            if last_segment_url:
                # Obtain from "X-Head-Seqnum" header value from each segment
                try:
                    urlh = self._request_webpage(
                        last_segment_url, None, note=False, errnote=False, fatal=False)
                except ExtractorError:
                    urlh = None
                last_seq = try_get(urlh, lambda x: int_or_none(x.headers['X-Head-Seqnum']))
                if last_seq is None:
                    no_fragment_score += 2
                    last_segment_url = None
                    continue
            else:
                should_continue, last_seq = _extract_sequence_from_mpd(True, no_fragment_score > 15)
                no_fragment_score += 2
                if not should_continue:
                    continue

            if known_idx > last_seq:
                last_segment_url = None
                continue

            last_seq += 1

            if begin_index < 0 and known_idx < 0:
                # skip from the start when it's negative value
                known_idx = last_seq + begin_index
            if lack_early_segments:
                known_idx = max(known_idx, last_seq - int(MAX_DURATION // fragments[-1]['duration']))
            try:
                for idx in range(known_idx, last_seq):
                    # do not update sequence here or you'll get skipped some part of it
                    should_continue, _ = _extract_sequence_from_mpd(False, False)
                    if not should_continue:
                        known_idx = idx - 1
                        raise ExtractorError('breaking out of outer loop')
                    last_segment_url = urljoin(fragment_base_url, f'sq/{idx}')
                    yield {
                        'url': last_segment_url,
                        'fragment_count': last_seq,
                    }
                if known_idx == last_seq:
                    no_fragment_score += 5
                else:
                    no_fragment_score = 0
                known_idx = last_seq
            except ExtractorError:
                continue

            if manifestless_orig_fmt:
                # Stop at the first iteration if running for post-live manifestless;
                # fragment count no longer increase since it starts
                break

            time.sleep(max(0, FETCH_SPAN + fetch_time - time.time()))

    def _extract_player_url(self, *ytcfgs, webpage=None):
        player_url = traverse_obj(
            ytcfgs, (..., 'PLAYER_JS_URL'), (..., 'WEB_PLAYER_CONTEXT_CONFIGS', ..., 'jsUrl'),
            get_all=False, expected_type=str)
        if not player_url:
            return
        return urljoin('https://www.youtube.com', player_url)

    def _download_player_url(self, video_id, fatal=False):
        res = self._download_webpage(
            'https://www.youtube.com/iframe_api',
            note='Downloading iframe API JS', video_id=video_id, fatal=fatal)
        if res:
            player_version = self._search_regex(
                r'player\\?/([0-9a-fA-F]{8})\\?/', res, 'player version', fatal=fatal)
            if player_version:
                return f'https://www.youtube.com/s/player/{player_version}/player_ias.vflset/en_US/base.js'

    def _signature_cache_id(self, example_sig):
        """ Return a string representation of a signature """
        return '.'.join(str(len(part)) for part in example_sig.split('.'))

    @classmethod
    def _extract_player_info(cls, player_url):
        for player_re in cls._PLAYER_INFO_RE:
            id_m = re.search(player_re, player_url)
            if id_m:
                break
        else:
            raise ExtractorError(f'Cannot identify player {player_url!r}')
        return id_m.group('id')

    def _load_player(self, video_id, player_url, fatal=True):
        player_id = self._extract_player_info(player_url)
        if player_id not in self._code_cache:
            code = self._download_webpage(
                player_url, video_id, fatal=fatal,
                note='Downloading player ' + player_id,
                errnote=f'Download of {player_url} failed',
                headers=self._generate_webpage_headers())
            if code:
                self._code_cache[player_id] = code
        return self._code_cache.get(player_id)

    def _extract_signature_function(self, video_id, player_url, example_sig):
        player_id = self._extract_player_info(player_url)

        # Read from filesystem cache
        func_id = f'js_{player_id}_{self._signature_cache_id(example_sig)}'
        assert os.path.basename(func_id) == func_id

        self.write_debug(f'Extracting signature function {func_id}')
        cache_spec, code = self.cache.load('youtube-sigfuncs', func_id), None

        if not cache_spec:
            code = self._load_player(video_id, player_url)
        if code:
            res = self._parse_sig_js(code)
            test_string = ''.join(map(chr, range(len(example_sig))))
            cache_spec = [ord(c) for c in res(test_string)]
            self.cache.store('youtube-sigfuncs', func_id, cache_spec)

        return lambda s: ''.join(s[i] for i in cache_spec)

    def _print_sig_code(self, func, example_sig):
        if not self.get_param('youtube_print_sig_code'):
            return

        def gen_sig_code(idxs):
            def _genslice(start, end, step):
                starts = '' if start == 0 else str(start)
                ends = (':%d' % (end + step)) if end + step >= 0 else ':'
                steps = '' if step == 1 else (':%d' % step)
                return f's[{starts}{ends}{steps}]'

            step = None
            # Quelch pyflakes warnings - start will be set when step is set
            start = '(Never used)'
            for i, prev in zip(idxs[1:], idxs[:-1]):
                if step is not None:
                    if i - prev == step:
                        continue
                    yield _genslice(start, prev, step)
                    step = None
                    continue
                if i - prev in [-1, 1]:
                    step = i - prev
                    start = prev
                    continue
                else:
                    yield 's[%d]' % prev
            if step is None:
                yield 's[%d]' % i
            else:
                yield _genslice(start, i, step)

        test_string = ''.join(map(chr, range(len(example_sig))))
        cache_res = func(test_string)
        cache_spec = [ord(c) for c in cache_res]
        expr_code = ' + '.join(gen_sig_code(cache_spec))
        signature_id_tuple = '({})'.format(', '.join(str(len(p)) for p in example_sig.split('.')))
        code = (f'if tuple(len(p) for p in s.split(\'.\')) == {signature_id_tuple}:\n'
                f'    return {expr_code}\n')
        self.to_screen('Extracted signature function:\n' + code)

    def _parse_sig_js(self, jscode):
        funcname = self._search_regex(
            (r'\b[cs]\s*&&\s*[adf]\.set\([^,]+\s*,\s*encodeURIComponent\s*\(\s*(?P<sig>[a-zA-Z0-9$]+)\(',
             r'\b[a-zA-Z0-9]+\s*&&\s*[a-zA-Z0-9]+\.set\([^,]+\s*,\s*encodeURIComponent\s*\(\s*(?P<sig>[a-zA-Z0-9$]+)\(',
             r'\bm=(?P<sig>[a-zA-Z0-9$]{2,})\(decodeURIComponent\(h\.s\)\)',
             r'\bc&&\(c=(?P<sig>[a-zA-Z0-9$]{2,})\(decodeURIComponent\(c\)\)',
             r'(?:\b|[^a-zA-Z0-9$])(?P<sig>[a-zA-Z0-9$]{2,})\s*=\s*function\(\s*a\s*\)\s*{\s*a\s*=\s*a\.split\(\s*""\s*\)(?:;[a-zA-Z0-9$]{2}\.[a-zA-Z0-9$]{2}\(a,\d+\))?',
             r'(?P<sig>[a-zA-Z0-9$]+)\s*=\s*function\(\s*a\s*\)\s*{\s*a\s*=\s*a\.split\(\s*""\s*\)',
             # Obsolete patterns
             r'("|\')signature\1\s*,\s*(?P<sig>[a-zA-Z0-9$]+)\(',
             r'\.sig\|\|(?P<sig>[a-zA-Z0-9$]+)\(',
             r'yt\.akamaized\.net/\)\s*\|\|\s*.*?\s*[cs]\s*&&\s*[adf]\.set\([^,]+\s*,\s*(?:encodeURIComponent\s*\()?\s*(?P<sig>[a-zA-Z0-9$]+)\(',
             r'\b[cs]\s*&&\s*[adf]\.set\([^,]+\s*,\s*(?P<sig>[a-zA-Z0-9$]+)\(',
             r'\b[a-zA-Z0-9]+\s*&&\s*[a-zA-Z0-9]+\.set\([^,]+\s*,\s*(?P<sig>[a-zA-Z0-9$]+)\(',
             r'\bc\s*&&\s*[a-zA-Z0-9]+\.set\([^,]+\s*,\s*\([^)]*\)\s*\(\s*(?P<sig>[a-zA-Z0-9$]+)\('),
            jscode, 'Initial JS player signature function name', group='sig')

        jsi = NativeJSI(jscode)
        initial_function = jsi.extract_function(funcname)
        return lambda s: initial_function([s])

    def _cached(self, func, *cache_id):
        def inner(*args, **kwargs):
            if cache_id not in self._player_cache:
                try:
                    self._player_cache[cache_id] = func(*args, **kwargs)
                except ExtractorError as e:
                    self._player_cache[cache_id] = e
                except Exception as e:
                    self._player_cache[cache_id] = ExtractorError(traceback.format_exc(), cause=e)

            ret = self._player_cache[cache_id]
            if isinstance(ret, Exception):
                raise ret
            return ret
        return inner

    def _decrypt_signature(self, s, video_id, player_url):
        """Turn the encrypted s field into a working signature"""
        extract_sig = self._cached(
            self._extract_signature_function, 'sig', player_url, self._signature_cache_id(s))
        func = extract_sig(video_id, player_url, s)
        self._print_sig_code(func, s)
        return func(s)

    def _decrypt_nsig(self, s, video_id, player_url):
        """Turn the encrypted n field into a working signature"""
        if player_url is None:
            raise ExtractorError('Cannot decrypt nsig without player_url')
        player_url = urljoin('https://www.youtube.com', player_url)

        try:
            jsi, player_id, func_code = self._extract_n_function_code(video_id, player_url)
        except ExtractorError as e:
            raise ExtractorError('Unable to extract nsig function code', cause=e)
        if self.get_param('youtube_print_sig_code'):
            self.to_screen(f'Extracted nsig function from {player_id}:\n{func_code[1]}\n')

        try:
            extract_nsig = self._cached(self._extract_n_function_from_code, 'nsig func', player_url)
            ret = extract_nsig(jsi, func_code)(s)
        except NativeJSI.Exception as e:
            try:
                jsi = PhantomJSwrapper(self, timeout=5000)
            except ExtractorError:
                raise e
            self.report_warning(
                f'Native nsig extraction failed: Trying with PhantomJS\n'
                f'         n = {s} ; player = {player_url}', video_id)
            self.write_debug(e, only_once=True)

            args, func_body = func_code
            ret = jsi.execute(
                f'console.log(function({", ".join(args)}) {{ {func_body} }}({s!r}));',
                video_id=video_id, note='Executing signature code').strip()

        self.write_debug(f'Decrypted nsig {s} => {ret}')
        return ret

    def _extract_n_function_name(self, jscode, player_url=None):
        # Examples (with placeholders nfunc, narray, idx):
        # *  .get("n"))&&(b=nfunc(b)
        # *  .get("n"))&&(b=narray[idx](b)
        # *  b=String.fromCharCode(110),c=a.get(b))&&c=narray[idx](c)
        # *  a.D&&(b="nn"[+a.D],c=a.get(b))&&(c=narray[idx](c),a.set(b,c),narray.length||nfunc("")
        # *  a.D&&(PL(a),b=a.j.n||null)&&(b=narray[0](b),a.set("n",b),narray.length||nfunc("")
        # *  a.D&&(b="nn"[+a.D],vL(a),c=a.j[b]||null)&&(c=narray[idx](c),a.set(b,c),narray.length||nfunc("")
        funcname, idx = self._search_regex(
            r'''(?x)
            (?:
                \.get\("n"\)\)&&\(b=|
                (?:
                    b=String\.fromCharCode\(110\)|
                    (?P<str_idx>[a-zA-Z0-9_$.]+)&&\(b="nn"\[\+(?P=str_idx)\]
                )
                (?:
                    ,[a-zA-Z0-9_$]+\(a\))?,c=a\.
                    (?:
                        get\(b\)|
                        [a-zA-Z0-9_$]+\[b\]\|\|null
                    )\)&&\(c=|
                \b(?P<var>[a-zA-Z0-9_$]+)=
            )(?P<nfunc>[a-zA-Z0-9_$]+)(?:\[(?P<idx>\d+)\])?\([a-zA-Z]\)
            (?(var),[a-zA-Z0-9_$]+\.set\("n"\,(?P=var)\),(?P=nfunc)\.length)''',
            jscode, 'n function name', group=('nfunc', 'idx'), default=(None, None))
        if not funcname:
            self.report_warning(join_nonempty(
                'Falling back to generic n function search',
                player_url and f'         player = {player_url}', delim='\n'))
            return self._search_regex(
                r'''(?xs)
                ;\s*(?P<name>[a-zA-Z0-9_$]+)\s*=\s*function\([a-zA-Z0-9_$]+\)
                \s*\{(?:(?!};).)+?["']enhanced_except_''',
                jscode, 'Initial JS player n function name', group='name')
        elif not idx:
            return funcname

        return json.loads(js_to_json(self._search_regex(
            rf'var {re.escape(funcname)}\s*=\s*(\[.+?\])\s*[,;]', jscode,
            f'Initial JS player n function list ({funcname}.{idx})')))[int(idx)]

    def _extract_n_function_code(self, video_id, player_url):
        player_id = self._extract_player_info(player_url)
        func_code = self.cache.load('youtube-nsig', player_id, min_ver='2024.07.09')
        jscode = func_code or self._load_player(video_id, player_url)
        jsi = NativeJSI(jscode)

        if func_code:
            return jsi, player_id, func_code

        func_name = self._extract_n_function_name(jscode, player_url=player_url)

        func_code = jsi.extract_function_code(func_name)

        self.cache.store('youtube-nsig', player_id, func_code)
        return jsi, player_id, func_code

    def _extract_n_function_from_code(self, jsi, func_code):
        func = jsi.extract_function_from_code(*func_code)

        def extract_nsig(s):
            try:
                ret = func([s])
            except NativeJSI.Exception:
                raise
            except Exception as e:
                raise NativeJSI.Exception(traceback.format_exc(), cause=e)

            if ret.startswith('enhanced_except_'):
                raise NativeJSI.Exception('Signature function returned an exception')
            return ret

        return extract_nsig

    def _extract_signature_timestamp(self, video_id, player_url, ytcfg=None, fatal=False):
        """
        Extract signatureTimestamp (sts)
        Required to tell API what sig/player version is in use.
        """
        sts = None
        if isinstance(ytcfg, dict):
            sts = int_or_none(ytcfg.get('STS'))

        if not sts:
            # Attempt to extract from player
            if player_url is None:
                error_msg = 'Cannot extract signature timestamp without player_url.'
                if fatal:
                    raise ExtractorError(error_msg)
                self.report_warning(error_msg)
                return
            code = self._load_player(video_id, player_url, fatal=fatal)
            if code:
                sts = int_or_none(self._search_regex(
                    r'(?:signatureTimestamp|sts)\s*:\s*(?P<sts>[0-9]{5})', code,
                    'JS player signature timestamp', group='sts', fatal=fatal))
        return sts

    def _mark_watched(self, video_id, player_responses):
        for is_full, key in enumerate(('videostatsPlaybackUrl', 'videostatsWatchtimeUrl')):
            label = 'fully ' if is_full else ''
            url = get_first(player_responses, ('playbackTracking', key, 'baseUrl'),
                            expected_type=url_or_none)
            if not url:
                self.report_warning(f'Unable to mark {label}watched')
                return
            parsed_url = urllib.parse.urlparse(url)
            qs = urllib.parse.parse_qs(parsed_url.query)

            # cpn generation algorithm is reverse engineered from base.js.
            # In fact it works even with dummy cpn.
            CPN_ALPHABET = 'abcdefghijklmnopqrstuvwxyzABCDEFGHIJKLMNOPQRSTUVWXYZ0123456789-_'
            cpn = ''.join(CPN_ALPHABET[random.randint(0, 256) & 63] for _ in range(16))

            # # more consistent results setting it to right before the end
            video_length = [str(float((qs.get('len') or ['1.5'])[0]) - 1)]

            qs.update({
                'ver': ['2'],
                'cpn': [cpn],
                'cmt': video_length,
                'el': 'detailpage',  # otherwise defaults to "shorts"
            })

            if is_full:
                # these seem to mark watchtime "history" in the real world
                # they're required, so send in a single value
                qs.update({
                    'st': 0,
                    'et': video_length,
                })

            url = urllib.parse.urlunparse(
                parsed_url._replace(query=urllib.parse.urlencode(qs, True)))

            self._download_webpage(
                url, video_id, f'Marking {label}watched',
                'Unable to mark watched', fatal=False,
                headers=self._generate_webpage_headers())

    @classmethod
    def _extract_from_webpage(cls, url, webpage):
        # Invidious Instances
        # https://github.com/yt-dlp/yt-dlp/issues/195
        # https://github.com/iv-org/invidious/pull/1730
        mobj = re.search(
            r'<link rel="alternate" href="(?P<url>https://www\.youtube\.com/watch\?v=[0-9A-Za-z_-]{11})"',
            webpage)
        if mobj:
            yield cls.url_result(mobj.group('url'), cls)
            raise cls.StopExtraction

        yield from super()._extract_from_webpage(url, webpage)

        # lazyYT YouTube embed
        for id_ in re.findall(r'class="lazyYT" data-youtube-id="([^"]+)"', webpage):
            yield cls.url_result(unescapeHTML(id_), cls, id_)

        # Wordpress "YouTube Video Importer" plugin
        for m in re.findall(r'''(?x)<div[^>]+
                class=(?P<q1>[\'"])[^\'"]*\byvii_single_video_player\b[^\'"]*(?P=q1)[^>]+
                data-video_id=(?P<q2>[\'"])([^\'"]+)(?P=q2)''', webpage):
            yield cls.url_result(m[-1], cls, m[-1])

    @classmethod
    def extract_id(cls, url):
        video_id = cls.get_temp_id(url)
        if not video_id:
            raise ExtractorError(f'Invalid URL: {url}')
        return video_id

    def _extract_chapters_from_json(self, data, duration):
        chapter_list = traverse_obj(
            data, (
                'playerOverlays', 'playerOverlayRenderer', 'decoratedPlayerBarRenderer',
                'decoratedPlayerBarRenderer', 'playerBar', 'chapteredPlayerBarRenderer', 'chapters',
            ), expected_type=list)

        return self._extract_chapters_helper(
            chapter_list,
            start_function=lambda chapter: float_or_none(
                traverse_obj(chapter, ('chapterRenderer', 'timeRangeStartMillis')), scale=1000),
            title_function=lambda chapter: traverse_obj(
                chapter, ('chapterRenderer', 'title', 'simpleText'), expected_type=str),
            duration=duration)

    def _extract_chapters_from_engagement_panel(self, data, duration):
        content_list = traverse_obj(
            data,
            ('engagementPanels', ..., 'engagementPanelSectionListRenderer', 'content', 'macroMarkersListRenderer', 'contents'),
            expected_type=list)
        chapter_time = lambda chapter: parse_duration(self._get_text(chapter, 'timeDescription'))
        chapter_title = lambda chapter: self._get_text(chapter, 'title')

        return next(filter(None, (
            self._extract_chapters_helper(traverse_obj(contents, (..., 'macroMarkersListItemRenderer')),
                                          chapter_time, chapter_title, duration)
            for contents in content_list)), [])

    def _extract_heatmap(self, data):
        return traverse_obj(data, (
            'frameworkUpdates', 'entityBatchUpdate', 'mutations',
            lambda _, v: v['payload']['macroMarkersListEntity']['markersList']['markerType'] == 'MARKER_TYPE_HEATMAP',
            'payload', 'macroMarkersListEntity', 'markersList', 'markers', ..., {
                'start_time': ('startMillis', {functools.partial(float_or_none, scale=1000)}),
                'end_time': {lambda x: (int(x['startMillis']) + int(x['durationMillis'])) / 1000},
                'value': ('intensityScoreNormalized', {float_or_none}),
            })) or None

    def _extract_comment(self, entities, parent=None):
        comment_entity_payload = get_first(entities, ('payload', 'commentEntityPayload', {dict}))
        if not (comment_id := traverse_obj(comment_entity_payload, ('properties', 'commentId', {str}))):
            return

        toolbar_entity_payload = get_first(entities, ('payload', 'engagementToolbarStateEntityPayload', {dict}))
        time_text = traverse_obj(comment_entity_payload, ('properties', 'publishedTime', {str})) or ''

        return {
            'id': comment_id,
            'parent': parent or 'root',
            **traverse_obj(comment_entity_payload, {
                'text': ('properties', 'content', 'content', {str}),
                'like_count': ('toolbar', 'likeCountA11y', {parse_count}),
                'author_id': ('author', 'channelId', {self.ucid_or_none}),
                'author': ('author', 'displayName', {str}),
                'author_thumbnail': ('author', 'avatarThumbnailUrl', {url_or_none}),
                'author_is_uploader': ('author', 'isCreator', {bool}),
                'author_is_verified': ('author', 'isVerified', {bool}),
                'author_url': ('author', 'channelCommand', 'innertubeCommand', (
                    ('browseEndpoint', 'canonicalBaseUrl'), ('commandMetadata', 'webCommandMetadata', 'url'),
                ), {lambda x: urljoin('https://www.youtube.com', x)}),
            }, get_all=False),
            'is_favorited': (None if toolbar_entity_payload is None else
                             toolbar_entity_payload.get('heartState') == 'TOOLBAR_HEART_STATE_HEARTED'),
            '_time_text': time_text,  # FIXME: non-standard, but we need a way of showing that it is an estimate.
            'timestamp': self._parse_time_text(time_text),
        }

    def _extract_comment_old(self, comment_renderer, parent=None):
        comment_id = comment_renderer.get('commentId')
        if not comment_id:
            return

        info = {
            'id': comment_id,
            'text': self._get_text(comment_renderer, 'contentText'),
            'like_count': self._get_count(comment_renderer, 'voteCount'),
            'author_id': traverse_obj(comment_renderer, ('authorEndpoint', 'browseEndpoint', 'browseId', {self.ucid_or_none})),
            'author': self._get_text(comment_renderer, 'authorText'),
            'author_thumbnail': traverse_obj(comment_renderer, ('authorThumbnail', 'thumbnails', -1, 'url', {url_or_none})),
            'parent': parent or 'root',
        }

        # Timestamp is an estimate calculated from the current time and time_text
        time_text = self._get_text(comment_renderer, 'publishedTimeText') or ''
        timestamp = self._parse_time_text(time_text)

        info.update({
            # FIXME: non-standard, but we need a way of showing that it is an estimate.
            '_time_text': time_text,
            'timestamp': timestamp,
        })

        info['author_url'] = urljoin(
            'https://www.youtube.com', traverse_obj(comment_renderer, ('authorEndpoint', (
                ('browseEndpoint', 'canonicalBaseUrl'), ('commandMetadata', 'webCommandMetadata', 'url'))),
                expected_type=str, get_all=False))

        author_is_uploader = traverse_obj(comment_renderer, 'authorIsChannelOwner')
        if author_is_uploader is not None:
            info['author_is_uploader'] = author_is_uploader

        comment_abr = traverse_obj(
            comment_renderer, ('actionButtons', 'commentActionButtonsRenderer'), expected_type=dict)
        if comment_abr is not None:
            info['is_favorited'] = 'creatorHeart' in comment_abr

        badges = self._extract_badges([traverse_obj(comment_renderer, 'authorCommentBadge')])
        if self._has_badge(badges, BadgeType.VERIFIED):
            info['author_is_verified'] = True

        is_pinned = traverse_obj(comment_renderer, 'pinnedCommentBadge')
        if is_pinned:
            info['is_pinned'] = True

        return info

    def _comment_entries(self, root_continuation_data, ytcfg, video_id, parent=None, tracker=None):

        get_single_config_arg = lambda c: self._configuration_arg(c, [''])[0]

        def extract_header(contents):
            _continuation = None
            for content in contents:
                comments_header_renderer = traverse_obj(content, 'commentsHeaderRenderer')
                expected_comment_count = self._get_count(
                    comments_header_renderer, 'countText', 'commentsCount')

                if expected_comment_count is not None:
                    tracker['est_total'] = expected_comment_count
                    self.to_screen(f'Downloading ~{expected_comment_count} comments')
                comment_sort_index = int(get_single_config_arg('comment_sort') != 'top')  # 1 = new, 0 = top

                sort_menu_item = try_get(
                    comments_header_renderer,
                    lambda x: x['sortMenu']['sortFilterSubMenuRenderer']['subMenuItems'][comment_sort_index], dict) or {}
                sort_continuation_ep = sort_menu_item.get('serviceEndpoint') or {}

                _continuation = self._extract_continuation_ep_data(sort_continuation_ep) or self._extract_continuation(sort_menu_item)
                if not _continuation:
                    continue

                sort_text = str_or_none(sort_menu_item.get('title'))
                if not sort_text:
                    sort_text = 'top comments' if comment_sort_index == 0 else 'newest first'
                self.to_screen(f'Sorting comments by {sort_text.lower()}')
                break
            return _continuation

        def extract_thread(contents, entity_payloads):
            if not parent:
                tracker['current_page_thread'] = 0
            for content in contents:
                if not parent and tracker['total_parent_comments'] >= max_parents:
                    yield
                comment_thread_renderer = try_get(content, lambda x: x['commentThreadRenderer'])

                # old comment format
                if not entity_payloads:
                    comment_renderer = get_first(
                        (comment_thread_renderer, content), [['commentRenderer', ('comment', 'commentRenderer')]],
                        expected_type=dict, default={})

                    comment = self._extract_comment_old(comment_renderer, parent)

                # new comment format
                else:
                    view_model = (
                        traverse_obj(comment_thread_renderer, ('commentViewModel', 'commentViewModel', {dict}))
                        or traverse_obj(content, ('commentViewModel', {dict})))
                    comment_keys = traverse_obj(view_model, (('commentKey', 'toolbarStateKey'), {str}))
                    if not comment_keys:
                        continue
                    entities = traverse_obj(entity_payloads, lambda _, v: v['entityKey'] in comment_keys)
                    comment = self._extract_comment(entities, parent)
                    if comment:
                        comment['is_pinned'] = traverse_obj(view_model, ('pinnedText', {str})) is not None

                if not comment:
                    continue
                comment_id = comment['id']

                if comment.get('is_pinned'):
                    tracker['pinned_comment_ids'].add(comment_id)
                # Sometimes YouTube may break and give us infinite looping comments.
                # See: https://github.com/yt-dlp/yt-dlp/issues/6290
                if comment_id in tracker['seen_comment_ids']:
                    if comment_id in tracker['pinned_comment_ids'] and not comment.get('is_pinned'):
                        # Pinned comments may appear a second time in newest first sort
                        # See: https://github.com/yt-dlp/yt-dlp/issues/6712
                        continue
                    self.report_warning(
                        'Detected YouTube comments looping. Stopping comment extraction '
                        f'{"for this thread" if parent else ""} as we probably cannot get any more.')
                    yield
                else:
                    tracker['seen_comment_ids'].add(comment['id'])

                tracker['running_total'] += 1
                tracker['total_reply_comments' if parent else 'total_parent_comments'] += 1
                yield comment

                # Attempt to get the replies
                comment_replies_renderer = try_get(
                    comment_thread_renderer, lambda x: x['replies']['commentRepliesRenderer'], dict)

                if comment_replies_renderer:
                    tracker['current_page_thread'] += 1
                    comment_entries_iter = self._comment_entries(
                        comment_replies_renderer, ytcfg, video_id,
                        parent=comment.get('id'), tracker=tracker)
                    yield from itertools.islice(comment_entries_iter, min(
                        max_replies_per_thread, max(0, max_replies - tracker['total_reply_comments'])))

        # Keeps track of counts across recursive calls
        if not tracker:
            tracker = {
                'running_total': 0,
                'est_total': None,
                'current_page_thread': 0,
                'total_parent_comments': 0,
                'total_reply_comments': 0,
                'seen_comment_ids': set(),
                'pinned_comment_ids': set(),
            }

        # TODO: Deprecated
        # YouTube comments have a max depth of 2
        max_depth = int_or_none(get_single_config_arg('max_comment_depth'))
        if max_depth:
            self._downloader.deprecated_feature('[youtube] max_comment_depth extractor argument is deprecated. '
                                                'Set max replies in the max-comments extractor argument instead')
        if max_depth == 1 and parent:
            return

        max_comments, max_parents, max_replies, max_replies_per_thread, *_ = (
            int_or_none(p, default=sys.maxsize) for p in self._configuration_arg('max_comments') + [''] * 4)

        continuation = self._extract_continuation(root_continuation_data)

        response = None
        is_forced_continuation = False
        is_first_continuation = parent is None
        if is_first_continuation and not continuation:
            # Sometimes you can get comments by generating the continuation yourself,
            # even if YouTube initially reports them being disabled - e.g. stories comments.
            # Note: if the comment section is actually disabled, YouTube may return a response with
            # required check_get_keys missing. So we will disable that check initially in this case.
            continuation = self._build_api_continuation_query(self._generate_comment_continuation(video_id))
            is_forced_continuation = True

        continuation_items_path = (
            'onResponseReceivedEndpoints', ..., ('reloadContinuationItemsCommand', 'appendContinuationItemsAction'), 'continuationItems')
        for page_num in itertools.count(0):
            if not continuation:
                break
            headers = self.generate_api_headers(ytcfg=ytcfg, visitor_data=self._extract_visitor_data(response))
            comment_prog_str = f"({tracker['running_total']}/~{tracker['est_total']})"
            if page_num == 0:
                if is_first_continuation:
                    note_prefix = 'Downloading comment section API JSON'
                else:
                    note_prefix = '    Downloading comment API JSON reply thread %d %s' % (
                        tracker['current_page_thread'], comment_prog_str)
            else:
                note_prefix = '{}Downloading comment{} API JSON page {} {}'.format(
                    '       ' if parent else '', ' replies' if parent else '',
                    page_num, comment_prog_str)

            # Do a deep check for incomplete data as sometimes YouTube may return no comments for a continuation
            # Ignore check if YouTube says the comment count is 0.
            check_get_keys = None
            if not is_forced_continuation and not (tracker['est_total'] == 0 and tracker['running_total'] == 0):
                check_get_keys = [[*continuation_items_path, ..., (
                    'commentsHeaderRenderer' if is_first_continuation else ('commentThreadRenderer', 'commentViewModel', 'commentRenderer'))]]
            try:
                response = self._extract_response(
                    item_id=None, query=continuation,
                    ep='next', ytcfg=ytcfg, headers=headers, note=note_prefix,
                    check_get_keys=check_get_keys)
            except ExtractorError as e:
                # Ignore incomplete data error for replies if retries didn't work.
                # This is to allow any other parent comments and comment threads to be downloaded.
                # See: https://github.com/yt-dlp/yt-dlp/issues/4669
                if 'incomplete data' in str(e).lower() and parent:
                    if self.get_param('ignoreerrors') in (True, 'only_download'):
                        self.report_warning(
                            'Received incomplete data for a comment reply thread and retrying did not help. '
                            'Ignoring to let other comments be downloaded. Pass --no-ignore-errors to not ignore.')
                        return
                    else:
                        raise ExtractorError(
                            'Incomplete data received for comment reply thread. '
                            'Pass --ignore-errors to ignore and allow rest of comments to download.',
                            expected=True)
                raise
            is_forced_continuation = False
            continuation = None
            mutations = traverse_obj(response, ('frameworkUpdates', 'entityBatchUpdate', 'mutations', ..., {dict}))
            for continuation_items in traverse_obj(response, continuation_items_path, expected_type=list, default=[]):
                if is_first_continuation:
                    continuation = extract_header(continuation_items)
                    is_first_continuation = False
                    if continuation:
                        break
                    continue

                for entry in extract_thread(continuation_items, mutations):
                    if not entry:
                        return
                    yield entry
                continuation = self._extract_continuation({'contents': continuation_items})
                if continuation:
                    break

        message = self._get_text(root_continuation_data, ('contents', ..., 'messageRenderer', 'text'), max_runs=1)
        if message and not parent and tracker['running_total'] == 0:
            self.report_warning(f'Youtube said: {message}', video_id=video_id, only_once=True)
            raise self.CommentsDisabled

    @staticmethod
    def _generate_comment_continuation(video_id):
        """
        Generates initial comment section continuation token from given video id
        """
        token = f'\x12\r\x12\x0b{video_id}\x18\x062\'"\x11"\x0b{video_id}0\x00x\x020\x00B\x10comments-section'
        return base64.b64encode(token.encode()).decode()

    def _get_comments(self, ytcfg, video_id, contents, webpage):
        """Entry for comment extraction"""
        def _real_comment_extract(contents):
            renderer = next((
                item for item in traverse_obj(contents, (..., 'itemSectionRenderer'), default={})
                if item.get('sectionIdentifier') == 'comment-item-section'), None)
            yield from self._comment_entries(renderer, ytcfg, video_id)

        max_comments = int_or_none(self._configuration_arg('max_comments', [''])[0])
        return itertools.islice(_real_comment_extract(contents), 0, max_comments)

    @staticmethod
    def _get_checkok_params():
        return {'contentCheckOk': True, 'racyCheckOk': True}

    @classmethod
    def _generate_player_context(cls, sts=None):
        context = {
            'html5Preference': 'HTML5_PREF_WANTS',
        }
        if sts is not None:
            context['signatureTimestamp'] = sts
        return {
            'playbackContext': {
                'contentPlaybackContext': context,
            },
            **cls._get_checkok_params(),
        }

    def _get_config_po_token(self, client):
        po_token_strs = self._configuration_arg('po_token', [], ie_key=YoutubeIE, casesense=True)
        for token_str in po_token_strs:
            po_token_client, sep, po_token = token_str.partition('+')
            if not sep:
                self.report_warning(
                    f'Invalid po_token configuration format. Expected "client+po_token", got "{token_str}"', only_once=True)
                continue
            if po_token_client == client:
                return po_token

    def fetch_po_token(self, client='web', visitor_data=None, data_sync_id=None, player_url=None, **kwargs):
        # PO Token is bound to visitor_data / Visitor ID when logged out. Must have visitor_data for it to function.
        if not visitor_data and not self.is_authenticated and player_url:
            self.report_warning(
                f'Unable to fetch PO Token for {client} client: Missing required Visitor Data. '
                f'You may need to pass Visitor Data with --extractor-args "youtube:visitor_data=XXX"')
            return

        config_po_token = self._get_config_po_token(client)
        if config_po_token:
            # PO token is bound to data_sync_id / account Session ID when logged in. However, for the config po_token,
            # if using first channel in an account then we don't need the data_sync_id anymore...
            if not data_sync_id and self.is_authenticated and player_url:
                self.report_warning(
                    f'Got a PO Token for {client} client, but missing Data Sync ID for account. Formats may not work.'
                    f'You may need to pass a Data Sync ID with --extractor-args "youtube:data_sync_id=XXX"')

            return config_po_token

        # Require PO Token if logged in for external fetching
        if not data_sync_id and self.is_authenticated and player_url:
            self.report_warning(
                f'Unable to fetch PO Token for {client} client: Missing required Data Sync ID for account. '
                f'You may need to pass a Data Sync ID with --extractor-args "youtube:data_sync_id=XXX"')
            return

        return self._fetch_po_token(
            client=client,
            visitor_data=visitor_data,
            data_sync_id=data_sync_id,
            player_url=player_url,
            **kwargs,
        )

    def _fetch_po_token(self, client, visitor_data=None, data_sync_id=None, player_url=None, **kwargs):
        """External PO Token fetch stub"""

    @staticmethod
    def _is_agegated(player_response):
        if traverse_obj(player_response, ('playabilityStatus', 'desktopLegacyAgeGateReason')):
            return True

        reasons = traverse_obj(player_response, ('playabilityStatus', ('status', 'reason')))
        AGE_GATE_REASONS = (
            'confirm your age', 'age-restricted', 'inappropriate',  # reason
            'age_verification_required', 'age_check_required',  # status
        )
        return any(expected in reason for expected in AGE_GATE_REASONS for reason in reasons)

    @staticmethod
    def _is_unplayable(player_response):
        return traverse_obj(player_response, ('playabilityStatus', 'status')) == 'UNPLAYABLE'

    def _extract_player_response(self, client, video_id, master_ytcfg, player_ytcfg, player_url, initial_pr, visitor_data, data_sync_id, po_token):
        headers = self.generate_api_headers(
            ytcfg=player_ytcfg,
            default_client=client,
            visitor_data=visitor_data,
            session_index=self._extract_session_index(master_ytcfg, player_ytcfg),
            account_syncid=(
                self._data_sync_id_to_delegated_session_id(data_sync_id)
                or self._extract_account_syncid(master_ytcfg, initial_pr, player_ytcfg)
            ),
        )

        yt_query = {
            'videoId': video_id,
        }

        default_pp = traverse_obj(
            INNERTUBE_CLIENTS, (_split_innertube_client(client)[0], 'PLAYER_PARAMS', {str}))
        if player_params := self._configuration_arg('player_params', [default_pp], casesense=True)[0]:
            yt_query['params'] = player_params

        if po_token:
            yt_query['serviceIntegrityDimensions'] = {'poToken': po_token}

        sts = self._extract_signature_timestamp(video_id, player_url, master_ytcfg, fatal=False) if player_url else None
        yt_query.update(self._generate_player_context(sts))
        return self._extract_response(
            item_id=video_id, ep='player', query=yt_query,
            ytcfg=player_ytcfg, headers=headers, fatal=True,
            default_client=client,
            note='Downloading {} player API JSON'.format(client.replace('_', ' ').strip()),
        ) or None

    def _get_requested_clients(self, url, smuggled_data):
        requested_clients = []
        excluded_clients = []
        allowed_clients = sorted(
            (client for client in INNERTUBE_CLIENTS if client[:1] != '_'),
            key=lambda client: INNERTUBE_CLIENTS[client]['priority'], reverse=True)
        for client in self._configuration_arg('player_client'):
            if client == 'default':
                requested_clients.extend(self._DEFAULT_CLIENTS)
            elif client == 'all':
                requested_clients.extend(allowed_clients)
            elif client.startswith('-'):
                excluded_clients.append(client[1:])
            elif client not in allowed_clients:
                self.report_warning(f'Skipping unsupported client "{client}"')
            else:
                requested_clients.append(client)
        if not requested_clients:
            requested_clients.extend(self._DEFAULT_CLIENTS)
        for excluded_client in excluded_clients:
            if excluded_client in requested_clients:
                requested_clients.remove(excluded_client)
        if not requested_clients:
            raise ExtractorError('No player clients have been requested', expected=True)

        if smuggled_data.get('is_music_url') or self.is_music_url(url):
            for requested_client in requested_clients:
                _, base_client, variant = _split_innertube_client(requested_client)
                music_client = f'{base_client}_music'
                if variant != 'music' and music_client in INNERTUBE_CLIENTS:
                    requested_clients.append(music_client)

        return orderedSet(requested_clients)

    def _invalid_player_response(self, pr, video_id):
        # YouTube may return a different video player response than expected.
        # See: https://github.com/TeamNewPipe/NewPipe/issues/8713
        if (pr_id := traverse_obj(pr, ('videoDetails', 'videoId'))) != video_id:
            return pr_id

    def _extract_player_responses(self, clients, video_id, webpage, master_ytcfg, smuggled_data):
        initial_pr = None
        if webpage:
            initial_pr = self._search_json(
                self._YT_INITIAL_PLAYER_RESPONSE_RE, webpage, 'initial player response', video_id, fatal=False)

        prs = []
        deprioritized_prs = []

        if initial_pr and not self._invalid_player_response(initial_pr, video_id):
            # Android player_response does not have microFormats which are needed for
            # extraction of some data. So we return the initial_pr with formats
            # stripped out even if not requested by the user
            # See: https://github.com/yt-dlp/yt-dlp/issues/501
            prs.append({**initial_pr, 'streamingData': None})

        all_clients = set(clients)
        clients = clients[::-1]

        def append_client(*client_names):
            """ Append the first client name that exists but not already used """
            for client_name in client_names:
                actual_client = _split_innertube_client(client_name)[0]
                if actual_client in INNERTUBE_CLIENTS:
                    if actual_client not in all_clients:
                        clients.append(client_name)
                        all_clients.add(actual_client)
                        return

        tried_iframe_fallback = False
        player_url = visitor_data = data_sync_id = None
        skipped_clients = {}
        while clients:
            deprioritize_pr = False
            client, base_client, variant = _split_innertube_client(clients.pop())
            player_ytcfg = master_ytcfg if client == 'web' else {}
            if 'configs' not in self._configuration_arg('player_skip') and client != 'web':
                player_ytcfg = self._download_ytcfg(client, video_id) or player_ytcfg

            player_url = player_url or self._extract_player_url(master_ytcfg, player_ytcfg, webpage=webpage)
            require_js_player = self._get_default_ytcfg(client).get('REQUIRE_JS_PLAYER')
            if 'js' in self._configuration_arg('player_skip'):
                require_js_player = False
                player_url = None

            if not player_url and not tried_iframe_fallback and require_js_player:
                player_url = self._download_player_url(video_id)
                tried_iframe_fallback = True

            visitor_data = visitor_data or self._extract_visitor_data(master_ytcfg, initial_pr, player_ytcfg)
            data_sync_id = data_sync_id or self._extract_data_sync_id(master_ytcfg, initial_pr, player_ytcfg)
            po_token = self.fetch_po_token(
                client=client, visitor_data=visitor_data,
                data_sync_id=data_sync_id if self.is_authenticated else None,
                player_url=player_url if require_js_player else None,
            )

            require_po_token = self._get_default_ytcfg(client).get('REQUIRE_PO_TOKEN')
            if not po_token and require_po_token:
                self.report_warning(
                    f'No PO Token provided for {client} client, '
                    f'which is required for working {client} formats. '
                    f'You can manually pass a PO Token for this client with '
                    f'--extractor-args "youtube:po_token={client}+XXX"',
                    only_once=True)
                deprioritize_pr = True

            pr = initial_pr if client == 'web' else None
            try:
                pr = pr or self._extract_player_response(
                    client, video_id,
                    master_ytcfg=player_ytcfg or master_ytcfg,
                    player_ytcfg=player_ytcfg,
                    player_url=player_url,
                    initial_pr=initial_pr,
                    visitor_data=visitor_data,
                    data_sync_id=data_sync_id,
                    po_token=po_token)
            except ExtractorError as e:
                self.report_warning(e)
                continue

            if pr_id := self._invalid_player_response(pr, video_id):
                skipped_clients[client] = pr_id
            elif pr:
                # Save client name for introspection later
                sd = traverse_obj(pr, ('streamingData', {dict})) or {}
                sd[STREAMING_DATA_CLIENT_NAME] = client
                sd[STREAMING_DATA_PO_TOKEN] = po_token
                for f in traverse_obj(sd, (('formats', 'adaptiveFormats'), ..., {dict})):
                    f[STREAMING_DATA_CLIENT_NAME] = client
                    f[STREAMING_DATA_PO_TOKEN] = po_token
                if deprioritize_pr:
                    deprioritized_prs.append(pr)
                else:
                    prs.append(pr)

            # EU countries require age-verification for accounts to access age-restricted videos
            # If account is not age-verified, _is_agegated() will be truthy for non-embedded clients
            if self.is_authenticated and self._is_agegated(pr):
                self.to_screen(
                    f'{video_id}: This video is age-restricted and YouTube is requiring '
                    'account age-verification; some formats may be missing', only_once=True)
                # web_creator and mediaconnect can work around the age-verification requirement
                # _testsuite & _vr variants can also work around age-verification
                # tv_embedded may(?) still work around age-verification if the video is embeddable
                append_client('web_creator', 'mediaconnect')

        prs.extend(deprioritized_prs)

        if skipped_clients:
            self.report_warning(
                f'Skipping player responses from {"/".join(skipped_clients)} clients '
                f'(got player responses for video "{"/".join(set(skipped_clients.values()))}" instead of "{video_id}")')
            if not prs:
                raise ExtractorError(
                    'All player responses are invalid. Your IP is likely being blocked by Youtube', expected=True)
        elif not prs:
            raise ExtractorError('Failed to extract any player response')
        return prs, player_url

    def _needs_live_processing(self, live_status, duration):
        if (live_status == 'is_live' and self.get_param('live_from_start')
                or live_status == 'post_live' and (duration or 0) > 2 * 3600):
            return live_status

    def _extract_formats_and_subtitles(self, streaming_data, video_id, player_url, live_status, duration):
        CHUNK_SIZE = 10 << 20
        PREFERRED_LANG_VALUE = 10
        original_language = None
        itags, stream_ids = collections.defaultdict(set), []
        itag_qualities, res_qualities = {}, {0: None}
        q = qualities([
            # Normally tiny is the smallest video-only formats. But
            # audio-only formats with unknown quality may get tagged as tiny
            'tiny',
            'audio_quality_ultralow', 'audio_quality_low', 'audio_quality_medium', 'audio_quality_high',  # Audio only formats
            'small', 'medium', 'large', 'hd720', 'hd1080', 'hd1440', 'hd2160', 'hd2880', 'highres',
        ])
        streaming_formats = traverse_obj(streaming_data, (..., ('formats', 'adaptiveFormats'), ...))
        format_types = self._configuration_arg('formats')
        all_formats = 'duplicate' in format_types
        if self._configuration_arg('include_duplicate_formats'):
            all_formats = True
            self._downloader.deprecated_feature('[youtube] include_duplicate_formats extractor argument is deprecated. '
                                                'Use formats=duplicate extractor argument instead')

        def build_fragments(f):
            return LazyList({
                'url': update_url_query(f['url'], {
                    'range': f'{range_start}-{min(range_start + CHUNK_SIZE - 1, f["filesize"])}',
                }),
            } for range_start in range(0, f['filesize'], CHUNK_SIZE))

        for fmt in streaming_formats:
            if fmt.get('targetDurationSec'):
                continue

            itag = str_or_none(fmt.get('itag'))
            audio_track = fmt.get('audioTrack') or {}
            stream_id = (itag, audio_track.get('id'), fmt.get('isDrc'))
            if not all_formats:
                if stream_id in stream_ids:
                    continue

            quality = fmt.get('quality')
            height = int_or_none(fmt.get('height'))
            if quality == 'tiny' or not quality:
                quality = fmt.get('audioQuality', '').lower() or quality
            # The 3gp format (17) in android client has a quality of "small",
            # but is actually worse than other formats
            if itag == '17':
                quality = 'tiny'
            if quality:
                if itag:
                    itag_qualities[itag] = quality
                if height:
                    res_qualities[height] = quality

            is_default = audio_track.get('audioIsDefault')
            is_descriptive = 'descriptive' in (audio_track.get('displayName') or '').lower()
            language_code = audio_track.get('id', '').split('.')[0]
            if language_code and is_default:
                original_language = language_code

            # FORMAT_STREAM_TYPE_OTF(otf=1) requires downloading the init fragment
            # (adding `&sq=0` to the URL) and parsing emsg box to determine the
            # number of fragment that would subsequently requested with (`&sq=N`)
            if fmt.get('type') == 'FORMAT_STREAM_TYPE_OTF':
                continue

            fmt_url = fmt.get('url')
            if not fmt_url:
                sc = urllib.parse.parse_qs(fmt.get('signatureCipher'))
                fmt_url = url_or_none(try_get(sc, lambda x: x['url'][0]))
                encrypted_sig = try_get(sc, lambda x: x['s'][0])
                if not all((sc, fmt_url, player_url, encrypted_sig)):
                    continue
                try:
                    fmt_url += '&{}={}'.format(
                        traverse_obj(sc, ('sp', -1)) or 'signature',
                        self._decrypt_signature(encrypted_sig, video_id, player_url),
                    )
                except ExtractorError as e:
                    self.report_warning('Signature extraction failed: Some formats may be missing',
                                        video_id=video_id, only_once=True)
                    self.write_debug(e, only_once=True)
                    continue

            query = parse_qs(fmt_url)
            if query.get('n'):
                try:
                    decrypt_nsig = self._cached(self._decrypt_nsig, 'nsig', query['n'][0])
                    fmt_url = update_url_query(fmt_url, {
                        'n': decrypt_nsig(query['n'][0], video_id, player_url),
                    })
                except ExtractorError as e:
                    phantomjs_hint = ''
                    if isinstance(e, NativeJSI.Exception):
                        phantomjs_hint = (f'         Install {self._downloader._format_err("PhantomJS", self._downloader.Styles.EMPHASIS)} '
                                          f'to workaround the issue. {PhantomJSwrapper.INSTALL_HINT}\n')
                    if player_url:
                        self.report_warning(
                            f'nsig extraction failed: Some formats may be missing\n{phantomjs_hint}'
                            f'         n = {query["n"][0]} ; player = {player_url}', video_id=video_id, only_once=True)
                        self.write_debug(e, only_once=True)
                    else:
                        self.report_warning(
                            'Cannot decrypt nsig without player_url: Some formats may be missing',
                            video_id=video_id, only_once=True)
                    continue

            tbr = float_or_none(fmt.get('averageBitrate') or fmt.get('bitrate'), 1000)
            format_duration = traverse_obj(fmt, ('approxDurationMs', {lambda x: float_or_none(x, 1000)}))
            # Some formats may have much smaller duration than others (possibly damaged during encoding)
            # E.g. 2-nOtRESiUc Ref: https://github.com/yt-dlp/yt-dlp/issues/2823
            # Make sure to avoid false positives with small duration differences.
            # E.g. __2ABJjxzNo, ySuUZEjARPY
            is_damaged = try_call(lambda: format_duration < duration // 2)
            if is_damaged:
                self.report_warning(
                    f'{video_id}: Some formats are possibly damaged. They will be deprioritized', only_once=True)

            client_name = fmt[STREAMING_DATA_CLIENT_NAME]
            po_token = fmt.get(STREAMING_DATA_PO_TOKEN)

            if po_token:
                fmt_url = update_url_query(fmt_url, {'pot': po_token})

            # Clients that require PO Token return videoplayback URLs that may return 403
            is_broken = (not po_token and self._get_default_ytcfg(client_name).get('REQUIRE_PO_TOKEN'))
            if is_broken:
                self.report_warning(
                    f'{video_id}: {client_name} client formats require a PO Token which was not provided. '
                    'They will be deprioritized as they may yield HTTP Error 403', only_once=True)

            name = fmt.get('qualityLabel') or quality.replace('audio_quality_', '') or ''
            fps = int_or_none(fmt.get('fps')) or 0
            dct = {
                'asr': int_or_none(fmt.get('audioSampleRate')),
                'filesize': int_or_none(fmt.get('contentLength')),
                'format_id': f'{itag}{"-drc" if fmt.get("isDrc") else ""}',
                'format_note': join_nonempty(
                    join_nonempty(audio_track.get('displayName'), is_default and ' (default)', delim=''),
                    name, fmt.get('isDrc') and 'DRC',
                    try_get(fmt, lambda x: x['projectionType'].replace('RECTANGULAR', '').lower()),
                    try_get(fmt, lambda x: x['spatialAudioType'].replace('SPATIAL_AUDIO_TYPE_', '').lower()),
                    is_damaged and 'DAMAGED', is_broken and 'BROKEN',
                    (self.get_param('verbose') or all_formats) and short_client_name(client_name),
                    delim=', '),
                # Format 22 is likely to be damaged. See https://github.com/yt-dlp/yt-dlp/issues/3372
                'source_preference': (-5 if itag == '22' else -1) + (100 if 'Premium' in name else 0),
                'fps': fps if fps > 1 else None,  # For some formats, fps is wrongly returned as 1
                'audio_channels': fmt.get('audioChannels'),
                'height': height,
                'quality': q(quality) - bool(fmt.get('isDrc')) / 2,
                'has_drm': bool(fmt.get('drmFamilies')),
                'tbr': tbr,
                'filesize_approx': filesize_from_tbr(tbr, format_duration),
                'url': fmt_url,
                'width': int_or_none(fmt.get('width')),
                'language': join_nonempty(language_code, 'desc' if is_descriptive else '') or None,
                'language_preference': PREFERRED_LANG_VALUE if is_default else -10 if is_descriptive else -1,
                # Strictly de-prioritize broken, damaged and 3gp formats
                'preference': -20 if is_broken else -10 if is_damaged else -2 if itag == '17' else None,
            }
            mime_mobj = re.match(
                r'((?:[^/]+)/(?:[^;]+))(?:;\s*codecs="([^"]+)")?', fmt.get('mimeType') or '')
            if mime_mobj:
                dct['ext'] = mimetype2ext(mime_mobj.group(1))
                dct.update(parse_codecs(mime_mobj.group(2)))
            if itag:
                itags[itag].add(('https', dct.get('language')))
                stream_ids.append(stream_id)
            single_stream = 'none' in (dct.get('acodec'), dct.get('vcodec'))
            if single_stream and dct.get('ext'):
                dct['container'] = dct['ext'] + '_dash'

            if (all_formats or 'dashy' in format_types) and dct['filesize']:
                yield {
                    **dct,
                    'format_id': f'{dct["format_id"]}-dashy' if all_formats else dct['format_id'],
                    'protocol': 'http_dash_segments',
                    'fragments': build_fragments(dct),
                }
            if all_formats or 'dashy' not in format_types:
                dct['downloader_options'] = {'http_chunk_size': CHUNK_SIZE}
                yield dct

        needs_live_processing = self._needs_live_processing(live_status, duration)
        skip_bad_formats = 'incomplete' not in format_types
        if self._configuration_arg('include_incomplete_formats'):
            skip_bad_formats = False
            self._downloader.deprecated_feature('[youtube] include_incomplete_formats extractor argument is deprecated. '
                                                'Use formats=incomplete extractor argument instead')

        skip_manifests = set(self._configuration_arg('skip'))
        if (not self.get_param('youtube_include_hls_manifest', True)
                or needs_live_processing == 'is_live'  # These will be filtered out by YoutubeDL anyway
                or needs_live_processing and skip_bad_formats):
            skip_manifests.add('hls')

        if not self.get_param('youtube_include_dash_manifest', True):
            skip_manifests.add('dash')
        if self._configuration_arg('include_live_dash'):
            self._downloader.deprecated_feature('[youtube] include_live_dash extractor argument is deprecated. '
                                                'Use formats=incomplete extractor argument instead')
        elif skip_bad_formats and live_status == 'is_live' and needs_live_processing != 'is_live':
            skip_manifests.add('dash')

        def process_manifest_format(f, proto, client_name, itag, po_token):
            key = (proto, f.get('language'))
            if not all_formats and key in itags[itag]:
                return False
            itags[itag].add(key)

            if f.get('source_preference') is None:
                f['source_preference'] = -1

            # Clients that require PO Token return videoplayback URLs that may return 403
            # hls does not currently require PO Token
            if (not po_token and self._get_default_ytcfg(client_name).get('REQUIRE_PO_TOKEN')) and proto != 'hls':
                self.report_warning(
                    f'{video_id}: {client_name} client {proto} formats require a PO Token which was not provided. '
                    'They will be deprioritized as they may yield HTTP Error 403', only_once=True)
                f['format_note'] = join_nonempty(f.get('format_note'), 'BROKEN', delim=' ')
                f['source_preference'] -= 20

            if itag and all_formats:
                f['format_id'] = f'{itag}-{proto}'
            elif any(p != proto for p, _ in itags[itag]):
                f['format_id'] = f'{itag}-{proto}'
            elif itag:
                f['format_id'] = itag

            if original_language and f.get('language') == original_language:
                f['format_note'] = join_nonempty(f.get('format_note'), '(default)', delim=' ')
                f['language_preference'] = PREFERRED_LANG_VALUE

            if itag in ('616', '235'):
                f['format_note'] = join_nonempty(f.get('format_note'), 'Premium', delim=' ')
                f['source_preference'] += 100

            f['quality'] = q(itag_qualities.get(try_get(f, lambda f: f['format_id'].split('-')[0]), -1))
            if f['quality'] == -1 and f.get('height'):
                f['quality'] = q(res_qualities[min(res_qualities, key=lambda x: abs(x - f['height']))])
            if self.get_param('verbose') or all_formats:
                f['format_note'] = join_nonempty(
                    f.get('format_note'), short_client_name(client_name), delim=', ')
            if f.get('fps') and f['fps'] <= 1:
                del f['fps']

            if proto == 'hls' and f.get('has_drm'):
                f['has_drm'] = 'maybe'
                f['source_preference'] -= 5
            return True

        subtitles = {}
        for sd in streaming_data:
            client_name = sd[STREAMING_DATA_CLIENT_NAME]
            po_token = sd.get(STREAMING_DATA_PO_TOKEN)
            hls_manifest_url = 'hls' not in skip_manifests and sd.get('hlsManifestUrl')
            if hls_manifest_url:
                if po_token:
                    hls_manifest_url = hls_manifest_url.rstrip('/') + f'/pot/{po_token}'
                fmts, subs = self._extract_m3u8_formats_and_subtitles(
                    hls_manifest_url, video_id, 'mp4', fatal=False, live=live_status == 'is_live')
                subtitles = self._merge_subtitles(subs, subtitles)
                for f in fmts:
                    if process_manifest_format(f, 'hls', client_name, self._search_regex(
                            r'/itag/(\d+)', f['url'], 'itag', default=None), po_token):
                        yield f

            dash_manifest_url = 'dash' not in skip_manifests and sd.get('dashManifestUrl')
            if dash_manifest_url:
                if po_token:
                    dash_manifest_url = dash_manifest_url.rstrip('/') + f'/pot/{po_token}'
                formats, subs = self._extract_mpd_formats_and_subtitles(dash_manifest_url, video_id, fatal=False)
                subtitles = self._merge_subtitles(subs, subtitles)  # Prioritize HLS subs over DASH
                for f in formats:
                    if process_manifest_format(f, 'dash', client_name, f['format_id'], po_token):
                        f['filesize'] = int_or_none(self._search_regex(
                            r'/clen/(\d+)', f.get('fragment_base_url') or f['url'], 'file size', default=None))
                        if needs_live_processing:
                            f['is_from_start'] = True

                        yield f
        yield subtitles

    def _extract_storyboard(self, player_responses, duration):
        spec = get_first(
            player_responses, ('storyboards', 'playerStoryboardSpecRenderer', 'spec'), default='').split('|')[::-1]
        base_url = url_or_none(urljoin('https://i.ytimg.com/', spec.pop() or None))
        if not base_url:
            return
        L = len(spec) - 1
        for i, args in enumerate(spec):
            args = args.split('#')
            counts = list(map(int_or_none, args[:5]))
            if len(args) != 8 or not all(counts):
                self.report_warning(f'Malformed storyboard {i}: {"#".join(args)}{bug_reports_message()}')
                continue
            width, height, frame_count, cols, rows = counts
            N, sigh = args[6:]

            url = base_url.replace('$L', str(L - i)).replace('$N', N) + f'&sigh={sigh}'
            fragment_count = frame_count / (cols * rows)
            fragment_duration = duration / fragment_count
            yield {
                'format_id': f'sb{i}',
                'format_note': 'storyboard',
                'ext': 'mhtml',
                'protocol': 'mhtml',
                'acodec': 'none',
                'vcodec': 'none',
                'url': url,
                'width': width,
                'height': height,
                'fps': frame_count / duration,
                'rows': rows,
                'columns': cols,
                'fragments': [{
                    'url': url.replace('$M', str(j)),
                    'duration': min(fragment_duration, duration - (j * fragment_duration)),
                } for j in range(math.ceil(fragment_count))],
            }

    def _download_player_responses(self, url, smuggled_data, video_id, webpage_url):
        webpage = None
        if 'webpage' not in self._configuration_arg('player_skip'):
            query = {'bpctr': '9999999999', 'has_verified': '1'}
            pp = self._configuration_arg('player_params', [None], casesense=True)[0]
            if pp:
                query['pp'] = pp
            webpage = self._download_webpage(
                webpage_url, video_id, fatal=False, query=query, headers=self._generate_webpage_headers())

        master_ytcfg = self.extract_ytcfg(video_id, webpage) or self._get_default_ytcfg()

        player_responses, player_url = self._extract_player_responses(
            self._get_requested_clients(url, smuggled_data),
            video_id, webpage, master_ytcfg, smuggled_data)

        return webpage, master_ytcfg, player_responses, player_url

    def _list_formats(self, video_id, microformats, video_details, player_responses, player_url, duration=None):
        live_broadcast_details = traverse_obj(microformats, (..., 'liveBroadcastDetails'))
        is_live = get_first(video_details, 'isLive')
        if is_live is None:
            is_live = get_first(live_broadcast_details, 'isLiveNow')
        live_content = get_first(video_details, 'isLiveContent')
        is_upcoming = get_first(video_details, 'isUpcoming')
        post_live = get_first(video_details, 'isPostLiveDvr')
        live_status = ('post_live' if post_live
                       else 'is_live' if is_live
                       else 'is_upcoming' if is_upcoming
                       else 'was_live' if live_content
                       else 'not_live' if False in (is_live, live_content)
                       else None)
        streaming_data = traverse_obj(player_responses, (..., 'streamingData'))
        *formats, subtitles = self._extract_formats_and_subtitles(streaming_data, video_id, player_url, live_status, duration)
        if all(f.get('has_drm') for f in formats):
            # If there are no formats that definitely don't have DRM, all have DRM
            for f in formats:
                f['has_drm'] = True

        return live_broadcast_details, live_status, streaming_data, formats, subtitles

    def _real_extract(self, url):
        url, smuggled_data = unsmuggle_url(url, {})
        video_id = self._match_id(url)

        base_url = self.http_scheme() + '//www.youtube.com/'
        webpage_url = base_url + 'watch?v=' + video_id

        webpage, master_ytcfg, player_responses, player_url = self._download_player_responses(url, smuggled_data, video_id, webpage_url)

        playability_statuses = traverse_obj(
            player_responses, (..., 'playabilityStatus'), expected_type=dict)

        trailer_video_id = get_first(
            playability_statuses,
            ('errorScreen', 'playerLegacyDesktopYpcTrailerRenderer', 'trailerVideoId'),
            expected_type=str)
        if trailer_video_id:
            return self.url_result(
                trailer_video_id, self.ie_key(), trailer_video_id)

        search_meta = ((lambda x: self._html_search_meta(x, webpage, default=None))
                       if webpage else (lambda x: None))

        video_details = traverse_obj(player_responses, (..., 'videoDetails'), expected_type=dict)
        microformats = traverse_obj(
            player_responses, (..., 'microformat', 'playerMicroformatRenderer'),
            expected_type=dict)

        translated_title = self._get_text(microformats, (..., 'title'))
        video_title = (self._preferred_lang and translated_title
                       or get_first(video_details, 'title')  # primary
                       or translated_title
                       or search_meta(['og:title', 'twitter:title', 'title']))
        translated_description = self._get_text(microformats, (..., 'description'))
        original_description = get_first(video_details, 'shortDescription')
        video_description = (
            self._preferred_lang and translated_description
            # If original description is blank, it will be an empty string.
            # Do not prefer translated description in this case.
            or original_description if original_description is not None else translated_description)

        multifeed_metadata_list = get_first(
            player_responses,
            ('multicamera', 'playerLegacyMulticameraRenderer', 'metadataList'),
            expected_type=str)
        if multifeed_metadata_list and not smuggled_data.get('force_singlefeed'):
            if self.get_param('noplaylist'):
                self.to_screen(f'Downloading just video {video_id} because of --no-playlist')
            else:
                entries = []
                feed_ids = []
                for feed in multifeed_metadata_list.split(','):
                    # Unquote should take place before split on comma (,) since textual
                    # fields may contain comma as well (see
                    # https://github.com/ytdl-org/youtube-dl/issues/8536)
                    feed_data = urllib.parse.parse_qs(
                        urllib.parse.unquote_plus(feed))

                    def feed_entry(name):
                        return try_get(
                            feed_data, lambda x: x[name][0], str)

                    feed_id = feed_entry('id')
                    if not feed_id:
                        continue
                    feed_title = feed_entry('title')
                    title = video_title
                    if feed_title:
                        title += f' ({feed_title})'
                    entries.append({
                        '_type': 'url_transparent',
                        'ie_key': 'Youtube',
                        'url': smuggle_url(
                            '{}watch?v={}'.format(base_url, feed_data['id'][0]),
                            {'force_singlefeed': True}),
                        'title': title,
                    })
                    feed_ids.append(feed_id)
                self.to_screen(
                    'Downloading multifeed video ({}) - add --no-playlist to just download video {}'.format(
                        ', '.join(feed_ids), video_id))
                return self.playlist_result(
                    entries, video_id, video_title, video_description)

        duration = (int_or_none(get_first(video_details, 'lengthSeconds'))
                    or int_or_none(get_first(microformats, 'lengthSeconds'))
                    or parse_duration(search_meta('duration')) or None)

        live_broadcast_details, live_status, streaming_data, formats, automatic_captions = \
            self._list_formats(video_id, microformats, video_details, player_responses, player_url, duration)
        if live_status == 'post_live':
            self.write_debug(f'{video_id}: Video is in Post-Live Manifestless mode')

        if not formats:
            if not self.get_param('allow_unplayable_formats') and traverse_obj(streaming_data, (..., 'licenseInfos')):
                self.report_drm(video_id)
            pemr = get_first(
                playability_statuses,
                ('errorScreen', 'playerErrorMessageRenderer'), expected_type=dict) or {}
            reason = self._get_text(pemr, 'reason') or get_first(playability_statuses, 'reason')
            subreason = clean_html(self._get_text(pemr, 'subreason') or '')
            if subreason:
                if subreason == 'The uploader has not made this video available in your country.':
                    countries = get_first(microformats, 'availableCountries')
                    if not countries:
                        regions_allowed = search_meta('regionsAllowed')
                        countries = regions_allowed.split(',') if regions_allowed else None
                    self.raise_geo_restricted(subreason, countries, metadata_available=True)
                reason += f'. {subreason}'
            if reason:
                self.raise_no_formats(reason, expected=True)

        keywords = get_first(video_details, 'keywords', expected_type=list) or []
        if not keywords and webpage:
            keywords = [
                unescapeHTML(m.group('content'))
                for m in re.finditer(self._meta_regex('og:video:tag'), webpage)]
        for keyword in keywords:
            if keyword.startswith('yt:stretch='):
                mobj = re.search(r'(\d+)\s*:\s*(\d+)', keyword)
                if mobj:
                    # NB: float is intentional for forcing float division
                    w, h = (float(v) for v in mobj.groups())
                    if w > 0 and h > 0:
                        ratio = w / h
                        for f in formats:
                            if f.get('vcodec') != 'none':
                                f['stretched_ratio'] = ratio
                        break
        thumbnails = self._extract_thumbnails((video_details, microformats), (..., ..., 'thumbnail'))
        thumbnail_url = search_meta(['og:image', 'twitter:image'])
        if thumbnail_url:
            thumbnails.append({
                'url': thumbnail_url,
            })
        original_thumbnails = thumbnails.copy()

        # The best resolution thumbnails sometimes does not appear in the webpage
        # See: https://github.com/yt-dlp/yt-dlp/issues/340
        # List of possible thumbnails - Ref: <https://stackoverflow.com/a/20542029>
        thumbnail_names = [
            # While the *1,*2,*3 thumbnails are just below their corresponding "*default" variants
            # in resolution, these are not the custom thumbnail. So de-prioritize them
            'maxresdefault', 'hq720', 'sddefault', 'hqdefault', '0', 'mqdefault', 'default',
            'sd1', 'sd2', 'sd3', 'hq1', 'hq2', 'hq3', 'mq1', 'mq2', 'mq3', '1', '2', '3',
        ]
        n_thumbnail_names = len(thumbnail_names)
        thumbnails.extend({
            'url': 'https://i.ytimg.com/vi{webp}/{video_id}/{name}{live}.{ext}'.format(
                video_id=video_id, name=name, ext=ext,
                webp='_webp' if ext == 'webp' else '', live='_live' if live_status == 'is_live' else ''),
        } for name in thumbnail_names for ext in ('webp', 'jpg'))
        for thumb in thumbnails:
            i = next((i for i, t in enumerate(thumbnail_names) if f'/{video_id}/{t}' in thumb['url']), n_thumbnail_names)
            thumb['preference'] = (0 if '.webp' in thumb['url'] else -1) - (2 * i)
        self._remove_duplicate_formats(thumbnails)
        self._downloader._sort_thumbnails(original_thumbnails)

        category = get_first(microformats, 'category') or search_meta('genre')
        channel_id = self.ucid_or_none(str_or_none(
            get_first(video_details, 'channelId')
            or get_first(microformats, 'externalChannelId')
            or search_meta('channelId')))
        owner_profile_url = get_first(microformats, 'ownerProfileUrl')

        live_start_time = parse_iso8601(get_first(live_broadcast_details, 'startTimestamp'))
        live_end_time = parse_iso8601(get_first(live_broadcast_details, 'endTimestamp'))
        if not duration and live_end_time and live_start_time:
            duration = live_end_time - live_start_time

        needs_live_processing = self._needs_live_processing(live_status, duration)

        def is_bad_format(fmt):
            if needs_live_processing and not fmt.get('is_from_start'):
                return True
            elif (live_status == 'is_live' and needs_live_processing != 'is_live'
                    and fmt.get('protocol') == 'http_dash_segments'):
                return True

        for fmt in filter(is_bad_format, formats):
            fmt['preference'] = (fmt.get('preference') or -1) - 10
            fmt['format_note'] = join_nonempty(fmt.get('format_note'), '(Last 2 hours)', delim=' ')

        if needs_live_processing:
            self._prepare_live_from_start_formats(
                formats, video_id, live_start_time, url, webpage_url, smuggled_data, live_status == 'is_live')

        formats.extend(self._extract_storyboard(player_responses, duration))

        channel_handle = self.handle_from_url(owner_profile_url)

        info = {
            'id': video_id,
            'title': video_title,
            'formats': formats,
            'thumbnails': thumbnails,
            # The best thumbnail that we are sure exists. Prevents unnecessary
            # URL checking if user don't care about getting the best possible thumbnail
            'thumbnail': traverse_obj(original_thumbnails, (-1, 'url')),
            'description': video_description,
            'channel_id': channel_id,
            'channel_url': format_field(channel_id, None, 'https://www.youtube.com/channel/%s', default=None),
            'duration': duration,
            'view_count': int_or_none(
                get_first((video_details, microformats), (..., 'viewCount'))
                or search_meta('interactionCount')),
            'average_rating': float_or_none(get_first(video_details, 'averageRating')),
            'age_limit': 18 if (
                get_first(microformats, 'isFamilySafe') is False
                or search_meta('isFamilyFriendly') == 'false'
                or search_meta('og:restrictions:age') == '18+') else 0,
            'webpage_url': webpage_url,
            'categories': [category] if category else None,
            'tags': keywords,
            'playable_in_embed': get_first(playability_statuses, 'playableInEmbed'),
            'live_status': live_status,
            'release_timestamp': live_start_time,
            '_format_sort_fields': (  # source_preference is lower for potentially damaged formats
                'quality', 'res', 'fps', 'hdr:12', 'source', 'vcodec', 'channels', 'acodec', 'lang', 'proto'),
        }

        subtitles = {}
        pctr = traverse_obj(player_responses, (..., 'captions', 'playerCaptionsTracklistRenderer'), expected_type=dict)
        if pctr:
            def get_lang_code(track):
                return (remove_start(track.get('vssId') or '', '.').replace('.', '-')
                        or track.get('languageCode'))

            # Converted into dicts to remove duplicates
            captions = {
                get_lang_code(sub): sub
                for sub in traverse_obj(pctr, (..., 'captionTracks', ...))}
            translation_languages = {
                lang.get('languageCode'): self._get_text(lang.get('languageName'), max_runs=1)
                for lang in traverse_obj(pctr, (..., 'translationLanguages', ...))}

            def process_language(container, base_url, lang_code, sub_name, query):
                lang_subs = container.setdefault(lang_code, [])
                for fmt in self._SUBTITLE_FORMATS:
                    query.update({
                        'fmt': fmt,
                    })
                    lang_subs.append({
                        'ext': fmt,
                        'url': urljoin('https://www.youtube.com', update_url_query(base_url, query)),
                        'name': sub_name,
                    })

            # NB: Constructing the full subtitle dictionary is slow
            get_translated_subs = 'translated_subs' not in self._configuration_arg('skip') and (
                self.get_param('writeautomaticsub', False) or self.get_param('listsubtitles'))
            for lang_code, caption_track in captions.items():
                base_url = caption_track.get('baseUrl')
                orig_lang = parse_qs(base_url).get('lang', [None])[-1]
                if not base_url:
                    continue
                lang_name = self._get_text(caption_track, 'name', max_runs=1)
                if caption_track.get('kind') != 'asr':
                    if not lang_code:
                        continue
                    process_language(
                        subtitles, base_url, lang_code, lang_name, {})
                    if not caption_track.get('isTranslatable'):
                        continue
                for trans_code, trans_name in translation_languages.items():
                    if not trans_code:
                        continue
                    orig_trans_code = trans_code
                    if caption_track.get('kind') != 'asr' and trans_code != 'und':
                        if not get_translated_subs:
                            continue
                        trans_code += f'-{lang_code}'
                        trans_name += format_field(lang_name, None, ' from %s')
                    if lang_code == f'a-{orig_trans_code}':
                        # Set audio language based on original subtitles
                        for f in formats:
                            if f.get('acodec') != 'none' and not f.get('language'):
                                f['language'] = orig_trans_code
                        # Add an "-orig" label to the original language so that it can be distinguished.
                        # The subs are returned without "-orig" as well for compatibility
                        process_language(
                            automatic_captions, base_url, f'{trans_code}-orig', f'{trans_name} (Original)', {})
                    # Setting tlang=lang returns damaged subtitles.
                    process_language(automatic_captions, base_url, trans_code, trans_name,
                                     {} if orig_lang == orig_trans_code else {'tlang': trans_code})

        info['automatic_captions'] = automatic_captions
        info['subtitles'] = subtitles

        parsed_url = urllib.parse.urlparse(url)
        for component in [parsed_url.fragment, parsed_url.query]:
            query = urllib.parse.parse_qs(component)
            for k, v in query.items():
                for d_k, s_ks in [('start', ('start', 't')), ('end', ('end',))]:
                    d_k += '_time'
                    if d_k not in info and k in s_ks:
                        info[d_k] = parse_duration(v[0])

        # Youtube Music Auto-generated description
        if (video_description or '').strip().endswith('\nAuto-generated by YouTube.'):
            # XXX: Causes catastrophic backtracking if description has "·"
            # E.g. https://www.youtube.com/watch?v=DoPaAxMQoiI
            # Simulating atomic groups:  (?P<a>[^xy]+)x  =>  (?=(?P<a>[^xy]+))(?P=a)x
            # reduces it, but does not fully fix it. https://regex101.com/r/8Ssf2h/2
            mobj = re.search(
                r'''(?xs)
                    (?=(?P<track>[^\n·]+))(?P=track)·
                    (?=(?P<artist>[^\n]+))(?P=artist)\n+
                    (?=(?P<album>[^\n]+))(?P=album)\n
                    (?:.+?℗\s*(?P<release_year>\d{4})(?!\d))?
                    (?:.+?Released on\s*:\s*(?P<release_date>\d{4}-\d{2}-\d{2}))?
                    (.+?\nArtist\s*:\s*
                        (?=(?P<clean_artist>[^\n]+))(?P=clean_artist)\n
                    )?.+\nAuto-generated\ by\ YouTube\.\s*$
                ''', video_description)
            if mobj:
                release_year = mobj.group('release_year')
                release_date = mobj.group('release_date')
                if release_date:
                    release_date = release_date.replace('-', '')
                    if not release_year:
                        release_year = release_date[:4]
                info.update({
                    'album': mobj.group('album'.strip()),
                    'artists': ([a] if (a := mobj.group('clean_artist'))
                                else [a.strip() for a in mobj.group('artist').split('·')]),
                    'track': mobj.group('track').strip(),
                    'release_date': release_date,
                    'release_year': int_or_none(release_year),
                })

        initial_data = None
        if webpage:
            initial_data = self.extract_yt_initial_data(video_id, webpage, fatal=False)
            if not traverse_obj(initial_data, 'contents'):
                self.report_warning('Incomplete data received in embedded initial data; re-fetching using API.')
                initial_data = None
        if not initial_data:
            query = {'videoId': video_id}
            query.update(self._get_checkok_params())
            initial_data = self._extract_response(
                item_id=video_id, ep='next', fatal=False,
                ytcfg=master_ytcfg, query=query, check_get_keys='contents',
                headers=self.generate_api_headers(ytcfg=master_ytcfg),
                note='Downloading initial data API JSON')

        COMMENTS_SECTION_IDS = ('comment-item-section', 'engagement-panel-comments-section')
        info['comment_count'] = traverse_obj(initial_data, (
            'contents', 'twoColumnWatchNextResults', 'results', 'results', 'contents', ..., 'itemSectionRenderer',
            'contents', ..., 'commentsEntryPointHeaderRenderer', 'commentCount',
        ), (
            'engagementPanels', lambda _, v: v['engagementPanelSectionListRenderer']['panelIdentifier'] in COMMENTS_SECTION_IDS,
            'engagementPanelSectionListRenderer', 'header', 'engagementPanelTitleHeaderRenderer', 'contextualInfo',
        ), expected_type=self._get_count, get_all=False)

        try:  # This will error if there is no livechat
            initial_data['contents']['twoColumnWatchNextResults']['conversationBar']['liveChatRenderer']['continuations'][0]['reloadContinuationData']['continuation']
        except (KeyError, IndexError, TypeError):
            pass
        else:
            info.setdefault('subtitles', {})['live_chat'] = [{
                # url is needed to set cookies
                'url': f'https://www.youtube.com/watch?v={video_id}&bpctr=9999999999&has_verified=1',
                'video_id': video_id,
                'ext': 'json',
                'protocol': ('youtube_live_chat' if live_status in ('is_live', 'is_upcoming')
                             else 'youtube_live_chat_replay'),
            }]

        if initial_data:
            info['chapters'] = (
                self._extract_chapters_from_json(initial_data, duration)
                or self._extract_chapters_from_engagement_panel(initial_data, duration)
                or self._extract_chapters_from_description(video_description, duration)
                or None)

            info['heatmap'] = self._extract_heatmap(initial_data)

        contents = traverse_obj(
            initial_data, ('contents', 'twoColumnWatchNextResults', 'results', 'results', 'contents'),
            expected_type=list, default=[])

        vpir = get_first(contents, 'videoPrimaryInfoRenderer')
        if vpir:
            stl = vpir.get('superTitleLink')
            if stl:
                stl = self._get_text(stl)
                if try_get(
                        vpir,
                        lambda x: x['superTitleIcon']['iconType']) == 'LOCATION_PIN':
                    info['location'] = stl
                else:
                    mobj = re.search(r'(.+?)\s*S(\d+)\s*•?\s*E(\d+)', stl)
                    if mobj:
                        info.update({
                            'series': mobj.group(1),
                            'season_number': int(mobj.group(2)),
                            'episode_number': int(mobj.group(3)),
                        })
            for tlb in (try_get(
                    vpir,
                    lambda x: x['videoActions']['menuRenderer']['topLevelButtons'],
                    list) or []):
                tbrs = variadic(
                    traverse_obj(
                        tlb, ('toggleButtonRenderer', ...),
                        ('segmentedLikeDislikeButtonRenderer', ..., 'toggleButtonRenderer')))
                for tbr in tbrs:
                    for getter, regex in [(
                            lambda x: x['defaultText']['accessibility']['accessibilityData'],
                            r'(?P<count>[\d,]+)\s*(?P<type>(?:dis)?like)'), ([
                                lambda x: x['accessibility'],
                                lambda x: x['accessibilityData']['accessibilityData'],
                            ], r'(?P<type>(?:dis)?like) this video along with (?P<count>[\d,]+) other people')]:
                        label = (try_get(tbr, getter, dict) or {}).get('label')
                        if label:
                            mobj = re.match(regex, label)
                            if mobj:
                                info[mobj.group('type') + '_count'] = str_to_int(mobj.group('count'))
                                break

            info['like_count'] = traverse_obj(vpir, (
                'videoActions', 'menuRenderer', 'topLevelButtons', ...,
                'segmentedLikeDislikeButtonViewModel', 'likeButtonViewModel', 'likeButtonViewModel',
                'toggleButtonViewModel', 'toggleButtonViewModel', 'defaultButtonViewModel',
                'buttonViewModel', 'accessibilityText', {parse_count}), get_all=False)

            vcr = traverse_obj(vpir, ('viewCount', 'videoViewCountRenderer'))
            if vcr:
                vc = self._get_count(vcr, 'viewCount')
                # Upcoming premieres with waiting count are treated as live here
                if vcr.get('isLive'):
                    info['concurrent_view_count'] = vc
                elif info.get('view_count') is None:
                    info['view_count'] = vc

        vsir = get_first(contents, 'videoSecondaryInfoRenderer')
        if vsir:
            vor = traverse_obj(vsir, ('owner', 'videoOwnerRenderer'))
            info.update({
                'channel': self._get_text(vor, 'title'),
                'channel_follower_count': self._get_count(vor, 'subscriberCountText')})

            if not channel_handle:
                channel_handle = self.handle_from_url(
                    traverse_obj(vor, (
                        ('navigationEndpoint', ('title', 'runs', ..., 'navigationEndpoint')),
                        (('commandMetadata', 'webCommandMetadata', 'url'), ('browseEndpoint', 'canonicalBaseUrl')),
                        {str}), get_all=False))

            rows = try_get(
                vsir,
                lambda x: x['metadataRowContainer']['metadataRowContainerRenderer']['rows'],
                list) or []
            multiple_songs = False
            for row in rows:
                if try_get(row, lambda x: x['metadataRowRenderer']['hasDividerLine']) is True:
                    multiple_songs = True
                    break
            for row in rows:
                mrr = row.get('metadataRowRenderer') or {}
                mrr_title = mrr.get('title')
                if not mrr_title:
                    continue
                mrr_title = self._get_text(mrr, 'title')
                mrr_contents_text = self._get_text(mrr, ('contents', 0))
                if mrr_title == 'License':
                    info['license'] = mrr_contents_text
                elif not multiple_songs:
                    if mrr_title == 'Album':
                        info['album'] = mrr_contents_text
                    elif mrr_title == 'Artist':
                        info['artists'] = [mrr_contents_text] if mrr_contents_text else None
                    elif mrr_title == 'Song':
                        info['track'] = mrr_contents_text
            owner_badges = self._extract_badges(traverse_obj(vsir, ('owner', 'videoOwnerRenderer', 'badges')))
            if self._has_badge(owner_badges, BadgeType.VERIFIED):
                info['channel_is_verified'] = True

        info.update({
            'uploader': info.get('channel'),
            'uploader_id': channel_handle,
            'uploader_url': format_field(channel_handle, None, 'https://www.youtube.com/%s', default=None),
        })

        # We only want timestamp IF it has time precision AND a timezone
        # Currently the uploadDate in microformats appears to be in US/Pacific timezone.
        timestamp = (
            parse_iso8601(get_first(microformats, 'uploadDate'), timezone=NO_DEFAULT)
            or parse_iso8601(search_meta('uploadDate'), timezone=NO_DEFAULT)
        )
        upload_date = (
            dt.datetime.fromtimestamp(timestamp, dt.timezone.utc).strftime('%Y%m%d') if timestamp else
            (
                unified_strdate(get_first(microformats, 'uploadDate'))
                or unified_strdate(search_meta('uploadDate'))
            ))

        # In the case we cannot get the timestamp:
        # The upload date for scheduled, live and past live streams / premieres in microformats
        # may be different from the stream date. Although not in UTC, we will prefer it in this case.
        # See: https://github.com/yt-dlp/yt-dlp/pull/2223#issuecomment-1008485139
        if not upload_date or (not timestamp and live_status in ('not_live', None)):
            # this should be in UTC, as configured in the cookie/client context
            upload_date = strftime_or_none(
                self._parse_time_text(self._get_text(vpir, 'dateText'))) or upload_date

        info['upload_date'] = upload_date
        info['timestamp'] = timestamp

        if upload_date and live_status not in ('is_live', 'post_live', 'is_upcoming'):
            # Newly uploaded videos' HLS formats are potentially problematic and need to be checked
            upload_datetime = datetime_from_str(upload_date).replace(tzinfo=dt.timezone.utc)
            if upload_datetime >= datetime_from_str('today-2days'):
                for fmt in info['formats']:
                    if fmt.get('protocol') == 'm3u8_native':
                        fmt['__needs_testing'] = True

        for s_k, d_k in [('artists', 'creators'), ('track', 'alt_title')]:
            v = info.get(s_k)
            if v:
                info[d_k] = v

        badges = self._extract_badges(traverse_obj(vpir, 'badges'))

        is_private = (self._has_badge(badges, BadgeType.AVAILABILITY_PRIVATE)
                      or get_first(video_details, 'isPrivate', expected_type=bool))

        info['availability'] = (
            'public' if self._has_badge(badges, BadgeType.AVAILABILITY_PUBLIC)
            else self._availability(
                is_private=is_private,
                needs_premium=(
                    self._has_badge(badges, BadgeType.AVAILABILITY_PREMIUM)
                    or False if initial_data and is_private is not None else None),
                needs_subscription=(
                    self._has_badge(badges, BadgeType.AVAILABILITY_SUBSCRIPTION)
                    or False if initial_data and is_private is not None else None),
                needs_auth=info['age_limit'] >= 18,
                is_unlisted=None if is_private is None else (
                    self._has_badge(badges, BadgeType.AVAILABILITY_UNLISTED)
                    or get_first(microformats, 'isUnlisted', expected_type=bool))))

        info['__post_extractor'] = self.extract_comments(master_ytcfg, video_id, contents, webpage)

        self.mark_watched(video_id, player_responses)

        return info


class YoutubeTabBaseInfoExtractor(YoutubeBaseInfoExtractor):
    @staticmethod
    def passthrough_smuggled_data(func):
        def _smuggle(info, smuggled_data):
            if info.get('_type') not in ('url', 'url_transparent'):
                return info
            if smuggled_data.get('is_music_url'):
                parsed_url = urllib.parse.urlparse(info['url'])
                if parsed_url.netloc in ('www.youtube.com', 'music.youtube.com'):
                    smuggled_data.pop('is_music_url')
                    info['url'] = urllib.parse.urlunparse(parsed_url._replace(netloc='music.youtube.com'))
            if smuggled_data:
                info['url'] = smuggle_url(info['url'], smuggled_data)
            return info

        @functools.wraps(func)
        def wrapper(self, url):
            url, smuggled_data = unsmuggle_url(url, {})
            if self.is_music_url(url):
                smuggled_data['is_music_url'] = True
            info_dict = func(self, url, smuggled_data)
            if smuggled_data:
                _smuggle(info_dict, smuggled_data)
                if info_dict.get('entries'):
                    info_dict['entries'] = (_smuggle(i, smuggled_data.copy()) for i in info_dict['entries'])
            return info_dict
        return wrapper

    @staticmethod
    def _extract_basic_item_renderer(item):
        # Modified from _extract_grid_item_renderer
        known_basic_renderers = (
            'playlistRenderer', 'videoRenderer', 'channelRenderer', 'showRenderer', 'reelItemRenderer',
        )
        for key, renderer in item.items():
            if not isinstance(renderer, dict):
                continue
            elif key in known_basic_renderers:
                return renderer
            elif key.startswith('grid') and key.endswith('Renderer'):
                return renderer

    def _extract_channel_renderer(self, renderer):
        channel_id = self.ucid_or_none(renderer['channelId'])
        title = self._get_text(renderer, 'title')
        channel_url = format_field(channel_id, None, 'https://www.youtube.com/channel/%s', default=None)
        channel_handle = self.handle_from_url(
            traverse_obj(renderer, (
                'navigationEndpoint', (('commandMetadata', 'webCommandMetadata', 'url'),
                                       ('browseEndpoint', 'canonicalBaseUrl')),
                {str}), get_all=False))
        if not channel_handle:
            # As of 2023-06-01, YouTube sets subscriberCountText to the handle in search
            channel_handle = self.handle_or_none(self._get_text(renderer, 'subscriberCountText'))
        return {
            '_type': 'url',
            'url': channel_url,
            'id': channel_id,
            'ie_key': YoutubeTabIE.ie_key(),
            'channel': title,
            'uploader': title,
            'channel_id': channel_id,
            'channel_url': channel_url,
            'title': title,
            'uploader_id': channel_handle,
            'uploader_url': format_field(channel_handle, None, 'https://www.youtube.com/%s', default=None),
            # See above. YouTube sets videoCountText to the subscriber text in search channel renderers.
            # However, in feed/channels this is set correctly to the subscriber count
            'channel_follower_count': traverse_obj(
                renderer, 'subscriberCountText', 'videoCountText', expected_type=self._get_count),
            'thumbnails': self._extract_thumbnails(renderer, 'thumbnail'),
            'playlist_count': (
                # videoCountText may be the subscriber count
                self._get_count(renderer, 'videoCountText')
                if self._get_count(renderer, 'subscriberCountText') is not None else None),
            'description': self._get_text(renderer, 'descriptionSnippet'),
            'channel_is_verified': True if self._has_badge(
                self._extract_badges(traverse_obj(renderer, 'ownerBadges')), BadgeType.VERIFIED) else None,
        }

    def _grid_entries(self, grid_renderer):
        for item in grid_renderer['items']:
            if not isinstance(item, dict):
                continue
            renderer = self._extract_basic_item_renderer(item)
            if not isinstance(renderer, dict):
                continue
            title = self._get_text(renderer, 'title')

            # playlist
            playlist_id = renderer.get('playlistId')
            if playlist_id:
                yield self.url_result(
                    f'https://www.youtube.com/playlist?list={playlist_id}',
                    ie=YoutubeTabIE.ie_key(), video_id=playlist_id,
                    video_title=title)
                continue
            # video
            video_id = renderer.get('videoId')
            if video_id:
                yield self._extract_video(renderer)
                continue
            # channel
            channel_id = renderer.get('channelId')
            if channel_id:
                yield self._extract_channel_renderer(renderer)
                continue
            # generic endpoint URL support
            ep_url = urljoin('https://www.youtube.com/', try_get(
                renderer, lambda x: x['navigationEndpoint']['commandMetadata']['webCommandMetadata']['url'],
                str))
            if ep_url:
                for ie in (YoutubeTabIE, YoutubePlaylistIE, YoutubeIE):
                    if ie.suitable(ep_url):
                        yield self.url_result(
                            ep_url, ie=ie.ie_key(), video_id=ie._match_id(ep_url), video_title=title)
                        break

    def _music_reponsive_list_entry(self, renderer):
        video_id = traverse_obj(renderer, ('playlistItemData', 'videoId'))
        if video_id:
            title = traverse_obj(renderer, (
                'flexColumns', 0, 'musicResponsiveListItemFlexColumnRenderer',
                'text', 'runs', 0, 'text'))
            return self.url_result(f'https://music.youtube.com/watch?v={video_id}',
                                   ie=YoutubeIE.ie_key(), video_id=video_id, title=title)
        playlist_id = traverse_obj(renderer, ('navigationEndpoint', 'watchEndpoint', 'playlistId'))
        if playlist_id:
            video_id = traverse_obj(renderer, ('navigationEndpoint', 'watchEndpoint', 'videoId'))
            if video_id:
                return self.url_result(f'https://music.youtube.com/watch?v={video_id}&list={playlist_id}',
                                       ie=YoutubeTabIE.ie_key(), video_id=playlist_id)
            return self.url_result(f'https://music.youtube.com/playlist?list={playlist_id}',
                                   ie=YoutubeTabIE.ie_key(), video_id=playlist_id)
        browse_id = traverse_obj(renderer, ('navigationEndpoint', 'browseEndpoint', 'browseId'))
        if browse_id:
            return self.url_result(f'https://music.youtube.com/browse/{browse_id}',
                                   ie=YoutubeTabIE.ie_key(), video_id=browse_id)

    def _shelf_entries_from_content(self, shelf_renderer):
        content = shelf_renderer.get('content')
        if not isinstance(content, dict):
            return
        renderer = content.get('gridRenderer') or content.get('expandedShelfContentsRenderer')
        if renderer:
            # TODO: add support for nested playlists so each shelf is processed
            # as separate playlist
            # TODO: this includes only first N items
            yield from self._grid_entries(renderer)
        renderer = content.get('horizontalListRenderer')
        if renderer:
            # TODO: handle case
            pass

    def _shelf_entries(self, shelf_renderer, skip_channels=False):
        ep = try_get(
            shelf_renderer, lambda x: x['endpoint']['commandMetadata']['webCommandMetadata']['url'],
            str)
        shelf_url = urljoin('https://www.youtube.com', ep)
        if shelf_url:
            # Skipping links to another channels, note that checking for
            # endpoint.commandMetadata.webCommandMetadata.webPageTypwebPageType == WEB_PAGE_TYPE_CHANNEL
            # will not work
            if skip_channels and '/channels?' in shelf_url:
                return
            title = self._get_text(shelf_renderer, 'title')
            yield self.url_result(shelf_url, video_title=title)
        # Shelf may not contain shelf URL, fallback to extraction from content
        yield from self._shelf_entries_from_content(shelf_renderer)

    def _playlist_entries(self, video_list_renderer):
        for content in video_list_renderer['contents']:
            if not isinstance(content, dict):
                continue
            renderer = content.get('playlistVideoRenderer') or content.get('playlistPanelVideoRenderer')
            if not isinstance(renderer, dict):
                continue
            video_id = renderer.get('videoId')
            if not video_id:
                continue
            yield self._extract_video(renderer)

    def _rich_entries(self, rich_grid_renderer):
        renderer = traverse_obj(
            rich_grid_renderer,
            ('content', ('videoRenderer', 'reelItemRenderer', 'playlistRenderer', 'shortsLockupViewModel'), any)) or {}
        video_id = renderer.get('videoId')
        if video_id:
            yield self._extract_video(renderer)
            return
        playlist_id = renderer.get('playlistId')
        if playlist_id:
            yield self.url_result(
                f'https://www.youtube.com/playlist?list={playlist_id}',
                ie=YoutubeTabIE.ie_key(), video_id=playlist_id,
                video_title=self._get_text(renderer, 'title'))
            return
        # shortsLockupViewModel extraction
        entity_id = renderer.get('entityId')
        if entity_id:
            video_id = traverse_obj(renderer, ('onTap', 'innertubeCommand', 'reelWatchEndpoint', 'videoId', {str}))
            if not video_id:
                return
            yield self.url_result(
                f'https://www.youtube.com/shorts/{video_id}',
                ie=YoutubeIE, video_id=video_id,
                **traverse_obj(renderer, ('overlayMetadata', {
                    'title': ('primaryText', 'content', {str}),
                    'view_count': ('secondaryText', 'content', {parse_count}),
                })),
                thumbnails=self._extract_thumbnails(renderer, 'thumbnail', final_key='sources'))
            return

    def _video_entry(self, video_renderer):
        video_id = video_renderer.get('videoId')
        if video_id:
            return self._extract_video(video_renderer)

    def _hashtag_tile_entry(self, hashtag_tile_renderer):
        url = urljoin('https://youtube.com', traverse_obj(
            hashtag_tile_renderer, ('onTapCommand', 'commandMetadata', 'webCommandMetadata', 'url')))
        if url:
            return self.url_result(
                url, ie=YoutubeTabIE.ie_key(), title=self._get_text(hashtag_tile_renderer, 'hashtag'))

    def _post_thread_entries(self, post_thread_renderer):
        post_renderer = try_get(
            post_thread_renderer, lambda x: x['post']['backstagePostRenderer'], dict)
        if not post_renderer:
            return
        # video attachment
        video_renderer = try_get(
            post_renderer, lambda x: x['backstageAttachment']['videoRenderer'], dict) or {}
        video_id = video_renderer.get('videoId')
        if video_id:
            entry = self._extract_video(video_renderer)
            if entry:
                yield entry
        # playlist attachment
        playlist_id = try_get(
            post_renderer, lambda x: x['backstageAttachment']['playlistRenderer']['playlistId'], str)
        if playlist_id:
            yield self.url_result(
                f'https://www.youtube.com/playlist?list={playlist_id}',
                ie=YoutubeTabIE.ie_key(), video_id=playlist_id)
        # inline video links
        runs = try_get(post_renderer, lambda x: x['contentText']['runs'], list) or []
        for run in runs:
            if not isinstance(run, dict):
                continue
            ep_url = try_get(
                run, lambda x: x['navigationEndpoint']['urlEndpoint']['url'], str)
            if not ep_url:
                continue
            if not YoutubeIE.suitable(ep_url):
                continue
            ep_video_id = YoutubeIE._match_id(ep_url)
            if video_id == ep_video_id:
                continue
            yield self.url_result(ep_url, ie=YoutubeIE.ie_key(), video_id=ep_video_id)

    def _post_thread_continuation_entries(self, post_thread_continuation):
        contents = post_thread_continuation.get('contents')
        if not isinstance(contents, list):
            return
        for content in contents:
            renderer = content.get('backstagePostThreadRenderer')
            if isinstance(renderer, dict):
                yield from self._post_thread_entries(renderer)
                continue
            renderer = content.get('videoRenderer')
            if isinstance(renderer, dict):
                yield self._video_entry(renderer)

    r''' # unused
    def _rich_grid_entries(self, contents):
        for content in contents:
            video_renderer = try_get(content, lambda x: x['richItemRenderer']['content']['videoRenderer'], dict)
            if video_renderer:
                entry = self._video_entry(video_renderer)
                if entry:
                    yield entry
    '''

    def _report_history_entries(self, renderer):
        for url in traverse_obj(renderer, (
                'rows', ..., 'reportHistoryTableRowRenderer', 'cells', ...,
                'reportHistoryTableCellRenderer', 'cell', 'reportHistoryTableTextCellRenderer', 'text', 'runs', ...,
                'navigationEndpoint', 'commandMetadata', 'webCommandMetadata', 'url')):
            yield self.url_result(urljoin('https://www.youtube.com', url), YoutubeIE)

    def _extract_entries(self, parent_renderer, continuation_list):
        # continuation_list is modified in-place with continuation_list = [continuation_token]
        continuation_list[:] = [None]
        contents = try_get(parent_renderer, lambda x: x['contents'], list) or []
        for content in contents:
            if not isinstance(content, dict):
                continue
            is_renderer = traverse_obj(
                content, 'itemSectionRenderer', 'musicShelfRenderer', 'musicShelfContinuation',
                expected_type=dict)
            if not is_renderer:
                if content.get('richItemRenderer'):
                    for entry in self._rich_entries(content['richItemRenderer']):
                        yield entry
                    continuation_list[0] = self._extract_continuation(parent_renderer)
                elif content.get('reportHistorySectionRenderer'):  # https://www.youtube.com/reporthistory
                    table = traverse_obj(content, ('reportHistorySectionRenderer', 'table', 'tableRenderer'))
                    yield from self._report_history_entries(table)
                    continuation_list[0] = self._extract_continuation(table)
                continue

            isr_contents = try_get(is_renderer, lambda x: x['contents'], list) or []
            for isr_content in isr_contents:
                if not isinstance(isr_content, dict):
                    continue

                known_renderers = {
                    'playlistVideoListRenderer': self._playlist_entries,
                    'gridRenderer': self._grid_entries,
                    'reelShelfRenderer': self._grid_entries,
                    'shelfRenderer': self._shelf_entries,
                    'musicResponsiveListItemRenderer': lambda x: [self._music_reponsive_list_entry(x)],
                    'backstagePostThreadRenderer': self._post_thread_entries,
                    'videoRenderer': lambda x: [self._video_entry(x)],
                    'playlistRenderer': lambda x: self._grid_entries({'items': [{'playlistRenderer': x}]}),
                    'channelRenderer': lambda x: self._grid_entries({'items': [{'channelRenderer': x}]}),
                    'hashtagTileRenderer': lambda x: [self._hashtag_tile_entry(x)],
                    'richGridRenderer': lambda x: self._extract_entries(x, continuation_list),
                }
                for key, renderer in isr_content.items():
                    if key not in known_renderers:
                        continue
                    for entry in known_renderers[key](renderer):
                        if entry:
                            yield entry
                    continuation_list[0] = self._extract_continuation(renderer)
                    break

            if not continuation_list[0]:
                continuation_list[0] = self._extract_continuation(is_renderer)

        if not continuation_list[0]:
            continuation_list[0] = self._extract_continuation(parent_renderer)

    def _entries(self, tab, item_id, ytcfg, account_syncid, visitor_data):
        continuation_list = [None]
        extract_entries = lambda x: self._extract_entries(x, continuation_list)
        tab_content = try_get(tab, lambda x: x['content'], dict)
        if not tab_content:
            return
        parent_renderer = (
            try_get(tab_content, lambda x: x['sectionListRenderer'], dict)
            or try_get(tab_content, lambda x: x['richGridRenderer'], dict) or {})
        yield from extract_entries(parent_renderer)
        continuation = continuation_list[0]
        seen_continuations = set()
        for page_num in itertools.count(1):
            if not continuation:
                break
            continuation_token = continuation.get('continuation')
            if continuation_token is not None and continuation_token in seen_continuations:
                self.write_debug('Detected YouTube feed looping - assuming end of feed.')
                break
            seen_continuations.add(continuation_token)
            headers = self.generate_api_headers(
                ytcfg=ytcfg, account_syncid=account_syncid, visitor_data=visitor_data)
            response = self._extract_response(
                item_id=f'{item_id} page {page_num}',
                query=continuation, headers=headers, ytcfg=ytcfg,
                check_get_keys=('continuationContents', 'onResponseReceivedActions', 'onResponseReceivedEndpoints'))

            if not response:
                break
            # Extracting updated visitor data is required to prevent an infinite extraction loop in some cases
            # See: https://github.com/ytdl-org/youtube-dl/issues/28702
            visitor_data = self._extract_visitor_data(response) or visitor_data

            known_renderers = {
                'videoRenderer': (self._grid_entries, 'items'),  # for membership tab
                'gridPlaylistRenderer': (self._grid_entries, 'items'),
                'gridVideoRenderer': (self._grid_entries, 'items'),
                'gridChannelRenderer': (self._grid_entries, 'items'),
                'playlistVideoRenderer': (self._playlist_entries, 'contents'),
                'itemSectionRenderer': (extract_entries, 'contents'),  # for feeds
                'richItemRenderer': (extract_entries, 'contents'),  # for hashtag
                'backstagePostThreadRenderer': (self._post_thread_continuation_entries, 'contents'),
                'reportHistoryTableRowRenderer': (self._report_history_entries, 'rows'),
                'playlistVideoListContinuation': (self._playlist_entries, None),
                'gridContinuation': (self._grid_entries, None),
                'itemSectionContinuation': (self._post_thread_continuation_entries, None),
                'sectionListContinuation': (extract_entries, None),  # for feeds
            }

            continuation_items = traverse_obj(response, (
                ('onResponseReceivedActions', 'onResponseReceivedEndpoints'), ...,
                'appendContinuationItemsAction', 'continuationItems',
            ), 'continuationContents', get_all=False)
            continuation_item = traverse_obj(continuation_items, 0, None, expected_type=dict, default={})

            video_items_renderer = None
            for key in continuation_item:
                if key not in known_renderers:
                    continue
                func, parent_key = known_renderers[key]
                video_items_renderer = {parent_key: continuation_items} if parent_key else continuation_items
                continuation_list = [None]
                yield from func(video_items_renderer)
                continuation = continuation_list[0] or self._extract_continuation(video_items_renderer)

            if not video_items_renderer:
                break

    @staticmethod
    def _extract_selected_tab(tabs, fatal=True):
        for tab_renderer in tabs:
            if tab_renderer.get('selected'):
                return tab_renderer
        if fatal:
            raise ExtractorError('Unable to find selected tab')

    @staticmethod
    def _extract_tab_renderers(response):
        return traverse_obj(
            response, ('contents', 'twoColumnBrowseResultsRenderer', 'tabs', ..., ('tabRenderer', 'expandableTabRenderer')), expected_type=dict)

    def _extract_from_tabs(self, item_id, ytcfg, data, tabs):
        metadata = self._extract_metadata_from_tabs(item_id, data)

        selected_tab = self._extract_selected_tab(tabs)
        metadata['title'] += format_field(selected_tab, 'title', ' - %s')
        metadata['title'] += format_field(selected_tab, 'expandedText', ' - %s')

        return self.playlist_result(
            self._entries(
                selected_tab, metadata['id'], ytcfg,
                self._extract_account_syncid(ytcfg, data),
                self._extract_visitor_data(data, ytcfg)),
            **metadata)

    def _extract_metadata_from_tabs(self, item_id, data):
        info = {'id': item_id}

        metadata_renderer = traverse_obj(data, ('metadata', 'channelMetadataRenderer'), expected_type=dict)
        if metadata_renderer:
            channel_id = traverse_obj(metadata_renderer, ('externalId', {self.ucid_or_none}),
                                      ('channelUrl', {self.ucid_from_url}))
            info.update({
                'channel': metadata_renderer.get('title'),
                'channel_id': channel_id,
            })
            if info['channel_id']:
                info['id'] = info['channel_id']
        else:
            metadata_renderer = traverse_obj(data, ('metadata', 'playlistMetadataRenderer'), expected_type=dict)

        # pageHeaderViewModel slow rollout began April 2024
        page_header_view_model = traverse_obj(data, (
            'header', 'pageHeaderRenderer', 'content', 'pageHeaderViewModel', {dict}))

        # We can get the uncropped banner/avatar by replacing the crop params with '=s0'
        # See: https://github.com/yt-dlp/yt-dlp/issues/2237#issuecomment-1013694714
        def _get_uncropped(url):
            return url_or_none((url or '').split('=')[0] + '=s0')

        avatar_thumbnails = self._extract_thumbnails(metadata_renderer, 'avatar')
        if avatar_thumbnails:
            uncropped_avatar = _get_uncropped(avatar_thumbnails[0]['url'])
            if uncropped_avatar:
                avatar_thumbnails.append({
                    'url': uncropped_avatar,
                    'id': 'avatar_uncropped',
                    'preference': 1,
                })

        channel_banners = (
            self._extract_thumbnails(data, ('header', ..., ('banner', 'mobileBanner', 'tvBanner')))
            or self._extract_thumbnails(
                page_header_view_model, ('banner', 'imageBannerViewModel', 'image'), final_key='sources'))
        for banner in channel_banners:
            banner['preference'] = -10

        if channel_banners:
            uncropped_banner = _get_uncropped(channel_banners[0]['url'])
            if uncropped_banner:
                channel_banners.append({
                    'url': uncropped_banner,
                    'id': 'banner_uncropped',
                    'preference': -5,
                })

        # Deprecated - remove primary_sidebar_renderer when layout discontinued
        primary_sidebar_renderer = self._extract_sidebar_info_renderer(data, 'playlistSidebarPrimaryInfoRenderer')
        playlist_header_renderer = traverse_obj(data, ('header', 'playlistHeaderRenderer'), expected_type=dict)

        primary_thumbnails = self._extract_thumbnails(
            primary_sidebar_renderer, ('thumbnailRenderer', ('playlistVideoThumbnailRenderer', 'playlistCustomThumbnailRenderer'), 'thumbnail'))
        playlist_thumbnails = self._extract_thumbnails(
            playlist_header_renderer, ('playlistHeaderBanner', 'heroPlaylistThumbnailRenderer', 'thumbnail'))

        info.update({
            'title': (traverse_obj(metadata_renderer, 'title')
                      or self._get_text(data, ('header', 'hashtagHeaderRenderer', 'hashtag'))
                      or info['id']),
            'availability': self._extract_availability(data),
            'channel_follower_count': (
                self._get_count(data, ('header', ..., 'subscriberCountText'))
                or traverse_obj(page_header_view_model, (
                    'metadata', 'contentMetadataViewModel', 'metadataRows', ..., 'metadataParts',
                    lambda _, v: 'subscribers' in v['text']['content'], 'text', 'content', {parse_count}, any))),
            'description': try_get(metadata_renderer, lambda x: x.get('description', '')),
            'tags': (traverse_obj(data, ('microformat', 'microformatDataRenderer', 'tags', ..., {str}))
                     or traverse_obj(metadata_renderer, ('keywords', {lambda x: x and shlex.split(x)}, ...))),
            'thumbnails': (primary_thumbnails or playlist_thumbnails) + avatar_thumbnails + channel_banners,
        })

        channel_handle = (
            traverse_obj(metadata_renderer, (('vanityChannelUrl', ('ownerUrls', ...)), {self.handle_from_url}), get_all=False)
            or traverse_obj(data, ('header', ..., 'channelHandleText', {self.handle_or_none}), get_all=False))

        if channel_handle:
            info.update({
                'uploader_id': channel_handle,
                'uploader_url': format_field(channel_handle, None, 'https://www.youtube.com/%s', default=None),
            })

        channel_badges = self._extract_badges(traverse_obj(data, ('header', ..., 'badges'), get_all=False))
        if self._has_badge(channel_badges, BadgeType.VERIFIED):
            info['channel_is_verified'] = True
        # Playlist stats is a text runs array containing [video count, view count, last updated].
        # last updated or (view count and last updated) may be missing.
        playlist_stats = get_first(
            (primary_sidebar_renderer, playlist_header_renderer), (('stats', 'briefStats', 'numVideosText'), ))

        last_updated_unix = self._parse_time_text(
            self._get_text(playlist_stats, 2)  # deprecated, remove when old layout discontinued
            or self._get_text(playlist_header_renderer, ('byline', 1, 'playlistBylineRenderer', 'text')))
        info['modified_date'] = strftime_or_none(last_updated_unix)

        info['view_count'] = self._get_count(playlist_stats, 1)
        if info['view_count'] is None:  # 0 is allowed
            info['view_count'] = self._get_count(playlist_header_renderer, 'viewCountText')
        if info['view_count'] is None:
            info['view_count'] = self._get_count(data, (
                'contents', 'twoColumnBrowseResultsRenderer', 'tabs', ..., 'tabRenderer', 'content', 'sectionListRenderer',
                'contents', ..., 'itemSectionRenderer', 'contents', ..., 'channelAboutFullMetadataRenderer', 'viewCountText'))

        info['playlist_count'] = self._get_count(playlist_stats, 0)
        if info['playlist_count'] is None:  # 0 is allowed
            info['playlist_count'] = self._get_count(playlist_header_renderer, ('byline', 0, 'playlistBylineRenderer', 'text'))

        if not info.get('channel_id'):
            owner = traverse_obj(playlist_header_renderer, 'ownerText')
            if not owner:  # Deprecated
                owner = traverse_obj(
                    self._extract_sidebar_info_renderer(data, 'playlistSidebarSecondaryInfoRenderer'),
                    ('videoOwner', 'videoOwnerRenderer', 'title'))
            owner_text = self._get_text(owner)
            browse_ep = traverse_obj(owner, ('runs', 0, 'navigationEndpoint', 'browseEndpoint')) or {}
            info.update({
                'channel': self._search_regex(r'^by (.+) and \d+ others?$', owner_text, 'uploader', default=owner_text),
                'channel_id': self.ucid_or_none(browse_ep.get('browseId')),
                'uploader_id': self.handle_from_url(urljoin('https://www.youtube.com', browse_ep.get('canonicalBaseUrl'))),
            })

        info.update({
            'uploader': info['channel'],
            'channel_url': format_field(info.get('channel_id'), None, 'https://www.youtube.com/channel/%s', default=None),
            'uploader_url': format_field(info.get('uploader_id'), None, 'https://www.youtube.com/%s', default=None),
        })

        return info

    def _extract_inline_playlist(self, playlist, playlist_id, data, ytcfg):
        first_id = last_id = response = None
        for page_num in itertools.count(1):
            videos = list(self._playlist_entries(playlist))
            if not videos:
                return
            start = next((i for i, v in enumerate(videos) if v['id'] == last_id), -1) + 1
            if start >= len(videos):
                return
            yield from videos[start:]
            first_id = first_id or videos[0]['id']
            last_id = videos[-1]['id']
            watch_endpoint = try_get(
                playlist, lambda x: x['contents'][-1]['playlistPanelVideoRenderer']['navigationEndpoint']['watchEndpoint'])
            headers = self.generate_api_headers(
                ytcfg=ytcfg, account_syncid=self._extract_account_syncid(ytcfg, data),
                visitor_data=self._extract_visitor_data(response, data, ytcfg))
            query = {
                'playlistId': playlist_id,
                'videoId': watch_endpoint.get('videoId') or last_id,
                'index': watch_endpoint.get('index') or len(videos),
                'params': watch_endpoint.get('params') or 'OAE%3D',
            }
            response = self._extract_response(
                item_id=f'{playlist_id} page {page_num}',
                query=query, ep='next', headers=headers, ytcfg=ytcfg,
                check_get_keys='contents',
            )
            playlist = try_get(
                response, lambda x: x['contents']['twoColumnWatchNextResults']['playlist']['playlist'], dict)

    def _extract_from_playlist(self, item_id, url, data, playlist, ytcfg):
        title = playlist.get('title') or try_get(
            data, lambda x: x['titleText']['simpleText'], str)
        playlist_id = playlist.get('playlistId') or item_id

        # Delegating everything except mix playlists to regular tab-based playlist URL
        playlist_url = urljoin(url, try_get(
            playlist, lambda x: x['endpoint']['commandMetadata']['webCommandMetadata']['url'],
            str))

        # Some playlists are unviewable but YouTube still provides a link to the (broken) playlist page [1]
        # [1] MLCT, RLTDwFCb4jeqaKWnciAYM-ZVHg
        is_known_unviewable = re.fullmatch(r'MLCT|RLTD[\w-]{22}', playlist_id)

        if playlist_url and playlist_url != url and not is_known_unviewable:
            return self.url_result(
                playlist_url, ie=YoutubeTabIE.ie_key(), video_id=playlist_id,
                video_title=title)

        return self.playlist_result(
            self._extract_inline_playlist(playlist, playlist_id, data, ytcfg),
            playlist_id=playlist_id, playlist_title=title)

    def _extract_availability(self, data):
        """
        Gets the availability of a given playlist/tab.
        Note: Unless YouTube tells us explicitly, we do not assume it is public
        @param data: response
        """
        sidebar_renderer = self._extract_sidebar_info_renderer(data, 'playlistSidebarPrimaryInfoRenderer') or {}
        playlist_header_renderer = traverse_obj(data, ('header', 'playlistHeaderRenderer')) or {}
        player_header_privacy = playlist_header_renderer.get('privacy')

        badges = self._extract_badges(traverse_obj(sidebar_renderer, 'badges'))

        # Personal playlists, when authenticated, have a dropdown visibility selector instead of a badge
        privacy_setting_icon = get_first(
            (playlist_header_renderer, sidebar_renderer),
            ('privacyForm', 'dropdownFormFieldRenderer', 'dropdown', 'dropdownRenderer', 'entries',
             lambda _, v: v['privacyDropdownItemRenderer']['isSelected'], 'privacyDropdownItemRenderer', 'icon', 'iconType'),
            expected_type=str)

        microformats_is_unlisted = traverse_obj(
            data, ('microformat', 'microformatDataRenderer', 'unlisted'), expected_type=bool)

        return (
            'public' if (
                self._has_badge(badges, BadgeType.AVAILABILITY_PUBLIC)
                or player_header_privacy == 'PUBLIC'
                or privacy_setting_icon == 'PRIVACY_PUBLIC')
            else self._availability(
                is_private=(
                    self._has_badge(badges, BadgeType.AVAILABILITY_PRIVATE)
                    or player_header_privacy == 'PRIVATE' if player_header_privacy is not None
                    else privacy_setting_icon == 'PRIVACY_PRIVATE' if privacy_setting_icon is not None else None),
                is_unlisted=(
                    self._has_badge(badges, BadgeType.AVAILABILITY_UNLISTED)
                    or player_header_privacy == 'UNLISTED' if player_header_privacy is not None
                    else privacy_setting_icon == 'PRIVACY_UNLISTED' if privacy_setting_icon is not None
                    else microformats_is_unlisted if microformats_is_unlisted is not None else None),
                needs_subscription=self._has_badge(badges, BadgeType.AVAILABILITY_SUBSCRIPTION) or None,
                needs_premium=self._has_badge(badges, BadgeType.AVAILABILITY_PREMIUM) or None,
                needs_auth=False))

    @staticmethod
    def _extract_sidebar_info_renderer(data, info_renderer, expected_type=dict):
        sidebar_renderer = try_get(
            data, lambda x: x['sidebar']['playlistSidebarRenderer']['items'], list) or []
        for item in sidebar_renderer:
            renderer = try_get(item, lambda x: x[info_renderer], expected_type)
            if renderer:
                return renderer

    def _reload_with_unavailable_videos(self, item_id, data, ytcfg):
        """
        Reload playlists with unavailable videos (e.g. private videos, region blocked, etc.)
        """
        is_playlist = bool(traverse_obj(
            data, ('metadata', 'playlistMetadataRenderer'), ('header', 'playlistHeaderRenderer')))
        if not is_playlist:
            return
        headers = self.generate_api_headers(
            ytcfg=ytcfg, account_syncid=self._extract_account_syncid(ytcfg, data),
            visitor_data=self._extract_visitor_data(data, ytcfg))
        query = {
            'params': 'wgYCCAA=',
            'browseId': f'VL{item_id}',
        }
        return self._extract_response(
            item_id=item_id, headers=headers, query=query,
            check_get_keys='contents', fatal=False, ytcfg=ytcfg,
            note='Redownloading playlist API JSON with unavailable videos')

    @functools.cached_property
    def skip_webpage(self):
        return 'webpage' in self._configuration_arg('skip', ie_key=YoutubeTabIE.ie_key())

    def _extract_webpage(self, url, item_id, fatal=True):
        webpage, data = None, None
        for retry in self.RetryManager(fatal=fatal):
            try:
                webpage = self._download_webpage(url, item_id, note='Downloading webpage', headers=self._generate_webpage_headers())
                data = self.extract_yt_initial_data(item_id, webpage or '', fatal=fatal) or {}
            except ExtractorError as e:
                if isinstance(e.cause, network_exceptions):
                    if not isinstance(e.cause, HTTPError) or e.cause.status not in (403, 429):
                        retry.error = e
                        continue
                self._error_or_warning(e, fatal=fatal)
                break

            try:
                self._extract_and_report_alerts(data)
            except ExtractorError as e:
                self._error_or_warning(e, fatal=fatal)
                break

            # Sometimes youtube returns a webpage with incomplete ytInitialData
            # See: https://github.com/yt-dlp/yt-dlp/issues/116
            if not traverse_obj(data, 'contents', 'currentVideoEndpoint', 'onResponseReceivedActions'):
                retry.error = ExtractorError('Incomplete yt initial data received')
                data = None
                continue

        return webpage, data

    def _report_playlist_authcheck(self, ytcfg, fatal=True):
        """Use if failed to extract ytcfg (and data) from initial webpage"""
        if not ytcfg and self.is_authenticated:
            msg = 'Playlists that require authentication may not extract correctly without a successful webpage download'
            if 'authcheck' not in self._configuration_arg('skip', ie_key=YoutubeTabIE.ie_key()) and fatal:
                raise ExtractorError(
                    f'{msg}. If you are not downloading private content, or '
                    'your cookies are only for the first account and channel,'
                    ' pass "--extractor-args youtubetab:skip=authcheck" to skip this check',
                    expected=True)
            self.report_warning(msg, only_once=True)

    def _extract_data(self, url, item_id, ytcfg=None, fatal=True, webpage_fatal=False, default_client='web'):
        data = None
        if not self.skip_webpage:
            webpage, data = self._extract_webpage(url, item_id, fatal=webpage_fatal)
            ytcfg = ytcfg or self.extract_ytcfg(item_id, webpage)
            # Reject webpage data if redirected to home page without explicitly requesting
            selected_tab = self._extract_selected_tab(self._extract_tab_renderers(data), fatal=False) or {}
            if (url != 'https://www.youtube.com/feed/recommended'
                    and selected_tab.get('tabIdentifier') == 'FEwhat_to_watch'  # Home page
                    and 'no-youtube-channel-redirect' not in self.get_param('compat_opts', [])):
                msg = 'The channel/playlist does not exist and the URL redirected to youtube.com home page'
                if fatal:
                    raise ExtractorError(msg, expected=True)
                self.report_warning(msg, only_once=True)
        if not data:
            self._report_playlist_authcheck(ytcfg, fatal=fatal)
            data = self._extract_tab_endpoint(url, item_id, ytcfg, fatal=fatal, default_client=default_client)
        return data, ytcfg

    def _extract_tab_endpoint(self, url, item_id, ytcfg=None, fatal=True, default_client='web'):
        headers = self.generate_api_headers(ytcfg=ytcfg, default_client=default_client)
        resolve_response = self._extract_response(
            item_id=item_id, query={'url': url}, check_get_keys='endpoint', headers=headers, ytcfg=ytcfg, fatal=fatal,
            ep='navigation/resolve_url', note='Downloading API parameters API JSON', default_client=default_client)
        endpoints = {'browseEndpoint': 'browse', 'watchEndpoint': 'next'}
        for ep_key, ep in endpoints.items():
            params = try_get(resolve_response, lambda x: x['endpoint'][ep_key], dict)
            if params:
                return self._extract_response(
                    item_id=item_id, query=params, ep=ep, headers=headers,
                    ytcfg=ytcfg, fatal=fatal, default_client=default_client,
                    check_get_keys=('contents', 'currentVideoEndpoint', 'onResponseReceivedActions'))
        err_note = 'Failed to resolve url (does the playlist exist?)'
        if fatal:
            raise ExtractorError(err_note, expected=True)
        self.report_warning(err_note, item_id)

    _SEARCH_PARAMS = None

    def _search_results(self, query, params=NO_DEFAULT, default_client='web'):
        data = {'query': query}
        if params is NO_DEFAULT:
            params = self._SEARCH_PARAMS
        if params:
            data['params'] = params

        content_keys = (
            ('contents', 'twoColumnSearchResultsRenderer', 'primaryContents', 'sectionListRenderer', 'contents'),
            ('onResponseReceivedCommands', 0, 'appendContinuationItemsAction', 'continuationItems'),
            # ytmusic search
            ('contents', 'tabbedSearchResultsRenderer', 'tabs', 0, 'tabRenderer', 'content', 'sectionListRenderer', 'contents'),
            ('continuationContents', ),
        )
        display_id = f'query "{query}"'
        check_get_keys = tuple({keys[0] for keys in content_keys})
        ytcfg = self._download_ytcfg(default_client, display_id) if not self.skip_webpage else {}
        self._report_playlist_authcheck(ytcfg, fatal=False)

        continuation_list = [None]
        search = None
        for page_num in itertools.count(1):
            data.update(continuation_list[0] or {})
            headers = self.generate_api_headers(
                ytcfg=ytcfg, visitor_data=self._extract_visitor_data(search), default_client=default_client)
            search = self._extract_response(
                item_id=f'{display_id} page {page_num}', ep='search', query=data,
                default_client=default_client, check_get_keys=check_get_keys, ytcfg=ytcfg, headers=headers)
            slr_contents = traverse_obj(search, *content_keys)
            yield from self._extract_entries({'contents': list(variadic(slr_contents))}, continuation_list)
            if not continuation_list[0]:
                break


class YoutubeTabIE(YoutubeTabBaseInfoExtractor):
    IE_DESC = 'YouTube Tabs'
    _VALID_URL = r'''(?x:
        https?://
            (?!consent\.)(?:\w+\.)?
            (?:
                youtube(?:kids)?\.com|
                {invidious}
            )/
            (?:
                (?P<channel_type>channel|c|user|browse)/|
                (?P<not_channel>
                    feed/|hashtag/|
                    (?:playlist|watch)\?.*?\blist=
                )|
                (?!(?:{reserved_names})\b)  # Direct URLs
            )
            (?P<id>[^/?\#&]+)
    )'''.format(
        reserved_names=YoutubeBaseInfoExtractor._RESERVED_NAMES,
        invidious='|'.join(YoutubeBaseInfoExtractor._INVIDIOUS_SITES),
    )
    IE_NAME = 'youtube:tab'

    _TESTS = [{
        'note': 'playlists, multipage',
        'url': 'https://www.youtube.com/c/ИгорьКлейнер/playlists?view=1&flow=grid',
        'playlist_mincount': 94,
        'info_dict': {
            'id': 'UCqj7Cz7revf5maW9g5pgNcg',
            'title': 'Igor Kleiner Ph.D. - Playlists',
            'description': 'md5:15d7dd9e333cb987907fcb0d604b233a',
            'uploader': 'Igor Kleiner Ph.D.',
            'uploader_id': '@IgorDataScience',
            'uploader_url': 'https://www.youtube.com/@IgorDataScience',
            'channel': 'Igor Kleiner Ph.D.',
            'channel_id': 'UCqj7Cz7revf5maW9g5pgNcg',
            'tags': ['критическое мышление', 'наука просто', 'математика', 'анализ данных'],
            'channel_url': 'https://www.youtube.com/channel/UCqj7Cz7revf5maW9g5pgNcg',
            'channel_follower_count': int,
        },
    }, {
        'note': 'playlists, multipage, different order',
        'url': 'https://www.youtube.com/user/igorkle1/playlists?view=1&sort=dd',
        'playlist_mincount': 94,
        'info_dict': {
            'id': 'UCqj7Cz7revf5maW9g5pgNcg',
            'title': 'Igor Kleiner Ph.D. - Playlists',
            'description': 'md5:15d7dd9e333cb987907fcb0d604b233a',
            'uploader': 'Igor Kleiner Ph.D.',
            'uploader_id': '@IgorDataScience',
            'uploader_url': 'https://www.youtube.com/@IgorDataScience',
            'tags': ['критическое мышление', 'наука просто', 'математика', 'анализ данных'],
            'channel_id': 'UCqj7Cz7revf5maW9g5pgNcg',
            'channel': 'Igor Kleiner Ph.D.',
            'channel_url': 'https://www.youtube.com/channel/UCqj7Cz7revf5maW9g5pgNcg',
            'channel_follower_count': int,
        },
    }, {
        'note': 'playlists, series',
        'url': 'https://www.youtube.com/c/3blue1brown/playlists?view=50&sort=dd&shelf_id=3',
        'playlist_mincount': 5,
        'info_dict': {
            'id': 'UCYO_jab_esuFRV4b17AJtAw',
            'title': '3Blue1Brown - Playlists',
            'description': 'md5:4d1da95432004b7ba840ebc895b6b4c9',
            'channel_url': 'https://www.youtube.com/channel/UCYO_jab_esuFRV4b17AJtAw',
            'channel': '3Blue1Brown',
            'channel_id': 'UCYO_jab_esuFRV4b17AJtAw',
            'uploader_id': '@3blue1brown',
            'uploader_url': 'https://www.youtube.com/@3blue1brown',
            'uploader': '3Blue1Brown',
            'tags': ['Mathematics'],
            'channel_follower_count': int,
            'channel_is_verified': True,
        },
    }, {
        'note': 'playlists, singlepage',
        'url': 'https://www.youtube.com/user/ThirstForScience/playlists',
        'playlist_mincount': 4,
        'info_dict': {
            'id': 'UCAEtajcuhQ6an9WEzY9LEMQ',
            'title': 'ThirstForScience - Playlists',
            'description': 'md5:609399d937ea957b0f53cbffb747a14c',
            'uploader': 'ThirstForScience',
            'uploader_url': 'https://www.youtube.com/@ThirstForScience',
            'uploader_id': '@ThirstForScience',
            'channel_id': 'UCAEtajcuhQ6an9WEzY9LEMQ',
            'channel_url': 'https://www.youtube.com/channel/UCAEtajcuhQ6an9WEzY9LEMQ',
            'tags': 'count:12',
            'channel': 'ThirstForScience',
            'channel_follower_count': int,
        },
    }, {
        'url': 'https://www.youtube.com/c/ChristophLaimer/playlists',
        'only_matching': True,
    }, {
        'note': 'basic, single video playlist',
        'url': 'https://www.youtube.com/playlist?list=PL4lCao7KL_QFVb7Iudeipvc2BCavECqzc',
        'info_dict': {
            'id': 'PL4lCao7KL_QFVb7Iudeipvc2BCavECqzc',
            'title': 'youtube-dl public playlist',
            'description': '',
            'tags': [],
            'view_count': int,
            'modified_date': '20201130',
            'channel': 'Sergey M.',
            'channel_id': 'UCmlqkdCBesrv2Lak1mF_MxA',
            'channel_url': 'https://www.youtube.com/channel/UCmlqkdCBesrv2Lak1mF_MxA',
            'availability': 'public',
            'uploader': 'Sergey M.',
            'uploader_url': 'https://www.youtube.com/@sergeym.6173',
            'uploader_id': '@sergeym.6173',
        },
        'playlist_count': 1,
    }, {
        'note': 'empty playlist',
        'url': 'https://www.youtube.com/playlist?list=PL4lCao7KL_QFodcLWhDpGCYnngnHtQ-Xf',
        'info_dict': {
            'id': 'PL4lCao7KL_QFodcLWhDpGCYnngnHtQ-Xf',
            'title': 'youtube-dl empty playlist',
            'tags': [],
            'channel': 'Sergey M.',
            'description': '',
            'modified_date': '20230921',
            'channel_id': 'UCmlqkdCBesrv2Lak1mF_MxA',
            'channel_url': 'https://www.youtube.com/channel/UCmlqkdCBesrv2Lak1mF_MxA',
            'availability': 'unlisted',
            'uploader_url': 'https://www.youtube.com/@sergeym.6173',
            'uploader_id': '@sergeym.6173',
            'uploader': 'Sergey M.',
        },
        'playlist_count': 0,
    }, {
        'note': 'Home tab',
        'url': 'https://www.youtube.com/channel/UCKfVa3S1e4PHvxWcwyMMg8w/featured',
        'info_dict': {
            'id': 'UCKfVa3S1e4PHvxWcwyMMg8w',
            'title': 'lex will - Home',
            'description': 'md5:2163c5d0ff54ed5f598d6a7e6211e488',
            'uploader': 'lex will',
            'uploader_id': '@lexwill718',
            'channel': 'lex will',
            'tags': ['bible', 'history', 'prophesy'],
            'uploader_url': 'https://www.youtube.com/@lexwill718',
            'channel_url': 'https://www.youtube.com/channel/UCKfVa3S1e4PHvxWcwyMMg8w',
            'channel_id': 'UCKfVa3S1e4PHvxWcwyMMg8w',
            'channel_follower_count': int,
        },
        'playlist_mincount': 2,
    }, {
        'note': 'Videos tab',
        'url': 'https://www.youtube.com/channel/UCKfVa3S1e4PHvxWcwyMMg8w/videos',
        'info_dict': {
            'id': 'UCKfVa3S1e4PHvxWcwyMMg8w',
            'title': 'lex will - Videos',
            'description': 'md5:2163c5d0ff54ed5f598d6a7e6211e488',
            'uploader': 'lex will',
            'uploader_id': '@lexwill718',
            'tags': ['bible', 'history', 'prophesy'],
            'channel_url': 'https://www.youtube.com/channel/UCKfVa3S1e4PHvxWcwyMMg8w',
            'channel_id': 'UCKfVa3S1e4PHvxWcwyMMg8w',
            'uploader_url': 'https://www.youtube.com/@lexwill718',
            'channel': 'lex will',
            'channel_follower_count': int,
        },
        'playlist_mincount': 975,
    }, {
        'note': 'Videos tab, sorted by popular',
        'url': 'https://www.youtube.com/channel/UCKfVa3S1e4PHvxWcwyMMg8w/videos?view=0&sort=p&flow=grid',
        'info_dict': {
            'id': 'UCKfVa3S1e4PHvxWcwyMMg8w',
            'title': 'lex will - Videos',
            'description': 'md5:2163c5d0ff54ed5f598d6a7e6211e488',
            'uploader': 'lex will',
            'uploader_id': '@lexwill718',
            'channel_id': 'UCKfVa3S1e4PHvxWcwyMMg8w',
            'uploader_url': 'https://www.youtube.com/@lexwill718',
            'channel': 'lex will',
            'tags': ['bible', 'history', 'prophesy'],
            'channel_url': 'https://www.youtube.com/channel/UCKfVa3S1e4PHvxWcwyMMg8w',
            'channel_follower_count': int,
        },
        'playlist_mincount': 199,
    }, {
        'note': 'Playlists tab',
        'url': 'https://www.youtube.com/channel/UCKfVa3S1e4PHvxWcwyMMg8w/playlists',
        'info_dict': {
            'id': 'UCKfVa3S1e4PHvxWcwyMMg8w',
            'title': 'lex will - Playlists',
            'description': 'md5:2163c5d0ff54ed5f598d6a7e6211e488',
            'uploader': 'lex will',
            'uploader_id': '@lexwill718',
            'uploader_url': 'https://www.youtube.com/@lexwill718',
            'channel': 'lex will',
            'channel_url': 'https://www.youtube.com/channel/UCKfVa3S1e4PHvxWcwyMMg8w',
            'channel_id': 'UCKfVa3S1e4PHvxWcwyMMg8w',
            'tags': ['bible', 'history', 'prophesy'],
            'channel_follower_count': int,
        },
        'playlist_mincount': 17,
    }, {
        'note': 'Community tab',
        'url': 'https://www.youtube.com/channel/UCKfVa3S1e4PHvxWcwyMMg8w/community',
        'info_dict': {
            'id': 'UCKfVa3S1e4PHvxWcwyMMg8w',
            'title': 'lex will - Community',
            'description': 'md5:2163c5d0ff54ed5f598d6a7e6211e488',
            'channel': 'lex will',
            'channel_url': 'https://www.youtube.com/channel/UCKfVa3S1e4PHvxWcwyMMg8w',
            'channel_id': 'UCKfVa3S1e4PHvxWcwyMMg8w',
            'tags': ['bible', 'history', 'prophesy'],
            'channel_follower_count': int,
            'uploader_url': 'https://www.youtube.com/@lexwill718',
            'uploader_id': '@lexwill718',
            'uploader': 'lex will',
        },
        'playlist_mincount': 18,
    }, {
        'note': 'Channels tab',
        'url': 'https://www.youtube.com/channel/UCKfVa3S1e4PHvxWcwyMMg8w/channels',
        'info_dict': {
            'id': 'UCKfVa3S1e4PHvxWcwyMMg8w',
            'title': 'lex will - Channels',
            'description': 'md5:2163c5d0ff54ed5f598d6a7e6211e488',
            'channel': 'lex will',
            'channel_url': 'https://www.youtube.com/channel/UCKfVa3S1e4PHvxWcwyMMg8w',
            'channel_id': 'UCKfVa3S1e4PHvxWcwyMMg8w',
            'tags': ['bible', 'history', 'prophesy'],
            'channel_follower_count': int,
            'uploader_url': 'https://www.youtube.com/@lexwill718',
            'uploader_id': '@lexwill718',
            'uploader': 'lex will',
        },
        'playlist_mincount': 12,
    }, {
        'note': 'Search tab',
        'url': 'https://www.youtube.com/c/3blue1brown/search?query=linear%20algebra',
        'playlist_mincount': 40,
        'info_dict': {
            'id': 'UCYO_jab_esuFRV4b17AJtAw',
            'title': '3Blue1Brown - Search - linear algebra',
            'description': 'md5:4d1da95432004b7ba840ebc895b6b4c9',
            'channel_url': 'https://www.youtube.com/channel/UCYO_jab_esuFRV4b17AJtAw',
            'tags': ['Mathematics'],
            'channel': '3Blue1Brown',
            'channel_id': 'UCYO_jab_esuFRV4b17AJtAw',
            'channel_follower_count': int,
            'uploader_url': 'https://www.youtube.com/@3blue1brown',
            'uploader_id': '@3blue1brown',
            'uploader': '3Blue1Brown',
            'channel_is_verified': True,
        },
    }, {
        'url': 'https://invidio.us/channel/UCmlqkdCBesrv2Lak1mF_MxA',
        'only_matching': True,
    }, {
        'url': 'https://www.youtubekids.com/channel/UCmlqkdCBesrv2Lak1mF_MxA',
        'only_matching': True,
    }, {
        'url': 'https://music.youtube.com/channel/UCmlqkdCBesrv2Lak1mF_MxA',
        'only_matching': True,
    }, {
        'note': 'Playlist with deleted videos (#651). As a bonus, the video #51 is also twice in this list.',
        'url': 'https://www.youtube.com/playlist?list=PLwP_SiAcdui0KVebT0mU9Apz359a4ubsC',
        'info_dict': {
            'title': '29C3: Not my department',
            'id': 'PLwP_SiAcdui0KVebT0mU9Apz359a4ubsC',
            'description': 'md5:a14dc1a8ef8307a9807fe136a0660268',
            'tags': [],
            'view_count': int,
            'modified_date': '20150605',
            'channel_id': 'UCEPzS1rYsrkqzSLNp76nrcg',
            'channel_url': 'https://www.youtube.com/channel/UCEPzS1rYsrkqzSLNp76nrcg',
            'channel': 'Christiaan008',
            'availability': 'public',
            'uploader_id': '@ChRiStIaAn008',
            'uploader': 'Christiaan008',
            'uploader_url': 'https://www.youtube.com/@ChRiStIaAn008',
        },
        'playlist_count': 96,
    }, {
        'note': 'Large playlist',
        'url': 'https://www.youtube.com/playlist?list=UUBABnxM4Ar9ten8Mdjj1j0Q',
        'info_dict': {
            'title': 'Uploads from Cauchemar',
            'id': 'UUBABnxM4Ar9ten8Mdjj1j0Q',
            'channel_url': 'https://www.youtube.com/channel/UCBABnxM4Ar9ten8Mdjj1j0Q',
            'tags': [],
            'modified_date': r're:\d{8}',
            'channel': 'Cauchemar',
            'view_count': int,
            'description': '',
            'channel_id': 'UCBABnxM4Ar9ten8Mdjj1j0Q',
            'availability': 'public',
            'uploader_id': '@Cauchemar89',
            'uploader': 'Cauchemar',
            'uploader_url': 'https://www.youtube.com/@Cauchemar89',
        },
        'playlist_mincount': 1123,
        'expected_warnings': [r'[Uu]navailable videos (are|will be) hidden'],
    }, {
        'note': 'even larger playlist, 8832 videos',
        'url': 'http://www.youtube.com/user/NASAgovVideo/videos',
        'only_matching': True,
    }, {
        'note': 'Buggy playlist: the webpage has a "Load more" button but it doesn\'t have more videos',
        'url': 'https://www.youtube.com/playlist?list=UUXw-G3eDE9trcvY2sBMM_aA',
        'info_dict': {
            'title': 'Uploads from Interstellar Movie',
            'id': 'UUXw-G3eDE9trcvY2sBMM_aA',
            'tags': [],
            'view_count': int,
            'channel_id': 'UCXw-G3eDE9trcvY2sBMM_aA',
            'channel_url': 'https://www.youtube.com/channel/UCXw-G3eDE9trcvY2sBMM_aA',
            'channel': 'Interstellar Movie',
            'description': '',
            'modified_date': r're:\d{8}',
            'availability': 'public',
            'uploader_id': '@InterstellarMovie',
            'uploader': 'Interstellar Movie',
            'uploader_url': 'https://www.youtube.com/@InterstellarMovie',
        },
        'playlist_mincount': 21,
    }, {
        'note': 'Playlist with "show unavailable videos" button',
        'url': 'https://www.youtube.com/playlist?list=UUTYLiWFZy8xtPwxFwX9rV7Q',
        'info_dict': {
            'title': 'Uploads from Phim Siêu Nhân Nhật Bản',
            'id': 'UUTYLiWFZy8xtPwxFwX9rV7Q',
            'view_count': int,
            'channel': 'Phim Siêu Nhân Nhật Bản',
            'tags': [],
            'description': '',
            'channel_url': 'https://www.youtube.com/channel/UCTYLiWFZy8xtPwxFwX9rV7Q',
            'channel_id': 'UCTYLiWFZy8xtPwxFwX9rV7Q',
            'modified_date': r're:\d{8}',
            'availability': 'public',
            'uploader_url': 'https://www.youtube.com/@phimsieunhannhatban',
            'uploader_id': '@phimsieunhannhatban',
            'uploader': 'Phim Siêu Nhân Nhật Bản',
        },
        'playlist_mincount': 200,
        'expected_warnings': [r'[Uu]navailable videos (are|will be) hidden'],
    }, {
        'note': 'Playlist with unavailable videos in page 7',
        'url': 'https://www.youtube.com/playlist?list=UU8l9frL61Yl5KFOl87nIm2w',
        'info_dict': {
            'title': 'Uploads from BlankTV',
            'id': 'UU8l9frL61Yl5KFOl87nIm2w',
            'channel': 'BlankTV',
            'channel_url': 'https://www.youtube.com/channel/UC8l9frL61Yl5KFOl87nIm2w',
            'channel_id': 'UC8l9frL61Yl5KFOl87nIm2w',
            'view_count': int,
            'tags': [],
            'modified_date': r're:\d{8}',
            'description': '',
            'availability': 'public',
            'uploader_id': '@blanktv',
            'uploader': 'BlankTV',
            'uploader_url': 'https://www.youtube.com/@blanktv',
        },
        'playlist_mincount': 1000,
        'expected_warnings': [r'[Uu]navailable videos (are|will be) hidden'],
    }, {
        'note': 'https://github.com/ytdl-org/youtube-dl/issues/21844',
        'url': 'https://www.youtube.com/playlist?list=PLzH6n4zXuckpfMu_4Ff8E7Z1behQks5ba',
        'info_dict': {
            'title': 'Data Analysis with Dr Mike Pound',
            'id': 'PLzH6n4zXuckpfMu_4Ff8E7Z1behQks5ba',
            'description': 'md5:7f567c574d13d3f8c0954d9ffee4e487',
            'tags': [],
            'view_count': int,
            'channel_id': 'UC9-y-6csu5WGm29I7JiwpnA',
            'channel_url': 'https://www.youtube.com/channel/UC9-y-6csu5WGm29I7JiwpnA',
            'channel': 'Computerphile',
            'availability': 'public',
            'modified_date': '20190712',
            'uploader_id': '@Computerphile',
            'uploader': 'Computerphile',
            'uploader_url': 'https://www.youtube.com/@Computerphile',
        },
        'playlist_mincount': 11,
    }, {
        'url': 'https://invidio.us/playlist?list=PL4lCao7KL_QFVb7Iudeipvc2BCavECqzc',
        'only_matching': True,
    }, {
        'note': 'Playlist URL that does not actually serve a playlist',
        'url': 'https://www.youtube.com/watch?v=FqZTN594JQw&list=PLMYEtVRpaqY00V9W81Cwmzp6N6vZqfUKD4',
        'info_dict': {
            'id': 'FqZTN594JQw',
            'ext': 'webm',
            'title': "Smiley's People 01 detective, Adventure Series, Action",
            'upload_date': '20150526',
            'license': 'Standard YouTube License',
            'description': 'md5:507cdcb5a49ac0da37a920ece610be80',
            'categories': ['People & Blogs'],
            'tags': list,
            'view_count': int,
            'like_count': int,
        },
        'params': {
            'skip_download': True,
        },
        'skip': 'This video is not available.',
        'add_ie': [YoutubeIE.ie_key()],
    }, {
        'url': 'https://www.youtubekids.com/watch?v=Agk7R8I8o5U&list=PUZ6jURNr1WQZCNHF0ao-c0g',
        'only_matching': True,
    }, {
        'url': 'https://www.youtube.com/watch?v=MuAGGZNfUkU&list=RDMM',
        'only_matching': True,
    }, {
        'url': 'https://www.youtube.com/channel/UCoMdktPbSTixAyNGwb-UYkQ/live',
        'info_dict': {
            'id': 'hGkQjiJLjWQ',  # This will keep changing
            'ext': 'mp4',
            'title': str,
            'upload_date': r're:\d{8}',
            'description': str,
            'categories': ['News & Politics'],
            'tags': list,
            'like_count': int,
            'release_timestamp': int,
            'channel': 'Sky News',
            'channel_id': 'UCoMdktPbSTixAyNGwb-UYkQ',
            'age_limit': 0,
            'view_count': int,
            'thumbnail': r're:https?://i\.ytimg\.com/vi/[^/]+/maxresdefault(?:_live)?\.jpg',
            'playable_in_embed': True,
            'release_date': r're:\d+',
            'availability': 'public',
            'live_status': 'is_live',
            'channel_url': 'https://www.youtube.com/channel/UCoMdktPbSTixAyNGwb-UYkQ',
            'channel_follower_count': int,
            'concurrent_view_count': int,
            'uploader_url': 'https://www.youtube.com/@SkyNews',
            'uploader_id': '@SkyNews',
            'uploader': 'Sky News',
            'channel_is_verified': True,
        },
        'params': {
            'skip_download': True,
        },
        'expected_warnings': ['Ignoring subtitle tracks found in '],
    }, {
        'url': 'https://www.youtube.com/user/TheYoungTurks/live',
        'info_dict': {
            'id': 'a48o2S1cPoo',
            'ext': 'mp4',
            'title': 'The Young Turks - Live Main Show',
            'upload_date': '20150715',
            'license': 'Standard YouTube License',
            'description': 'md5:438179573adcdff3c97ebb1ee632b891',
            'categories': ['News & Politics'],
            'tags': ['Cenk Uygur (TV Program Creator)', 'The Young Turks (Award-Winning Work)', 'Talk Show (TV Genre)'],
            'like_count': int,
        },
        'params': {
            'skip_download': True,
        },
        'only_matching': True,
    }, {
        'url': 'https://www.youtube.com/channel/UC1yBKRuGpC1tSM73A0ZjYjQ/live',
        'only_matching': True,
    }, {
        'url': 'https://www.youtube.com/c/CommanderVideoHq/live',
        'only_matching': True,
    }, {
        'note': 'A channel that is not live. Should raise error',
        'url': 'https://www.youtube.com/user/numberphile/live',
        'only_matching': True,
    }, {
        'url': 'https://www.youtube.com/feed/trending',
        'only_matching': True,
    }, {
        'url': 'https://www.youtube.com/feed/library',
        'only_matching': True,
    }, {
        'url': 'https://www.youtube.com/feed/history',
        'only_matching': True,
    }, {
        'url': 'https://www.youtube.com/feed/subscriptions',
        'only_matching': True,
    }, {
        'url': 'https://www.youtube.com/feed/watch_later',
        'only_matching': True,
    }, {
        'note': 'Recommended - redirects to home page.',
        'url': 'https://www.youtube.com/feed/recommended',
        'only_matching': True,
    }, {
        'note': 'inline playlist with not always working continuations',
        'url': 'https://www.youtube.com/watch?v=UC6u0Tct-Fo&list=PL36D642111D65BE7C',
        'only_matching': True,
    }, {
        'url': 'https://www.youtube.com/course',
        'only_matching': True,
    }, {
        'url': 'https://www.youtube.com/zsecurity',
        'only_matching': True,
    }, {
        'url': 'http://www.youtube.com/NASAgovVideo/videos',
        'only_matching': True,
    }, {
        'url': 'https://www.youtube.com/TheYoungTurks/live',
        'only_matching': True,
    }, {
        'url': 'https://www.youtube.com/hashtag/cctv9',
        'info_dict': {
            'id': 'cctv9',
            'title': 'cctv9 - All',
            'tags': [],
        },
        'playlist_mincount': 300,  # not consistent but should be over 300
    }, {
        'url': 'https://www.youtube.com/watch?list=PLW4dVinRY435CBE_JD3t-0SRXKfnZHS1P&feature=youtu.be&v=M9cJMXmQ_ZU',
        'only_matching': True,
    }, {
        'note': 'Requires Premium: should request additional YTM-info webpage (and have format 141) for videos in playlist',
        'url': 'https://music.youtube.com/playlist?list=PLRBp0Fe2GpgmgoscNFLxNyBVSFVdYmFkq',
        'only_matching': True,
    }, {
        'note': '/browse/ should redirect to /channel/',
        'url': 'https://music.youtube.com/browse/UC1a8OFewdjuLq6KlF8M_8Ng',
        'only_matching': True,
    }, {
        'note': 'VLPL, should redirect to playlist?list=PL...',
        'url': 'https://music.youtube.com/browse/VLPLRBp0Fe2GpgmgoscNFLxNyBVSFVdYmFkq',
        'info_dict': {
            'id': 'PLRBp0Fe2GpgmgoscNFLxNyBVSFVdYmFkq',
            'description': 'Providing you with copyright free / safe music for gaming, live streaming, studying and more!',
            'title': 'NCS : All Releases 💿',
            'channel_url': 'https://www.youtube.com/channel/UC_aEa8K-EOJ3D6gOs7HcyNg',
            'modified_date': r're:\d{8}',
            'view_count': int,
            'channel_id': 'UC_aEa8K-EOJ3D6gOs7HcyNg',
            'tags': [],
            'channel': 'NoCopyrightSounds',
            'availability': 'public',
            'uploader_url': 'https://www.youtube.com/@NoCopyrightSounds',
            'uploader': 'NoCopyrightSounds',
            'uploader_id': '@NoCopyrightSounds',
        },
        'playlist_mincount': 166,
        'expected_warnings': [r'[Uu]navailable videos (are|will be) hidden', 'YouTube Music is not directly supported'],
    }, {
        # TODO: fix 'unviewable' issue with this playlist when reloading with unavailable videos
        'note': 'Topic, should redirect to playlist?list=UU...',
        'url': 'https://music.youtube.com/browse/UC9ALqqC4aIeG5iDs7i90Bfw',
        'info_dict': {
            'id': 'UU9ALqqC4aIeG5iDs7i90Bfw',
            'title': 'Uploads from Royalty Free Music - Topic',
            'tags': [],
            'channel_id': 'UC9ALqqC4aIeG5iDs7i90Bfw',
            'channel': 'Royalty Free Music - Topic',
            'view_count': int,
            'channel_url': 'https://www.youtube.com/channel/UC9ALqqC4aIeG5iDs7i90Bfw',
            'modified_date': r're:\d{8}',
            'description': '',
            'availability': 'public',
            'uploader': 'Royalty Free Music - Topic',
        },
        'playlist_mincount': 101,
        'expected_warnings': ['YouTube Music is not directly supported', r'[Uu]navailable videos (are|will be) hidden'],
    }, {
        # Destination channel with only a hidden self tab (tab id is UCtFRv9O2AHqOZjjynzrv-xg)
        # Treat as a general feed
        'url': 'https://www.youtube.com/channel/UCtFRv9O2AHqOZjjynzrv-xg',
        'info_dict': {
            'id': 'UCtFRv9O2AHqOZjjynzrv-xg',
            'title': 'UCtFRv9O2AHqOZjjynzrv-xg',
            'tags': [],
        },
        'playlist_mincount': 9,
    }, {
        'note': 'Youtube music Album',
        'url': 'https://music.youtube.com/browse/MPREb_gTAcphH99wE',
        'info_dict': {
            'id': 'OLAK5uy_l1m0thk3g31NmIIz_vMIbWtyv7eZixlH0',
            'title': 'Album - Royalty Free Music Library V2 (50 Songs)',
            'tags': [],
            'view_count': int,
            'description': '',
            'availability': 'unlisted',
            'modified_date': r're:\d{8}',
        },
        'playlist_count': 50,
        'expected_warnings': ['YouTube Music is not directly supported'],
    }, {
        'note': 'unlisted single video playlist',
        'url': 'https://www.youtube.com/playlist?list=PLwL24UFy54GrB3s2KMMfjZscDi1x5Dajf',
        'info_dict': {
            'id': 'PLwL24UFy54GrB3s2KMMfjZscDi1x5Dajf',
            'title': 'yt-dlp unlisted playlist test',
            'availability': 'unlisted',
            'tags': [],
            'modified_date': '20220418',
            'channel': 'colethedj',
            'view_count': int,
            'description': '',
            'channel_id': 'UC9zHu_mHU96r19o-wV5Qs1Q',
            'channel_url': 'https://www.youtube.com/channel/UC9zHu_mHU96r19o-wV5Qs1Q',
            'uploader_url': 'https://www.youtube.com/@colethedj1894',
            'uploader_id': '@colethedj1894',
            'uploader': 'colethedj',
        },
        'playlist': [{
            'info_dict': {
                'title': 'youtube-dl test video "\'/\\ä↭𝕐',
                'id': 'BaW_jenozKc',
                '_type': 'url',
                'ie_key': 'Youtube',
                'duration': 10,
                'channel_id': 'UCLqxVugv74EIW3VWh2NOa3Q',
                'channel_url': 'https://www.youtube.com/channel/UCLqxVugv74EIW3VWh2NOa3Q',
                'view_count': int,
                'url': 'https://www.youtube.com/watch?v=BaW_jenozKc',
                'channel': 'Philipp Hagemeister',
                'uploader_id': '@PhilippHagemeister',
                'uploader_url': 'https://www.youtube.com/@PhilippHagemeister',
                'uploader': 'Philipp Hagemeister',
            },
        }],
        'playlist_count': 1,
        'params': {'extract_flat': True},
    }, {
        'note': 'API Fallback: Recommended - redirects to home page. Requires visitorData',
        'url': 'https://www.youtube.com/feed/recommended',
        'info_dict': {
            'id': 'recommended',
            'title': 'recommended',
            'tags': [],
        },
        'playlist_mincount': 50,
        'params': {
            'skip_download': True,
            'extractor_args': {'youtubetab': {'skip': ['webpage']}},
        },
    }, {
        'note': 'API Fallback: /videos tab, sorted by oldest first',
        'url': 'https://www.youtube.com/user/theCodyReeder/videos?view=0&sort=da&flow=grid',
        'info_dict': {
            'id': 'UCu6mSoMNzHQiBIOCkHUa2Aw',
            'title': 'Cody\'sLab - Videos',
            'description': 'md5:d083b7c2f0c67ee7a6c74c3e9b4243fa',
            'channel': 'Cody\'sLab',
            'channel_id': 'UCu6mSoMNzHQiBIOCkHUa2Aw',
            'tags': [],
            'channel_url': 'https://www.youtube.com/channel/UCu6mSoMNzHQiBIOCkHUa2Aw',
            'channel_follower_count': int,
        },
        'playlist_mincount': 650,
        'params': {
            'skip_download': True,
            'extractor_args': {'youtubetab': {'skip': ['webpage']}},
        },
        'skip': 'Query for sorting no longer works',
    }, {
        'note': 'API Fallback: Topic, should redirect to playlist?list=UU...',
        'url': 'https://music.youtube.com/browse/UC9ALqqC4aIeG5iDs7i90Bfw',
        'info_dict': {
            'id': 'UU9ALqqC4aIeG5iDs7i90Bfw',
            'title': 'Uploads from Royalty Free Music - Topic',
            'modified_date': r're:\d{8}',
            'channel_id': 'UC9ALqqC4aIeG5iDs7i90Bfw',
            'description': '',
            'channel_url': 'https://www.youtube.com/channel/UC9ALqqC4aIeG5iDs7i90Bfw',
            'tags': [],
            'channel': 'Royalty Free Music - Topic',
            'view_count': int,
            'availability': 'public',
            'uploader': 'Royalty Free Music - Topic',
        },
        'playlist_mincount': 101,
        'params': {
            'skip_download': True,
            'extractor_args': {'youtubetab': {'skip': ['webpage']}},
        },
        'expected_warnings': ['YouTube Music is not directly supported', r'[Uu]navailable videos (are|will be) hidden'],
    }, {
        'note': 'non-standard redirect to regional channel',
        'url': 'https://www.youtube.com/channel/UCwVVpHQ2Cs9iGJfpdFngePQ',
        'only_matching': True,
    }, {
        'note': 'collaborative playlist (uploader name in the form "by <uploader> and x other(s)")',
        'url': 'https://www.youtube.com/playlist?list=PLx-_-Kk4c89oOHEDQAojOXzEzemXxoqx6',
        'info_dict': {
            'id': 'PLx-_-Kk4c89oOHEDQAojOXzEzemXxoqx6',
            'modified_date': '20220407',
            'channel_url': 'https://www.youtube.com/channel/UCKcqXmCcyqnhgpA5P0oHH_Q',
            'tags': [],
            'availability': 'unlisted',
            'channel_id': 'UCKcqXmCcyqnhgpA5P0oHH_Q',
            'channel': 'pukkandan',
            'description': 'Test for collaborative playlist',
            'title': 'yt-dlp test - collaborative playlist',
            'view_count': int,
            'uploader_url': 'https://www.youtube.com/@pukkandan',
            'uploader_id': '@pukkandan',
            'uploader': 'pukkandan',
        },
        'playlist_mincount': 2,
    }, {
        'note': 'translated tab name',
        'url': 'https://www.youtube.com/channel/UCiu-3thuViMebBjw_5nWYrA/playlists',
        'info_dict': {
            'id': 'UCiu-3thuViMebBjw_5nWYrA',
            'tags': [],
            'channel_url': 'https://www.youtube.com/channel/UCiu-3thuViMebBjw_5nWYrA',
            'description': 'test description',
            'title': 'cole-dlp-test-acc - 再生リスト',
            'channel_id': 'UCiu-3thuViMebBjw_5nWYrA',
            'channel': 'cole-dlp-test-acc',
            'uploader_url': 'https://www.youtube.com/@coletdjnz',
            'uploader_id': '@coletdjnz',
            'uploader': 'cole-dlp-test-acc',
        },
        'playlist_mincount': 1,
        'params': {'extractor_args': {'youtube': {'lang': ['ja']}}},
        'expected_warnings': ['Preferring "ja"'],
    }, {
        # XXX: this should really check flat playlist entries, but the test suite doesn't support that
        'note': 'preferred lang set with playlist with translated video titles',
        'url': 'https://www.youtube.com/playlist?list=PLt5yu3-wZAlQAaPZ5Z-rJoTdbT-45Q7c0',
        'info_dict': {
            'id': 'PLt5yu3-wZAlQAaPZ5Z-rJoTdbT-45Q7c0',
            'tags': [],
            'view_count': int,
            'channel_url': 'https://www.youtube.com/channel/UCiu-3thuViMebBjw_5nWYrA',
            'channel': 'cole-dlp-test-acc',
            'channel_id': 'UCiu-3thuViMebBjw_5nWYrA',
            'description': 'test',
            'title': 'dlp test playlist',
            'availability': 'public',
            'uploader_url': 'https://www.youtube.com/@coletdjnz',
            'uploader_id': '@coletdjnz',
            'uploader': 'cole-dlp-test-acc',
        },
        'playlist_mincount': 1,
        'params': {'extractor_args': {'youtube': {'lang': ['ja']}}},
        'expected_warnings': ['Preferring "ja"'],
    }, {
        # shorts audio pivot for 2GtVksBMYFM.
        'url': 'https://www.youtube.com/feed/sfv_audio_pivot?bp=8gUrCikSJwoLMkd0VmtzQk1ZRk0SCzJHdFZrc0JNWUZNGgsyR3RWa3NCTVlGTQ==',
        'info_dict': {
            'id': 'sfv_audio_pivot',
            'title': 'sfv_audio_pivot',
            'tags': [],
        },
        'playlist_mincount': 50,

    }, {
        # Channel with a real live tab (not to be mistaken with streams tab)
        # Do not treat like it should redirect to live stream
        'url': 'https://www.youtube.com/channel/UCEH7P7kyJIkS_gJf93VYbmg/live',
        'info_dict': {
            'id': 'UCEH7P7kyJIkS_gJf93VYbmg',
            'title': 'UCEH7P7kyJIkS_gJf93VYbmg - Live',
            'tags': [],
        },
        'playlist_mincount': 20,
    }, {
        # Tab name is not the same as tab id
        'url': 'https://www.youtube.com/channel/UCQvWX73GQygcwXOTSf_VDVg/letsplay',
        'info_dict': {
            'id': 'UCQvWX73GQygcwXOTSf_VDVg',
            'title': 'UCQvWX73GQygcwXOTSf_VDVg - Let\'s play',
            'tags': [],
        },
        'playlist_mincount': 8,
    }, {
        # Home tab id is literally home. Not to get mistaken with featured
        'url': 'https://www.youtube.com/channel/UCQvWX73GQygcwXOTSf_VDVg/home',
        'info_dict': {
            'id': 'UCQvWX73GQygcwXOTSf_VDVg',
            'title': 'UCQvWX73GQygcwXOTSf_VDVg - Home',
            'tags': [],
        },
        'playlist_mincount': 8,
    }, {
        # Should get three playlists for videos, shorts and streams tabs
        'url': 'https://www.youtube.com/channel/UCK9V2B22uJYu3N7eR_BT9QA',
        'info_dict': {
            'id': 'UCK9V2B22uJYu3N7eR_BT9QA',
            'title': 'Polka Ch. 尾丸ポルカ',
            'channel_follower_count': int,
            'channel_id': 'UCK9V2B22uJYu3N7eR_BT9QA',
            'channel_url': 'https://www.youtube.com/channel/UCK9V2B22uJYu3N7eR_BT9QA',
            'description': 'md5:49809d8bf9da539bc48ed5d1f83c33f2',
            'channel': 'Polka Ch. 尾丸ポルカ',
            'tags': 'count:35',
            'uploader_url': 'https://www.youtube.com/@OmaruPolka',
            'uploader': 'Polka Ch. 尾丸ポルカ',
            'uploader_id': '@OmaruPolka',
            'channel_is_verified': True,
        },
        'playlist_count': 3,
    }, {
        # Shorts tab with channel with handle
        # TODO: fix channel description
        'url': 'https://www.youtube.com/@NotJustBikes/shorts',
        'info_dict': {
            'id': 'UC0intLFzLaudFG-xAvUEO-A',
            'title': 'Not Just Bikes - Shorts',
            'tags': 'count:10',
            'channel_url': 'https://www.youtube.com/channel/UC0intLFzLaudFG-xAvUEO-A',
            'description': 'md5:5e82545b3a041345927a92d0585df247',
            'channel_follower_count': int,
            'channel_id': 'UC0intLFzLaudFG-xAvUEO-A',
            'channel': 'Not Just Bikes',
            'uploader_url': 'https://www.youtube.com/@NotJustBikes',
            'uploader': 'Not Just Bikes',
            'uploader_id': '@NotJustBikes',
            'channel_is_verified': True,
        },
        'playlist_mincount': 10,
    }, {
        # Streams tab
        'url': 'https://www.youtube.com/channel/UC3eYAvjCVwNHgkaGbXX3sig/streams',
        'info_dict': {
            'id': 'UC3eYAvjCVwNHgkaGbXX3sig',
            'title': '中村悠一 - Live',
            'tags': 'count:7',
            'channel_id': 'UC3eYAvjCVwNHgkaGbXX3sig',
            'channel_url': 'https://www.youtube.com/channel/UC3eYAvjCVwNHgkaGbXX3sig',
            'channel': '中村悠一',
            'channel_follower_count': int,
            'description': 'md5:e744f6c93dafa7a03c0c6deecb157300',
            'uploader_url': 'https://www.youtube.com/@Yuichi-Nakamura',
            'uploader_id': '@Yuichi-Nakamura',
            'uploader': '中村悠一',
        },
        'playlist_mincount': 60,
    }, {
        # Channel with no uploads and hence no videos, streams, shorts tabs or uploads playlist. This should fail.
        # See test_youtube_lists
        'url': 'https://www.youtube.com/channel/UC2yXPzFejc422buOIzn_0CA',
        'only_matching': True,
    }, {
        # No uploads and no UCID given. Should fail with no uploads error
        # See test_youtube_lists
        'url': 'https://www.youtube.com/news',
        'only_matching': True,
    }, {
        # No videos tab but has a shorts tab
        'url': 'https://www.youtube.com/c/TKFShorts',
        'info_dict': {
            'id': 'UCgJ5_1F6yJhYLnyMszUdmUg',
            'title': 'Shorts Break - Shorts',
            'tags': 'count:48',
            'channel_id': 'UCgJ5_1F6yJhYLnyMszUdmUg',
            'channel': 'Shorts Break',
            'description': 'md5:6de33c5e7ba686e5f3efd4e19c7ef499',
            'channel_follower_count': int,
            'channel_url': 'https://www.youtube.com/channel/UCgJ5_1F6yJhYLnyMszUdmUg',
            'uploader_url': 'https://www.youtube.com/@ShortsBreak_Official',
            'uploader': 'Shorts Break',
            'uploader_id': '@ShortsBreak_Official',
        },
        'playlist_mincount': 30,
    }, {
        # Trending Now Tab. tab id is empty
        'url': 'https://www.youtube.com/feed/trending',
        'info_dict': {
            'id': 'trending',
            'title': 'trending - Now',
            'tags': [],
        },
        'playlist_mincount': 30,
    }, {
        # Trending Gaming Tab. tab id is empty
        'url': 'https://www.youtube.com/feed/trending?bp=4gIcGhpnYW1pbmdfY29ycHVzX21vc3RfcG9wdWxhcg%3D%3D',
        'info_dict': {
            'id': 'trending',
            'title': 'trending - Gaming',
            'tags': [],
        },
        'playlist_mincount': 30,
    }, {
        # Shorts url result in shorts tab
        # TODO: Fix channel id extraction
        'url': 'https://www.youtube.com/channel/UCiu-3thuViMebBjw_5nWYrA/shorts',
        'info_dict': {
            'id': 'UCiu-3thuViMebBjw_5nWYrA',
            'title': 'cole-dlp-test-acc - Shorts',
            'channel': 'cole-dlp-test-acc',
            'description': 'test description',
            'channel_id': 'UCiu-3thuViMebBjw_5nWYrA',
            'channel_url': 'https://www.youtube.com/channel/UCiu-3thuViMebBjw_5nWYrA',
            'tags': [],
            'uploader_url': 'https://www.youtube.com/@coletdjnz',
            'uploader_id': '@coletdjnz',
            'uploader': 'cole-dlp-test-acc',
        },
        'playlist': [{
            'info_dict': {
                # Channel data is not currently available for short renderers (as of 2023-03-01)
                '_type': 'url',
                'ie_key': 'Youtube',
                'url': 'https://www.youtube.com/shorts/sSM9J5YH_60',
                'id': 'sSM9J5YH_60',
                'title': 'SHORT short',
                'view_count': int,
                'thumbnails': list,
            },
        }],
        'params': {'extract_flat': True},
    }, {
        # Live video status should be extracted
        'url': 'https://www.youtube.com/channel/UCQvWX73GQygcwXOTSf_VDVg/live',
        'info_dict': {
            'id': 'UCQvWX73GQygcwXOTSf_VDVg',
            'title': 'UCQvWX73GQygcwXOTSf_VDVg - Live',  # TODO: should be Minecraft - Live or Minecraft - Topic - Live
            'tags': [],
        },
        'playlist': [{
            'info_dict': {
                '_type': 'url',
                'ie_key': 'Youtube',
                'url': 'startswith:https://www.youtube.com/watch?v=',
                'id': str,
                'title': str,
                'live_status': 'is_live',
                'channel_id': str,
                'channel_url': str,
                'concurrent_view_count': int,
                'channel': str,
                'uploader': str,
                'uploader_url': str,
                'uploader_id': str,
                'channel_is_verified': bool,  # this will keep changing
            },
        }],
        'params': {'extract_flat': True, 'playlist_items': '1'},
        'playlist_mincount': 1,
    }, {
        # Channel renderer metadata. Contains number of videos on the channel
        'url': 'https://www.youtube.com/channel/UCiu-3thuViMebBjw_5nWYrA/channels',
        'info_dict': {
            'id': 'UCiu-3thuViMebBjw_5nWYrA',
            'title': 'cole-dlp-test-acc - Channels',
            'channel': 'cole-dlp-test-acc',
            'description': 'test description',
            'channel_id': 'UCiu-3thuViMebBjw_5nWYrA',
            'channel_url': 'https://www.youtube.com/channel/UCiu-3thuViMebBjw_5nWYrA',
            'tags': [],
            'uploader_url': 'https://www.youtube.com/@coletdjnz',
            'uploader_id': '@coletdjnz',
            'uploader': 'cole-dlp-test-acc',
        },
        'playlist': [{
            'info_dict': {
                '_type': 'url',
                'ie_key': 'YoutubeTab',
                'url': 'https://www.youtube.com/channel/UC-lHJZR3Gqxm24_Vd_AJ5Yw',
                'id': 'UC-lHJZR3Gqxm24_Vd_AJ5Yw',
                'channel_id': 'UC-lHJZR3Gqxm24_Vd_AJ5Yw',
                'title': 'PewDiePie',
                'channel': 'PewDiePie',
                'channel_url': 'https://www.youtube.com/channel/UC-lHJZR3Gqxm24_Vd_AJ5Yw',
                'thumbnails': list,
                'channel_follower_count': int,
                'playlist_count': int,
                'uploader': 'PewDiePie',
                'uploader_url': 'https://www.youtube.com/@PewDiePie',
                'uploader_id': '@PewDiePie',
                'channel_is_verified': True,
            },
        }],
        'params': {'extract_flat': True},
    }, {
        'url': 'https://www.youtube.com/@3blue1brown/about',
        'info_dict': {
            'id': '@3blue1brown',
            'tags': ['Mathematics'],
            'title': '3Blue1Brown',
            'channel_follower_count': int,
            'channel_id': 'UCYO_jab_esuFRV4b17AJtAw',
            'channel': '3Blue1Brown',
            'channel_url': 'https://www.youtube.com/channel/UCYO_jab_esuFRV4b17AJtAw',
            'description': 'md5:4d1da95432004b7ba840ebc895b6b4c9',
            'uploader_url': 'https://www.youtube.com/@3blue1brown',
            'uploader_id': '@3blue1brown',
            'uploader': '3Blue1Brown',
            'channel_is_verified': True,
        },
        'playlist_count': 0,
    }, {
        # Podcasts tab, with rich entry playlistRenderers
        'url': 'https://www.youtube.com/@99percentinvisiblepodcast/podcasts',
        'info_dict': {
            'id': 'UCVMF2HD4ZgC0QHpU9Yq5Xrw',
            'channel_id': 'UCVMF2HD4ZgC0QHpU9Yq5Xrw',
            'uploader_url': 'https://www.youtube.com/@99percentinvisiblepodcast',
            'description': 'md5:3a0ed38f1ad42a68ef0428c04a15695c',
            'title': '99 Percent Invisible - Podcasts',
            'uploader': '99 Percent Invisible',
            'channel_follower_count': int,
            'channel_url': 'https://www.youtube.com/channel/UCVMF2HD4ZgC0QHpU9Yq5Xrw',
            'tags': [],
            'channel': '99 Percent Invisible',
            'uploader_id': '@99percentinvisiblepodcast',
        },
        'playlist_count': 0,
    }, {
        # Releases tab, with rich entry playlistRenderers (same as Podcasts tab)
        'url': 'https://www.youtube.com/@AHimitsu/releases',
        'info_dict': {
            'id': 'UCgFwu-j5-xNJml2FtTrrB3A',
            'channel': 'A Himitsu',
            'uploader_url': 'https://www.youtube.com/@AHimitsu',
            'title': 'A Himitsu - Releases',
            'uploader_id': '@AHimitsu',
            'uploader': 'A Himitsu',
            'channel_id': 'UCgFwu-j5-xNJml2FtTrrB3A',
            'tags': 'count:12',
            'description': 'I make music',
            'channel_url': 'https://www.youtube.com/channel/UCgFwu-j5-xNJml2FtTrrB3A',
            'channel_follower_count': int,
            'channel_is_verified': True,
        },
        'playlist_mincount': 10,
    }, {
        # Playlist with only shorts, shown as reel renderers
        # FIXME: future: YouTube currently doesn't give continuation for this,
        # may do in future.
        'url': 'https://www.youtube.com/playlist?list=UUxqPAgubo4coVn9Lx1FuKcg',
        'info_dict': {
            'id': 'UUxqPAgubo4coVn9Lx1FuKcg',
            'channel_url': 'https://www.youtube.com/channel/UCxqPAgubo4coVn9Lx1FuKcg',
            'view_count': int,
            'uploader_id': '@BangyShorts',
            'description': '',
            'uploader_url': 'https://www.youtube.com/@BangyShorts',
            'channel_id': 'UCxqPAgubo4coVn9Lx1FuKcg',
            'channel': 'Bangy Shorts',
            'uploader': 'Bangy Shorts',
            'tags': [],
            'availability': 'public',
            'modified_date': r're:\d{8}',
            'title': 'Uploads from Bangy Shorts',
        },
        'playlist_mincount': 100,
        'expected_warnings': [r'[Uu]navailable videos (are|will be) hidden'],
    }, {
        'note': 'Tags containing spaces',
        'url': 'https://www.youtube.com/channel/UC7_YxT-KID8kRbqZo7MyscQ',
        'playlist_count': 3,
        'info_dict': {
            'id': 'UC7_YxT-KID8kRbqZo7MyscQ',
            'channel': 'Markiplier',
            'channel_id': 'UC7_YxT-KID8kRbqZo7MyscQ',
            'title': 'Markiplier',
            'channel_follower_count': int,
            'description': 'md5:0c010910558658824402809750dc5d97',
            'uploader_id': '@markiplier',
            'uploader_url': 'https://www.youtube.com/@markiplier',
            'uploader': 'Markiplier',
            'channel_url': 'https://www.youtube.com/channel/UC7_YxT-KID8kRbqZo7MyscQ',
            'channel_is_verified': True,
            'tags': ['markiplier', 'comedy', 'gaming', 'funny videos', 'funny moments',
                     'sketch comedy', 'laughing', 'lets play', 'challenge videos', 'hilarious',
                     'challenges', 'sketches', 'scary games', 'funny games', 'rage games',
                     'mark fischbach'],
        },
    }]

    @classmethod
    def suitable(cls, url):
        return False if YoutubeIE.suitable(url) else super().suitable(url)

    _URL_RE = re.compile(rf'(?P<pre>{_VALID_URL})(?(not_channel)|(?P<tab>/[^?#/]+))?(?P<post>.*)$')

    def _get_url_mobj(self, url):
        mobj = self._URL_RE.match(url).groupdict()
        mobj.update((k, '') for k, v in mobj.items() if v is None)
        return mobj

    def _extract_tab_id_and_name(self, tab, base_url='https://www.youtube.com'):
        tab_name = (tab.get('title') or '').lower()
        tab_url = urljoin(base_url, traverse_obj(
            tab, ('endpoint', 'commandMetadata', 'webCommandMetadata', 'url')))

        tab_id = (tab_url and self._get_url_mobj(tab_url)['tab'][1:]
                  or traverse_obj(tab, 'tabIdentifier', expected_type=str))
        if tab_id:
            return {
                'TAB_ID_SPONSORSHIPS': 'membership',
            }.get(tab_id, tab_id), tab_name

        # Fallback to tab name if we cannot get the tab id.
        # XXX: should we strip non-ascii letters? e.g. in case of 'let's play' tab example on special gaming channel
        # Note that in the case of translated tab name this may result in an empty string, which we don't want.
        if tab_name:
            self.write_debug(f'Falling back to selected tab name: {tab_name}')
        return {
            'home': 'featured',
            'live': 'streams',
        }.get(tab_name, tab_name), tab_name

    def _has_tab(self, tabs, tab_id):
        return any(self._extract_tab_id_and_name(tab)[0] == tab_id for tab in tabs)

    def _empty_playlist(self, item_id, data):
        return self.playlist_result([], item_id, **self._extract_metadata_from_tabs(item_id, data))

    @YoutubeTabBaseInfoExtractor.passthrough_smuggled_data
    def _real_extract(self, url, smuggled_data):
        item_id = self._match_id(url)
        url = urllib.parse.urlunparse(
            urllib.parse.urlparse(url)._replace(netloc='www.youtube.com'))
        compat_opts = self.get_param('compat_opts', [])

        mobj = self._get_url_mobj(url)
        pre, tab, post, is_channel = mobj['pre'], mobj['tab'], mobj['post'], not mobj['not_channel']
        if is_channel and smuggled_data.get('is_music_url'):
            if item_id[:2] == 'VL':  # Youtube music VL channels have an equivalent playlist
                return self.url_result(
                    f'https://music.youtube.com/playlist?list={item_id[2:]}', YoutubeTabIE, item_id[2:])
            elif item_id[:2] == 'MP':  # Resolve albums (/[channel/browse]/MP...) to their equivalent playlist
                mdata = self._extract_tab_endpoint(
                    f'https://music.youtube.com/channel/{item_id}', item_id, default_client='web_music')
                murl = traverse_obj(mdata, ('microformat', 'microformatDataRenderer', 'urlCanonical'),
                                    get_all=False, expected_type=str)
                if not murl:
                    raise ExtractorError('Failed to resolve album to playlist')
                return self.url_result(murl, YoutubeTabIE)
            elif mobj['channel_type'] == 'browse':  # Youtube music /browse/ should be changed to /channel/
                return self.url_result(
                    f'https://music.youtube.com/channel/{item_id}{tab}{post}', YoutubeTabIE, item_id)

        original_tab_id, display_id = tab[1:], f'{item_id}{tab}'
        if is_channel and not tab and 'no-youtube-channel-redirect' not in compat_opts:
            url = f'{pre}/videos{post}'
        if smuggled_data.get('is_music_url'):
            self.report_warning(f'YouTube Music is not directly supported. Redirecting to {url}')

        # Handle both video/playlist URLs
        qs = parse_qs(url)
        video_id, playlist_id = (traverse_obj(qs, (key, 0)) for key in ('v', 'list'))
        if not video_id and mobj['not_channel'].startswith('watch'):
            if not playlist_id:
                # If there is neither video or playlist ids, youtube redirects to home page, which is undesirable
                raise ExtractorError('A video URL was given without video ID', expected=True)
            # Common mistake: https://www.youtube.com/watch?list=playlist_id
            self.report_warning(f'A video URL was given without video ID. Trying to download playlist {playlist_id}')
            return self.url_result(
                f'https://www.youtube.com/playlist?list={playlist_id}', YoutubeTabIE, playlist_id)

        if not self._yes_playlist(playlist_id, video_id):
            return self.url_result(
                f'https://www.youtube.com/watch?v={video_id}', YoutubeIE, video_id)

        data, ytcfg = self._extract_data(url, display_id)

        # YouTube may provide a non-standard redirect to the regional channel
        # See: https://github.com/yt-dlp/yt-dlp/issues/2694
        # https://support.google.com/youtube/answer/2976814#zippy=,conditional-redirects
        redirect_url = traverse_obj(
            data, ('onResponseReceivedActions', ..., 'navigateAction', 'endpoint', 'commandMetadata', 'webCommandMetadata', 'url'), get_all=False)
        if redirect_url and 'no-youtube-channel-redirect' not in compat_opts:
            redirect_url = ''.join((urljoin('https://www.youtube.com', redirect_url), tab, post))
            self.to_screen(f'This playlist is likely not available in your region. Following conditional redirect to {redirect_url}')
            return self.url_result(redirect_url, YoutubeTabIE)

        tabs, extra_tabs = self._extract_tab_renderers(data), []
        if is_channel and tabs and 'no-youtube-channel-redirect' not in compat_opts:
            selected_tab = self._extract_selected_tab(tabs)
            selected_tab_id, selected_tab_name = self._extract_tab_id_and_name(selected_tab, url)  # NB: Name may be translated
            self.write_debug(f'Selected tab: {selected_tab_id!r} ({selected_tab_name}), Requested tab: {original_tab_id!r}')

            # /about is no longer a tab
            if original_tab_id == 'about':
                return self._empty_playlist(item_id, data)

            if not original_tab_id and selected_tab_name:
                self.to_screen('Downloading all uploads of the channel. '
                               'To download only the videos in a specific tab, pass the tab\'s URL')
                if self._has_tab(tabs, 'streams'):
                    extra_tabs.append(''.join((pre, '/streams', post)))
                if self._has_tab(tabs, 'shorts'):
                    extra_tabs.append(''.join((pre, '/shorts', post)))
                # XXX: Members-only tab should also be extracted

                if not extra_tabs and selected_tab_id != 'videos':
                    # Channel does not have streams, shorts or videos tabs
                    if item_id[:2] != 'UC':
                        return self._empty_playlist(item_id, data)

                    # Topic channels don't have /videos. Use the equivalent playlist instead
                    pl_id = f'UU{item_id[2:]}'
                    pl_url = f'https://www.youtube.com/playlist?list={pl_id}'
                    try:
                        data, ytcfg = self._extract_data(pl_url, pl_id, ytcfg=ytcfg, fatal=True, webpage_fatal=True)
                    except ExtractorError:
                        return self._empty_playlist(item_id, data)
                    else:
                        item_id, url = pl_id, pl_url
                        self.to_screen(
                            f'The channel does not have a videos, shorts, or live tab. Redirecting to playlist {pl_id} instead')

                elif extra_tabs and selected_tab_id != 'videos':
                    # When there are shorts/live tabs but not videos tab
                    url, data = f'{pre}{post}', None

            elif (original_tab_id or 'videos') != selected_tab_id:
                if original_tab_id == 'live':
                    # Live tab should have redirected to the video
                    # Except in the case the channel has an actual live tab
                    # Example: https://www.youtube.com/channel/UCEH7P7kyJIkS_gJf93VYbmg/live
                    raise UserNotLive(video_id=item_id)
                elif selected_tab_name:
                    raise ExtractorError(f'This channel does not have a {original_tab_id} tab', expected=True)

                # For channels such as https://www.youtube.com/channel/UCtFRv9O2AHqOZjjynzrv-xg
                url = f'{pre}{post}'

        # YouTube sometimes provides a button to reload playlist with unavailable videos.
        if 'no-youtube-unavailable-videos' not in compat_opts:
            data = self._reload_with_unavailable_videos(display_id, data, ytcfg) or data
        self._extract_and_report_alerts(data, only_once=True)

        tabs, entries = self._extract_tab_renderers(data), []
        if tabs:
            entries = [self._extract_from_tabs(item_id, ytcfg, data, tabs)]
            entries[0].update({
                'extractor_key': YoutubeTabIE.ie_key(),
                'extractor': YoutubeTabIE.IE_NAME,
                'webpage_url': url,
            })
        if self.get_param('playlist_items') == '0':
            entries.extend(self.url_result(u, YoutubeTabIE) for u in extra_tabs)
        else:  # Users expect to get all `video_id`s even with `--flat-playlist`. So don't return `url_result`
            entries.extend(map(self._real_extract, extra_tabs))

        if len(entries) == 1:
            return entries[0]
        elif entries:
            metadata = self._extract_metadata_from_tabs(item_id, data)
            uploads_url = 'the Uploads (UU) playlist URL'
            if try_get(metadata, lambda x: x['channel_id'].startswith('UC')):
                uploads_url = f'https://www.youtube.com/playlist?list=UU{metadata["channel_id"][2:]}'
            self.to_screen(
                'Downloading as multiple playlists, separated by tabs. '
                f'To download as a single playlist instead, pass {uploads_url}')
            return self.playlist_result(entries, item_id, **metadata)

        # Inline playlist
        playlist = traverse_obj(
            data, ('contents', 'twoColumnWatchNextResults', 'playlist', 'playlist'), expected_type=dict)
        if playlist:
            return self._extract_from_playlist(item_id, url, data, playlist, ytcfg)

        video_id = traverse_obj(
            data, ('currentVideoEndpoint', 'watchEndpoint', 'videoId'), expected_type=str) or video_id
        if video_id:
            if tab != '/live':  # live tab is expected to redirect to video
                self.report_warning(f'Unable to recognize playlist. Downloading just video {video_id}')
            return self.url_result(f'https://www.youtube.com/watch?v={video_id}', YoutubeIE, video_id)

        raise ExtractorError('Unable to recognize tab page')


class YoutubePlaylistIE(YoutubeBaseInfoExtractor):
    IE_DESC = 'YouTube playlists'
    _VALID_URL = r'''(?x)(?:
                        (?:https?://)?
                        (?:\w+\.)?
                        (?:
                            (?:
                                youtube(?:kids)?\.com|
                                {invidious}
                            )
                            /.*?\?.*?\blist=
                        )?
                        (?P<id>{playlist_id})
                     )'''.format(
        playlist_id=YoutubeBaseInfoExtractor._PLAYLIST_ID_RE,
        invidious='|'.join(YoutubeBaseInfoExtractor._INVIDIOUS_SITES),
    )
    IE_NAME = 'youtube:playlist'
    _TESTS = [{
        'note': 'issue #673',
        'url': 'PLBB231211A4F62143',
        'info_dict': {
            'title': '[OLD]Team Fortress 2 (Class-based LP)',
            'id': 'PLBB231211A4F62143',
            'uploader': 'Wickman',
            'uploader_id': '@WickmanVT',
            'description': 'md5:8fa6f52abb47a9552002fa3ddfc57fc2',
            'view_count': int,
            'uploader_url': 'https://www.youtube.com/@WickmanVT',
            'modified_date': r're:\d{8}',
            'channel_id': 'UCKSpbfbl5kRQpTdL7kMc-1Q',
            'channel': 'Wickman',
            'tags': [],
            'channel_url': 'https://www.youtube.com/channel/UCKSpbfbl5kRQpTdL7kMc-1Q',
            'availability': 'public',
        },
        'playlist_mincount': 29,
    }, {
        'url': 'PLtPgu7CB4gbY9oDN3drwC3cMbJggS7dKl',
        'info_dict': {
            'title': 'YDL_safe_search',
            'id': 'PLtPgu7CB4gbY9oDN3drwC3cMbJggS7dKl',
        },
        'playlist_count': 2,
        'skip': 'This playlist is private',
    }, {
        'note': 'embedded',
        'url': 'https://www.youtube.com/embed/videoseries?list=PL6IaIsEjSbf96XFRuNccS_RuEXwNdsoEu',
        'playlist_count': 4,
        'info_dict': {
            'title': 'JODA15',
            'id': 'PL6IaIsEjSbf96XFRuNccS_RuEXwNdsoEu',
            'uploader': 'milan',
            'uploader_id': '@milan5503',
            'description': '',
            'channel_url': 'https://www.youtube.com/channel/UCEI1-PVPcYXjB73Hfelbmaw',
            'tags': [],
            'modified_date': '20140919',
            'view_count': int,
            'channel': 'milan',
            'channel_id': 'UCEI1-PVPcYXjB73Hfelbmaw',
            'uploader_url': 'https://www.youtube.com/@milan5503',
            'availability': 'public',
        },
        'expected_warnings': [r'[Uu]navailable videos? (is|are|will be) hidden', 'Retrying', 'Giving up'],
    }, {
        'url': 'http://www.youtube.com/embed/_xDOZElKyNU?list=PLsyOSbh5bs16vubvKePAQ1x3PhKavfBIl',
        'playlist_mincount': 455,
        'info_dict': {
            'title': '2018 Chinese New Singles (11/6 updated)',
            'id': 'PLsyOSbh5bs16vubvKePAQ1x3PhKavfBIl',
            'uploader': 'LBK',
            'uploader_id': '@music_king',
            'description': 'md5:da521864744d60a198e3a88af4db0d9d',
            'channel': 'LBK',
            'view_count': int,
            'channel_url': 'https://www.youtube.com/channel/UC21nz3_MesPLqtDqwdvnoxA',
            'tags': [],
            'uploader_url': 'https://www.youtube.com/@music_king',
            'channel_id': 'UC21nz3_MesPLqtDqwdvnoxA',
            'modified_date': r're:\d{8}',
            'availability': 'public',
        },
        'expected_warnings': [r'[Uu]navailable videos (are|will be) hidden'],
    }, {
        'url': 'TLGGrESM50VT6acwMjAyMjAxNw',
        'only_matching': True,
    }, {
        # music album playlist
        'url': 'OLAK5uy_m4xAFdmMC5rX3Ji3g93pQe3hqLZw_9LhM',
        'only_matching': True,
    }]

    @classmethod
    def suitable(cls, url):
        if YoutubeTabIE.suitable(url):
            return False
        from ..utils import parse_qs
        qs = parse_qs(url)
        if qs.get('v', [None])[0]:
            return False
        return super().suitable(url)

    def _real_extract(self, url):
        playlist_id = self._match_id(url)
        is_music_url = YoutubeBaseInfoExtractor.is_music_url(url)
        url = update_url_query(
            'https://www.youtube.com/playlist',
            parse_qs(url) or {'list': playlist_id})
        if is_music_url:
            url = smuggle_url(url, {'is_music_url': True})
        return self.url_result(url, ie=YoutubeTabIE.ie_key(), video_id=playlist_id)


class YoutubeYtBeIE(YoutubeBaseInfoExtractor):
    IE_DESC = 'youtu.be'
    _VALID_URL = rf'https?://youtu\.be/(?P<id>[0-9A-Za-z_-]{{11}})/*?.*?\blist=(?P<playlist_id>{YoutubeBaseInfoExtractor._PLAYLIST_ID_RE})'
    _TESTS = [{
        'url': 'https://youtu.be/yeWKywCrFtk?list=PL2qgrgXsNUG5ig9cat4ohreBjYLAPC0J5',
        'info_dict': {
            'id': 'yeWKywCrFtk',
            'ext': 'mp4',
            'title': 'Small Scale Baler and Braiding Rugs',
            'uploader': 'Backus-Page House Museum',
            'uploader_id': '@backuspagemuseum',
            'uploader_url': r're:https?://(?:www\.)?youtube\.com/@backuspagemuseum',
            'upload_date': '20161008',
            'description': 'md5:800c0c78d5eb128500bffd4f0b4f2e8a',
            'categories': ['Nonprofits & Activism'],
            'tags': list,
            'like_count': int,
            'age_limit': 0,
            'playable_in_embed': True,
            'thumbnail': r're:^https?://.*\.webp',
            'channel': 'Backus-Page House Museum',
            'channel_id': 'UCEfMCQ9bs3tjvjy1s451zaw',
            'live_status': 'not_live',
            'view_count': int,
            'channel_url': 'https://www.youtube.com/channel/UCEfMCQ9bs3tjvjy1s451zaw',
            'availability': 'public',
            'duration': 59,
            'comment_count': int,
            'channel_follower_count': int,
        },
        'params': {
            'noplaylist': True,
            'skip_download': True,
        },
    }, {
        'url': 'https://youtu.be/uWyaPkt-VOI?list=PL9D9FC436B881BA21',
        'only_matching': True,
    }]

    def _real_extract(self, url):
        mobj = self._match_valid_url(url)
        video_id = mobj.group('id')
        playlist_id = mobj.group('playlist_id')
        return self.url_result(
            update_url_query('https://www.youtube.com/watch', {
                'v': video_id,
                'list': playlist_id,
                'feature': 'youtu.be',
            }), ie=YoutubeTabIE.ie_key(), video_id=playlist_id)


class YoutubeLivestreamEmbedIE(YoutubeBaseInfoExtractor):
    IE_DESC = 'YouTube livestream embeds'
    _VALID_URL = r'https?://(?:\w+\.)?youtube\.com/embed/live_stream/?\?(?:[^#]+&)?channel=(?P<id>[^&#]+)'
    _TESTS = [{
        'url': 'https://www.youtube.com/embed/live_stream?channel=UC2_KI6RB__jGdlnK6dvFEZA',
        'only_matching': True,
    }]

    def _real_extract(self, url):
        channel_id = self._match_id(url)
        return self.url_result(
            f'https://www.youtube.com/channel/{channel_id}/live',
            ie=YoutubeTabIE.ie_key(), video_id=channel_id)


class YoutubeYtUserIE(YoutubeBaseInfoExtractor):
    IE_DESC = 'YouTube user videos; "ytuser:" prefix'
    IE_NAME = 'youtube:user'
    _VALID_URL = r'ytuser:(?P<id>.+)'
    _TESTS = [{
        'url': 'ytuser:phihag',
        'only_matching': True,
    }]

    def _real_extract(self, url):
        user_id = self._match_id(url)
        return self.url_result(f'https://www.youtube.com/user/{user_id}', YoutubeTabIE, user_id)


class YoutubeFavouritesIE(YoutubeBaseInfoExtractor):
    IE_NAME = 'youtube:favorites'
    IE_DESC = 'YouTube liked videos; ":ytfav" keyword (requires cookies)'
    _VALID_URL = r':ytfav(?:ou?rite)?s?'
    _LOGIN_REQUIRED = True
    _TESTS = [{
        'url': ':ytfav',
        'only_matching': True,
    }, {
        'url': ':ytfavorites',
        'only_matching': True,
    }]

    def _real_extract(self, url):
        return self.url_result(
            'https://www.youtube.com/playlist?list=LL',
            ie=YoutubeTabIE.ie_key())


class YoutubeNotificationsIE(YoutubeTabBaseInfoExtractor):
    IE_NAME = 'youtube:notif'
    IE_DESC = 'YouTube notifications; ":ytnotif" keyword (requires cookies)'
    _VALID_URL = r':ytnotif(?:ication)?s?'
    _LOGIN_REQUIRED = True
    _TESTS = [{
        'url': ':ytnotif',
        'only_matching': True,
    }, {
        'url': ':ytnotifications',
        'only_matching': True,
    }]

    def _extract_notification_menu(self, response, continuation_list):
        notification_list = traverse_obj(
            response,
            ('actions', 0, 'openPopupAction', 'popup', 'multiPageMenuRenderer', 'sections', 0, 'multiPageMenuNotificationSectionRenderer', 'items'),
            ('actions', 0, 'appendContinuationItemsAction', 'continuationItems'),
            expected_type=list) or []
        continuation_list[0] = None
        for item in notification_list:
            entry = self._extract_notification_renderer(item.get('notificationRenderer'))
            if entry:
                yield entry
            continuation = item.get('continuationItemRenderer')
            if continuation:
                continuation_list[0] = continuation

    def _extract_notification_renderer(self, notification):
        video_id = traverse_obj(
            notification, ('navigationEndpoint', 'watchEndpoint', 'videoId'), expected_type=str)
        url = f'https://www.youtube.com/watch?v={video_id}'
        channel_id = None
        if not video_id:
            browse_ep = traverse_obj(
                notification, ('navigationEndpoint', 'browseEndpoint'), expected_type=dict)
            channel_id = self.ucid_or_none(traverse_obj(browse_ep, 'browseId', expected_type=str))
            post_id = self._search_regex(
                r'/post/(.+)', traverse_obj(browse_ep, 'canonicalBaseUrl', expected_type=str),
                'post id', default=None)
            if not channel_id or not post_id:
                return
            # The direct /post url redirects to this in the browser
            url = f'https://www.youtube.com/channel/{channel_id}/community?lb={post_id}'

        channel = traverse_obj(
            notification, ('contextualMenu', 'menuRenderer', 'items', 1, 'menuServiceItemRenderer', 'text', 'runs', 1, 'text'),
            expected_type=str)
        notification_title = self._get_text(notification, 'shortMessage')
        if notification_title:
            notification_title = notification_title.replace('\xad', '')  # remove soft hyphens
        # TODO: handle recommended videos
        title = self._search_regex(
            rf'{re.escape(channel or "")}[^:]+: (.+)', notification_title,
            'video title', default=None)
        timestamp = (self._parse_time_text(self._get_text(notification, 'sentTimeText'))
                     if self._configuration_arg('approximate_date', ie_key=YoutubeTabIE)
                     else None)
        return {
            '_type': 'url',
            'url': url,
            'ie_key': (YoutubeIE if video_id else YoutubeTabIE).ie_key(),
            'video_id': video_id,
            'title': title,
            'channel_id': channel_id,
            'channel': channel,
            'uploader': channel,
            'thumbnails': self._extract_thumbnails(notification, 'videoThumbnail'),
            'timestamp': timestamp,
        }

    def _notification_menu_entries(self, ytcfg):
        continuation_list = [None]
        response = None
        for page in itertools.count(1):
            ctoken = traverse_obj(
                continuation_list, (0, 'continuationEndpoint', 'getNotificationMenuEndpoint', 'ctoken'), expected_type=str)
            response = self._extract_response(
                item_id=f'page {page}', query={'ctoken': ctoken} if ctoken else {}, ytcfg=ytcfg,
                ep='notification/get_notification_menu', check_get_keys='actions',
                headers=self.generate_api_headers(ytcfg=ytcfg, visitor_data=self._extract_visitor_data(response)))
            yield from self._extract_notification_menu(response, continuation_list)
            if not continuation_list[0]:
                break

    def _real_extract(self, url):
        display_id = 'notifications'
        ytcfg = self._download_ytcfg('web', display_id) if not self.skip_webpage else {}
        self._report_playlist_authcheck(ytcfg)
        return self.playlist_result(self._notification_menu_entries(ytcfg), display_id, display_id)


class YoutubeSearchIE(YoutubeTabBaseInfoExtractor, SearchInfoExtractor):
    IE_DESC = 'YouTube search'
    IE_NAME = 'youtube:search'
    _SEARCH_KEY = 'ytsearch'
    _SEARCH_PARAMS = 'EgIQAfABAQ=='  # Videos only
    _TESTS = [{
        'url': 'ytsearch5:youtube-dl test video',
        'playlist_count': 5,
        'info_dict': {
            'id': 'youtube-dl test video',
            'title': 'youtube-dl test video',
        },
    }, {
        'note': 'Suicide/self-harm search warning',
        'url': 'ytsearch1:i hate myself and i wanna die',
        'playlist_count': 1,
        'info_dict': {
            'id': 'i hate myself and i wanna die',
            'title': 'i hate myself and i wanna die',
        },
    }]


class YoutubeSearchDateIE(YoutubeTabBaseInfoExtractor, SearchInfoExtractor):
    IE_NAME = YoutubeSearchIE.IE_NAME + ':date'
    _SEARCH_KEY = 'ytsearchdate'
    IE_DESC = 'YouTube search, newest videos first'
    _SEARCH_PARAMS = 'CAISAhAB8AEB'  # Videos only, sorted by date
    _TESTS = [{
        'url': 'ytsearchdate5:youtube-dl test video',
        'playlist_count': 5,
        'info_dict': {
            'id': 'youtube-dl test video',
            'title': 'youtube-dl test video',
        },
    }]


class YoutubeSearchURLIE(YoutubeTabBaseInfoExtractor):
    IE_DESC = 'YouTube search URLs with sorting and filter support'
    IE_NAME = YoutubeSearchIE.IE_NAME + '_url'
    _VALID_URL = r'https?://(?:www\.)?youtube\.com/(?:results|search)\?([^#]+&)?(?:search_query|q)=(?:[^&]+)(?:[&#]|$)'
    _TESTS = [{
        'url': 'https://www.youtube.com/results?baz=bar&search_query=youtube-dl+test+video&filters=video&lclk=video',
        'playlist_mincount': 5,
        'info_dict': {
            'id': 'youtube-dl test video',
            'title': 'youtube-dl test video',
        },
    }, {
        'url': 'https://www.youtube.com/results?search_query=python&sp=EgIQAg%253D%253D',
        'playlist_mincount': 5,
        'info_dict': {
            'id': 'python',
            'title': 'python',
        },
    }, {
        'url': 'https://www.youtube.com/results?search_query=%23cats',
        'playlist_mincount': 1,
        'info_dict': {
            'id': '#cats',
            'title': '#cats',
            # The test suite does not have support for nested playlists
            # 'entries': [{
            #     'url': r're:https://(www\.)?youtube\.com/hashtag/cats',
            #     'title': '#cats',
            # }],
        },
    }, {
        # Channel results
        'url': 'https://www.youtube.com/results?search_query=kurzgesagt&sp=EgIQAg%253D%253D',
        'info_dict': {
            'id': 'kurzgesagt',
            'title': 'kurzgesagt',
        },
        'playlist': [{
            'info_dict': {
                '_type': 'url',
                'id': 'UCsXVk37bltHxD1rDPwtNM8Q',
                'url': 'https://www.youtube.com/channel/UCsXVk37bltHxD1rDPwtNM8Q',
                'ie_key': 'YoutubeTab',
                'channel': 'Kurzgesagt – In a Nutshell',
                'description': 'md5:4ae48dfa9505ffc307dad26342d06bfc',
                'title': 'Kurzgesagt – In a Nutshell',
                'channel_id': 'UCsXVk37bltHxD1rDPwtNM8Q',
                # No longer available for search as it is set to the handle.
                # 'playlist_count': int,
                'channel_url': 'https://www.youtube.com/channel/UCsXVk37bltHxD1rDPwtNM8Q',
                'thumbnails': list,
                'uploader_id': '@kurzgesagt',
                'uploader_url': 'https://www.youtube.com/@kurzgesagt',
                'uploader': 'Kurzgesagt – In a Nutshell',
                'channel_is_verified': True,
                'channel_follower_count': int,
            },
        }],
        'params': {'extract_flat': True, 'playlist_items': '1'},
        'playlist_mincount': 1,
    }, {
        'url': 'https://www.youtube.com/results?q=test&sp=EgQIBBgB',
        'only_matching': True,
    }]

    def _real_extract(self, url):
        qs = parse_qs(url)
        query = (qs.get('search_query') or qs.get('q'))[0]
        return self.playlist_result(self._search_results(query, qs.get('sp', (None,))[0]), query, query)


class YoutubeMusicSearchURLIE(YoutubeTabBaseInfoExtractor):
    IE_DESC = 'YouTube music search URLs with selectable sections, e.g. #songs'
    IE_NAME = 'youtube:music:search_url'
    _VALID_URL = r'https?://music\.youtube\.com/search\?([^#]+&)?(?:search_query|q)=(?:[^&]+)(?:[&#]|$)'
    _TESTS = [{
        'url': 'https://music.youtube.com/search?q=royalty+free+music',
        'playlist_count': 16,
        'info_dict': {
            'id': 'royalty free music',
            'title': 'royalty free music',
        },
    }, {
        'url': 'https://music.youtube.com/search?q=royalty+free+music&sp=EgWKAQIIAWoKEAoQAxAEEAkQBQ%3D%3D',
        'playlist_mincount': 30,
        'info_dict': {
            'id': 'royalty free music - songs',
            'title': 'royalty free music - songs',
        },
        'params': {'extract_flat': 'in_playlist'},
    }, {
        'url': 'https://music.youtube.com/search?q=royalty+free+music#community+playlists',
        'playlist_mincount': 30,
        'info_dict': {
            'id': 'royalty free music - community playlists',
            'title': 'royalty free music - community playlists',
        },
        'params': {'extract_flat': 'in_playlist'},
    }]

    _SECTIONS = {
        'albums': 'EgWKAQIYAWoKEAoQAxAEEAkQBQ==',
        'artists': 'EgWKAQIgAWoKEAoQAxAEEAkQBQ==',
        'community playlists': 'EgeKAQQoAEABagoQChADEAQQCRAF',
        'featured playlists': 'EgeKAQQoADgBagwQAxAJEAQQDhAKEAU==',
        'songs': 'EgWKAQIIAWoKEAoQAxAEEAkQBQ==',
        'videos': 'EgWKAQIQAWoKEAoQAxAEEAkQBQ==',
    }

    def _real_extract(self, url):
        qs = parse_qs(url)
        query = (qs.get('search_query') or qs.get('q'))[0]
        params = qs.get('sp', (None,))[0]
        if params:
            section = next((k for k, v in self._SECTIONS.items() if v == params), params)
        else:
            section = urllib.parse.unquote_plus(([*url.split('#'), ''])[1]).lower()
            params = self._SECTIONS.get(section)
            if not params:
                section = None
        title = join_nonempty(query, section, delim=' - ')
        return self.playlist_result(self._search_results(query, params, default_client='web_music'), title, title)


class YoutubeFeedsInfoExtractor(YoutubeBaseInfoExtractor):
    """
    Base class for feed extractors
    Subclasses must re-define the _FEED_NAME property.
    """
    _LOGIN_REQUIRED = True
    _FEED_NAME = 'feeds'

    @classproperty
    def IE_NAME(cls):
        return f'youtube:{cls._FEED_NAME}'

    def _real_extract(self, url):
        return self.url_result(
            f'https://www.youtube.com/feed/{self._FEED_NAME}', ie=YoutubeTabIE.ie_key())


class YoutubeWatchLaterIE(YoutubeBaseInfoExtractor):
    IE_NAME = 'youtube:watchlater'
    IE_DESC = 'Youtube watch later list; ":ytwatchlater" keyword (requires cookies)'
    _VALID_URL = r':ytwatchlater'
    _TESTS = [{
        'url': ':ytwatchlater',
        'only_matching': True,
    }]

    def _real_extract(self, url):
        return self.url_result(
            'https://www.youtube.com/playlist?list=WL', ie=YoutubeTabIE.ie_key())


class YoutubeRecommendedIE(YoutubeFeedsInfoExtractor):
    IE_DESC = 'YouTube recommended videos; ":ytrec" keyword'
    _VALID_URL = r'https?://(?:www\.)?youtube\.com/?(?:[?#]|$)|:ytrec(?:ommended)?'
    _FEED_NAME = 'recommended'
    _LOGIN_REQUIRED = False
    _TESTS = [{
        'url': ':ytrec',
        'only_matching': True,
    }, {
        'url': ':ytrecommended',
        'only_matching': True,
    }, {
        'url': 'https://youtube.com',
        'only_matching': True,
    }]


class YoutubeSubscriptionsIE(YoutubeFeedsInfoExtractor):
    IE_DESC = 'YouTube subscriptions feed; ":ytsubs" keyword (requires cookies)'
    _VALID_URL = r':ytsub(?:scription)?s?'
    _FEED_NAME = 'subscriptions'
    _TESTS = [{
        'url': ':ytsubs',
        'only_matching': True,
    }, {
        'url': ':ytsubscriptions',
        'only_matching': True,
    }]


class YoutubeHistoryIE(YoutubeFeedsInfoExtractor):
    IE_DESC = 'Youtube watch history; ":ythis" keyword (requires cookies)'
    _VALID_URL = r':ythis(?:tory)?'
    _FEED_NAME = 'history'
    _TESTS = [{
        'url': ':ythistory',
        'only_matching': True,
    }]


class YoutubeShortsAudioPivotIE(YoutubeBaseInfoExtractor):
    IE_DESC = 'YouTube Shorts audio pivot (Shorts using audio of a given video)'
    IE_NAME = 'youtube:shorts:pivot:audio'
    _VALID_URL = r'https?://(?:www\.)?youtube\.com/source/(?P<id>[\w-]{11})/shorts'
    _TESTS = [{
        'url': 'https://www.youtube.com/source/Lyj-MZSAA9o/shorts',
        'only_matching': True,
    }]

    @staticmethod
    def _generate_audio_pivot_params(video_id):
        """
        Generates sfv_audio_pivot browse params for this video id
        """
        pb_params = b'\xf2\x05+\n)\x12\'\n\x0b%b\x12\x0b%b\x1a\x0b%b' % ((video_id.encode(),) * 3)
        return urllib.parse.quote(base64.b64encode(pb_params).decode())

    def _real_extract(self, url):
        video_id = self._match_id(url)
        return self.url_result(
            f'https://www.youtube.com/feed/sfv_audio_pivot?bp={self._generate_audio_pivot_params(video_id)}',
            ie=YoutubeTabIE)


class YoutubeTruncatedURLIE(YoutubeBaseInfoExtractor):
    IE_NAME = 'youtube:truncated_url'
    IE_DESC = False  # Do not list
    _VALID_URL = r'''(?x)
        (?:https?://)?
        (?:\w+\.)?[yY][oO][uU][tT][uU][bB][eE](?:-nocookie)?\.com/
        (?:watch\?(?:
            feature=[a-z_]+|
            annotation_id=annotation_[^&]+|
            x-yt-cl=[0-9]+|
            hl=[^&]*|
            t=[0-9]+
        )?
        |
            attribution_link\?a=[^&]+
        )
        $
    '''

    _TESTS = [{
        'url': 'https://www.youtube.com/watch?annotation_id=annotation_3951667041',
        'only_matching': True,
    }, {
        'url': 'https://www.youtube.com/watch?',
        'only_matching': True,
    }, {
        'url': 'https://www.youtube.com/watch?x-yt-cl=84503534',
        'only_matching': True,
    }, {
        'url': 'https://www.youtube.com/watch?feature=foo',
        'only_matching': True,
    }, {
        'url': 'https://www.youtube.com/watch?hl=en-GB',
        'only_matching': True,
    }, {
        'url': 'https://www.youtube.com/watch?t=2372',
        'only_matching': True,
    }]

    def _real_extract(self, url):
        raise ExtractorError(
            'Did you forget to quote the URL? Remember that & is a meta '
            'character in most shells, so you want to put the URL in quotes, '
            'like  yt-dlp '
            '"https://www.youtube.com/watch?feature=foo&v=BaW_jenozKc" '
            ' or simply  yt-dlp BaW_jenozKc  .',
            expected=True)


class YoutubeClipIE(YoutubeTabBaseInfoExtractor):
    IE_NAME = 'youtube:clip'
    _VALID_URL = r'https?://(?:www\.)?youtube\.com/clip/(?P<id>[^/?#]+)'
    _TESTS = [{
        # FIXME: Other metadata should be extracted from the clip, not from the base video
        'url': 'https://www.youtube.com/clip/UgytZKpehg-hEMBSn3F4AaABCQ',
        'info_dict': {
            'id': 'UgytZKpehg-hEMBSn3F4AaABCQ',
            'ext': 'mp4',
            'section_start': 29.0,
            'section_end': 39.7,
            'duration': 10.7,
            'age_limit': 0,
            'availability': 'public',
            'categories': ['Gaming'],
            'channel': 'Scott The Woz',
            'channel_id': 'UC4rqhyiTs7XyuODcECvuiiQ',
            'channel_url': 'https://www.youtube.com/channel/UC4rqhyiTs7XyuODcECvuiiQ',
            'description': 'md5:7a4517a17ea9b4bd98996399d8bb36e7',
            'like_count': int,
            'playable_in_embed': True,
            'tags': 'count:17',
            'thumbnail': 'https://i.ytimg.com/vi_webp/ScPX26pdQik/maxresdefault.webp',
            'title': 'Mobile Games on Console - Scott The Woz',
            'upload_date': '20210920',
            'uploader': 'Scott The Woz',
            'uploader_id': '@ScottTheWoz',
            'uploader_url': 'https://www.youtube.com/@ScottTheWoz',
            'view_count': int,
            'live_status': 'not_live',
            'channel_follower_count': int,
            'chapters': 'count:20',
            'comment_count': int,
            'heatmap': 'count:100',
        },
    }]

    def _real_extract(self, url):
        clip_id = self._match_id(url)
        _, data = self._extract_webpage(url, clip_id)

        video_id = traverse_obj(data, ('currentVideoEndpoint', 'watchEndpoint', 'videoId'))
        if not video_id:
            raise ExtractorError('Unable to find video ID')

        clip_data = traverse_obj(data, (
            'engagementPanels', ..., 'engagementPanelSectionListRenderer', 'content', 'clipSectionRenderer',
            'contents', ..., 'clipAttributionRenderer', 'onScrubExit', 'commandExecutorCommand', 'commands', ...,
            'openPopupAction', 'popup', 'notificationActionRenderer', 'actionButton', 'buttonRenderer', 'command',
            'commandExecutorCommand', 'commands', ..., 'loopCommand'), get_all=False)

        return {
            '_type': 'url_transparent',
            'url': f'https://www.youtube.com/watch?v={video_id}',
            'ie_key': YoutubeIE.ie_key(),
            'id': clip_id,
            'section_start': int(clip_data['startTimeMs']) / 1000,
            'section_end': int(clip_data['endTimeMs']) / 1000,
            '_format_sort_fields': (  # https protocol is prioritized for ffmpeg compatibility
                'proto:https', 'quality', 'res', 'fps', 'hdr:12', 'source', 'vcodec', 'channels', 'acodec', 'lang'),
        }


class YoutubeConsentRedirectIE(YoutubeBaseInfoExtractor):
    IE_NAME = 'youtube:consent'
    IE_DESC = False  # Do not list
    _VALID_URL = r'https?://consent\.youtube\.com/m\?'
    _TESTS = [{
        'url': 'https://consent.youtube.com/m?continue=https%3A%2F%2Fwww.youtube.com%2Flive%2FqVv6vCqciTM%3Fcbrd%3D1&gl=NL&m=0&pc=yt&hl=en&src=1',
        'info_dict': {
            'id': 'qVv6vCqciTM',
            'ext': 'mp4',
            'age_limit': 0,
            'uploader_id': '@sana_natori',
            'comment_count': int,
            'chapters': 'count:13',
            'upload_date': '20221223',
            'thumbnail': 'https://i.ytimg.com/vi/qVv6vCqciTM/maxresdefault.jpg',
            'channel_url': 'https://www.youtube.com/channel/UCIdEIHpS0TdkqRkHL5OkLtA',
            'uploader_url': 'https://www.youtube.com/@sana_natori',
            'like_count': int,
            'release_date': '20221223',
            'tags': ['Vtuber', '月ノ美兎', '名取さな', 'にじさんじ', 'クリスマス', '3D配信'],
            'title': '【 #インターネット女クリスマス 】3Dで歌ってはしゃぐインターネットの女たち【月ノ美兎/名取さな】',
            'view_count': int,
            'playable_in_embed': True,
            'duration': 4438,
            'availability': 'public',
            'channel_follower_count': int,
            'channel_id': 'UCIdEIHpS0TdkqRkHL5OkLtA',
            'categories': ['Entertainment'],
            'live_status': 'was_live',
            'release_timestamp': 1671793345,
            'channel': 'さなちゃんねる',
            'description': 'md5:6aebf95cc4a1d731aebc01ad6cc9806d',
            'uploader': 'さなちゃんねる',
            'channel_is_verified': True,
            'heatmap': 'count:100',
        },
        'add_ie': ['Youtube'],
        'params': {'skip_download': 'Youtube'},
    }]

    def _real_extract(self, url):
        redirect_url = url_or_none(parse_qs(url).get('continue', [None])[-1])
        if not redirect_url:
            raise ExtractorError('Invalid cookie consent redirect URL', expected=True)
        return self.url_result(redirect_url)


class YoutubeTruncatedIDIE(YoutubeBaseInfoExtractor):
    IE_NAME = 'youtube:truncated_id'
    IE_DESC = False  # Do not list
    _VALID_URL = r'https?://(?:www\.)?youtube\.com/watch\?v=(?P<id>[0-9A-Za-z_-]{1,10})$'

    _TESTS = [{
        'url': 'https://www.youtube.com/watch?v=N_708QY7Ob',
        'only_matching': True,
    }]

    def _real_extract(self, url):
        video_id = self._match_id(url)
        raise ExtractorError(
            f'Incomplete YouTube ID {video_id}. URL {url} looks truncated.',
            expected=True)<|MERGE_RESOLUTION|>--- conflicted
+++ resolved
@@ -20,14 +20,8 @@
 import urllib.parse
 
 from .common import InfoExtractor, SearchInfoExtractor
-<<<<<<< HEAD
 from ..jsinterp import NativeJSI, PhantomJSwrapper
-from ..networking.exceptions import HTTPError, network_exceptions
-=======
-from .openload import PhantomJSwrapper
-from ..jsinterp import JSInterpreter
 from ..networking.exceptions import HTTPError, TransportError, network_exceptions
->>>>>>> 4613096f
 from ..utils import (
     NO_DEFAULT,
     ExtractorError,
