# coding: utf-8

from __future__ import unicode_literals

import calendar
import hashlib
import itertools
import json
import os.path
import random
import re
import time
import traceback

from .common import InfoExtractor, SearchInfoExtractor
from ..compat import (
    compat_chr,
    compat_HTTPError,
    compat_parse_qs,
    compat_str,
    compat_urllib_parse_unquote_plus,
    compat_urllib_parse_urlencode,
    compat_urllib_parse_urlparse,
    compat_urlparse,
)
from ..jsinterp import JSInterpreter
from ..utils import (
    bool_or_none,
    clean_html,
    dict_get,
    datetime_from_str,
    error_to_compat_str,
    ExtractorError,
    format_field,
    float_or_none,
    int_or_none,
    mimetype2ext,
    parse_codecs,
    parse_duration,
    qualities,
    remove_start,
    smuggle_url,
    str_or_none,
    str_to_int,
    try_get,
    unescapeHTML,
    unified_strdate,
    unsmuggle_url,
    update_url_query,
    url_or_none,
    urlencode_postdata,
    urljoin
)


def parse_qs(url):
    return compat_urlparse.parse_qs(compat_urlparse.urlparse(url).query)


class YoutubeBaseInfoExtractor(InfoExtractor):
    """Provide base functions for Youtube extractors"""
    _LOGIN_URL = 'https://accounts.google.com/ServiceLogin'
    _TWOFACTOR_URL = 'https://accounts.google.com/signin/challenge'

    _LOOKUP_URL = 'https://accounts.google.com/_/signin/sl/lookup'
    _CHALLENGE_URL = 'https://accounts.google.com/_/signin/sl/challenge'
    _TFA_URL = 'https://accounts.google.com/_/signin/challenge?hl=en&TL={0}'

    _RESERVED_NAMES = (
        r'channel|c|user|browse|playlist|watch|w|v|embed|e|watch_popup|shorts|'
        r'movies|results|shared|hashtag|trending|feed|feeds|oembed|get_video_info|'
        r'storefront|oops|index|account|reporthistory|t/terms|about|upload|signin|logout')

    _NETRC_MACHINE = 'youtube'
    # If True it will raise an error if no login info is provided
    _LOGIN_REQUIRED = False

    _PLAYLIST_ID_RE = r'(?:(?:PL|LL|EC|UU|FL|RD|UL|TL|PU|OLAK5uy_)[0-9A-Za-z-_]{10,}|RDMM|WL|LL|LM)'

    def _login(self):
        """
        Attempt to log in to YouTube.
        True is returned if successful or skipped.
        False is returned if login failed.

        If _LOGIN_REQUIRED is set and no authentication was provided, an error is raised.
        """

        def warn(message):
            self.report_warning(message)

        # username+password login is broken
        if self._LOGIN_REQUIRED and self.get_param('cookiefile') is None:
            self.raise_login_required(
                'Login details are needed to download this content', method='cookies')
        username, password = self._get_login_info()
        if username:
            warn('Logging in using username and password is broken. %s' % self._LOGIN_HINTS['cookies'])
        return
        # Everything below this is broken!

        # No authentication to be performed
        if username is None:
            if self._LOGIN_REQUIRED and self.get_param('cookiefile') is None:
                raise ExtractorError('No login info available, needed for using %s.' % self.IE_NAME, expected=True)
            # if self.get_param('cookiefile'):  # TODO remove 'and False' later - too many people using outdated cookies and open issues, remind them.
            #     self.to_screen('[Cookies] Reminder - Make sure to always use up to date cookies!')
            return True

        login_page = self._download_webpage(
            self._LOGIN_URL, None,
            note='Downloading login page',
            errnote='unable to fetch login page', fatal=False)
        if login_page is False:
            return

        login_form = self._hidden_inputs(login_page)

        def req(url, f_req, note, errnote):
            data = login_form.copy()
            data.update({
                'pstMsg': 1,
                'checkConnection': 'youtube',
                'checkedDomains': 'youtube',
                'hl': 'en',
                'deviceinfo': '[null,null,null,[],null,"US",null,null,[],"GlifWebSignIn",null,[null,null,[]]]',
                'f.req': json.dumps(f_req),
                'flowName': 'GlifWebSignIn',
                'flowEntry': 'ServiceLogin',
                # TODO: reverse actual botguard identifier generation algo
                'bgRequest': '["identifier",""]',
            })
            return self._download_json(
                url, None, note=note, errnote=errnote,
                transform_source=lambda s: re.sub(r'^[^[]*', '', s),
                fatal=False,
                data=urlencode_postdata(data), headers={
                    'Content-Type': 'application/x-www-form-urlencoded;charset=utf-8',
                    'Google-Accounts-XSRF': 1,
                })

        lookup_req = [
            username,
            None, [], None, 'US', None, None, 2, False, True,
            [
                None, None,
                [2, 1, None, 1,
                 'https://accounts.google.com/ServiceLogin?passive=true&continue=https%3A%2F%2Fwww.youtube.com%2Fsignin%3Fnext%3D%252F%26action_handle_signin%3Dtrue%26hl%3Den%26app%3Ddesktop%26feature%3Dsign_in_button&hl=en&service=youtube&uilel=3&requestPath=%2FServiceLogin&Page=PasswordSeparationSignIn',
                 None, [], 4],
                1, [None, None, []], None, None, None, True
            ],
            username,
        ]

        lookup_results = req(
            self._LOOKUP_URL, lookup_req,
            'Looking up account info', 'Unable to look up account info')

        if lookup_results is False:
            return False

        user_hash = try_get(lookup_results, lambda x: x[0][2], compat_str)
        if not user_hash:
            warn('Unable to extract user hash')
            return False

        challenge_req = [
            user_hash,
            None, 1, None, [1, None, None, None, [password, None, True]],
            [
                None, None, [2, 1, None, 1, 'https://accounts.google.com/ServiceLogin?passive=true&continue=https%3A%2F%2Fwww.youtube.com%2Fsignin%3Fnext%3D%252F%26action_handle_signin%3Dtrue%26hl%3Den%26app%3Ddesktop%26feature%3Dsign_in_button&hl=en&service=youtube&uilel=3&requestPath=%2FServiceLogin&Page=PasswordSeparationSignIn', None, [], 4],
                1, [None, None, []], None, None, None, True
            ]]

        challenge_results = req(
            self._CHALLENGE_URL, challenge_req,
            'Logging in', 'Unable to log in')

        if challenge_results is False:
            return

        login_res = try_get(challenge_results, lambda x: x[0][5], list)
        if login_res:
            login_msg = try_get(login_res, lambda x: x[5], compat_str)
            warn(
                'Unable to login: %s' % 'Invalid password'
                if login_msg == 'INCORRECT_ANSWER_ENTERED' else login_msg)
            return False

        res = try_get(challenge_results, lambda x: x[0][-1], list)
        if not res:
            warn('Unable to extract result entry')
            return False

        login_challenge = try_get(res, lambda x: x[0][0], list)
        if login_challenge:
            challenge_str = try_get(login_challenge, lambda x: x[2], compat_str)
            if challenge_str == 'TWO_STEP_VERIFICATION':
                # SEND_SUCCESS - TFA code has been successfully sent to phone
                # QUOTA_EXCEEDED - reached the limit of TFA codes
                status = try_get(login_challenge, lambda x: x[5], compat_str)
                if status == 'QUOTA_EXCEEDED':
                    warn('Exceeded the limit of TFA codes, try later')
                    return False

                tl = try_get(challenge_results, lambda x: x[1][2], compat_str)
                if not tl:
                    warn('Unable to extract TL')
                    return False

                tfa_code = self._get_tfa_info('2-step verification code')

                if not tfa_code:
                    warn(
                        'Two-factor authentication required. Provide it either interactively or with --twofactor <code>'
                        '(Note that only TOTP (Google Authenticator App) codes work at this time.)')
                    return False

                tfa_code = remove_start(tfa_code, 'G-')

                tfa_req = [
                    user_hash, None, 2, None,
                    [
                        9, None, None, None, None, None, None, None,
                        [None, tfa_code, True, 2]
                    ]]

                tfa_results = req(
                    self._TFA_URL.format(tl), tfa_req,
                    'Submitting TFA code', 'Unable to submit TFA code')

                if tfa_results is False:
                    return False

                tfa_res = try_get(tfa_results, lambda x: x[0][5], list)
                if tfa_res:
                    tfa_msg = try_get(tfa_res, lambda x: x[5], compat_str)
                    warn(
                        'Unable to finish TFA: %s' % 'Invalid TFA code'
                        if tfa_msg == 'INCORRECT_ANSWER_ENTERED' else tfa_msg)
                    return False

                check_cookie_url = try_get(
                    tfa_results, lambda x: x[0][-1][2], compat_str)
            else:
                CHALLENGES = {
                    'LOGIN_CHALLENGE': "This device isn't recognized. For your security, Google wants to make sure it's really you.",
                    'USERNAME_RECOVERY': 'Please provide additional information to aid in the recovery process.',
                    'REAUTH': "There is something unusual about your activity. For your security, Google wants to make sure it's really you.",
                }
                challenge = CHALLENGES.get(
                    challenge_str,
                    '%s returned error %s.' % (self.IE_NAME, challenge_str))
                warn('%s\nGo to https://accounts.google.com/, login and solve a challenge.' % challenge)
                return False
        else:
            check_cookie_url = try_get(res, lambda x: x[2], compat_str)

        if not check_cookie_url:
            warn('Unable to extract CheckCookie URL')
            return False

        check_cookie_results = self._download_webpage(
            check_cookie_url, None, 'Checking cookie', fatal=False)

        if check_cookie_results is False:
            return False

        if 'https://myaccount.google.com/' not in check_cookie_results:
            warn('Unable to log in')
            return False

        return True

    def _initialize_consent(self):
        cookies = self._get_cookies('https://www.youtube.com/')
        if cookies.get('__Secure-3PSID'):
            return
        consent_id = None
        consent = cookies.get('CONSENT')
        if consent:
            if 'YES' in consent.value:
                return
            consent_id = self._search_regex(
                r'PENDING\+(\d+)', consent.value, 'consent', default=None)
        if not consent_id:
            consent_id = random.randint(100, 999)
        self._set_cookie('.youtube.com', 'CONSENT', 'YES+cb.20210328-17-p0.en+FX+%s' % consent_id)

    def _real_initialize(self):
        self._initialize_consent()
        if self._downloader is None:
            return
        if not self._login():
            return

    _YT_WEB_CLIENT_VERSION = '2.20210407.08.00'
    _YT_INNERTUBE_API_KEY = 'AIzaSyAO_FJ2SlqU8Q4STEHLGCilw_Y9_11qcW8'
    _YT_INNERTUBE_API_HOST = "www.youtube.com"
    _YT_INITIAL_DATA_RE = r'(?:window\s*\[\s*["\']ytInitialData["\']\s*\]|ytInitialData)\s*=\s*({.+?})\s*;'
    _YT_INITIAL_PLAYER_RESPONSE_RE = r'ytInitialPlayerResponse\s*=\s*({.+?})\s*;'
    _YT_INITIAL_BOUNDARY_RE = r'(?:var\s+meta|</script|\n)'

<<<<<<< HEAD
    def _generate_sapisidhash_header(self, origin):
        sapisid_cookie = self._get_cookies(origin).get('SAPISID')
        if sapisid_cookie is None:
            return
        time_now = round(time.time())
        sapisidhash = hashlib.sha1((str(time_now) + " " + sapisid_cookie.value + " " + origin).encode("utf-8")).hexdigest()
        return "SAPISIDHASH %s_%s" % (time_now, sapisidhash)
=======
    def _generate_sapisidhash_header(self):
        # Sometimes SAPISID cookie isn't present but __Secure-3PAPISID is.
        # See: https://github.com/yt-dlp/yt-dlp/issues/393
        yt_cookies = self._get_cookies('https://www.youtube.com')
        sapisid_cookie = dict_get(
            yt_cookies, ('__Secure-3PAPISID', 'SAPISID'))
        if sapisid_cookie is None:
            return
        time_now = round(time.time())
        # SAPISID cookie is required if not already present
        if not yt_cookies.get('SAPISID'):
            self._set_cookie(
                '.youtube.com', 'SAPISID', sapisid_cookie.value, secure=True, expire_time=time_now + 3600)
        # SAPISIDHASH algorithm from https://stackoverflow.com/a/32065323
        sapisidhash = hashlib.sha1(
            f'{time_now} {sapisid_cookie.value} https://www.youtube.com'.encode('utf-8')).hexdigest()
        return f'SAPISIDHASH {time_now}_{sapisidhash}'
>>>>>>> 9fea350f

    def _call_api(self, ep, query, video_id, fatal=True, headers=None,
                  note='Downloading API JSON', errnote='Unable to download API page',
                  context=None, api_key=None, api_hostname=None):

        data = {'context': context} if context else {'context': self._extract_context()}
        data.update(query)
        real_headers = self._generate_api_headers()
        real_headers.update({'content-type': 'application/json'})
        if headers:
            real_headers.update(headers)
        return self._download_json(
            'https://%s/youtubei/v1/%s' % (api_hostname or self._YT_INNERTUBE_API_HOST, ep),
            video_id=video_id, fatal=fatal, note=note, errnote=errnote,
            data=json.dumps(data).encode('utf8'), headers=real_headers,
            query={'key': api_key or self._extract_api_key()})

    def _extract_api_key(self, ytcfg=None):
        return try_get(ytcfg, lambda x: x['INNERTUBE_API_KEY'], compat_str) or self._YT_INNERTUBE_API_KEY

    def _extract_yt_initial_data(self, video_id, webpage):
        return self._parse_json(
            self._search_regex(
                (r'%s\s*%s' % (self._YT_INITIAL_DATA_RE, self._YT_INITIAL_BOUNDARY_RE),
                 self._YT_INITIAL_DATA_RE), webpage, 'yt initial data'),
            video_id)

    def _extract_identity_token(self, webpage, item_id):
        ytcfg = self._extract_ytcfg(item_id, webpage)
        if ytcfg:
            token = try_get(ytcfg, lambda x: x['ID_TOKEN'], compat_str)
            if token:
                return token
        return self._search_regex(
            r'\bID_TOKEN["\']\s*:\s*["\'](.+?)["\']', webpage,
            'identity token', default=None)

    @staticmethod
    def _extract_account_syncid(data):
        """
        Extract syncId required to download private playlists of secondary channels
        @param data Either response or ytcfg
        """
        sync_ids = (try_get(
            data, (lambda x: x['responseContext']['mainAppWebResponseContext']['datasyncId'],
                   lambda x: x['DATASYNC_ID']), compat_str) or '').split("||")
        if len(sync_ids) >= 2 and sync_ids[1]:
            # datasyncid is of the form "channel_syncid||user_syncid" for secondary channel
            # and just "user_syncid||" for primary channel. We only want the channel_syncid
            return sync_ids[0]
        # ytcfg includes channel_syncid if on secondary channel
        return data.get('DELEGATED_SESSION_ID')

    def _extract_ytcfg(self, video_id, webpage):
        if not webpage:
            return {}
        return self._parse_json(
            self._search_regex(
                r'ytcfg\.set\s*\(\s*({.+?})\s*\)\s*;', webpage, 'ytcfg',
                default='{}'), video_id, fatal=False) or {}

    def __extract_client_version(self, ytcfg):
        return try_get(ytcfg, lambda x: x['INNERTUBE_CLIENT_VERSION'], compat_str) or self._YT_WEB_CLIENT_VERSION

    def _extract_context(self, ytcfg=None):
        context = try_get(ytcfg, lambda x: x['INNERTUBE_CONTEXT'], dict)
        if context:
            return context

        # Recreate the client context (required)
        client_version = self.__extract_client_version(ytcfg)
        client_name = try_get(ytcfg, (lambda x: x['INNERTUBE_CLIENT_NAME'],
                                      lambda x: x['INNERTUBE_CONTEXT_CLIENT_VERSION']), compat_str) or 'WEB'
        context = {
            'client': {
                'clientName': client_name,
                'clientVersion': client_version,
            }
        }
        visitor_data = try_get(ytcfg, lambda x: x['VISITOR_DATA'], compat_str)
        if visitor_data:
            context['client']['visitorData'] = visitor_data
        return context

    def _generate_api_headers(self, ytcfg=None, identity_token=None, account_syncid=None,
                              visitor_data=None, api_hostname=None):
        origin = 'https://' + (api_hostname if api_hostname else self._YT_INNERTUBE_API_HOST)
        headers = {
            'X-YouTube-Client-Name': compat_str(try_get(ytcfg, lambda x: x['INNERTUBE_CONTEXT_CLIENT_NAME'], int)) or '1',
            'X-YouTube-Client-Version': self.__extract_client_version(ytcfg),
            'Origin': origin
        }
        if identity_token:
            headers['x-youtube-identity-token'] = identity_token
        if account_syncid:
            headers['X-Goog-PageId'] = account_syncid
            headers['X-Goog-AuthUser'] = 0
        if visitor_data:
            headers['x-goog-visitor-id'] = visitor_data
        auth = self._generate_sapisidhash_header(origin)
        if auth is not None:
            headers['Authorization'] = auth
            headers['X-Origin'] = origin
        return headers

    @staticmethod
    def _extract_alerts(data):
        for alert_dict in try_get(data, lambda x: x['alerts'], list) or []:
            if not isinstance(alert_dict, dict):
                continue
            for alert in alert_dict.values():
                alert_type = alert.get('type')
                if not alert_type:
                    continue
                message = try_get(alert, lambda x: x['text']['simpleText'], compat_str) or ''
                if message:
                    yield alert_type, message
                for run in try_get(alert, lambda x: x['text']['runs'], list) or []:
                    message += try_get(run, lambda x: x['text'], compat_str)
                if message:
                    yield alert_type, message

    def _report_alerts(self, alerts, expected=True):
        errors = []
        warnings = []
        for alert_type, alert_message in alerts:
            if alert_type.lower() == 'error':
                errors.append([alert_type, alert_message])
            else:
                warnings.append([alert_type, alert_message])

        for alert_type, alert_message in (warnings + errors[:-1]):
            self.report_warning('YouTube said: %s - %s' % (alert_type, alert_message))
        if errors:
            raise ExtractorError('YouTube said: %s' % errors[-1][1], expected=expected)

    def _extract_and_report_alerts(self, data, *args, **kwargs):
        return self._report_alerts(self._extract_alerts(data), *args, **kwargs)

    def _extract_response(self, item_id, query, note='Downloading API JSON', headers=None,
                          ytcfg=None, check_get_keys=None, ep='browse', fatal=True, api_hostname=None):
        response = None
        last_error = None
        count = -1
        retries = self.get_param('extractor_retries', 3)
        if check_get_keys is None:
            check_get_keys = []
        while count < retries:
            count += 1
            if last_error:
                self.report_warning('%s. Retrying ...' % last_error)
            try:
                response = self._call_api(
                    ep=ep, fatal=True, headers=headers,
                    video_id=item_id, query=query,
                    context=self._extract_context(ytcfg),
                    api_key=self._extract_api_key(ytcfg),
                    api_hostname=api_hostname,
                    note='%s%s' % (note, ' (retry #%d)' % count if count else ''))
            except ExtractorError as e:
                if isinstance(e.cause, compat_HTTPError) and e.cause.code in (500, 503, 404):
                    # Downloading page may result in intermittent 5xx HTTP error
                    # Sometimes a 404 is also recieved. See: https://github.com/ytdl-org/youtube-dl/issues/28289
                    last_error = 'HTTP Error %s' % e.cause.code
                    if count < retries:
                        continue
                if fatal:
                    raise
                else:
                    self.report_warning(error_to_compat_str(e))
                    return

            else:
                # Youtube may send alerts if there was an issue with the continuation page
                self._extract_and_report_alerts(response, expected=False)
                if not check_get_keys or dict_get(response, check_get_keys):
                    break
                # Youtube sometimes sends incomplete data
                # See: https://github.com/ytdl-org/youtube-dl/issues/28194
                last_error = 'Incomplete data received'
                if count >= retries:
                    if fatal:
                        raise ExtractorError(last_error)
                    else:
                        self.report_warning(last_error)
                        return
        return response

    @staticmethod
    def is_music_url(url):
        return re.match(r'https?://music\.youtube\.com/', url) is not None

    def _extract_video(self, renderer):
        video_id = renderer.get('videoId')
        title = try_get(
            renderer,
            (lambda x: x['title']['runs'][0]['text'],
             lambda x: x['title']['simpleText']), compat_str)
        description = try_get(
            renderer, lambda x: x['descriptionSnippet']['runs'][0]['text'],
            compat_str)
        duration = parse_duration(try_get(
            renderer, lambda x: x['lengthText']['simpleText'], compat_str))
        view_count_text = try_get(
            renderer, lambda x: x['viewCountText']['simpleText'], compat_str) or ''
        view_count = str_to_int(self._search_regex(
            r'^([\d,]+)', re.sub(r'\s', '', view_count_text),
            'view count', default=None))
        uploader = try_get(
            renderer,
            (lambda x: x['ownerText']['runs'][0]['text'],
             lambda x: x['shortBylineText']['runs'][0]['text']), compat_str)
        return {
            '_type': 'url',
            'ie_key': YoutubeIE.ie_key(),
            'id': video_id,
            'url': video_id,
            'title': title,
            'description': description,
            'duration': duration,
            'view_count': view_count,
            'uploader': uploader,
        }


class YoutubeIE(YoutubeBaseInfoExtractor):
    IE_DESC = 'YouTube.com'
    _INVIDIOUS_SITES = (
        # invidious-redirect websites
        r'(?:www\.)?redirect\.invidious\.io',
        r'(?:(?:www|dev)\.)?invidio\.us',
        # Invidious instances taken from https://github.com/iv-org/documentation/blob/master/Invidious-Instances.md
        r'(?:www\.)?invidious\.pussthecat\.org',
        r'(?:www\.)?invidious\.zee\.li',
        r'(?:(?:www|au)\.)?ytprivate\.com',
        r'(?:www\.)?invidious\.namazso\.eu',
        r'(?:www\.)?invidious\.ethibox\.fr',
        r'(?:www\.)?w6ijuptxiku4xpnnaetxvnkc5vqcdu7mgns2u77qefoixi63vbvnpnqd\.onion',
        r'(?:www\.)?kbjggqkzv65ivcqj6bumvp337z6264huv5kpkwuv6gu5yjiskvan7fad\.onion',
        r'(?:www\.)?invidious\.3o7z6yfxhbw7n3za4rss6l434kmv55cgw2vuziwuigpwegswvwzqipyd\.onion',
        r'(?:www\.)?grwp24hodrefzvjjuccrkw3mjq4tzhaaq32amf33dzpmuxe7ilepcmad\.onion',
        # youtube-dl invidious instances list
        r'(?:(?:www|no)\.)?invidiou\.sh',
        r'(?:(?:www|fi)\.)?invidious\.snopyta\.org',
        r'(?:www\.)?invidious\.kabi\.tk',
        r'(?:www\.)?invidious\.mastodon\.host',
        r'(?:www\.)?invidious\.zapashcanon\.fr',
        r'(?:www\.)?invidious\.kavin\.rocks',
        r'(?:www\.)?invidious\.tinfoil-hat\.net',
        r'(?:www\.)?invidious\.himiko\.cloud',
        r'(?:www\.)?invidious\.reallyancient\.tech',
        r'(?:www\.)?invidious\.tube',
        r'(?:www\.)?invidiou\.site',
        r'(?:www\.)?invidious\.site',
        r'(?:www\.)?invidious\.xyz',
        r'(?:www\.)?invidious\.nixnet\.xyz',
        r'(?:www\.)?invidious\.048596\.xyz',
        r'(?:www\.)?invidious\.drycat\.fr',
        r'(?:www\.)?inv\.skyn3t\.in',
        r'(?:www\.)?tube\.poal\.co',
        r'(?:www\.)?tube\.connect\.cafe',
        r'(?:www\.)?vid\.wxzm\.sx',
        r'(?:www\.)?vid\.mint\.lgbt',
        r'(?:www\.)?vid\.puffyan\.us',
        r'(?:www\.)?yewtu\.be',
        r'(?:www\.)?yt\.elukerio\.org',
        r'(?:www\.)?yt\.lelux\.fi',
        r'(?:www\.)?invidious\.ggc-project\.de',
        r'(?:www\.)?yt\.maisputain\.ovh',
        r'(?:www\.)?ytprivate\.com',
        r'(?:www\.)?invidious\.13ad\.de',
        r'(?:www\.)?invidious\.toot\.koeln',
        r'(?:www\.)?invidious\.fdn\.fr',
        r'(?:www\.)?watch\.nettohikari\.com',
        r'(?:www\.)?kgg2m7yk5aybusll\.onion',
        r'(?:www\.)?qklhadlycap4cnod\.onion',
        r'(?:www\.)?axqzx4s6s54s32yentfqojs3x5i7faxza6xo3ehd4bzzsg2ii4fv2iid\.onion',
        r'(?:www\.)?c7hqkpkpemu6e7emz5b4vyz7idjgdvgaaa3dyimmeojqbgpea3xqjoid\.onion',
        r'(?:www\.)?fz253lmuao3strwbfbmx46yu7acac2jz27iwtorgmbqlkurlclmancad\.onion',
        r'(?:www\.)?invidious\.l4qlywnpwqsluw65ts7md3khrivpirse744un3x7mlskqauz5pyuzgqd\.onion',
        r'(?:www\.)?owxfohz4kjyv25fvlqilyxast7inivgiktls3th44jhk3ej3i7ya\.b32\.i2p',
        r'(?:www\.)?4l2dgddgsrkf2ous66i6seeyi6etzfgrue332grh2n7madpwopotugyd\.onion',
    )
    _VALID_URL = r"""(?x)^
                     (
                         (?:https?://|//)                                    # http(s):// or protocol-independent URL
                         (?:(?:(?:(?:\w+\.)?[yY][oO][uU][tT][uU][bB][eE](?:-nocookie|kids)?\.com|
                            (?:www\.)?deturl\.com/www\.youtube\.com|
                            (?:www\.)?pwnyoutube\.com|
                            (?:www\.)?hooktube\.com|
                            (?:www\.)?yourepeat\.com|
                            tube\.majestyc\.net|
                            %(invidious)s|
                            youtube\.googleapis\.com)/                        # the various hostnames, with wildcard subdomains
                         (?:.*?\#/)?                                          # handle anchor (#/) redirect urls
                         (?:                                                  # the various things that can precede the ID:
                             (?:(?:v|embed|e)/(?!videoseries))                # v/ or embed/ or e/
                             |(?:                                             # or the v= param in all its forms
                                 (?:(?:watch|movie)(?:_popup)?(?:\.php)?/?)?  # preceding watch(_popup|.php) or nothing (like /?v=xxxx)
                                 (?:\?|\#!?)                                  # the params delimiter ? or # or #!
                                 (?:.*?[&;])??                                # any other preceding param (like /?s=tuff&v=xxxx or ?s=tuff&amp;v=V36LpHqtcDY)
                                 v=
                             )
                         ))
                         |(?:
                            youtu\.be|                                        # just youtu.be/xxxx
                            vid\.plus|                                        # or vid.plus/xxxx
                            zwearz\.com/watch|                                # or zwearz.com/watch/xxxx
                            %(invidious)s
                         )/
                         |(?:www\.)?cleanvideosearch\.com/media/action/yt/watch\?videoId=
                         )
                     )?                                                       # all until now is optional -> you can pass the naked ID
                     (?P<id>[0-9A-Za-z_-]{11})                                # here is it! the YouTube video ID
                     (?(1).+)?                                                # if we found the ID, everything can follow
                     (?:\#|$)""" % {
        'invidious': '|'.join(_INVIDIOUS_SITES),
    }
    _PLAYER_INFO_RE = (
        r'/s/player/(?P<id>[a-zA-Z0-9_-]{8,})/player',
        r'/(?P<id>[a-zA-Z0-9_-]{8,})/player(?:_ias\.vflset(?:/[a-zA-Z]{2,3}_[a-zA-Z]{2,3})?|-plasma-ias-(?:phone|tablet)-[a-z]{2}_[A-Z]{2}\.vflset)/base\.js$',
        r'\b(?P<id>vfl[a-zA-Z0-9_-]+)\b.*?\.js$',
    )
    _formats = {
        '5': {'ext': 'flv', 'width': 400, 'height': 240, 'acodec': 'mp3', 'abr': 64, 'vcodec': 'h263'},
        '6': {'ext': 'flv', 'width': 450, 'height': 270, 'acodec': 'mp3', 'abr': 64, 'vcodec': 'h263'},
        '13': {'ext': '3gp', 'acodec': 'aac', 'vcodec': 'mp4v'},
        '17': {'ext': '3gp', 'width': 176, 'height': 144, 'acodec': 'aac', 'abr': 24, 'vcodec': 'mp4v'},
        '18': {'ext': 'mp4', 'width': 640, 'height': 360, 'acodec': 'aac', 'abr': 96, 'vcodec': 'h264'},
        '22': {'ext': 'mp4', 'width': 1280, 'height': 720, 'acodec': 'aac', 'abr': 192, 'vcodec': 'h264'},
        '34': {'ext': 'flv', 'width': 640, 'height': 360, 'acodec': 'aac', 'abr': 128, 'vcodec': 'h264'},
        '35': {'ext': 'flv', 'width': 854, 'height': 480, 'acodec': 'aac', 'abr': 128, 'vcodec': 'h264'},
        # itag 36 videos are either 320x180 (BaW_jenozKc) or 320x240 (__2ABJjxzNo), abr varies as well
        '36': {'ext': '3gp', 'width': 320, 'acodec': 'aac', 'vcodec': 'mp4v'},
        '37': {'ext': 'mp4', 'width': 1920, 'height': 1080, 'acodec': 'aac', 'abr': 192, 'vcodec': 'h264'},
        '38': {'ext': 'mp4', 'width': 4096, 'height': 3072, 'acodec': 'aac', 'abr': 192, 'vcodec': 'h264'},
        '43': {'ext': 'webm', 'width': 640, 'height': 360, 'acodec': 'vorbis', 'abr': 128, 'vcodec': 'vp8'},
        '44': {'ext': 'webm', 'width': 854, 'height': 480, 'acodec': 'vorbis', 'abr': 128, 'vcodec': 'vp8'},
        '45': {'ext': 'webm', 'width': 1280, 'height': 720, 'acodec': 'vorbis', 'abr': 192, 'vcodec': 'vp8'},
        '46': {'ext': 'webm', 'width': 1920, 'height': 1080, 'acodec': 'vorbis', 'abr': 192, 'vcodec': 'vp8'},
        '59': {'ext': 'mp4', 'width': 854, 'height': 480, 'acodec': 'aac', 'abr': 128, 'vcodec': 'h264'},
        '78': {'ext': 'mp4', 'width': 854, 'height': 480, 'acodec': 'aac', 'abr': 128, 'vcodec': 'h264'},


        # 3D videos
        '82': {'ext': 'mp4', 'height': 360, 'format_note': '3D', 'acodec': 'aac', 'abr': 128, 'vcodec': 'h264', 'preference': -20},
        '83': {'ext': 'mp4', 'height': 480, 'format_note': '3D', 'acodec': 'aac', 'abr': 128, 'vcodec': 'h264', 'preference': -20},
        '84': {'ext': 'mp4', 'height': 720, 'format_note': '3D', 'acodec': 'aac', 'abr': 192, 'vcodec': 'h264', 'preference': -20},
        '85': {'ext': 'mp4', 'height': 1080, 'format_note': '3D', 'acodec': 'aac', 'abr': 192, 'vcodec': 'h264', 'preference': -20},
        '100': {'ext': 'webm', 'height': 360, 'format_note': '3D', 'acodec': 'vorbis', 'abr': 128, 'vcodec': 'vp8', 'preference': -20},
        '101': {'ext': 'webm', 'height': 480, 'format_note': '3D', 'acodec': 'vorbis', 'abr': 192, 'vcodec': 'vp8', 'preference': -20},
        '102': {'ext': 'webm', 'height': 720, 'format_note': '3D', 'acodec': 'vorbis', 'abr': 192, 'vcodec': 'vp8', 'preference': -20},

        # Apple HTTP Live Streaming
        '91': {'ext': 'mp4', 'height': 144, 'format_note': 'HLS', 'acodec': 'aac', 'abr': 48, 'vcodec': 'h264', 'preference': -10},
        '92': {'ext': 'mp4', 'height': 240, 'format_note': 'HLS', 'acodec': 'aac', 'abr': 48, 'vcodec': 'h264', 'preference': -10},
        '93': {'ext': 'mp4', 'height': 360, 'format_note': 'HLS', 'acodec': 'aac', 'abr': 128, 'vcodec': 'h264', 'preference': -10},
        '94': {'ext': 'mp4', 'height': 480, 'format_note': 'HLS', 'acodec': 'aac', 'abr': 128, 'vcodec': 'h264', 'preference': -10},
        '95': {'ext': 'mp4', 'height': 720, 'format_note': 'HLS', 'acodec': 'aac', 'abr': 256, 'vcodec': 'h264', 'preference': -10},
        '96': {'ext': 'mp4', 'height': 1080, 'format_note': 'HLS', 'acodec': 'aac', 'abr': 256, 'vcodec': 'h264', 'preference': -10},
        '132': {'ext': 'mp4', 'height': 240, 'format_note': 'HLS', 'acodec': 'aac', 'abr': 48, 'vcodec': 'h264', 'preference': -10},
        '151': {'ext': 'mp4', 'height': 72, 'format_note': 'HLS', 'acodec': 'aac', 'abr': 24, 'vcodec': 'h264', 'preference': -10},

        # DASH mp4 video
        '133': {'ext': 'mp4', 'height': 240, 'format_note': 'DASH video', 'vcodec': 'h264'},
        '134': {'ext': 'mp4', 'height': 360, 'format_note': 'DASH video', 'vcodec': 'h264'},
        '135': {'ext': 'mp4', 'height': 480, 'format_note': 'DASH video', 'vcodec': 'h264'},
        '136': {'ext': 'mp4', 'height': 720, 'format_note': 'DASH video', 'vcodec': 'h264'},
        '137': {'ext': 'mp4', 'height': 1080, 'format_note': 'DASH video', 'vcodec': 'h264'},
        '138': {'ext': 'mp4', 'format_note': 'DASH video', 'vcodec': 'h264'},  # Height can vary (https://github.com/ytdl-org/youtube-dl/issues/4559)
        '160': {'ext': 'mp4', 'height': 144, 'format_note': 'DASH video', 'vcodec': 'h264'},
        '212': {'ext': 'mp4', 'height': 480, 'format_note': 'DASH video', 'vcodec': 'h264'},
        '264': {'ext': 'mp4', 'height': 1440, 'format_note': 'DASH video', 'vcodec': 'h264'},
        '298': {'ext': 'mp4', 'height': 720, 'format_note': 'DASH video', 'vcodec': 'h264', 'fps': 60},
        '299': {'ext': 'mp4', 'height': 1080, 'format_note': 'DASH video', 'vcodec': 'h264', 'fps': 60},
        '266': {'ext': 'mp4', 'height': 2160, 'format_note': 'DASH video', 'vcodec': 'h264'},

        # Dash mp4 audio
        '139': {'ext': 'm4a', 'format_note': 'DASH audio', 'acodec': 'aac', 'abr': 48, 'container': 'm4a_dash'},
        '140': {'ext': 'm4a', 'format_note': 'DASH audio', 'acodec': 'aac', 'abr': 128, 'container': 'm4a_dash'},
        '141': {'ext': 'm4a', 'format_note': 'DASH audio', 'acodec': 'aac', 'abr': 256, 'container': 'm4a_dash'},
        '256': {'ext': 'm4a', 'format_note': 'DASH audio', 'acodec': 'aac', 'container': 'm4a_dash'},
        '258': {'ext': 'm4a', 'format_note': 'DASH audio', 'acodec': 'aac', 'container': 'm4a_dash'},
        '325': {'ext': 'm4a', 'format_note': 'DASH audio', 'acodec': 'dtse', 'container': 'm4a_dash'},
        '328': {'ext': 'm4a', 'format_note': 'DASH audio', 'acodec': 'ec-3', 'container': 'm4a_dash'},

        # Dash webm
        '167': {'ext': 'webm', 'height': 360, 'width': 640, 'format_note': 'DASH video', 'container': 'webm', 'vcodec': 'vp8'},
        '168': {'ext': 'webm', 'height': 480, 'width': 854, 'format_note': 'DASH video', 'container': 'webm', 'vcodec': 'vp8'},
        '169': {'ext': 'webm', 'height': 720, 'width': 1280, 'format_note': 'DASH video', 'container': 'webm', 'vcodec': 'vp8'},
        '170': {'ext': 'webm', 'height': 1080, 'width': 1920, 'format_note': 'DASH video', 'container': 'webm', 'vcodec': 'vp8'},
        '218': {'ext': 'webm', 'height': 480, 'width': 854, 'format_note': 'DASH video', 'container': 'webm', 'vcodec': 'vp8'},
        '219': {'ext': 'webm', 'height': 480, 'width': 854, 'format_note': 'DASH video', 'container': 'webm', 'vcodec': 'vp8'},
        '278': {'ext': 'webm', 'height': 144, 'format_note': 'DASH video', 'container': 'webm', 'vcodec': 'vp9'},
        '242': {'ext': 'webm', 'height': 240, 'format_note': 'DASH video', 'vcodec': 'vp9'},
        '243': {'ext': 'webm', 'height': 360, 'format_note': 'DASH video', 'vcodec': 'vp9'},
        '244': {'ext': 'webm', 'height': 480, 'format_note': 'DASH video', 'vcodec': 'vp9'},
        '245': {'ext': 'webm', 'height': 480, 'format_note': 'DASH video', 'vcodec': 'vp9'},
        '246': {'ext': 'webm', 'height': 480, 'format_note': 'DASH video', 'vcodec': 'vp9'},
        '247': {'ext': 'webm', 'height': 720, 'format_note': 'DASH video', 'vcodec': 'vp9'},
        '248': {'ext': 'webm', 'height': 1080, 'format_note': 'DASH video', 'vcodec': 'vp9'},
        '271': {'ext': 'webm', 'height': 1440, 'format_note': 'DASH video', 'vcodec': 'vp9'},
        # itag 272 videos are either 3840x2160 (e.g. RtoitU2A-3E) or 7680x4320 (sLprVF6d7Ug)
        '272': {'ext': 'webm', 'height': 2160, 'format_note': 'DASH video', 'vcodec': 'vp9'},
        '302': {'ext': 'webm', 'height': 720, 'format_note': 'DASH video', 'vcodec': 'vp9', 'fps': 60},
        '303': {'ext': 'webm', 'height': 1080, 'format_note': 'DASH video', 'vcodec': 'vp9', 'fps': 60},
        '308': {'ext': 'webm', 'height': 1440, 'format_note': 'DASH video', 'vcodec': 'vp9', 'fps': 60},
        '313': {'ext': 'webm', 'height': 2160, 'format_note': 'DASH video', 'vcodec': 'vp9'},
        '315': {'ext': 'webm', 'height': 2160, 'format_note': 'DASH video', 'vcodec': 'vp9', 'fps': 60},

        # Dash webm audio
        '171': {'ext': 'webm', 'acodec': 'vorbis', 'format_note': 'DASH audio', 'abr': 128},
        '172': {'ext': 'webm', 'acodec': 'vorbis', 'format_note': 'DASH audio', 'abr': 256},

        # Dash webm audio with opus inside
        '249': {'ext': 'webm', 'format_note': 'DASH audio', 'acodec': 'opus', 'abr': 50},
        '250': {'ext': 'webm', 'format_note': 'DASH audio', 'acodec': 'opus', 'abr': 70},
        '251': {'ext': 'webm', 'format_note': 'DASH audio', 'acodec': 'opus', 'abr': 160},

        # RTMP (unnamed)
        '_rtmp': {'protocol': 'rtmp'},

        # av01 video only formats sometimes served with "unknown" codecs
        '394': {'acodec': 'none', 'vcodec': 'av01.0.05M.08'},
        '395': {'acodec': 'none', 'vcodec': 'av01.0.05M.08'},
        '396': {'acodec': 'none', 'vcodec': 'av01.0.05M.08'},
        '397': {'acodec': 'none', 'vcodec': 'av01.0.05M.08'},
    }
    _SUBTITLE_FORMATS = ('json3', 'srv1', 'srv2', 'srv3', 'ttml', 'vtt')

    _GEO_BYPASS = False

    IE_NAME = 'youtube'
    _TESTS = [
        {
            'url': 'https://www.youtube.com/watch?v=BaW_jenozKc&t=1s&end=9',
            'info_dict': {
                'id': 'BaW_jenozKc',
                'ext': 'mp4',
                'title': 'youtube-dl test video "\'/\\ä↭𝕐',
                'uploader': 'Philipp Hagemeister',
                'uploader_id': 'phihag',
                'uploader_url': r're:https?://(?:www\.)?youtube\.com/user/phihag',
                'channel_id': 'UCLqxVugv74EIW3VWh2NOa3Q',
                'channel_url': r're:https?://(?:www\.)?youtube\.com/channel/UCLqxVugv74EIW3VWh2NOa3Q',
                'upload_date': '20121002',
                'description': 'test chars:  "\'/\\ä↭𝕐\ntest URL: https://github.com/rg3/youtube-dl/issues/1892\n\nThis is a test video for youtube-dl.\n\nFor more information, contact phihag@phihag.de .',
                'categories': ['Science & Technology'],
                'tags': ['youtube-dl'],
                'duration': 10,
                'view_count': int,
                'like_count': int,
                'dislike_count': int,
                'start_time': 1,
                'end_time': 9,
            }
        },
        {
            'url': '//www.YouTube.com/watch?v=yZIXLfi8CZQ',
            'note': 'Embed-only video (#1746)',
            'info_dict': {
                'id': 'yZIXLfi8CZQ',
                'ext': 'mp4',
                'upload_date': '20120608',
                'title': 'Principal Sexually Assaults A Teacher - Episode 117 - 8th June 2012',
                'description': 'md5:09b78bd971f1e3e289601dfba15ca4f7',
                'uploader': 'SET India',
                'uploader_id': 'setindia',
                'uploader_url': r're:https?://(?:www\.)?youtube\.com/user/setindia',
                'age_limit': 18,
            },
            'skip': 'Private video',
        },
        {
            'url': 'https://www.youtube.com/watch?v=BaW_jenozKc&v=yZIXLfi8CZQ',
            'note': 'Use the first video ID in the URL',
            'info_dict': {
                'id': 'BaW_jenozKc',
                'ext': 'mp4',
                'title': 'youtube-dl test video "\'/\\ä↭𝕐',
                'uploader': 'Philipp Hagemeister',
                'uploader_id': 'phihag',
                'uploader_url': r're:https?://(?:www\.)?youtube\.com/user/phihag',
                'upload_date': '20121002',
                'description': 'test chars:  "\'/\\ä↭𝕐\ntest URL: https://github.com/rg3/youtube-dl/issues/1892\n\nThis is a test video for youtube-dl.\n\nFor more information, contact phihag@phihag.de .',
                'categories': ['Science & Technology'],
                'tags': ['youtube-dl'],
                'duration': 10,
                'view_count': int,
                'like_count': int,
                'dislike_count': int,
            },
            'params': {
                'skip_download': True,
            },
        },
        {
            'url': 'https://www.youtube.com/watch?v=a9LDPn-MO4I',
            'note': '256k DASH audio (format 141) via DASH manifest',
            'info_dict': {
                'id': 'a9LDPn-MO4I',
                'ext': 'm4a',
                'upload_date': '20121002',
                'uploader_id': '8KVIDEO',
                'uploader_url': r're:https?://(?:www\.)?youtube\.com/user/8KVIDEO',
                'description': '',
                'uploader': '8KVIDEO',
                'title': 'UHDTV TEST 8K VIDEO.mp4'
            },
            'params': {
                'youtube_include_dash_manifest': True,
                'format': '141',
            },
            'skip': 'format 141 not served anymore',
        },
        # DASH manifest with encrypted signature
        {
            'url': 'https://www.youtube.com/watch?v=IB3lcPjvWLA',
            'info_dict': {
                'id': 'IB3lcPjvWLA',
                'ext': 'm4a',
                'title': 'Afrojack, Spree Wilson - The Spark (Official Music Video) ft. Spree Wilson',
                'description': 'md5:8f5e2b82460520b619ccac1f509d43bf',
                'duration': 244,
                'uploader': 'AfrojackVEVO',
                'uploader_id': 'AfrojackVEVO',
                'upload_date': '20131011',
                'abr': 129.495,
            },
            'params': {
                'youtube_include_dash_manifest': True,
                'format': '141/bestaudio[ext=m4a]',
            },
        },
        # Controversy video
        {
            'url': 'https://www.youtube.com/watch?v=T4XJQO3qol8',
            'info_dict': {
                'id': 'T4XJQO3qol8',
                'ext': 'mp4',
                'duration': 219,
                'upload_date': '20100909',
                'uploader': 'Amazing Atheist',
                'uploader_id': 'TheAmazingAtheist',
                'uploader_url': r're:https?://(?:www\.)?youtube\.com/user/TheAmazingAtheist',
                'title': 'Burning Everyone\'s Koran',
                'description': 'SUBSCRIBE: http://www.youtube.com/saturninefilms \r\n\r\nEven Obama has taken a stand against freedom on this issue: http://www.huffingtonpost.com/2010/09/09/obama-gma-interview-quran_n_710282.html',
            }
        },
        # Normal age-gate video (embed allowed)
        {
            'url': 'https://youtube.com/watch?v=HtVdAasjOgU',
            'info_dict': {
                'id': 'HtVdAasjOgU',
                'ext': 'mp4',
                'title': 'The Witcher 3: Wild Hunt - The Sword Of Destiny Trailer',
                'description': r're:(?s).{100,}About the Game\n.*?The Witcher 3: Wild Hunt.{100,}',
                'duration': 142,
                'uploader': 'The Witcher',
                'uploader_id': 'WitcherGame',
                'uploader_url': r're:https?://(?:www\.)?youtube\.com/user/WitcherGame',
                'upload_date': '20140605',
                'age_limit': 18,
            },
        },
        # video_info is None (https://github.com/ytdl-org/youtube-dl/issues/4421)
        # YouTube Red ad is not captured for creator
        {
            'url': '__2ABJjxzNo',
            'info_dict': {
                'id': '__2ABJjxzNo',
                'ext': 'mp4',
                'duration': 266,
                'upload_date': '20100430',
                'uploader_id': 'deadmau5',
                'uploader_url': r're:https?://(?:www\.)?youtube\.com/user/deadmau5',
                'creator': 'deadmau5',
                'description': 'md5:6cbcd3a92ce1bc676fc4d6ab4ace2336',
                'uploader': 'deadmau5',
                'title': 'Deadmau5 - Some Chords (HD)',
                'alt_title': 'Some Chords',
            },
            'expected_warnings': [
                'DASH manifest missing',
            ]
        },
        # Olympics (https://github.com/ytdl-org/youtube-dl/issues/4431)
        {
            'url': 'lqQg6PlCWgI',
            'info_dict': {
                'id': 'lqQg6PlCWgI',
                'ext': 'mp4',
                'duration': 6085,
                'upload_date': '20150827',
                'uploader_id': 'olympic',
                'uploader_url': r're:https?://(?:www\.)?youtube\.com/user/olympic',
                'description': 'HO09  - Women -  GER-AUS - Hockey - 31 July 2012 - London 2012 Olympic Games',
                'uploader': 'Olympic',
                'title': 'Hockey - Women -  GER-AUS - London 2012 Olympic Games',
            },
            'params': {
                'skip_download': 'requires avconv',
            }
        },
        # Non-square pixels
        {
            'url': 'https://www.youtube.com/watch?v=_b-2C3KPAM0',
            'info_dict': {
                'id': '_b-2C3KPAM0',
                'ext': 'mp4',
                'stretched_ratio': 16 / 9.,
                'duration': 85,
                'upload_date': '20110310',
                'uploader_id': 'AllenMeow',
                'uploader_url': r're:https?://(?:www\.)?youtube\.com/user/AllenMeow',
                'description': 'made by Wacom from Korea | 字幕&加油添醋 by TY\'s Allen | 感謝heylisa00cavey1001同學熱情提供梗及翻譯',
                'uploader': '孫ᄋᄅ',
                'title': '[A-made] 變態妍字幕版 太妍 我就是這樣的人',
            },
        },
        # url_encoded_fmt_stream_map is empty string
        {
            'url': 'qEJwOuvDf7I',
            'info_dict': {
                'id': 'qEJwOuvDf7I',
                'ext': 'webm',
                'title': 'Обсуждение судебной практики по выборам 14 сентября 2014 года в Санкт-Петербурге',
                'description': '',
                'upload_date': '20150404',
                'uploader_id': 'spbelect',
                'uploader': 'Наблюдатели Петербурга',
            },
            'params': {
                'skip_download': 'requires avconv',
            },
            'skip': 'This live event has ended.',
        },
        # Extraction from multiple DASH manifests (https://github.com/ytdl-org/youtube-dl/pull/6097)
        {
            'url': 'https://www.youtube.com/watch?v=FIl7x6_3R5Y',
            'info_dict': {
                'id': 'FIl7x6_3R5Y',
                'ext': 'webm',
                'title': 'md5:7b81415841e02ecd4313668cde88737a',
                'description': 'md5:116377fd2963b81ec4ce64b542173306',
                'duration': 220,
                'upload_date': '20150625',
                'uploader_id': 'dorappi2000',
                'uploader_url': r're:https?://(?:www\.)?youtube\.com/user/dorappi2000',
                'uploader': 'dorappi2000',
                'formats': 'mincount:31',
            },
            'skip': 'not actual anymore',
        },
        # DASH manifest with segment_list
        {
            'url': 'https://www.youtube.com/embed/CsmdDsKjzN8',
            'md5': '8ce563a1d667b599d21064e982ab9e31',
            'info_dict': {
                'id': 'CsmdDsKjzN8',
                'ext': 'mp4',
                'upload_date': '20150501',  # According to '<meta itemprop="datePublished"', but in other places it's 20150510
                'uploader': 'Airtek',
                'description': 'Retransmisión en directo de la XVIII media maratón de Zaragoza.',
                'uploader_id': 'UCzTzUmjXxxacNnL8I3m4LnQ',
                'title': 'Retransmisión XVIII Media maratón Zaragoza 2015',
            },
            'params': {
                'youtube_include_dash_manifest': True,
                'format': '135',  # bestvideo
            },
            'skip': 'This live event has ended.',
        },
        {
            # Multifeed videos (multiple cameras), URL is for Main Camera
            'url': 'https://www.youtube.com/watch?v=jvGDaLqkpTg',
            'info_dict': {
                'id': 'jvGDaLqkpTg',
                'title': 'Tom Clancy Free Weekend Rainbow Whatever',
                'description': 'md5:e03b909557865076822aa169218d6a5d',
            },
            'playlist': [{
                'info_dict': {
                    'id': 'jvGDaLqkpTg',
                    'ext': 'mp4',
                    'title': 'Tom Clancy Free Weekend Rainbow Whatever (Main Camera)',
                    'description': 'md5:e03b909557865076822aa169218d6a5d',
                    'duration': 10643,
                    'upload_date': '20161111',
                    'uploader': 'Team PGP',
                    'uploader_id': 'UChORY56LMMETTuGjXaJXvLg',
                    'uploader_url': r're:https?://(?:www\.)?youtube\.com/channel/UChORY56LMMETTuGjXaJXvLg',
                },
            }, {
                'info_dict': {
                    'id': '3AKt1R1aDnw',
                    'ext': 'mp4',
                    'title': 'Tom Clancy Free Weekend Rainbow Whatever (Camera 2)',
                    'description': 'md5:e03b909557865076822aa169218d6a5d',
                    'duration': 10991,
                    'upload_date': '20161111',
                    'uploader': 'Team PGP',
                    'uploader_id': 'UChORY56LMMETTuGjXaJXvLg',
                    'uploader_url': r're:https?://(?:www\.)?youtube\.com/channel/UChORY56LMMETTuGjXaJXvLg',
                },
            }, {
                'info_dict': {
                    'id': 'RtAMM00gpVc',
                    'ext': 'mp4',
                    'title': 'Tom Clancy Free Weekend Rainbow Whatever (Camera 3)',
                    'description': 'md5:e03b909557865076822aa169218d6a5d',
                    'duration': 10995,
                    'upload_date': '20161111',
                    'uploader': 'Team PGP',
                    'uploader_id': 'UChORY56LMMETTuGjXaJXvLg',
                    'uploader_url': r're:https?://(?:www\.)?youtube\.com/channel/UChORY56LMMETTuGjXaJXvLg',
                },
            }, {
                'info_dict': {
                    'id': '6N2fdlP3C5U',
                    'ext': 'mp4',
                    'title': 'Tom Clancy Free Weekend Rainbow Whatever (Camera 4)',
                    'description': 'md5:e03b909557865076822aa169218d6a5d',
                    'duration': 10990,
                    'upload_date': '20161111',
                    'uploader': 'Team PGP',
                    'uploader_id': 'UChORY56LMMETTuGjXaJXvLg',
                    'uploader_url': r're:https?://(?:www\.)?youtube\.com/channel/UChORY56LMMETTuGjXaJXvLg',
                },
            }],
            'params': {
                'skip_download': True,
            },
        },
        {
            # Multifeed video with comma in title (see https://github.com/ytdl-org/youtube-dl/issues/8536)
            'url': 'https://www.youtube.com/watch?v=gVfLd0zydlo',
            'info_dict': {
                'id': 'gVfLd0zydlo',
                'title': 'DevConf.cz 2016 Day 2 Workshops 1 14:00 - 15:30',
            },
            'playlist_count': 2,
            'skip': 'Not multifeed anymore',
        },
        {
            'url': 'https://vid.plus/FlRa-iH7PGw',
            'only_matching': True,
        },
        {
            'url': 'https://zwearz.com/watch/9lWxNJF-ufM/electra-woman-dyna-girl-official-trailer-grace-helbig.html',
            'only_matching': True,
        },
        {
            # Title with JS-like syntax "};" (see https://github.com/ytdl-org/youtube-dl/issues/7468)
            # Also tests cut-off URL expansion in video description (see
            # https://github.com/ytdl-org/youtube-dl/issues/1892,
            # https://github.com/ytdl-org/youtube-dl/issues/8164)
            'url': 'https://www.youtube.com/watch?v=lsguqyKfVQg',
            'info_dict': {
                'id': 'lsguqyKfVQg',
                'ext': 'mp4',
                'title': '{dark walk}; Loki/AC/Dishonored; collab w/Elflover21',
                'alt_title': 'Dark Walk - Position Music',
                'description': 'md5:8085699c11dc3f597ce0410b0dcbb34a',
                'duration': 133,
                'upload_date': '20151119',
                'uploader_id': 'IronSoulElf',
                'uploader_url': r're:https?://(?:www\.)?youtube\.com/user/IronSoulElf',
                'uploader': 'IronSoulElf',
                'creator': 'Todd Haberman,  Daniel Law Heath and Aaron Kaplan',
                'track': 'Dark Walk - Position Music',
                'artist': 'Todd Haberman,  Daniel Law Heath and Aaron Kaplan',
                'album': 'Position Music - Production Music Vol. 143 - Dark Walk',
            },
            'params': {
                'skip_download': True,
            },
        },
        {
            # Tags with '};' (see https://github.com/ytdl-org/youtube-dl/issues/7468)
            'url': 'https://www.youtube.com/watch?v=Ms7iBXnlUO8',
            'only_matching': True,
        },
        {
            # Video with yt:stretch=17:0
            'url': 'https://www.youtube.com/watch?v=Q39EVAstoRM',
            'info_dict': {
                'id': 'Q39EVAstoRM',
                'ext': 'mp4',
                'title': 'Clash Of Clans#14 Dicas De Ataque Para CV 4',
                'description': 'md5:ee18a25c350637c8faff806845bddee9',
                'upload_date': '20151107',
                'uploader_id': 'UCCr7TALkRbo3EtFzETQF1LA',
                'uploader': 'CH GAMER DROID',
            },
            'params': {
                'skip_download': True,
            },
            'skip': 'This video does not exist.',
        },
        {
            # Video with incomplete 'yt:stretch=16:'
            'url': 'https://www.youtube.com/watch?v=FRhJzUSJbGI',
            'only_matching': True,
        },
        {
            # Video licensed under Creative Commons
            'url': 'https://www.youtube.com/watch?v=M4gD1WSo5mA',
            'info_dict': {
                'id': 'M4gD1WSo5mA',
                'ext': 'mp4',
                'title': 'md5:e41008789470fc2533a3252216f1c1d1',
                'description': 'md5:a677553cf0840649b731a3024aeff4cc',
                'duration': 721,
                'upload_date': '20150127',
                'uploader_id': 'BerkmanCenter',
                'uploader_url': r're:https?://(?:www\.)?youtube\.com/user/BerkmanCenter',
                'uploader': 'The Berkman Klein Center for Internet & Society',
                'license': 'Creative Commons Attribution license (reuse allowed)',
            },
            'params': {
                'skip_download': True,
            },
        },
        {
            # Channel-like uploader_url
            'url': 'https://www.youtube.com/watch?v=eQcmzGIKrzg',
            'info_dict': {
                'id': 'eQcmzGIKrzg',
                'ext': 'mp4',
                'title': 'Democratic Socialism and Foreign Policy | Bernie Sanders',
                'description': 'md5:13a2503d7b5904ef4b223aa101628f39',
                'duration': 4060,
                'upload_date': '20151119',
                'uploader': 'Bernie Sanders',
                'uploader_id': 'UCH1dpzjCEiGAt8CXkryhkZg',
                'uploader_url': r're:https?://(?:www\.)?youtube\.com/channel/UCH1dpzjCEiGAt8CXkryhkZg',
                'license': 'Creative Commons Attribution license (reuse allowed)',
            },
            'params': {
                'skip_download': True,
            },
        },
        {
            'url': 'https://www.youtube.com/watch?feature=player_embedded&amp;amp;v=V36LpHqtcDY',
            'only_matching': True,
        },
        {
            # YouTube Red paid video (https://github.com/ytdl-org/youtube-dl/issues/10059)
            'url': 'https://www.youtube.com/watch?v=i1Ko8UG-Tdo',
            'only_matching': True,
        },
        {
            # Rental video preview
            'url': 'https://www.youtube.com/watch?v=yYr8q0y5Jfg',
            'info_dict': {
                'id': 'uGpuVWrhIzE',
                'ext': 'mp4',
                'title': 'Piku - Trailer',
                'description': 'md5:c36bd60c3fd6f1954086c083c72092eb',
                'upload_date': '20150811',
                'uploader': 'FlixMatrix',
                'uploader_id': 'FlixMatrixKaravan',
                'uploader_url': r're:https?://(?:www\.)?youtube\.com/user/FlixMatrixKaravan',
                'license': 'Standard YouTube License',
            },
            'params': {
                'skip_download': True,
            },
            'skip': 'This video is not available.',
        },
        {
            # YouTube Red video with episode data
            'url': 'https://www.youtube.com/watch?v=iqKdEhx-dD4',
            'info_dict': {
                'id': 'iqKdEhx-dD4',
                'ext': 'mp4',
                'title': 'Isolation - Mind Field (Ep 1)',
                'description': 'md5:f540112edec5d09fc8cc752d3d4ba3cd',
                'duration': 2085,
                'upload_date': '20170118',
                'uploader': 'Vsauce',
                'uploader_id': 'Vsauce',
                'uploader_url': r're:https?://(?:www\.)?youtube\.com/user/Vsauce',
                'series': 'Mind Field',
                'season_number': 1,
                'episode_number': 1,
            },
            'params': {
                'skip_download': True,
            },
            'expected_warnings': [
                'Skipping DASH manifest',
            ],
        },
        {
            # The following content has been identified by the YouTube community
            # as inappropriate or offensive to some audiences.
            'url': 'https://www.youtube.com/watch?v=6SJNVb0GnPI',
            'info_dict': {
                'id': '6SJNVb0GnPI',
                'ext': 'mp4',
                'title': 'Race Differences in Intelligence',
                'description': 'md5:5d161533167390427a1f8ee89a1fc6f1',
                'duration': 965,
                'upload_date': '20140124',
                'uploader': 'New Century Foundation',
                'uploader_id': 'UCEJYpZGqgUob0zVVEaLhvVg',
                'uploader_url': r're:https?://(?:www\.)?youtube\.com/channel/UCEJYpZGqgUob0zVVEaLhvVg',
            },
            'params': {
                'skip_download': True,
            },
            'skip': 'This video has been removed for violating YouTube\'s policy on hate speech.',
        },
        {
            # itag 212
            'url': '1t24XAntNCY',
            'only_matching': True,
        },
        {
            # geo restricted to JP
            'url': 'sJL6WA-aGkQ',
            'only_matching': True,
        },
        {
            'url': 'https://invidio.us/watch?v=BaW_jenozKc',
            'only_matching': True,
        },
        {
            'url': 'https://redirect.invidious.io/watch?v=BaW_jenozKc',
            'only_matching': True,
        },
        {
            # from https://nitter.pussthecat.org/YouTube/status/1360363141947944964#m
            'url': 'https://redirect.invidious.io/Yh0AhrY9GjA',
            'only_matching': True,
        },
        {
            # DRM protected
            'url': 'https://www.youtube.com/watch?v=s7_qI6_mIXc',
            'only_matching': True,
        },
        {
            # Video with unsupported adaptive stream type formats
            'url': 'https://www.youtube.com/watch?v=Z4Vy8R84T1U',
            'info_dict': {
                'id': 'Z4Vy8R84T1U',
                'ext': 'mp4',
                'title': 'saman SMAN 53 Jakarta(Sancety) opening COFFEE4th at SMAN 53 Jakarta',
                'description': 'md5:d41d8cd98f00b204e9800998ecf8427e',
                'duration': 433,
                'upload_date': '20130923',
                'uploader': 'Amelia Putri Harwita',
                'uploader_id': 'UCpOxM49HJxmC1qCalXyB3_Q',
                'uploader_url': r're:https?://(?:www\.)?youtube\.com/channel/UCpOxM49HJxmC1qCalXyB3_Q',
                'formats': 'maxcount:10',
            },
            'params': {
                'skip_download': True,
                'youtube_include_dash_manifest': False,
            },
            'skip': 'not actual anymore',
        },
        {
            # Youtube Music Auto-generated description
            'url': 'https://music.youtube.com/watch?v=MgNrAu2pzNs',
            'info_dict': {
                'id': 'MgNrAu2pzNs',
                'ext': 'mp4',
                'title': 'Voyeur Girl',
                'description': 'md5:7ae382a65843d6df2685993e90a8628f',
                'upload_date': '20190312',
                'uploader': 'Stephen - Topic',
                'uploader_id': 'UC-pWHpBjdGG69N9mM2auIAA',
                'artist': 'Stephen',
                'track': 'Voyeur Girl',
                'album': 'it\'s too much love to know my dear',
                'release_date': '20190313',
                'release_year': 2019,
            },
            'params': {
                'skip_download': True,
            },
        },
        {
            'url': 'https://www.youtubekids.com/watch?v=3b8nCWDgZ6Q',
            'only_matching': True,
        },
        {
            # invalid -> valid video id redirection
            'url': 'DJztXj2GPfl',
            'info_dict': {
                'id': 'DJztXj2GPfk',
                'ext': 'mp4',
                'title': 'Panjabi MC - Mundian To Bach Ke (The Dictator Soundtrack)',
                'description': 'md5:bf577a41da97918e94fa9798d9228825',
                'upload_date': '20090125',
                'uploader': 'Prochorowka',
                'uploader_id': 'Prochorowka',
                'uploader_url': r're:https?://(?:www\.)?youtube\.com/user/Prochorowka',
                'artist': 'Panjabi MC',
                'track': 'Beware of the Boys (Mundian to Bach Ke) - Motivo Hi-Lectro Remix',
                'album': 'Beware of the Boys (Mundian To Bach Ke)',
            },
            'params': {
                'skip_download': True,
            },
            'skip': 'Video unavailable',
        },
        {
            # empty description results in an empty string
            'url': 'https://www.youtube.com/watch?v=x41yOUIvK2k',
            'info_dict': {
                'id': 'x41yOUIvK2k',
                'ext': 'mp4',
                'title': 'IMG 3456',
                'description': '',
                'upload_date': '20170613',
                'uploader_id': 'ElevageOrVert',
                'uploader': 'ElevageOrVert',
            },
            'params': {
                'skip_download': True,
            },
        },
        {
            # with '};' inside yt initial data (see [1])
            # see [2] for an example with '};' inside ytInitialPlayerResponse
            # 1. https://github.com/ytdl-org/youtube-dl/issues/27093
            # 2. https://github.com/ytdl-org/youtube-dl/issues/27216
            'url': 'https://www.youtube.com/watch?v=CHqg6qOn4no',
            'info_dict': {
                'id': 'CHqg6qOn4no',
                'ext': 'mp4',
                'title': 'Part 77   Sort a list of simple types in c#',
                'description': 'md5:b8746fa52e10cdbf47997903f13b20dc',
                'upload_date': '20130831',
                'uploader_id': 'kudvenkat',
                'uploader': 'kudvenkat',
            },
            'params': {
                'skip_download': True,
            },
        },
        {
            # another example of '};' in ytInitialData
            'url': 'https://www.youtube.com/watch?v=gVfgbahppCY',
            'only_matching': True,
        },
        {
            'url': 'https://www.youtube.com/watch_popup?v=63RmMXCd_bQ',
            'only_matching': True,
        },
        {
            # https://github.com/ytdl-org/youtube-dl/pull/28094
            'url': 'OtqTfy26tG0',
            'info_dict': {
                'id': 'OtqTfy26tG0',
                'ext': 'mp4',
                'title': 'Burn Out',
                'description': 'md5:8d07b84dcbcbfb34bc12a56d968b6131',
                'upload_date': '20141120',
                'uploader': 'The Cinematic Orchestra - Topic',
                'uploader_id': 'UCIzsJBIyo8hhpFm1NK0uLgw',
                'uploader_url': r're:https?://(?:www\.)?youtube\.com/channel/UCIzsJBIyo8hhpFm1NK0uLgw',
                'artist': 'The Cinematic Orchestra',
                'track': 'Burn Out',
                'album': 'Every Day',
                'release_data': None,
                'release_year': None,
            },
            'params': {
                'skip_download': True,
            },
        },
        {
            # controversial video, only works with bpctr when authenticated with cookies
            'url': 'https://www.youtube.com/watch?v=nGC3D_FkCmg',
            'only_matching': True,
        },
        {
            # restricted location, https://github.com/ytdl-org/youtube-dl/issues/28685
            'url': 'cBvYw8_A0vQ',
            'info_dict': {
                'id': 'cBvYw8_A0vQ',
                'ext': 'mp4',
                'title': '4K Ueno Okachimachi  Street  Scenes  上野御徒町歩き',
                'description': 'md5:ea770e474b7cd6722b4c95b833c03630',
                'upload_date': '20201120',
                'uploader': 'Walk around Japan',
                'uploader_id': 'UC3o_t8PzBmXf5S9b7GLx1Mw',
                'uploader_url': r're:https?://(?:www\.)?youtube\.com/channel/UC3o_t8PzBmXf5S9b7GLx1Mw',
            },
            'params': {
                'skip_download': True,
            },
        }, {
            # Has multiple audio streams
            'url': 'WaOKSUlf4TM',
            'only_matching': True
        }, {
            # Requires Premium: has format 141 when requested using YTM url
            'url': 'https://music.youtube.com/watch?v=XclachpHxis',
            'only_matching': True
        }, {
            # multiple subtitles with same lang_code
            'url': 'https://www.youtube.com/watch?v=wsQiKKfKxug',
            'only_matching': True,
        },
    ]

    @classmethod
    def suitable(cls, url):
        # Hack for lazy extractors until more generic solution is implemented
        # (see #28780)
        from .youtube import parse_qs
        qs = parse_qs(url)
        if qs.get('list', [None])[0]:
            return False
        return super(YoutubeIE, cls).suitable(url)

    def __init__(self, *args, **kwargs):
        super(YoutubeIE, self).__init__(*args, **kwargs)
        self._code_cache = {}
        self._player_cache = {}

    def _signature_cache_id(self, example_sig):
        """ Return a string representation of a signature """
        return '.'.join(compat_str(len(part)) for part in example_sig.split('.'))

    @classmethod
    def _extract_player_info(cls, player_url):
        for player_re in cls._PLAYER_INFO_RE:
            id_m = re.search(player_re, player_url)
            if id_m:
                break
        else:
            raise ExtractorError('Cannot identify player %r' % player_url)
        return id_m.group('id')

    def _extract_signature_function(self, video_id, player_url, example_sig):
        player_id = self._extract_player_info(player_url)

        # Read from filesystem cache
        func_id = 'js_%s_%s' % (
            player_id, self._signature_cache_id(example_sig))
        assert os.path.basename(func_id) == func_id

        cache_spec = self._downloader.cache.load('youtube-sigfuncs', func_id)
        if cache_spec is not None:
            return lambda s: ''.join(s[i] for i in cache_spec)

        if player_id not in self._code_cache:
            self._code_cache[player_id] = self._download_webpage(
                player_url, video_id,
                note='Downloading player ' + player_id,
                errnote='Download of %s failed' % player_url)
        code = self._code_cache[player_id]
        res = self._parse_sig_js(code)

        test_string = ''.join(map(compat_chr, range(len(example_sig))))
        cache_res = res(test_string)
        cache_spec = [ord(c) for c in cache_res]

        self._downloader.cache.store('youtube-sigfuncs', func_id, cache_spec)
        return res

    def _print_sig_code(self, func, example_sig):
        def gen_sig_code(idxs):
            def _genslice(start, end, step):
                starts = '' if start == 0 else str(start)
                ends = (':%d' % (end + step)) if end + step >= 0 else ':'
                steps = '' if step == 1 else (':%d' % step)
                return 's[%s%s%s]' % (starts, ends, steps)

            step = None
            # Quelch pyflakes warnings - start will be set when step is set
            start = '(Never used)'
            for i, prev in zip(idxs[1:], idxs[:-1]):
                if step is not None:
                    if i - prev == step:
                        continue
                    yield _genslice(start, prev, step)
                    step = None
                    continue
                if i - prev in [-1, 1]:
                    step = i - prev
                    start = prev
                    continue
                else:
                    yield 's[%d]' % prev
            if step is None:
                yield 's[%d]' % i
            else:
                yield _genslice(start, i, step)

        test_string = ''.join(map(compat_chr, range(len(example_sig))))
        cache_res = func(test_string)
        cache_spec = [ord(c) for c in cache_res]
        expr_code = ' + '.join(gen_sig_code(cache_spec))
        signature_id_tuple = '(%s)' % (
            ', '.join(compat_str(len(p)) for p in example_sig.split('.')))
        code = ('if tuple(len(p) for p in s.split(\'.\')) == %s:\n'
                '    return %s\n') % (signature_id_tuple, expr_code)
        self.to_screen('Extracted signature function:\n' + code)

    def _parse_sig_js(self, jscode):
        funcname = self._search_regex(
            (r'\b[cs]\s*&&\s*[adf]\.set\([^,]+\s*,\s*encodeURIComponent\s*\(\s*(?P<sig>[a-zA-Z0-9$]+)\(',
             r'\b[a-zA-Z0-9]+\s*&&\s*[a-zA-Z0-9]+\.set\([^,]+\s*,\s*encodeURIComponent\s*\(\s*(?P<sig>[a-zA-Z0-9$]+)\(',
             r'\bm=(?P<sig>[a-zA-Z0-9$]{2})\(decodeURIComponent\(h\.s\)\)',
             r'\bc&&\(c=(?P<sig>[a-zA-Z0-9$]{2})\(decodeURIComponent\(c\)\)',
             r'(?:\b|[^a-zA-Z0-9$])(?P<sig>[a-zA-Z0-9$]{2})\s*=\s*function\(\s*a\s*\)\s*{\s*a\s*=\s*a\.split\(\s*""\s*\);[a-zA-Z0-9$]{2}\.[a-zA-Z0-9$]{2}\(a,\d+\)',
             r'(?:\b|[^a-zA-Z0-9$])(?P<sig>[a-zA-Z0-9$]{2})\s*=\s*function\(\s*a\s*\)\s*{\s*a\s*=\s*a\.split\(\s*""\s*\)',
             r'(?P<sig>[a-zA-Z0-9$]+)\s*=\s*function\(\s*a\s*\)\s*{\s*a\s*=\s*a\.split\(\s*""\s*\)',
             # Obsolete patterns
             r'(["\'])signature\1\s*,\s*(?P<sig>[a-zA-Z0-9$]+)\(',
             r'\.sig\|\|(?P<sig>[a-zA-Z0-9$]+)\(',
             r'yt\.akamaized\.net/\)\s*\|\|\s*.*?\s*[cs]\s*&&\s*[adf]\.set\([^,]+\s*,\s*(?:encodeURIComponent\s*\()?\s*(?P<sig>[a-zA-Z0-9$]+)\(',
             r'\b[cs]\s*&&\s*[adf]\.set\([^,]+\s*,\s*(?P<sig>[a-zA-Z0-9$]+)\(',
             r'\b[a-zA-Z0-9]+\s*&&\s*[a-zA-Z0-9]+\.set\([^,]+\s*,\s*(?P<sig>[a-zA-Z0-9$]+)\(',
             r'\bc\s*&&\s*a\.set\([^,]+\s*,\s*\([^)]*\)\s*\(\s*(?P<sig>[a-zA-Z0-9$]+)\(',
             r'\bc\s*&&\s*[a-zA-Z0-9]+\.set\([^,]+\s*,\s*\([^)]*\)\s*\(\s*(?P<sig>[a-zA-Z0-9$]+)\(',
             r'\bc\s*&&\s*[a-zA-Z0-9]+\.set\([^,]+\s*,\s*\([^)]*\)\s*\(\s*(?P<sig>[a-zA-Z0-9$]+)\('),
            jscode, 'Initial JS player signature function name', group='sig')

        jsi = JSInterpreter(jscode)
        initial_function = jsi.extract_function(funcname)
        return lambda s: initial_function([s])

    def _decrypt_signature(self, s, video_id, player_url):
        """Turn the encrypted s field into a working signature"""

        if player_url is None:
            raise ExtractorError('Cannot decrypt signature without player_url')

        if player_url.startswith('//'):
            player_url = 'https:' + player_url
        elif not re.match(r'https?://', player_url):
            player_url = compat_urlparse.urljoin(
                'https://www.youtube.com', player_url)
        try:
            player_id = (player_url, self._signature_cache_id(s))
            if player_id not in self._player_cache:
                func = self._extract_signature_function(
                    video_id, player_url, s
                )
                self._player_cache[player_id] = func
            func = self._player_cache[player_id]
            if self.get_param('youtube_print_sig_code'):
                self._print_sig_code(func, s)
            return func(s)
        except Exception as e:
            tb = traceback.format_exc()
            raise ExtractorError(
                'Signature extraction failed: ' + tb, cause=e)

    def _mark_watched(self, video_id, player_response):
        playback_url = url_or_none(try_get(
            player_response,
            lambda x: x['playbackTracking']['videostatsPlaybackUrl']['baseUrl']))
        if not playback_url:
            return
        parsed_playback_url = compat_urlparse.urlparse(playback_url)
        qs = compat_urlparse.parse_qs(parsed_playback_url.query)

        # cpn generation algorithm is reverse engineered from base.js.
        # In fact it works even with dummy cpn.
        CPN_ALPHABET = 'abcdefghijklmnopqrstuvwxyzABCDEFGHIJKLMNOPQRSTUVWXYZ0123456789-_'
        cpn = ''.join((CPN_ALPHABET[random.randint(0, 256) & 63] for _ in range(0, 16)))

        qs.update({
            'ver': ['2'],
            'cpn': [cpn],
        })
        playback_url = compat_urlparse.urlunparse(
            parsed_playback_url._replace(query=compat_urllib_parse_urlencode(qs, True)))

        self._download_webpage(
            playback_url, video_id, 'Marking watched',
            'Unable to mark watched', fatal=False)

    @staticmethod
    def _extract_urls(webpage):
        # Embedded YouTube player
        entries = [
            unescapeHTML(mobj.group('url'))
            for mobj in re.finditer(r'''(?x)
            (?:
                <iframe[^>]+?src=|
                data-video-url=|
                <embed[^>]+?src=|
                embedSWF\(?:\s*|
                <object[^>]+data=|
                new\s+SWFObject\(
            )
            (["\'])
                (?P<url>(?:https?:)?//(?:www\.)?youtube(?:-nocookie)?\.com/
                (?:embed|v|p)/[0-9A-Za-z_-]{11}.*?)
            \1''', webpage)]

        # lazyYT YouTube embed
        entries.extend(list(map(
            unescapeHTML,
            re.findall(r'class="lazyYT" data-youtube-id="([^"]+)"', webpage))))

        # Wordpress "YouTube Video Importer" plugin
        matches = re.findall(r'''(?x)<div[^>]+
            class=(?P<q1>[\'"])[^\'"]*\byvii_single_video_player\b[^\'"]*(?P=q1)[^>]+
            data-video_id=(?P<q2>[\'"])([^\'"]+)(?P=q2)''', webpage)
        entries.extend(m[-1] for m in matches)

        return entries

    @staticmethod
    def _extract_url(webpage):
        urls = YoutubeIE._extract_urls(webpage)
        return urls[0] if urls else None

    @classmethod
    def extract_id(cls, url):
        mobj = re.match(cls._VALID_URL, url, re.VERBOSE)
        if mobj is None:
            raise ExtractorError('Invalid URL: %s' % url)
        video_id = mobj.group(2)
        return video_id

    def _extract_chapters_from_json(self, data, video_id, duration):
        chapters_list = try_get(
            data,
            lambda x: x['playerOverlays']
                       ['playerOverlayRenderer']
                       ['decoratedPlayerBarRenderer']
                       ['decoratedPlayerBarRenderer']
                       ['playerBar']
                       ['chapteredPlayerBarRenderer']
                       ['chapters'],
            list)
        if not chapters_list:
            return

        def chapter_time(chapter):
            return float_or_none(
                try_get(
                    chapter,
                    lambda x: x['chapterRenderer']['timeRangeStartMillis'],
                    int),
                scale=1000)
        chapters = []
        for next_num, chapter in enumerate(chapters_list, start=1):
            start_time = chapter_time(chapter)
            if start_time is None:
                continue
            end_time = (chapter_time(chapters_list[next_num])
                        if next_num < len(chapters_list) else duration)
            if end_time is None:
                continue
            title = try_get(
                chapter, lambda x: x['chapterRenderer']['title']['simpleText'],
                compat_str)
            chapters.append({
                'start_time': start_time,
                'end_time': end_time,
                'title': title,
            })
        return chapters

    def _extract_yt_initial_variable(self, webpage, regex, video_id, name):
        return self._parse_json(self._search_regex(
            (r'%s\s*%s' % (regex, self._YT_INITIAL_BOUNDARY_RE),
             regex), webpage, name, default='{}'), video_id, fatal=False)

    @staticmethod
    def parse_time_text(time_text):
        """
        Parse the comment time text
        time_text is in the format 'X units ago (edited)'
        """
        time_text_split = time_text.split(' ')
        if len(time_text_split) >= 3:
            return datetime_from_str('now-%s%s' % (time_text_split[0], time_text_split[1]), precision='auto')

    @staticmethod
    def _join_text_entries(runs):
        text = None
        for run in runs:
            if not isinstance(run, dict):
                continue
            sub_text = try_get(run, lambda x: x['text'], compat_str)
            if sub_text:
                if not text:
                    text = sub_text
                    continue
                text += sub_text
        return text

    def _extract_comment(self, comment_renderer, parent=None):
        comment_id = comment_renderer.get('commentId')
        if not comment_id:
            return
        comment_text_runs = try_get(comment_renderer, lambda x: x['contentText']['runs']) or []
        text = self._join_text_entries(comment_text_runs) or ''
        comment_time_text = try_get(comment_renderer, lambda x: x['publishedTimeText']['runs']) or []
        time_text = self._join_text_entries(comment_time_text)
        timestamp = calendar.timegm(self.parse_time_text(time_text).timetuple())
        author = try_get(comment_renderer, lambda x: x['authorText']['simpleText'], compat_str)
        author_id = try_get(comment_renderer,
                            lambda x: x['authorEndpoint']['browseEndpoint']['browseId'], compat_str)
        votes = str_to_int(try_get(comment_renderer, (lambda x: x['voteCount']['simpleText'],
                                                      lambda x: x['likeCount']), compat_str)) or 0
        author_thumbnail = try_get(comment_renderer,
                                   lambda x: x['authorThumbnail']['thumbnails'][-1]['url'], compat_str)

        author_is_uploader = try_get(comment_renderer, lambda x: x['authorIsChannelOwner'], bool)
        is_liked = try_get(comment_renderer, lambda x: x['isLiked'], bool)
        return {
            'id': comment_id,
            'text': text,
            'timestamp': timestamp,
            'time_text': time_text,
            'like_count': votes,
            'is_favorited': is_liked,
            'author': author,
            'author_id': author_id,
            'author_thumbnail': author_thumbnail,
            'author_is_uploader': author_is_uploader,
            'parent': parent or 'root'
        }

    def _comment_entries(self, root_continuation_data, identity_token, account_syncid,
                         ytcfg, session_token_list, parent=None, comment_counts=None):

        def extract_thread(parent_renderer):
            contents = try_get(parent_renderer, lambda x: x['contents'], list) or []
            if not parent:
                comment_counts[2] = 0
            for content in contents:
                comment_thread_renderer = try_get(content, lambda x: x['commentThreadRenderer'])
                comment_renderer = try_get(
                    comment_thread_renderer, (lambda x: x['comment']['commentRenderer'], dict)) or try_get(
                    content, (lambda x: x['commentRenderer'], dict))

                if not comment_renderer:
                    continue
                comment = self._extract_comment(comment_renderer, parent)
                if not comment:
                    continue
                comment_counts[0] += 1
                yield comment
                # Attempt to get the replies
                comment_replies_renderer = try_get(
                    comment_thread_renderer, lambda x: x['replies']['commentRepliesRenderer'], dict)

                if comment_replies_renderer:
                    comment_counts[2] += 1
                    comment_entries_iter = self._comment_entries(
                        comment_replies_renderer, identity_token, account_syncid, ytcfg,
                        parent=comment.get('id'), session_token_list=session_token_list,
                        comment_counts=comment_counts)

                    for reply_comment in comment_entries_iter:
                        yield reply_comment

        if not comment_counts:
            # comment so far, est. total comments, current comment thread #
            comment_counts = [0, 0, 0]

        # TODO: Generalize the download code with TabIE
        context = self._extract_context(ytcfg)
        visitor_data = try_get(context, lambda x: x['client']['visitorData'], compat_str)
        continuation = YoutubeTabIE._extract_continuation(root_continuation_data)  # TODO
        first_continuation = False
        if parent is None:
            first_continuation = True

        for page_num in itertools.count(0):
            if not continuation:
                break
            headers = self._generate_api_headers(ytcfg, identity_token, account_syncid, visitor_data)
            retries = self.get_param('extractor_retries', 3)
            count = -1
            last_error = None

            while count < retries:
                count += 1
                if last_error:
                    self.report_warning('%s. Retrying ...' % last_error)
                try:
                    query = {
                        'ctoken': continuation['ctoken'],
                        'pbj': 1,
                        'type': 'next',
                    }
                    if parent:
                        query['action_get_comment_replies'] = 1
                    else:
                        query['action_get_comments'] = 1

                    comment_prog_str = '(%d/%d)' % (comment_counts[0], comment_counts[1])
                    if page_num == 0:
                        if first_continuation:
                            note_prefix = 'Downloading initial comment continuation page'
                        else:
                            note_prefix = '    Downloading comment reply thread %d %s' % (comment_counts[2], comment_prog_str)
                    else:
                        note_prefix = '%sDownloading comment%s page %d %s' % (
                            '       ' if parent else '',
                            ' replies' if parent else '',
                            page_num,
                            comment_prog_str)

                    browse = self._download_json(
                        'https://www.youtube.com/comment_service_ajax', None,
                        '%s %s' % (note_prefix, '(retry #%d)' % count if count else ''),
                        headers=headers, query=query,
                        data=urlencode_postdata({
                            'session_token': session_token_list[0]
                        }))
                except ExtractorError as e:
                    if isinstance(e.cause, compat_HTTPError) and e.cause.code in (500, 503, 404, 413):
                        if e.cause.code == 413:
                            self.report_warning('Assumed end of comments (received HTTP Error 413)')
                            return
                        # Downloading page may result in intermittent 5xx HTTP error
                        # Sometimes a 404 is also recieved. See: https://github.com/ytdl-org/youtube-dl/issues/28289
                        last_error = 'HTTP Error %s' % e.cause.code
                        if e.cause.code == 404:
                            last_error = last_error + ' (this API is probably deprecated)'
                        if count < retries:
                            continue
                    raise
                else:
                    session_token = try_get(browse, lambda x: x['xsrf_token'], compat_str)
                    if session_token:
                        session_token_list[0] = session_token

                    response = try_get(browse,
                                       (lambda x: x['response'],
                                        lambda x: x[1]['response'])) or {}

                    if response.get('continuationContents'):
                        break

                    # YouTube sometimes gives reload: now json if something went wrong (e.g. bad auth)
                    if browse.get('reload'):
                        raise ExtractorError('Invalid or missing params in continuation request', expected=False)

                    # TODO: not tested, merged from old extractor
                    err_msg = browse.get('externalErrorMessage')
                    if err_msg:
                        raise ExtractorError('YouTube said: %s' % err_msg, expected=False)

                    # Youtube sometimes sends incomplete data
                    # See: https://github.com/ytdl-org/youtube-dl/issues/28194
                    last_error = 'Incomplete data received'
                    if count >= retries:
                        raise ExtractorError(last_error)

            if not response:
                break
            visitor_data = try_get(
                response,
                lambda x: x['responseContext']['webResponseContextExtensionData']['ytConfigData']['visitorData'],
                compat_str) or visitor_data

            known_continuation_renderers = {
                'itemSectionContinuation': extract_thread,
                'commentRepliesContinuation': extract_thread
            }

            # extract next root continuation from the results
            continuation_contents = try_get(
                response, lambda x: x['continuationContents'], dict) or {}

            for key, value in continuation_contents.items():
                if key not in known_continuation_renderers:
                    continue
                continuation_renderer = value

                if first_continuation:
                    first_continuation = False
                    expected_comment_count = try_get(
                        continuation_renderer,
                        (lambda x: x['header']['commentsHeaderRenderer']['countText']['runs'][0]['text'],
                         lambda x: x['header']['commentsHeaderRenderer']['commentsCount']['runs'][0]['text']),
                        compat_str)

                    if expected_comment_count:
                        comment_counts[1] = str_to_int(expected_comment_count)
                        self.to_screen('Downloading ~%d comments' % str_to_int(expected_comment_count))
                        yield comment_counts[1]

                    # TODO: cli arg.
                    # 1/True for newest, 0/False for popular (default)
                    comment_sort_index = int(True)
                    sort_continuation_renderer = try_get(
                        continuation_renderer,
                        lambda x: x['header']['commentsHeaderRenderer']['sortMenu']['sortFilterSubMenuRenderer']['subMenuItems']
                        [comment_sort_index]['continuation']['reloadContinuationData'], dict)
                    # If this fails, the initial continuation page
                    # starts off with popular anyways.
                    if sort_continuation_renderer:
                        continuation = YoutubeTabIE._build_continuation_query(
                            continuation=sort_continuation_renderer.get('continuation'),
                            ctp=sort_continuation_renderer.get('clickTrackingParams'))
                        self.to_screen('Sorting comments by %s' % ('popular' if comment_sort_index == 0 else 'newest'))
                        break

                for entry in known_continuation_renderers[key](continuation_renderer):
                    yield entry

                continuation = YoutubeTabIE._extract_continuation(continuation_renderer)  # TODO
                break

    def _extract_comments(self, ytcfg, video_id, contents, webpage, xsrf_token):
        """Entry for comment extraction"""
        comments = []
        known_entry_comment_renderers = (
            'itemSectionRenderer',
        )
        estimated_total = 0
        for entry in contents:
            for key, renderer in entry.items():
                if key not in known_entry_comment_renderers:
                    continue

                comment_iter = self._comment_entries(
                    renderer,
                    identity_token=self._extract_identity_token(webpage, item_id=video_id),
                    account_syncid=self._extract_account_syncid(ytcfg),
                    ytcfg=ytcfg,
                    session_token_list=[xsrf_token])

                for comment in comment_iter:
                    if isinstance(comment, int):
                        estimated_total = comment
                        continue
                    comments.append(comment)
                break
        self.to_screen('Downloaded %d/%d comments' % (len(comments), estimated_total))
        return {
            'comments': comments,
            'comment_count': len(comments),
        }

    def _real_extract(self, url):
        url, smuggled_data = unsmuggle_url(url, {})
        video_id = self._match_id(url)

        is_music_url = smuggled_data.get('is_music_url') or self.is_music_url(url)

        base_url = self.http_scheme() + '//www.youtube.com/'
        webpage_url = base_url + 'watch?v=' + video_id
        webpage = self._download_webpage(
            webpage_url + '&bpctr=9999999999&has_verified=1', video_id, fatal=False)

        def get_text(x):
            if not x:
                return
            text = x.get('simpleText')
            if text and isinstance(text, compat_str):
                return text
            runs = x.get('runs')
            if not isinstance(runs, list):
                return
            return ''.join([r['text'] for r in runs if isinstance(r.get('text'), compat_str)])

        # TODO: Extract player context params from js player
        player_context = {
            'playbackContext': {
                'contentPlaybackContext': {
                    'signatureTimestamp': 18768  # TODO: extract from js player
                }
            }
        }
        ytm_streaming_data = {}
        if is_music_url:
            # TODO: better way to fetch ytcfg?
            ytm_webpage = self._download_webpage(
                "%s//music.youtube.com/watch?v=%s&bpctr=9999999999&has_verified=1" % (self.http_scheme(), video_id),
                video_id, fatal=False, note="Downloading YouTube Music config")

            ytm_cfg = self._extract_ytcfg(video_id, ytm_webpage)
            ytm_headers = self._generate_api_headers(
                ytm_cfg,
                self._extract_identity_token(ytm_webpage, video_id),
                self._extract_account_syncid(ytm_cfg),
                api_hostname='music.youtube.com')
            ytm_query = {'videoId': video_id}
            ytm_query.update(player_context)

            ytm_player_response = self._extract_response(
                item_id=video_id, ep='player', query=ytm_query,
                ytcfg=ytm_cfg, headers=ytm_headers, fatal=False,
                api_hostname='music.youtube.com',
                note='Downloading YouTube Music player API JSON')

            ytm_streaming_data = try_get(ytm_player_response, lambda x: x['streamingData']) or {}

        if webpage:
            player_response = self._extract_yt_initial_variable(
                webpage, self._YT_INITIAL_PLAYER_RESPONSE_RE,
                video_id, 'initial player response')

        ytcfg = self._extract_ytcfg(video_id, webpage)
        # backup request for player_response if regex fails
        # and/or Youtube removes player response on initial page
        if not player_response:
            headers = self._generate_api_headers(
                ytcfg,
                self._extract_identity_token(webpage, video_id),
                self._extract_account_syncid(ytcfg)
            )

            yt_query = {'videoId': video_id}
            yt_query.update(player_context)
            player_response = self._extract_response(
                item_id=video_id, ep='player', query=yt_query,
                ytcfg=ytcfg, headers=headers, fatal=False,
                note='Downloading YouTube player API JSON'
            )

        playability_status = player_response.get('playabilityStatus') or {}
        if playability_status.get('reason') == 'Sign in to confirm your age':
            pr = self._parse_json(try_get(compat_parse_qs(
                self._download_webpage(
                    base_url + 'get_video_info', video_id,
                    'Refetching age-gated info webpage',
                    'unable to download video info webpage', query={
                        'video_id': video_id,
                        'eurl': 'https://youtube.googleapis.com/v/' + video_id,
                        'html5': '1',
                    }, fatal=False)),
                lambda x: x['player_response'][0],
                compat_str) or '{}', video_id)
            if pr:
                player_response = pr

        trailer_video_id = try_get(
            playability_status,
            lambda x: x['errorScreen']['playerLegacyDesktopYpcTrailerRenderer']['trailerVideoId'],
            compat_str)
        if trailer_video_id:
            return self.url_result(
                trailer_video_id, self.ie_key(), trailer_video_id)

        search_meta = (
            lambda x: self._html_search_meta(x, webpage, default=None)) \
            if webpage else lambda x: None

        video_details = player_response.get('videoDetails') or {}
        microformat = try_get(
            player_response,
            lambda x: x['microformat']['playerMicroformatRenderer'],
            dict) or {}
        video_title = video_details.get('title') \
            or get_text(microformat.get('title')) \
            or search_meta(['og:title', 'twitter:title', 'title'])
        video_description = video_details.get('shortDescription')

        if not smuggled_data.get('force_singlefeed', False):
            if not self.get_param('noplaylist'):
                multifeed_metadata_list = try_get(
                    player_response,
                    lambda x: x['multicamera']['playerLegacyMulticameraRenderer']['metadataList'],
                    compat_str)
                if multifeed_metadata_list:
                    entries = []
                    feed_ids = []
                    for feed in multifeed_metadata_list.split(','):
                        # Unquote should take place before split on comma (,) since textual
                        # fields may contain comma as well (see
                        # https://github.com/ytdl-org/youtube-dl/issues/8536)
                        feed_data = compat_parse_qs(
                            compat_urllib_parse_unquote_plus(feed))

                        def feed_entry(name):
                            return try_get(
                                feed_data, lambda x: x[name][0], compat_str)

                        feed_id = feed_entry('id')
                        if not feed_id:
                            continue
                        feed_title = feed_entry('title')
                        title = video_title
                        if feed_title:
                            title += ' (%s)' % feed_title
                        entries.append({
                            '_type': 'url_transparent',
                            'ie_key': 'Youtube',
                            'url': smuggle_url(
                                base_url + 'watch?v=' + feed_data['id'][0],
                                {'force_singlefeed': True}),
                            'title': title,
                        })
                        feed_ids.append(feed_id)
                    self.to_screen(
                        'Downloading multifeed video (%s) - add --no-playlist to just download video %s'
                        % (', '.join(feed_ids), video_id))
                    return self.playlist_result(
                        entries, video_id, video_title, video_description)
            else:
                self.to_screen('Downloading just video %s because of --no-playlist' % video_id)

        formats, itags, stream_ids = [], [], []
        itag_qualities = {}
        player_url = None
        q = qualities([
            'tiny', 'audio_quality_low', 'audio_quality_medium', 'audio_quality_high',  # Audio only formats
            'small', 'medium', 'large', 'hd720', 'hd1080', 'hd1440', 'hd2160', 'hd2880', 'highres'
        ])

        streaming_data = player_response.get('streamingData') or {}
        streaming_formats = streaming_data.get('formats') or []
        streaming_formats.extend(streaming_data.get('adaptiveFormats') or [])
        streaming_formats.extend(ytm_streaming_data.get('formats') or [])
        streaming_formats.extend(ytm_streaming_data.get('adaptiveFormats') or [])

        for fmt in streaming_formats:
            if fmt.get('targetDurationSec') or fmt.get('drmFamilies'):
                continue

            itag = str_or_none(fmt.get('itag'))
            audio_track = fmt.get('audioTrack') or {}
            stream_id = '%s.%s' % (itag or '', audio_track.get('id', ''))
            if stream_id in stream_ids:
                continue

            quality = fmt.get('quality')
            if quality == 'tiny' or not quality:
                quality = fmt.get('audioQuality', '').lower() or quality
            if itag and quality:
                itag_qualities[itag] = quality
            # FORMAT_STREAM_TYPE_OTF(otf=1) requires downloading the init fragment
            # (adding `&sq=0` to the URL) and parsing emsg box to determine the
            # number of fragment that would subsequently requested with (`&sq=N`)
            if fmt.get('type') == 'FORMAT_STREAM_TYPE_OTF':
                continue

            fmt_url = fmt.get('url')
            if not fmt_url:
                sc = compat_parse_qs(fmt.get('signatureCipher'))
                fmt_url = url_or_none(try_get(sc, lambda x: x['url'][0]))
                encrypted_sig = try_get(sc, lambda x: x['s'][0])
                if not (sc and fmt_url and encrypted_sig):
                    continue
                if not player_url:
                    if not webpage:
                        continue
                    player_url = self._search_regex(
                        r'"(?:PLAYER_JS_URL|jsUrl)"\s*:\s*"([^"]+)"',
                        webpage, 'player URL', fatal=False)
                if not player_url:
                    continue
                signature = self._decrypt_signature(sc['s'][0], video_id, player_url)
                sp = try_get(sc, lambda x: x['sp'][0]) or 'signature'
                fmt_url += '&' + sp + '=' + signature

            if itag:
                itags.append(itag)
                stream_ids.append(stream_id)

            tbr = float_or_none(
                fmt.get('averageBitrate') or fmt.get('bitrate'), 1000)
            dct = {
                'asr': int_or_none(fmt.get('audioSampleRate')),
                'filesize': int_or_none(fmt.get('contentLength')),
                'format_id': itag,
                'format_note': audio_track.get('displayName') or fmt.get('qualityLabel') or quality,
                'fps': int_or_none(fmt.get('fps')),
                'height': int_or_none(fmt.get('height')),
                'quality': q(quality),
                'tbr': tbr,
                'url': fmt_url,
                'width': fmt.get('width'),
                'language': audio_track.get('id', '').split('.')[0],
            }
            mimetype = fmt.get('mimeType')
            if mimetype:
                mobj = re.match(
                    r'((?:[^/]+)/(?:[^;]+))(?:;\s*codecs="([^"]+)")?', mimetype)
                if mobj:
                    dct['ext'] = mimetype2ext(mobj.group(1))
                    dct.update(parse_codecs(mobj.group(2)))
            no_audio = dct.get('acodec') == 'none'
            no_video = dct.get('vcodec') == 'none'
            if no_audio:
                dct['vbr'] = tbr
            if no_video:
                dct['abr'] = tbr
            if no_audio or no_video:
                dct['downloader_options'] = {
                    # Youtube throttles chunks >~10M
                    'http_chunk_size': 10485760,
                }
                if dct.get('ext'):
                    dct['container'] = dct['ext'] + '_dash'
            formats.append(dct)

        for sd in (streaming_data, ytm_streaming_data):
            hls_manifest_url = sd.get('hlsManifestUrl')
            if hls_manifest_url:
                for f in self._extract_m3u8_formats(
                        hls_manifest_url, video_id, 'mp4', fatal=False):
                    itag = self._search_regex(
                        r'/itag/(\d+)', f['url'], 'itag', default=None)
                    if itag:
                        f['format_id'] = itag
                    formats.append(f)

        if self.get_param('youtube_include_dash_manifest', True):
            for sd in (streaming_data, ytm_streaming_data):
                dash_manifest_url = sd.get('dashManifestUrl')
                if dash_manifest_url:
                    for f in self._extract_mpd_formats(
                            dash_manifest_url, video_id, fatal=False):
                        itag = f['format_id']
                        if itag in itags:
                            continue
                        if itag in itag_qualities:
                            f['quality'] = q(itag_qualities[itag])
                        filesize = int_or_none(self._search_regex(
                            r'/clen/(\d+)', f.get('fragment_base_url')
                            or f['url'], 'file size', default=None))
                        if filesize:
                            f['filesize'] = filesize
                        formats.append(f)

        if not formats:
            if not self.get_param('allow_unplayable_formats') and streaming_data.get('licenseInfos'):
                self.raise_no_formats(
                    'This video is DRM protected.', expected=True)
            pemr = try_get(
                playability_status,
                lambda x: x['errorScreen']['playerErrorMessageRenderer'],
                dict) or {}
            reason = get_text(pemr.get('reason')) or playability_status.get('reason')
            subreason = pemr.get('subreason')
            if subreason:
                subreason = clean_html(get_text(subreason))
                if subreason == 'The uploader has not made this video available in your country.':
                    countries = microformat.get('availableCountries')
                    if not countries:
                        regions_allowed = search_meta('regionsAllowed')
                        countries = regions_allowed.split(',') if regions_allowed else None
                    self.raise_geo_restricted(subreason, countries, metadata_available=True)
                reason += '\n' + subreason
            if reason:
                self.raise_no_formats(reason, expected=True)

        self._sort_formats(formats)

        keywords = video_details.get('keywords') or []
        if not keywords and webpage:
            keywords = [
                unescapeHTML(m.group('content'))
                for m in re.finditer(self._meta_regex('og:video:tag'), webpage)]
        for keyword in keywords:
            if keyword.startswith('yt:stretch='):
                mobj = re.search(r'(\d+)\s*:\s*(\d+)', keyword)
                if mobj:
                    # NB: float is intentional for forcing float division
                    w, h = (float(v) for v in mobj.groups())
                    if w > 0 and h > 0:
                        ratio = w / h
                        for f in formats:
                            if f.get('vcodec') != 'none':
                                f['stretched_ratio'] = ratio
                        break

        thumbnails = []
        for container in (video_details, microformat):
            for thumbnail in (try_get(
                    container,
                    lambda x: x['thumbnail']['thumbnails'], list) or []):
                thumbnail_url = thumbnail.get('url')
                if not thumbnail_url:
                    continue
                # Sometimes youtube gives a wrong thumbnail URL. See:
                # https://github.com/yt-dlp/yt-dlp/issues/233
                # https://github.com/ytdl-org/youtube-dl/issues/28023
                if 'maxresdefault' in thumbnail_url:
                    thumbnail_url = thumbnail_url.split('?')[0]
                thumbnails.append({
                    'url': thumbnail_url,
                    'height': int_or_none(thumbnail.get('height')),
                    'width': int_or_none(thumbnail.get('width')),
                    'preference': 1 if 'maxresdefault' in thumbnail_url else -1
                })
        thumbnail_url = search_meta(['og:image', 'twitter:image'])
        if thumbnail_url:
            thumbnails.append({
                'url': thumbnail_url,
                'preference': 1 if 'maxresdefault' in thumbnail_url else -1
            })
        # All videos have a maxresdefault thumbnail, but sometimes it does not appear in the webpage
        # See: https://github.com/ytdl-org/youtube-dl/issues/29049
        thumbnails.append({
            'url': 'https://i.ytimg.com/vi/%s/maxresdefault.jpg' % video_id,
            'preference': 1,
        })
        self._remove_duplicate_formats(thumbnails)

        category = microformat.get('category') or search_meta('genre')
        channel_id = video_details.get('channelId') \
            or microformat.get('externalChannelId') \
            or search_meta('channelId')
        duration = int_or_none(
            video_details.get('lengthSeconds')
            or microformat.get('lengthSeconds')) \
            or parse_duration(search_meta('duration'))
        is_live = video_details.get('isLive')
        owner_profile_url = microformat.get('ownerProfileUrl')

        info = {
            'id': video_id,
            'title': self._live_title(video_title) if is_live else video_title,
            'formats': formats,
            'thumbnails': thumbnails,
            'description': video_description,
            'upload_date': unified_strdate(
                microformat.get('uploadDate')
                or search_meta('uploadDate')),
            'uploader': video_details['author'],
            'uploader_id': self._search_regex(r'/(?:channel|user)/([^/?&#]+)', owner_profile_url, 'uploader id') if owner_profile_url else None,
            'uploader_url': owner_profile_url,
            'channel_id': channel_id,
            'channel_url': 'https://www.youtube.com/channel/' + channel_id if channel_id else None,
            'duration': duration,
            'view_count': int_or_none(
                video_details.get('viewCount')
                or microformat.get('viewCount')
                or search_meta('interactionCount')),
            'average_rating': float_or_none(video_details.get('averageRating')),
            'age_limit': 18 if (
                microformat.get('isFamilySafe') is False
                or search_meta('isFamilyFriendly') == 'false'
                or search_meta('og:restrictions:age') == '18+') else 0,
            'webpage_url': webpage_url,
            'categories': [category] if category else None,
            'tags': keywords,
            'is_live': is_live,
            'playable_in_embed': playability_status.get('playableInEmbed'),
            'was_live': video_details.get('isLiveContent'),
        }

        pctr = try_get(
            player_response,
            lambda x: x['captions']['playerCaptionsTracklistRenderer'], dict)
        subtitles = {}
        if pctr:
            def process_language(container, base_url, lang_code, sub_name, query):
                lang_subs = container.setdefault(lang_code, [])
                for fmt in self._SUBTITLE_FORMATS:
                    query.update({
                        'fmt': fmt,
                    })
                    lang_subs.append({
                        'ext': fmt,
                        'url': update_url_query(base_url, query),
                        'name': sub_name,
                    })

            for caption_track in (pctr.get('captionTracks') or []):
                base_url = caption_track.get('baseUrl')
                if not base_url:
                    continue
                if caption_track.get('kind') != 'asr':
                    lang_code = (
                        remove_start(caption_track.get('vssId') or '', '.').replace('.', '-')
                        or caption_track.get('languageCode'))
                    if not lang_code:
                        continue
                    process_language(
                        subtitles, base_url, lang_code,
                        try_get(caption_track, lambda x: x.get('name').get('simpleText')),
                        {})
                    continue
                automatic_captions = {}
                for translation_language in (pctr.get('translationLanguages') or []):
                    translation_language_code = translation_language.get('languageCode')
                    if not translation_language_code:
                        continue
                    process_language(
                        automatic_captions, base_url, translation_language_code,
                        try_get(translation_language, lambda x: x['languageName']['simpleText']),
                        {'tlang': translation_language_code})
                info['automatic_captions'] = automatic_captions
        info['subtitles'] = subtitles

        parsed_url = compat_urllib_parse_urlparse(url)
        for component in [parsed_url.fragment, parsed_url.query]:
            query = compat_parse_qs(component)
            for k, v in query.items():
                for d_k, s_ks in [('start', ('start', 't')), ('end', ('end',))]:
                    d_k += '_time'
                    if d_k not in info and k in s_ks:
                        info[d_k] = parse_duration(query[k][0])

        # Youtube Music Auto-generated description
        if video_description:
            mobj = re.search(r'(?s)(?P<track>[^·\n]+)·(?P<artist>[^\n]+)\n+(?P<album>[^\n]+)(?:.+?℗\s*(?P<release_year>\d{4})(?!\d))?(?:.+?Released on\s*:\s*(?P<release_date>\d{4}-\d{2}-\d{2}))?(.+?\nArtist\s*:\s*(?P<clean_artist>[^\n]+))?.+\nAuto-generated by YouTube\.\s*$', video_description)
            if mobj:
                release_year = mobj.group('release_year')
                release_date = mobj.group('release_date')
                if release_date:
                    release_date = release_date.replace('-', '')
                    if not release_year:
                        release_year = release_date[:4]
                info.update({
                    'album': mobj.group('album'.strip()),
                    'artist': mobj.group('clean_artist') or ', '.join(a.strip() for a in mobj.group('artist').split('·')),
                    'track': mobj.group('track').strip(),
                    'release_date': release_date,
                    'release_year': int_or_none(release_year),
                })

        initial_data = None
        if webpage:
            initial_data = self._extract_yt_initial_variable(
                webpage, self._YT_INITIAL_DATA_RE, video_id,
                'yt initial data')
        if not initial_data:
            initial_data = self._call_api(
                'next', {'videoId': video_id}, video_id, fatal=False, api_key=self._extract_api_key(ytcfg))

        if not is_live:
            try:
                # This will error if there is no livechat
                initial_data['contents']['twoColumnWatchNextResults']['conversationBar']['liveChatRenderer']['continuations'][0]['reloadContinuationData']['continuation']
                info['subtitles']['live_chat'] = [{
                    'url': 'https://www.youtube.com/watch?v=%s' % video_id,  # url is needed to set cookies
                    'video_id': video_id,
                    'ext': 'json',
                    'protocol': 'youtube_live_chat_replay',
                }]
            except (KeyError, IndexError, TypeError):
                pass

        if initial_data:
            chapters = self._extract_chapters_from_json(
                initial_data, video_id, duration)
            if not chapters:
                for engagment_pannel in (initial_data.get('engagementPanels') or []):
                    contents = try_get(
                        engagment_pannel, lambda x: x['engagementPanelSectionListRenderer']['content']['macroMarkersListRenderer']['contents'],
                        list)
                    if not contents:
                        continue

                    def chapter_time(mmlir):
                        return parse_duration(
                            get_text(mmlir.get('timeDescription')))

                    chapters = []
                    for next_num, content in enumerate(contents, start=1):
                        mmlir = content.get('macroMarkersListItemRenderer') or {}
                        start_time = chapter_time(mmlir)
                        end_time = chapter_time(try_get(
                            contents, lambda x: x[next_num]['macroMarkersListItemRenderer'])) \
                            if next_num < len(contents) else duration
                        if start_time is None or end_time is None:
                            continue
                        chapters.append({
                            'start_time': start_time,
                            'end_time': end_time,
                            'title': get_text(mmlir.get('title')),
                        })
                    if chapters:
                        break
            if chapters:
                info['chapters'] = chapters

            contents = try_get(
                initial_data,
                lambda x: x['contents']['twoColumnWatchNextResults']['results']['results']['contents'],
                list) or []
            for content in contents:
                vpir = content.get('videoPrimaryInfoRenderer')
                if vpir:
                    stl = vpir.get('superTitleLink')
                    if stl:
                        stl = get_text(stl)
                        if try_get(
                                vpir,
                                lambda x: x['superTitleIcon']['iconType']) == 'LOCATION_PIN':
                            info['location'] = stl
                        else:
                            mobj = re.search(r'(.+?)\s*S(\d+)\s*•\s*E(\d+)', stl)
                            if mobj:
                                info.update({
                                    'series': mobj.group(1),
                                    'season_number': int(mobj.group(2)),
                                    'episode_number': int(mobj.group(3)),
                                })
                    for tlb in (try_get(
                            vpir,
                            lambda x: x['videoActions']['menuRenderer']['topLevelButtons'],
                            list) or []):
                        tbr = tlb.get('toggleButtonRenderer') or {}
                        for getter, regex in [(
                                lambda x: x['defaultText']['accessibility']['accessibilityData'],
                                r'(?P<count>[\d,]+)\s*(?P<type>(?:dis)?like)'), ([
                                    lambda x: x['accessibility'],
                                    lambda x: x['accessibilityData']['accessibilityData'],
                                ], r'(?P<type>(?:dis)?like) this video along with (?P<count>[\d,]+) other people')]:
                            label = (try_get(tbr, getter, dict) or {}).get('label')
                            if label:
                                mobj = re.match(regex, label)
                                if mobj:
                                    info[mobj.group('type') + '_count'] = str_to_int(mobj.group('count'))
                                    break
                    sbr_tooltip = try_get(
                        vpir, lambda x: x['sentimentBar']['sentimentBarRenderer']['tooltip'])
                    if sbr_tooltip:
                        like_count, dislike_count = sbr_tooltip.split(' / ')
                        info.update({
                            'like_count': str_to_int(like_count),
                            'dislike_count': str_to_int(dislike_count),
                        })
                vsir = content.get('videoSecondaryInfoRenderer')
                if vsir:
                    info['channel'] = get_text(try_get(
                        vsir,
                        lambda x: x['owner']['videoOwnerRenderer']['title'],
                        dict))
                    rows = try_get(
                        vsir,
                        lambda x: x['metadataRowContainer']['metadataRowContainerRenderer']['rows'],
                        list) or []
                    multiple_songs = False
                    for row in rows:
                        if try_get(row, lambda x: x['metadataRowRenderer']['hasDividerLine']) is True:
                            multiple_songs = True
                            break
                    for row in rows:
                        mrr = row.get('metadataRowRenderer') or {}
                        mrr_title = mrr.get('title')
                        if not mrr_title:
                            continue
                        mrr_title = get_text(mrr['title'])
                        mrr_contents_text = get_text(mrr['contents'][0])
                        if mrr_title == 'License':
                            info['license'] = mrr_contents_text
                        elif not multiple_songs:
                            if mrr_title == 'Album':
                                info['album'] = mrr_contents_text
                            elif mrr_title == 'Artist':
                                info['artist'] = mrr_contents_text
                            elif mrr_title == 'Song':
                                info['track'] = mrr_contents_text

        fallbacks = {
            'channel': 'uploader',
            'channel_id': 'uploader_id',
            'channel_url': 'uploader_url',
        }
        for to, frm in fallbacks.items():
            if not info.get(to):
                info[to] = info.get(frm)

        for s_k, d_k in [('artist', 'creator'), ('track', 'alt_title')]:
            v = info.get(s_k)
            if v:
                info[d_k] = v

        is_private = bool_or_none(video_details.get('isPrivate'))
        is_unlisted = bool_or_none(microformat.get('isUnlisted'))
        is_membersonly = None
        is_premium = None
        if initial_data and is_private is not None:
            is_membersonly = False
            is_premium = False
            contents = try_get(initial_data, lambda x: x['contents']['twoColumnWatchNextResults']['results']['results']['contents'], list)
            for content in contents or []:
                badges = try_get(content, lambda x: x['videoPrimaryInfoRenderer']['badges'], list)
                for badge in badges or []:
                    label = try_get(badge, lambda x: x['metadataBadgeRenderer']['label']) or ''
                    if label.lower() == 'members only':
                        is_membersonly = True
                        break
                    elif label.lower() == 'premium':
                        is_premium = True
                        break
                if is_membersonly or is_premium:
                    break

        # TODO: Add this for playlists
        info['availability'] = self._availability(
            is_private=is_private,
            needs_premium=is_premium,
            needs_subscription=is_membersonly,
            needs_auth=info['age_limit'] >= 18,
            is_unlisted=None if is_private is None else is_unlisted)

        # get xsrf for annotations or comments
        get_annotations = self.get_param('writeannotations', False)
        get_comments = self.get_param('getcomments', False)
        if get_annotations or get_comments:
            xsrf_token = None
            ytcfg = self._extract_ytcfg(video_id, webpage)
            if ytcfg:
                xsrf_token = try_get(ytcfg, lambda x: x['XSRF_TOKEN'], compat_str)
            if not xsrf_token:
                xsrf_token = self._search_regex(
                    r'([\'"])XSRF_TOKEN\1\s*:\s*([\'"])(?P<xsrf_token>(?:(?!\2).)+)\2',
                    webpage, 'xsrf token', group='xsrf_token', fatal=False)

        # annotations
        if get_annotations:
            invideo_url = try_get(
                player_response, lambda x: x['annotations'][0]['playerAnnotationsUrlsRenderer']['invideoUrl'], compat_str)
            if xsrf_token and invideo_url:
                xsrf_field_name = None
                if ytcfg:
                    xsrf_field_name = try_get(ytcfg, lambda x: x['XSRF_FIELD_NAME'], compat_str)
                if not xsrf_field_name:
                    xsrf_field_name = self._search_regex(
                        r'([\'"])XSRF_FIELD_NAME\1\s*:\s*([\'"])(?P<xsrf_field_name>\w+)\2',
                        webpage, 'xsrf field name',
                        group='xsrf_field_name', default='session_token')
                info['annotations'] = self._download_webpage(
                    self._proto_relative_url(invideo_url),
                    video_id, note='Downloading annotations',
                    errnote='Unable to download video annotations', fatal=False,
                    data=urlencode_postdata({xsrf_field_name: xsrf_token}))

        if get_comments:
            info['__post_extractor'] = lambda: self._extract_comments(ytcfg, video_id, contents, webpage, xsrf_token)

        self.mark_watched(video_id, player_response)

        return info


class YoutubeTabIE(YoutubeBaseInfoExtractor):
    IE_DESC = 'YouTube.com tab'
    _VALID_URL = r'''(?x)
                    https?://
                        (?:\w+\.)?
                        (?:
                            youtube(?:kids)?\.com|
                            invidio\.us
                        )/
                        (?:
                            (?P<channel_type>channel|c|user|browse)/|
                            (?P<not_channel>
                                feed/|hashtag/|
                                (?:playlist|watch)\?.*?\blist=
                            )|
                            (?!(?:%s)\b)  # Direct URLs
                        )
                        (?P<id>[^/?\#&]+)
                    ''' % YoutubeBaseInfoExtractor._RESERVED_NAMES
    IE_NAME = 'youtube:tab'

    _TESTS = [{
        'note': 'playlists, multipage',
        'url': 'https://www.youtube.com/c/ИгорьКлейнер/playlists?view=1&flow=grid',
        'playlist_mincount': 94,
        'info_dict': {
            'id': 'UCqj7Cz7revf5maW9g5pgNcg',
            'title': 'Игорь Клейнер - Playlists',
            'description': 'md5:be97ee0f14ee314f1f002cf187166ee2',
            'uploader': 'Игорь Клейнер',
            'uploader_id': 'UCqj7Cz7revf5maW9g5pgNcg',
        },
    }, {
        'note': 'playlists, multipage, different order',
        'url': 'https://www.youtube.com/user/igorkle1/playlists?view=1&sort=dd',
        'playlist_mincount': 94,
        'info_dict': {
            'id': 'UCqj7Cz7revf5maW9g5pgNcg',
            'title': 'Игорь Клейнер - Playlists',
            'description': 'md5:be97ee0f14ee314f1f002cf187166ee2',
            'uploader_id': 'UCqj7Cz7revf5maW9g5pgNcg',
            'uploader': 'Игорь Клейнер',
        },
    }, {
        'note': 'playlists, series',
        'url': 'https://www.youtube.com/c/3blue1brown/playlists?view=50&sort=dd&shelf_id=3',
        'playlist_mincount': 5,
        'info_dict': {
            'id': 'UCYO_jab_esuFRV4b17AJtAw',
            'title': '3Blue1Brown - Playlists',
            'description': 'md5:e1384e8a133307dd10edee76e875d62f',
            'uploader_id': 'UCYO_jab_esuFRV4b17AJtAw',
            'uploader': '3Blue1Brown',
        },
    }, {
        'note': 'playlists, singlepage',
        'url': 'https://www.youtube.com/user/ThirstForScience/playlists',
        'playlist_mincount': 4,
        'info_dict': {
            'id': 'UCAEtajcuhQ6an9WEzY9LEMQ',
            'title': 'ThirstForScience - Playlists',
            'description': 'md5:609399d937ea957b0f53cbffb747a14c',
            'uploader': 'ThirstForScience',
            'uploader_id': 'UCAEtajcuhQ6an9WEzY9LEMQ',
        }
    }, {
        'url': 'https://www.youtube.com/c/ChristophLaimer/playlists',
        'only_matching': True,
    }, {
        'note': 'basic, single video playlist',
        'url': 'https://www.youtube.com/playlist?list=PL4lCao7KL_QFVb7Iudeipvc2BCavECqzc',
        'info_dict': {
            'uploader_id': 'UCmlqkdCBesrv2Lak1mF_MxA',
            'uploader': 'Sergey M.',
            'id': 'PL4lCao7KL_QFVb7Iudeipvc2BCavECqzc',
            'title': 'youtube-dl public playlist',
        },
        'playlist_count': 1,
    }, {
        'note': 'empty playlist',
        'url': 'https://www.youtube.com/playlist?list=PL4lCao7KL_QFodcLWhDpGCYnngnHtQ-Xf',
        'info_dict': {
            'uploader_id': 'UCmlqkdCBesrv2Lak1mF_MxA',
            'uploader': 'Sergey M.',
            'id': 'PL4lCao7KL_QFodcLWhDpGCYnngnHtQ-Xf',
            'title': 'youtube-dl empty playlist',
        },
        'playlist_count': 0,
    }, {
        'note': 'Home tab',
        'url': 'https://www.youtube.com/channel/UCKfVa3S1e4PHvxWcwyMMg8w/featured',
        'info_dict': {
            'id': 'UCKfVa3S1e4PHvxWcwyMMg8w',
            'title': 'lex will - Home',
            'description': 'md5:2163c5d0ff54ed5f598d6a7e6211e488',
            'uploader': 'lex will',
            'uploader_id': 'UCKfVa3S1e4PHvxWcwyMMg8w',
        },
        'playlist_mincount': 2,
    }, {
        'note': 'Videos tab',
        'url': 'https://www.youtube.com/channel/UCKfVa3S1e4PHvxWcwyMMg8w/videos',
        'info_dict': {
            'id': 'UCKfVa3S1e4PHvxWcwyMMg8w',
            'title': 'lex will - Videos',
            'description': 'md5:2163c5d0ff54ed5f598d6a7e6211e488',
            'uploader': 'lex will',
            'uploader_id': 'UCKfVa3S1e4PHvxWcwyMMg8w',
        },
        'playlist_mincount': 975,
    }, {
        'note': 'Videos tab, sorted by popular',
        'url': 'https://www.youtube.com/channel/UCKfVa3S1e4PHvxWcwyMMg8w/videos?view=0&sort=p&flow=grid',
        'info_dict': {
            'id': 'UCKfVa3S1e4PHvxWcwyMMg8w',
            'title': 'lex will - Videos',
            'description': 'md5:2163c5d0ff54ed5f598d6a7e6211e488',
            'uploader': 'lex will',
            'uploader_id': 'UCKfVa3S1e4PHvxWcwyMMg8w',
        },
        'playlist_mincount': 199,
    }, {
        'note': 'Playlists tab',
        'url': 'https://www.youtube.com/channel/UCKfVa3S1e4PHvxWcwyMMg8w/playlists',
        'info_dict': {
            'id': 'UCKfVa3S1e4PHvxWcwyMMg8w',
            'title': 'lex will - Playlists',
            'description': 'md5:2163c5d0ff54ed5f598d6a7e6211e488',
            'uploader': 'lex will',
            'uploader_id': 'UCKfVa3S1e4PHvxWcwyMMg8w',
        },
        'playlist_mincount': 17,
    }, {
        'note': 'Community tab',
        'url': 'https://www.youtube.com/channel/UCKfVa3S1e4PHvxWcwyMMg8w/community',
        'info_dict': {
            'id': 'UCKfVa3S1e4PHvxWcwyMMg8w',
            'title': 'lex will - Community',
            'description': 'md5:2163c5d0ff54ed5f598d6a7e6211e488',
            'uploader': 'lex will',
            'uploader_id': 'UCKfVa3S1e4PHvxWcwyMMg8w',
        },
        'playlist_mincount': 18,
    }, {
        'note': 'Channels tab',
        'url': 'https://www.youtube.com/channel/UCKfVa3S1e4PHvxWcwyMMg8w/channels',
        'info_dict': {
            'id': 'UCKfVa3S1e4PHvxWcwyMMg8w',
            'title': 'lex will - Channels',
            'description': 'md5:2163c5d0ff54ed5f598d6a7e6211e488',
            'uploader': 'lex will',
            'uploader_id': 'UCKfVa3S1e4PHvxWcwyMMg8w',
        },
        'playlist_mincount': 12,
    }, {
        'note': 'Search tab',
        'url': 'https://www.youtube.com/c/3blue1brown/search?query=linear%20algebra',
        'playlist_mincount': 40,
        'info_dict': {
            'id': 'UCYO_jab_esuFRV4b17AJtAw',
            'title': '3Blue1Brown - Search - linear algebra',
            'description': 'md5:e1384e8a133307dd10edee76e875d62f',
            'uploader': '3Blue1Brown',
            'uploader_id': 'UCYO_jab_esuFRV4b17AJtAw',
        },
    }, {
        'url': 'https://invidio.us/channel/UCmlqkdCBesrv2Lak1mF_MxA',
        'only_matching': True,
    }, {
        'url': 'https://www.youtubekids.com/channel/UCmlqkdCBesrv2Lak1mF_MxA',
        'only_matching': True,
    }, {
        'url': 'https://music.youtube.com/channel/UCmlqkdCBesrv2Lak1mF_MxA',
        'only_matching': True,
    }, {
        'note': 'Playlist with deleted videos (#651). As a bonus, the video #51 is also twice in this list.',
        'url': 'https://www.youtube.com/playlist?list=PLwP_SiAcdui0KVebT0mU9Apz359a4ubsC',
        'info_dict': {
            'title': '29C3: Not my department',
            'id': 'PLwP_SiAcdui0KVebT0mU9Apz359a4ubsC',
            'uploader': 'Christiaan008',
            'uploader_id': 'UCEPzS1rYsrkqzSLNp76nrcg',
            'description': 'md5:a14dc1a8ef8307a9807fe136a0660268',
        },
        'playlist_count': 96,
    }, {
        'note': 'Large playlist',
        'url': 'https://www.youtube.com/playlist?list=UUBABnxM4Ar9ten8Mdjj1j0Q',
        'info_dict': {
            'title': 'Uploads from Cauchemar',
            'id': 'UUBABnxM4Ar9ten8Mdjj1j0Q',
            'uploader': 'Cauchemar',
            'uploader_id': 'UCBABnxM4Ar9ten8Mdjj1j0Q',
        },
        'playlist_mincount': 1123,
    }, {
        'note': 'even larger playlist, 8832 videos',
        'url': 'http://www.youtube.com/user/NASAgovVideo/videos',
        'only_matching': True,
    }, {
        'note': 'Buggy playlist: the webpage has a "Load more" button but it doesn\'t have more videos',
        'url': 'https://www.youtube.com/playlist?list=UUXw-G3eDE9trcvY2sBMM_aA',
        'info_dict': {
            'title': 'Uploads from Interstellar Movie',
            'id': 'UUXw-G3eDE9trcvY2sBMM_aA',
            'uploader': 'Interstellar Movie',
            'uploader_id': 'UCXw-G3eDE9trcvY2sBMM_aA',
        },
        'playlist_mincount': 21,
    }, {
        'note': 'Playlist with "show unavailable videos" button',
        'url': 'https://www.youtube.com/playlist?list=UUTYLiWFZy8xtPwxFwX9rV7Q',
        'info_dict': {
            'title': 'Uploads from Phim Siêu Nhân Nhật Bản',
            'id': 'UUTYLiWFZy8xtPwxFwX9rV7Q',
            'uploader': 'Phim Siêu Nhân Nhật Bản',
            'uploader_id': 'UCTYLiWFZy8xtPwxFwX9rV7Q',
        },
        'playlist_mincount': 200,
    }, {
        'note': 'Playlist with unavailable videos in page 7',
        'url': 'https://www.youtube.com/playlist?list=UU8l9frL61Yl5KFOl87nIm2w',
        'info_dict': {
            'title': 'Uploads from BlankTV',
            'id': 'UU8l9frL61Yl5KFOl87nIm2w',
            'uploader': 'BlankTV',
            'uploader_id': 'UC8l9frL61Yl5KFOl87nIm2w',
        },
        'playlist_mincount': 1000,
    }, {
        'note': 'https://github.com/ytdl-org/youtube-dl/issues/21844',
        'url': 'https://www.youtube.com/playlist?list=PLzH6n4zXuckpfMu_4Ff8E7Z1behQks5ba',
        'info_dict': {
            'title': 'Data Analysis with Dr Mike Pound',
            'id': 'PLzH6n4zXuckpfMu_4Ff8E7Z1behQks5ba',
            'uploader_id': 'UC9-y-6csu5WGm29I7JiwpnA',
            'uploader': 'Computerphile',
            'description': 'md5:7f567c574d13d3f8c0954d9ffee4e487',
        },
        'playlist_mincount': 11,
    }, {
        'url': 'https://invidio.us/playlist?list=PL4lCao7KL_QFVb7Iudeipvc2BCavECqzc',
        'only_matching': True,
    }, {
        'note': 'Playlist URL that does not actually serve a playlist',
        'url': 'https://www.youtube.com/watch?v=FqZTN594JQw&list=PLMYEtVRpaqY00V9W81Cwmzp6N6vZqfUKD4',
        'info_dict': {
            'id': 'FqZTN594JQw',
            'ext': 'webm',
            'title': "Smiley's People 01 detective, Adventure Series, Action",
            'uploader': 'STREEM',
            'uploader_id': 'UCyPhqAZgwYWZfxElWVbVJng',
            'uploader_url': r're:https?://(?:www\.)?youtube\.com/channel/UCyPhqAZgwYWZfxElWVbVJng',
            'upload_date': '20150526',
            'license': 'Standard YouTube License',
            'description': 'md5:507cdcb5a49ac0da37a920ece610be80',
            'categories': ['People & Blogs'],
            'tags': list,
            'view_count': int,
            'like_count': int,
            'dislike_count': int,
        },
        'params': {
            'skip_download': True,
        },
        'skip': 'This video is not available.',
        'add_ie': [YoutubeIE.ie_key()],
    }, {
        'url': 'https://www.youtubekids.com/watch?v=Agk7R8I8o5U&list=PUZ6jURNr1WQZCNHF0ao-c0g',
        'only_matching': True,
    }, {
        'url': 'https://www.youtube.com/watch?v=MuAGGZNfUkU&list=RDMM',
        'only_matching': True,
    }, {
        'url': 'https://www.youtube.com/channel/UCoMdktPbSTixAyNGwb-UYkQ/live',
        'info_dict': {
            'id': 'X1whbWASnNQ',  # This will keep changing
            'ext': 'mp4',
            'title': compat_str,
            'uploader': 'Sky News',
            'uploader_id': 'skynews',
            'uploader_url': r're:https?://(?:www\.)?youtube\.com/user/skynews',
            'upload_date': r're:\d{8}',
            'description': compat_str,
            'categories': ['News & Politics'],
            'tags': list,
            'like_count': int,
            'dislike_count': int,
        },
        'params': {
            'skip_download': True,
        },
        'expected_warnings': ['Downloading just video ', 'Ignoring subtitle tracks found in '],
    }, {
        'url': 'https://www.youtube.com/user/TheYoungTurks/live',
        'info_dict': {
            'id': 'a48o2S1cPoo',
            'ext': 'mp4',
            'title': 'The Young Turks - Live Main Show',
            'uploader': 'The Young Turks',
            'uploader_id': 'TheYoungTurks',
            'uploader_url': r're:https?://(?:www\.)?youtube\.com/user/TheYoungTurks',
            'upload_date': '20150715',
            'license': 'Standard YouTube License',
            'description': 'md5:438179573adcdff3c97ebb1ee632b891',
            'categories': ['News & Politics'],
            'tags': ['Cenk Uygur (TV Program Creator)', 'The Young Turks (Award-Winning Work)', 'Talk Show (TV Genre)'],
            'like_count': int,
            'dislike_count': int,
        },
        'params': {
            'skip_download': True,
        },
        'only_matching': True,
    }, {
        'url': 'https://www.youtube.com/channel/UC1yBKRuGpC1tSM73A0ZjYjQ/live',
        'only_matching': True,
    }, {
        'url': 'https://www.youtube.com/c/CommanderVideoHq/live',
        'only_matching': True,
    }, {
        'note': 'A channel that is not live. Should raise error',
        'url': 'https://www.youtube.com/user/numberphile/live',
        'only_matching': True,
    }, {
        'url': 'https://www.youtube.com/feed/trending',
        'only_matching': True,
    }, {
        'url': 'https://www.youtube.com/feed/library',
        'only_matching': True,
    }, {
        'url': 'https://www.youtube.com/feed/history',
        'only_matching': True,
    }, {
        'url': 'https://www.youtube.com/feed/subscriptions',
        'only_matching': True,
    }, {
        'url': 'https://www.youtube.com/feed/watch_later',
        'only_matching': True,
    }, {
        'note': 'Recommended - redirects to home page',
        'url': 'https://www.youtube.com/feed/recommended',
        'only_matching': True,
    }, {
        'note': 'inline playlist with not always working continuations',
        'url': 'https://www.youtube.com/watch?v=UC6u0Tct-Fo&list=PL36D642111D65BE7C',
        'only_matching': True,
    }, {
        'url': 'https://www.youtube.com/course?list=ECUl4u3cNGP61MdtwGTqZA0MreSaDybji8',
        'only_matching': True,
    }, {
        'url': 'https://www.youtube.com/course',
        'only_matching': True,
    }, {
        'url': 'https://www.youtube.com/zsecurity',
        'only_matching': True,
    }, {
        'url': 'http://www.youtube.com/NASAgovVideo/videos',
        'only_matching': True,
    }, {
        'url': 'https://www.youtube.com/TheYoungTurks/live',
        'only_matching': True,
    }, {
        'url': 'https://www.youtube.com/hashtag/cctv9',
        'info_dict': {
            'id': 'cctv9',
            'title': '#cctv9',
        },
        'playlist_mincount': 350,
    }, {
        'url': 'https://www.youtube.com/watch?list=PLW4dVinRY435CBE_JD3t-0SRXKfnZHS1P&feature=youtu.be&v=M9cJMXmQ_ZU',
        'only_matching': True,
    }, {
        'note': 'Requires Premium: should request additional YTM-info webpage (and have format 141) for videos in playlist',
        'url': 'https://music.youtube.com/playlist?list=PLRBp0Fe2GpgmgoscNFLxNyBVSFVdYmFkq',
        'only_matching': True
    }, {
        'note': '/browse/ should redirect to /channel/',
        'url': 'https://music.youtube.com/browse/UC1a8OFewdjuLq6KlF8M_8Ng',
        'only_matching': True
    }, {
        'note': 'VLPL, should redirect to playlist?list=PL...',
        'url': 'https://music.youtube.com/browse/VLPLRBp0Fe2GpgmgoscNFLxNyBVSFVdYmFkq',
        'info_dict': {
            'id': 'PLRBp0Fe2GpgmgoscNFLxNyBVSFVdYmFkq',
            'uploader': 'NoCopyrightSounds',
            'description': 'Providing you with copyright free / safe music for gaming, live streaming, studying and more!',
            'uploader_id': 'UC_aEa8K-EOJ3D6gOs7HcyNg',
            'title': 'NCS Releases',
        },
        'playlist_mincount': 166,
    }, {
        'note': 'Topic, should redirect to playlist?list=UU...',
        'url': 'https://music.youtube.com/browse/UC9ALqqC4aIeG5iDs7i90Bfw',
        'info_dict': {
            'id': 'UU9ALqqC4aIeG5iDs7i90Bfw',
            'uploader_id': 'UC9ALqqC4aIeG5iDs7i90Bfw',
            'title': 'Uploads from Royalty Free Music - Topic',
            'uploader': 'Royalty Free Music - Topic',
        },
        'expected_warnings': [
            'A channel/user page was given',
            'The URL does not have a videos tab',
        ],
        'playlist_mincount': 101,
    }, {
        'note': 'Topic without a UU playlist',
        'url': 'https://www.youtube.com/channel/UCtFRv9O2AHqOZjjynzrv-xg',
        'info_dict': {
            'id': 'UCtFRv9O2AHqOZjjynzrv-xg',
            'title': 'UCtFRv9O2AHqOZjjynzrv-xg',
        },
        'expected_warnings': [
            'A channel/user page was given',
            'The URL does not have a videos tab',
            'Falling back to channel URL',
        ],
        'playlist_mincount': 9,
    }, {
        'note': 'Youtube music Album',
        'url': 'https://music.youtube.com/browse/MPREb_gTAcphH99wE',
        'info_dict': {
            'id': 'OLAK5uy_l1m0thk3g31NmIIz_vMIbWtyv7eZixlH0',
            'title': 'Album - Royalty Free Music Library V2 (50 Songs)',
        },
        'playlist_count': 50,
    }]

    @classmethod
    def suitable(cls, url):
        return False if YoutubeIE.suitable(url) else super(
            YoutubeTabIE, cls).suitable(url)

    def _extract_channel_id(self, webpage):
        channel_id = self._html_search_meta(
            'channelId', webpage, 'channel id', default=None)
        if channel_id:
            return channel_id
        channel_url = self._html_search_meta(
            ('og:url', 'al:ios:url', 'al:android:url', 'al:web:url',
             'twitter:url', 'twitter:app:url:iphone', 'twitter:app:url:ipad',
             'twitter:app:url:googleplay'), webpage, 'channel url')
        return self._search_regex(
            r'https?://(?:www\.)?youtube\.com/channel/([^/?#&])+',
            channel_url, 'channel id')

    @staticmethod
    def _extract_basic_item_renderer(item):
        # Modified from _extract_grid_item_renderer
        known_basic_renderers = (
            'playlistRenderer', 'videoRenderer', 'channelRenderer', 'showRenderer'
        )
        for key, renderer in item.items():
            if not isinstance(renderer, dict):
                continue
            elif key in known_basic_renderers:
                return renderer
            elif key.startswith('grid') and key.endswith('Renderer'):
                return renderer

    def _grid_entries(self, grid_renderer):
        for item in grid_renderer['items']:
            if not isinstance(item, dict):
                continue
            renderer = self._extract_basic_item_renderer(item)
            if not isinstance(renderer, dict):
                continue
            title = try_get(
                renderer, (lambda x: x['title']['runs'][0]['text'],
                           lambda x: x['title']['simpleText']), compat_str)
            # playlist
            playlist_id = renderer.get('playlistId')
            if playlist_id:
                yield self.url_result(
                    'https://www.youtube.com/playlist?list=%s' % playlist_id,
                    ie=YoutubeTabIE.ie_key(), video_id=playlist_id,
                    video_title=title)
                continue
            # video
            video_id = renderer.get('videoId')
            if video_id:
                yield self._extract_video(renderer)
                continue
            # channel
            channel_id = renderer.get('channelId')
            if channel_id:
                title = try_get(
                    renderer, lambda x: x['title']['simpleText'], compat_str)
                yield self.url_result(
                    'https://www.youtube.com/channel/%s' % channel_id,
                    ie=YoutubeTabIE.ie_key(), video_title=title)
                continue
            # generic endpoint URL support
            ep_url = urljoin('https://www.youtube.com/', try_get(
                renderer, lambda x: x['navigationEndpoint']['commandMetadata']['webCommandMetadata']['url'],
                compat_str))
            if ep_url:
                for ie in (YoutubeTabIE, YoutubePlaylistIE, YoutubeIE):
                    if ie.suitable(ep_url):
                        yield self.url_result(
                            ep_url, ie=ie.ie_key(), video_id=ie._match_id(ep_url), video_title=title)
                        break

    def _shelf_entries_from_content(self, shelf_renderer):
        content = shelf_renderer.get('content')
        if not isinstance(content, dict):
            return
        renderer = content.get('gridRenderer') or content.get('expandedShelfContentsRenderer')
        if renderer:
            # TODO: add support for nested playlists so each shelf is processed
            # as separate playlist
            # TODO: this includes only first N items
            for entry in self._grid_entries(renderer):
                yield entry
        renderer = content.get('horizontalListRenderer')
        if renderer:
            # TODO
            pass

    def _shelf_entries(self, shelf_renderer, skip_channels=False):
        ep = try_get(
            shelf_renderer, lambda x: x['endpoint']['commandMetadata']['webCommandMetadata']['url'],
            compat_str)
        shelf_url = urljoin('https://www.youtube.com', ep)
        if shelf_url:
            # Skipping links to another channels, note that checking for
            # endpoint.commandMetadata.webCommandMetadata.webPageTypwebPageType == WEB_PAGE_TYPE_CHANNEL
            # will not work
            if skip_channels and '/channels?' in shelf_url:
                return
            title = try_get(
                shelf_renderer, lambda x: x['title']['runs'][0]['text'], compat_str)
            yield self.url_result(shelf_url, video_title=title)
        # Shelf may not contain shelf URL, fallback to extraction from content
        for entry in self._shelf_entries_from_content(shelf_renderer):
            yield entry

    def _playlist_entries(self, video_list_renderer):
        for content in video_list_renderer['contents']:
            if not isinstance(content, dict):
                continue
            renderer = content.get('playlistVideoRenderer') or content.get('playlistPanelVideoRenderer')
            if not isinstance(renderer, dict):
                continue
            video_id = renderer.get('videoId')
            if not video_id:
                continue
            yield self._extract_video(renderer)

    def _rich_entries(self, rich_grid_renderer):
        renderer = try_get(
            rich_grid_renderer, lambda x: x['content']['videoRenderer'], dict) or {}
        video_id = renderer.get('videoId')
        if not video_id:
            return
        yield self._extract_video(renderer)

    def _video_entry(self, video_renderer):
        video_id = video_renderer.get('videoId')
        if video_id:
            return self._extract_video(video_renderer)

    def _post_thread_entries(self, post_thread_renderer):
        post_renderer = try_get(
            post_thread_renderer, lambda x: x['post']['backstagePostRenderer'], dict)
        if not post_renderer:
            return
        # video attachment
        video_renderer = try_get(
            post_renderer, lambda x: x['backstageAttachment']['videoRenderer'], dict) or {}
        video_id = video_renderer.get('videoId')
        if video_id:
            entry = self._extract_video(video_renderer)
            if entry:
                yield entry
        # playlist attachment
        playlist_id = try_get(
            post_renderer, lambda x: x['backstageAttachment']['playlistRenderer']['playlistId'], compat_str)
        if playlist_id:
            yield self.url_result(
                'https://www.youtube.com/playlist?list=%s' % playlist_id,
                ie=YoutubeTabIE.ie_key(), video_id=playlist_id)
        # inline video links
        runs = try_get(post_renderer, lambda x: x['contentText']['runs'], list) or []
        for run in runs:
            if not isinstance(run, dict):
                continue
            ep_url = try_get(
                run, lambda x: x['navigationEndpoint']['urlEndpoint']['url'], compat_str)
            if not ep_url:
                continue
            if not YoutubeIE.suitable(ep_url):
                continue
            ep_video_id = YoutubeIE._match_id(ep_url)
            if video_id == ep_video_id:
                continue
            yield self.url_result(ep_url, ie=YoutubeIE.ie_key(), video_id=ep_video_id)

    def _post_thread_continuation_entries(self, post_thread_continuation):
        contents = post_thread_continuation.get('contents')
        if not isinstance(contents, list):
            return
        for content in contents:
            renderer = content.get('backstagePostThreadRenderer')
            if not isinstance(renderer, dict):
                continue
            for entry in self._post_thread_entries(renderer):
                yield entry

    r''' # unused
    def _rich_grid_entries(self, contents):
        for content in contents:
            video_renderer = try_get(content, lambda x: x['richItemRenderer']['content']['videoRenderer'], dict)
            if video_renderer:
                entry = self._video_entry(video_renderer)
                if entry:
                    yield entry
    '''

    @staticmethod
    def _build_continuation_query(continuation, ctp=None):
        query = {
            'ctoken': continuation,
            'continuation': continuation,
        }
        if ctp:
            query['itct'] = ctp
        return query

    @staticmethod
    def _extract_next_continuation_data(renderer):
        next_continuation = try_get(
            renderer, lambda x: x['continuations'][0]['nextContinuationData'], dict)
        if not next_continuation:
            return
        continuation = next_continuation.get('continuation')
        if not continuation:
            return
        ctp = next_continuation.get('clickTrackingParams')
        return YoutubeTabIE._build_continuation_query(continuation, ctp)

    @classmethod
    def _extract_continuation(cls, renderer):
        next_continuation = cls._extract_next_continuation_data(renderer)
        if next_continuation:
            return next_continuation
        contents = []
        for key in ('contents', 'items'):
            contents.extend(try_get(renderer, lambda x: x[key], list) or [])
        for content in contents:
            if not isinstance(content, dict):
                continue
            continuation_ep = try_get(
                content, lambda x: x['continuationItemRenderer']['continuationEndpoint'],
                dict)
            if not continuation_ep:
                continue
            continuation = try_get(
                continuation_ep, lambda x: x['continuationCommand']['token'], compat_str)
            if not continuation:
                continue
            ctp = continuation_ep.get('clickTrackingParams')
            return YoutubeTabIE._build_continuation_query(continuation, ctp)

    def _entries(self, tab, item_id, identity_token, account_syncid, ytcfg):

        def extract_entries(parent_renderer):  # this needs to called again for continuation to work with feeds
            contents = try_get(parent_renderer, lambda x: x['contents'], list) or []
            for content in contents:
                if not isinstance(content, dict):
                    continue
                is_renderer = try_get(content, lambda x: x['itemSectionRenderer'], dict)
                if not is_renderer:
                    renderer = content.get('richItemRenderer')
                    if renderer:
                        for entry in self._rich_entries(renderer):
                            yield entry
                        continuation_list[0] = self._extract_continuation(parent_renderer)
                    continue
                isr_contents = try_get(is_renderer, lambda x: x['contents'], list) or []
                for isr_content in isr_contents:
                    if not isinstance(isr_content, dict):
                        continue

                    known_renderers = {
                        'playlistVideoListRenderer': self._playlist_entries,
                        'gridRenderer': self._grid_entries,
                        'shelfRenderer': lambda x: self._shelf_entries(x, tab.get('title') != 'Channels'),
                        'backstagePostThreadRenderer': self._post_thread_entries,
                        'videoRenderer': lambda x: [self._video_entry(x)],
                    }
                    for key, renderer in isr_content.items():
                        if key not in known_renderers:
                            continue
                        for entry in known_renderers[key](renderer):
                            if entry:
                                yield entry
                        continuation_list[0] = self._extract_continuation(renderer)
                        break

                if not continuation_list[0]:
                    continuation_list[0] = self._extract_continuation(is_renderer)

            if not continuation_list[0]:
                continuation_list[0] = self._extract_continuation(parent_renderer)

        continuation_list = [None]  # Python 2 doesnot support nonlocal
        tab_content = try_get(tab, lambda x: x['content'], dict)
        if not tab_content:
            return
        parent_renderer = (
            try_get(tab_content, lambda x: x['sectionListRenderer'], dict)
            or try_get(tab_content, lambda x: x['richGridRenderer'], dict) or {})
        for entry in extract_entries(parent_renderer):
            yield entry
        continuation = continuation_list[0]
        context = self._extract_context(ytcfg)
        visitor_data = try_get(context, lambda x: x['client']['visitorData'], compat_str)

        for page_num in itertools.count(1):
            if not continuation:
                break
            query = {
                'continuation': continuation['continuation'],
                'clickTracking': {'clickTrackingParams': continuation['itct']}
            }
            headers = self._generate_api_headers(ytcfg, identity_token, account_syncid, visitor_data)
            response = self._extract_response(
                item_id='%s page %s' % (item_id, page_num),
                query=query, headers=headers, ytcfg=ytcfg,
                check_get_keys=('continuationContents', 'onResponseReceivedActions', 'onResponseReceivedEndpoints'))

            if not response:
                break
            visitor_data = try_get(
                response, lambda x: x['responseContext']['visitorData'], compat_str) or visitor_data

            known_continuation_renderers = {
                'playlistVideoListContinuation': self._playlist_entries,
                'gridContinuation': self._grid_entries,
                'itemSectionContinuation': self._post_thread_continuation_entries,
                'sectionListContinuation': extract_entries,  # for feeds
            }
            continuation_contents = try_get(
                response, lambda x: x['continuationContents'], dict) or {}
            continuation_renderer = None
            for key, value in continuation_contents.items():
                if key not in known_continuation_renderers:
                    continue
                continuation_renderer = value
                continuation_list = [None]
                for entry in known_continuation_renderers[key](continuation_renderer):
                    yield entry
                continuation = continuation_list[0] or self._extract_continuation(continuation_renderer)
                break
            if continuation_renderer:
                continue

            known_renderers = {
                'gridPlaylistRenderer': (self._grid_entries, 'items'),
                'gridVideoRenderer': (self._grid_entries, 'items'),
                'playlistVideoRenderer': (self._playlist_entries, 'contents'),
                'itemSectionRenderer': (extract_entries, 'contents'),  # for feeds
                'richItemRenderer': (extract_entries, 'contents'),  # for hashtag
                'backstagePostThreadRenderer': (self._post_thread_continuation_entries, 'contents')
            }
            on_response_received = dict_get(response, ('onResponseReceivedActions', 'onResponseReceivedEndpoints'))
            continuation_items = try_get(
                on_response_received, lambda x: x[0]['appendContinuationItemsAction']['continuationItems'], list)
            continuation_item = try_get(continuation_items, lambda x: x[0], dict) or {}
            video_items_renderer = None
            for key, value in continuation_item.items():
                if key not in known_renderers:
                    continue
                video_items_renderer = {known_renderers[key][1]: continuation_items}
                continuation_list = [None]
                for entry in known_renderers[key][0](video_items_renderer):
                    yield entry
                continuation = continuation_list[0] or self._extract_continuation(video_items_renderer)
                break
            if video_items_renderer:
                continue
            break

    @staticmethod
    def _extract_selected_tab(tabs):
        for tab in tabs:
            renderer = dict_get(tab, ('tabRenderer', 'expandableTabRenderer')) or {}
            if renderer.get('selected') is True:
                return renderer
        else:
            raise ExtractorError('Unable to find selected tab')

    @staticmethod
    def _extract_uploader(data):
        uploader = {}
        sidebar_renderer = try_get(
            data, lambda x: x['sidebar']['playlistSidebarRenderer']['items'], list)
        if sidebar_renderer:
            for item in sidebar_renderer:
                if not isinstance(item, dict):
                    continue
                renderer = item.get('playlistSidebarSecondaryInfoRenderer')
                if not isinstance(renderer, dict):
                    continue
                owner = try_get(
                    renderer, lambda x: x['videoOwner']['videoOwnerRenderer']['title']['runs'][0], dict)
                if owner:
                    uploader['uploader'] = owner.get('text')
                    uploader['uploader_id'] = try_get(
                        owner, lambda x: x['navigationEndpoint']['browseEndpoint']['browseId'], compat_str)
                    uploader['uploader_url'] = urljoin(
                        'https://www.youtube.com/',
                        try_get(owner, lambda x: x['navigationEndpoint']['browseEndpoint']['canonicalBaseUrl'], compat_str))
        return {k: v for k, v in uploader.items() if v is not None}

    def _extract_from_tabs(self, item_id, webpage, data, tabs):
        playlist_id = title = description = channel_url = channel_name = channel_id = None
        thumbnails_list = tags = []

        selected_tab = self._extract_selected_tab(tabs)
        renderer = try_get(
            data, lambda x: x['metadata']['channelMetadataRenderer'], dict)
        if renderer:
            channel_name = renderer.get('title')
            channel_url = renderer.get('channelUrl')
            channel_id = renderer.get('externalId')
        else:
            renderer = try_get(
                data, lambda x: x['metadata']['playlistMetadataRenderer'], dict)

        if renderer:
            title = renderer.get('title')
            description = renderer.get('description', '')
            playlist_id = channel_id
            tags = renderer.get('keywords', '').split()
            thumbnails_list = (
                try_get(renderer, lambda x: x['avatar']['thumbnails'], list)
                or try_get(
                    data,
                    lambda x: x['sidebar']['playlistSidebarRenderer']['items'][0]['playlistSidebarPrimaryInfoRenderer']['thumbnailRenderer']['playlistVideoThumbnailRenderer']['thumbnail']['thumbnails'],
                    list)
                or [])

        thumbnails = []
        for t in thumbnails_list:
            if not isinstance(t, dict):
                continue
            thumbnail_url = url_or_none(t.get('url'))
            if not thumbnail_url:
                continue
            thumbnails.append({
                'url': thumbnail_url,
                'width': int_or_none(t.get('width')),
                'height': int_or_none(t.get('height')),
            })
        if playlist_id is None:
            playlist_id = item_id
        if title is None:
            title = (
                try_get(data, lambda x: x['header']['hashtagHeaderRenderer']['hashtag']['simpleText'])
                or playlist_id)
        title += format_field(selected_tab, 'title', ' - %s')
        title += format_field(selected_tab, 'expandedText', ' - %s')

        metadata = {
            'playlist_id': playlist_id,
            'playlist_title': title,
            'playlist_description': description,
            'uploader': channel_name,
            'uploader_id': channel_id,
            'uploader_url': channel_url,
            'thumbnails': thumbnails,
            'tags': tags,
        }
        if not channel_id:
            metadata.update(self._extract_uploader(data))
        metadata.update({
            'channel': metadata['uploader'],
            'channel_id': metadata['uploader_id'],
            'channel_url': metadata['uploader_url']})
        return self.playlist_result(
            self._entries(
                selected_tab, playlist_id,
                self._extract_identity_token(webpage, item_id),
                self._extract_account_syncid(data),
                self._extract_ytcfg(item_id, webpage)),
            **metadata)

    def _extract_mix_playlist(self, playlist, playlist_id, data, webpage):
        first_id = last_id = None
        ytcfg = self._extract_ytcfg(playlist_id, webpage)
        headers = self._generate_api_headers(
            ytcfg, account_syncid=self._extract_account_syncid(data),
            identity_token=self._extract_identity_token(webpage, item_id=playlist_id),
            visitor_data=try_get(self._extract_context(ytcfg), lambda x: x['client']['visitorData'], compat_str))
        for page_num in itertools.count(1):
            videos = list(self._playlist_entries(playlist))
            if not videos:
                return
            start = next((i for i, v in enumerate(videos) if v['id'] == last_id), -1) + 1
            if start >= len(videos):
                return
            for video in videos[start:]:
                if video['id'] == first_id:
                    self.to_screen('First video %s found again; Assuming end of Mix' % first_id)
                    return
                yield video
            first_id = first_id or videos[0]['id']
            last_id = videos[-1]['id']
            watch_endpoint = try_get(
                playlist, lambda x: x['contents'][-1]['playlistPanelVideoRenderer']['navigationEndpoint']['watchEndpoint'])
            query = {
                'playlistId': playlist_id,
                'videoId': watch_endpoint.get('videoId') or last_id,
                'index': watch_endpoint.get('index') or len(videos),
                'params': watch_endpoint.get('params') or 'OAE%3D'
            }
            response = self._extract_response(
                item_id='%s page %d' % (playlist_id, page_num),
                query=query,
                ep='next',
                headers=headers,
                check_get_keys='contents'
            )
            playlist = try_get(
                response, lambda x: x['contents']['twoColumnWatchNextResults']['playlist']['playlist'], dict)

    def _extract_from_playlist(self, item_id, url, data, playlist, webpage):
        title = playlist.get('title') or try_get(
            data, lambda x: x['titleText']['simpleText'], compat_str)
        playlist_id = playlist.get('playlistId') or item_id

        # Delegating everything except mix playlists to regular tab-based playlist URL
        playlist_url = urljoin(url, try_get(
            playlist, lambda x: x['endpoint']['commandMetadata']['webCommandMetadata']['url'],
            compat_str))
        if playlist_url and playlist_url != url:
            return self.url_result(
                playlist_url, ie=YoutubeTabIE.ie_key(), video_id=playlist_id,
                video_title=title)

        return self.playlist_result(
            self._extract_mix_playlist(playlist, playlist_id, data, webpage),
            playlist_id=playlist_id, playlist_title=title)

    def _reload_with_unavailable_videos(self, item_id, data, webpage):
        """
        Get playlist with unavailable videos if the 'show unavailable videos' button exists.
        """
        sidebar_renderer = try_get(
            data, lambda x: x['sidebar']['playlistSidebarRenderer']['items'], list)
        if not sidebar_renderer:
            return
        browse_id = params = None
        for item in sidebar_renderer:
            if not isinstance(item, dict):
                continue
            renderer = item.get('playlistSidebarPrimaryInfoRenderer')
            menu_renderer = try_get(
                renderer, lambda x: x['menu']['menuRenderer']['items'], list) or []
            for menu_item in menu_renderer:
                if not isinstance(menu_item, dict):
                    continue
                nav_item_renderer = menu_item.get('menuNavigationItemRenderer')
                text = try_get(
                    nav_item_renderer, lambda x: x['text']['simpleText'], compat_str)
                if not text or text.lower() != 'show unavailable videos':
                    continue
                browse_endpoint = try_get(
                    nav_item_renderer, lambda x: x['navigationEndpoint']['browseEndpoint'], dict) or {}
                browse_id = browse_endpoint.get('browseId')
                params = browse_endpoint.get('params')
                break

            ytcfg = self._extract_ytcfg(item_id, webpage)
            headers = self._generate_api_headers(
                ytcfg, account_syncid=self._extract_account_syncid(ytcfg),
                identity_token=self._extract_identity_token(webpage, item_id=item_id),
                visitor_data=try_get(
                    self._extract_context(ytcfg), lambda x: x['client']['visitorData'], compat_str))
            query = {
                'params': params or 'wgYCCAA=',
                'browseId': browse_id or 'VL%s' % item_id
            }
            return self._extract_response(
                item_id=item_id, headers=headers, query=query,
                check_get_keys='contents', fatal=False,
                note='Downloading API JSON with unavailable videos')

<<<<<<< HEAD
=======
    def _extract_response(self, item_id, query, note='Downloading API JSON', headers=None,
                          ytcfg=None, check_get_keys=None, ep='browse', fatal=True):
        response = None
        last_error = None
        count = -1
        retries = self.get_param('extractor_retries', 3)
        if check_get_keys is None:
            check_get_keys = []
        while count < retries:
            count += 1
            if last_error:
                self.report_warning('%s. Retrying ...' % last_error)
            try:
                response = self._call_api(
                    ep=ep, fatal=True, headers=headers,
                    video_id=item_id, query=query,
                    context=self._extract_context(ytcfg),
                    api_key=self._extract_api_key(ytcfg),
                    note='%s%s' % (note, ' (retry #%d)' % count if count else ''))
            except ExtractorError as e:
                if isinstance(e.cause, compat_HTTPError) and e.cause.code in (500, 503, 404):
                    # Downloading page may result in intermittent 5xx HTTP error
                    # Sometimes a 404 is also recieved. See: https://github.com/ytdl-org/youtube-dl/issues/28289
                    last_error = 'HTTP Error %s' % e.cause.code
                    if count < retries:
                        continue
                if fatal:
                    raise
                else:
                    self.report_warning(error_to_compat_str(e))
                    return

            else:
                # Youtube may send alerts if there was an issue with the continuation page
                try:
                    self._extract_and_report_alerts(response, expected=False)
                except ExtractorError as e:
                    if fatal:
                        raise
                    self.report_warning(error_to_compat_str(e))
                    return
                if not check_get_keys or dict_get(response, check_get_keys):
                    break
                # Youtube sometimes sends incomplete data
                # See: https://github.com/ytdl-org/youtube-dl/issues/28194
                last_error = 'Incomplete data received'
                if count >= retries:
                    if fatal:
                        raise ExtractorError(last_error)
                    else:
                        self.report_warning(last_error)
                        return
        return response

>>>>>>> 9fea350f
    def _extract_webpage(self, url, item_id):
        retries = self.get_param('extractor_retries', 3)
        count = -1
        last_error = 'Incomplete yt initial data recieved'
        while count < retries:
            count += 1
            # Sometimes youtube returns a webpage with incomplete ytInitialData
            # See: https://github.com/yt-dlp/yt-dlp/issues/116
            if count:
                self.report_warning('%s. Retrying ...' % last_error)
            webpage = self._download_webpage(
                url, item_id,
                'Downloading webpage%s' % (' (retry #%d)' % count if count else ''))
            data = self._extract_yt_initial_data(item_id, webpage)
            if data.get('contents') or data.get('currentVideoEndpoint'):
                break
            # Extract alerts here only when there is error
            self._extract_and_report_alerts(data)
            if count >= retries:
                raise ExtractorError(last_error)
        return webpage, data

    @staticmethod
    def _smuggle_data(entries, data):
        for entry in entries:
            if data:
                entry['url'] = smuggle_url(entry['url'], data)
            yield entry

    def _real_extract(self, url):
        url, smuggled_data = unsmuggle_url(url, {})
        if self.is_music_url(url):
            smuggled_data['is_music_url'] = True
        info_dict = self.__real_extract(url, smuggled_data)
        if info_dict.get('entries'):
            info_dict['entries'] = self._smuggle_data(info_dict['entries'], smuggled_data)
        return info_dict

    _url_re = re.compile(r'(?P<pre>%s)(?(channel_type)(?P<tab>/\w+))?(?P<post>.*)$' % _VALID_URL)

    def __real_extract(self, url, smuggled_data):
        item_id = self._match_id(url)
        url = compat_urlparse.urlunparse(
            compat_urlparse.urlparse(url)._replace(netloc='www.youtube.com'))
        compat_opts = self.get_param('compat_opts', [])

        def get_mobj(url):
            mobj = self._url_re.match(url).groupdict()
            mobj.update((k, '') for k, v in mobj.items() if v is None)
            return mobj

        mobj = get_mobj(url)
        # Youtube returns incomplete data if tabname is not lower case
        pre, tab, post, is_channel = mobj['pre'], mobj['tab'].lower(), mobj['post'], not mobj['not_channel']

        if is_channel:
            if smuggled_data.get('is_music_url'):
                if item_id[:2] == 'VL':
                    # Youtube music VL channels have an equivalent playlist
                    item_id = item_id[2:]
                    pre, tab, post, is_channel = 'https://www.youtube.com/playlist?list=%s' % item_id, '', '', False
                elif item_id[:2] == 'MP':
                    # Youtube music albums (/channel/MP...) have a OLAK playlist that can be extracted from the webpage
                    item_id = self._search_regex(
                        r'\\x22audioPlaylistId\\x22:\\x22([0-9A-Za-z_-]+)\\x22',
                        self._download_webpage('https://music.youtube.com/channel/%s' % item_id, item_id),
                        'playlist id')
                    pre, tab, post, is_channel = 'https://www.youtube.com/playlist?list=%s' % item_id, '', '', False
                elif mobj['channel_type'] == 'browse':
                    # Youtube music /browse/ should be changed to /channel/
                    pre = 'https://www.youtube.com/channel/%s' % item_id
        if is_channel and not tab and 'no-youtube-channel-redirect' not in compat_opts:
            # Home URLs should redirect to /videos/
            self.report_warning(
                'A channel/user page was given. All the channel\'s videos will be downloaded. '
                'To download only the videos in the home page, add a "/featured" to the URL')
            tab = '/videos'

        url = ''.join((pre, tab, post))
        mobj = get_mobj(url)

        # Handle both video/playlist URLs
        qs = parse_qs(url)
        video_id = qs.get('v', [None])[0]
        playlist_id = qs.get('list', [None])[0]

        if not video_id and mobj['not_channel'].startswith('watch'):
            if not playlist_id:
                # If there is neither video or playlist ids, youtube redirects to home page, which is undesirable
                raise ExtractorError('Unable to recognize tab page')
            # Common mistake: https://www.youtube.com/watch?list=playlist_id
            self.report_warning('A video URL was given without video ID. Trying to download playlist %s' % playlist_id)
            url = 'https://www.youtube.com/playlist?list=%s' % playlist_id
            mobj = get_mobj(url)

        if video_id and playlist_id:
            if self.get_param('noplaylist'):
                self.to_screen('Downloading just video %s because of --no-playlist' % video_id)
                return self.url_result(video_id, ie=YoutubeIE.ie_key(), video_id=video_id)
            self.to_screen('Downloading playlist %s; add --no-playlist to just download video %s' % (playlist_id, video_id))

        webpage, data = self._extract_webpage(url, item_id)

        tabs = try_get(
            data, lambda x: x['contents']['twoColumnBrowseResultsRenderer']['tabs'], list)
        if tabs:
            selected_tab = self._extract_selected_tab(tabs)
            tab_name = selected_tab.get('title', '')
            if 'no-youtube-channel-redirect' not in compat_opts:
                if mobj['tab'] == '/live':
                    # Live tab should have redirected to the video
                    raise ExtractorError('The channel is not currently live', expected=True)
                if mobj['tab'] == '/videos' and tab_name.lower() != mobj['tab'][1:]:
                    if not mobj['not_channel'] and item_id[:2] == 'UC':
                        # Topic channels don't have /videos. Use the equivalent playlist instead
                        self.report_warning('The URL does not have a %s tab. Trying to redirect to playlist UU%s instead' % (mobj['tab'][1:], item_id[2:]))
                        pl_id = 'UU%s' % item_id[2:]
                        pl_url = 'https://www.youtube.com/playlist?list=%s%s' % (pl_id, mobj['post'])
                        try:
                            pl_webpage, pl_data = self._extract_webpage(pl_url, pl_id)
                            for alert_type, alert_message in self._extract_alerts(pl_data):
                                if alert_type == 'error':
                                    raise ExtractorError('Youtube said: %s' % alert_message)
                            item_id, url, webpage, data = pl_id, pl_url, pl_webpage, pl_data
                        except ExtractorError:
                            self.report_warning('The playlist gave error. Falling back to channel URL')
                    else:
                        self.report_warning('The URL does not have a %s tab. %s is being downloaded instead' % (mobj['tab'][1:], tab_name))

        self.write_debug('Final URL: %s' % url)

        # YouTube sometimes provides a button to reload playlist with unavailable videos.
        if 'no-youtube-unavailable-videos' not in compat_opts:
            data = self._reload_with_unavailable_videos(item_id, data, webpage) or data
        self._extract_and_report_alerts(data)

        tabs = try_get(
            data, lambda x: x['contents']['twoColumnBrowseResultsRenderer']['tabs'], list)
        if tabs:
            return self._extract_from_tabs(item_id, webpage, data, tabs)

        playlist = try_get(
            data, lambda x: x['contents']['twoColumnWatchNextResults']['playlist']['playlist'], dict)
        if playlist:
            return self._extract_from_playlist(item_id, url, data, playlist, webpage)

        video_id = try_get(
            data, lambda x: x['currentVideoEndpoint']['watchEndpoint']['videoId'],
            compat_str) or video_id
        if video_id:
            if mobj['tab'] != '/live':  # live tab is expected to redirect to video
                self.report_warning('Unable to recognize playlist. Downloading just video %s' % video_id)
            return self.url_result(video_id, ie=YoutubeIE.ie_key(), video_id=video_id)

        raise ExtractorError('Unable to recognize tab page')


class YoutubePlaylistIE(InfoExtractor):
    IE_DESC = 'YouTube.com playlists'
    _VALID_URL = r'''(?x)(?:
                        (?:https?://)?
                        (?:\w+\.)?
                        (?:
                            (?:
                                youtube(?:kids)?\.com|
                                invidio\.us
                            )
                            /.*?\?.*?\blist=
                        )?
                        (?P<id>%(playlist_id)s)
                     )''' % {'playlist_id': YoutubeBaseInfoExtractor._PLAYLIST_ID_RE}
    IE_NAME = 'youtube:playlist'
    _TESTS = [{
        'note': 'issue #673',
        'url': 'PLBB231211A4F62143',
        'info_dict': {
            'title': '[OLD]Team Fortress 2 (Class-based LP)',
            'id': 'PLBB231211A4F62143',
            'uploader': 'Wickydoo',
            'uploader_id': 'UCKSpbfbl5kRQpTdL7kMc-1Q',
        },
        'playlist_mincount': 29,
    }, {
        'url': 'PLtPgu7CB4gbY9oDN3drwC3cMbJggS7dKl',
        'info_dict': {
            'title': 'YDL_safe_search',
            'id': 'PLtPgu7CB4gbY9oDN3drwC3cMbJggS7dKl',
        },
        'playlist_count': 2,
        'skip': 'This playlist is private',
    }, {
        'note': 'embedded',
        'url': 'https://www.youtube.com/embed/videoseries?list=PL6IaIsEjSbf96XFRuNccS_RuEXwNdsoEu',
        'playlist_count': 4,
        'info_dict': {
            'title': 'JODA15',
            'id': 'PL6IaIsEjSbf96XFRuNccS_RuEXwNdsoEu',
            'uploader': 'milan',
            'uploader_id': 'UCEI1-PVPcYXjB73Hfelbmaw',
        }
    }, {
        'url': 'http://www.youtube.com/embed/_xDOZElKyNU?list=PLsyOSbh5bs16vubvKePAQ1x3PhKavfBIl',
        'playlist_mincount': 982,
        'info_dict': {
            'title': '2018 Chinese New Singles (11/6 updated)',
            'id': 'PLsyOSbh5bs16vubvKePAQ1x3PhKavfBIl',
            'uploader': 'LBK',
            'uploader_id': 'UC21nz3_MesPLqtDqwdvnoxA',
        }
    }, {
        'url': 'TLGGrESM50VT6acwMjAyMjAxNw',
        'only_matching': True,
    }, {
        # music album playlist
        'url': 'OLAK5uy_m4xAFdmMC5rX3Ji3g93pQe3hqLZw_9LhM',
        'only_matching': True,
    }]

    @classmethod
    def suitable(cls, url):
        if YoutubeTabIE.suitable(url):
            return False
        # Hack for lazy extractors until more generic solution is implemented
        # (see #28780)
        from .youtube import parse_qs
        qs = parse_qs(url)
        if qs.get('v', [None])[0]:
            return False
        return super(YoutubePlaylistIE, cls).suitable(url)

    def _real_extract(self, url):
        playlist_id = self._match_id(url)
        is_music_url = YoutubeBaseInfoExtractor.is_music_url(url)
        url = update_url_query(
            'https://www.youtube.com/playlist',
            parse_qs(url) or {'list': playlist_id})
        if is_music_url:
            url = smuggle_url(url, {'is_music_url': True})
        return self.url_result(url, ie=YoutubeTabIE.ie_key(), video_id=playlist_id)


class YoutubeYtBeIE(InfoExtractor):
    IE_DESC = 'youtu.be'
    _VALID_URL = r'https?://youtu\.be/(?P<id>[0-9A-Za-z_-]{11})/*?.*?\blist=(?P<playlist_id>%(playlist_id)s)' % {'playlist_id': YoutubeBaseInfoExtractor._PLAYLIST_ID_RE}
    _TESTS = [{
        'url': 'https://youtu.be/yeWKywCrFtk?list=PL2qgrgXsNUG5ig9cat4ohreBjYLAPC0J5',
        'info_dict': {
            'id': 'yeWKywCrFtk',
            'ext': 'mp4',
            'title': 'Small Scale Baler and Braiding Rugs',
            'uploader': 'Backus-Page House Museum',
            'uploader_id': 'backuspagemuseum',
            'uploader_url': r're:https?://(?:www\.)?youtube\.com/user/backuspagemuseum',
            'upload_date': '20161008',
            'description': 'md5:800c0c78d5eb128500bffd4f0b4f2e8a',
            'categories': ['Nonprofits & Activism'],
            'tags': list,
            'like_count': int,
            'dislike_count': int,
        },
        'params': {
            'noplaylist': True,
            'skip_download': True,
        },
    }, {
        'url': 'https://youtu.be/uWyaPkt-VOI?list=PL9D9FC436B881BA21',
        'only_matching': True,
    }]

    def _real_extract(self, url):
        mobj = re.match(self._VALID_URL, url)
        video_id = mobj.group('id')
        playlist_id = mobj.group('playlist_id')
        return self.url_result(
            update_url_query('https://www.youtube.com/watch', {
                'v': video_id,
                'list': playlist_id,
                'feature': 'youtu.be',
            }), ie=YoutubeTabIE.ie_key(), video_id=playlist_id)


class YoutubeYtUserIE(InfoExtractor):
    IE_DESC = 'YouTube.com user videos, URL or "ytuser" keyword'
    _VALID_URL = r'ytuser:(?P<id>.+)'
    _TESTS = [{
        'url': 'ytuser:phihag',
        'only_matching': True,
    }]

    def _real_extract(self, url):
        user_id = self._match_id(url)
        return self.url_result(
            'https://www.youtube.com/user/%s' % user_id,
            ie=YoutubeTabIE.ie_key(), video_id=user_id)


class YoutubeFavouritesIE(YoutubeBaseInfoExtractor):
    IE_NAME = 'youtube:favorites'
    IE_DESC = 'YouTube.com liked videos, ":ytfav" for short (requires authentication)'
    _VALID_URL = r':ytfav(?:ou?rite)?s?'
    _LOGIN_REQUIRED = True
    _TESTS = [{
        'url': ':ytfav',
        'only_matching': True,
    }, {
        'url': ':ytfavorites',
        'only_matching': True,
    }]

    def _real_extract(self, url):
        return self.url_result(
            'https://www.youtube.com/playlist?list=LL',
            ie=YoutubeTabIE.ie_key())


class YoutubeSearchIE(SearchInfoExtractor, YoutubeTabIE):
    IE_DESC = 'YouTube.com searches, "ytsearch" keyword'
    # there doesn't appear to be a real limit, for example if you search for
    # 'python' you get more than 8.000.000 results
    _MAX_RESULTS = float('inf')
    IE_NAME = 'youtube:search'
    _SEARCH_KEY = 'ytsearch'
    _SEARCH_PARAMS = None
    _TESTS = []

    def _entries(self, query, n):
        data = {'query': query}
        if self._SEARCH_PARAMS:
            data['params'] = self._SEARCH_PARAMS
        total = 0
        for page_num in itertools.count(1):
            search = self._extract_response(
                item_id='query "%s" page %s' % (query, page_num), ep='search', query=data,
                check_get_keys=('contents', 'onResponseReceivedCommands')
            )
            if not search:
                break
            slr_contents = try_get(
                search,
                (lambda x: x['contents']['twoColumnSearchResultsRenderer']['primaryContents']['sectionListRenderer']['contents'],
                 lambda x: x['onResponseReceivedCommands'][0]['appendContinuationItemsAction']['continuationItems']),
                list)
            if not slr_contents:
                break

            # Youtube sometimes adds promoted content to searches,
            # changing the index location of videos and token.
            # So we search through all entries till we find them.
            continuation_token = None
            for slr_content in slr_contents:
                if continuation_token is None:
                    continuation_token = try_get(
                        slr_content,
                        lambda x: x['continuationItemRenderer']['continuationEndpoint']['continuationCommand']['token'],
                        compat_str)

                isr_contents = try_get(
                    slr_content,
                    lambda x: x['itemSectionRenderer']['contents'],
                    list)
                if not isr_contents:
                    continue
                for content in isr_contents:
                    if not isinstance(content, dict):
                        continue
                    video = content.get('videoRenderer')
                    if not isinstance(video, dict):
                        continue
                    video_id = video.get('videoId')
                    if not video_id:
                        continue

                    yield self._extract_video(video)
                    total += 1
                    if total == n:
                        return

            if not continuation_token:
                break
            data['continuation'] = continuation_token

    def _get_n_results(self, query, n):
        """Get a specified number of results for a query"""
        return self.playlist_result(self._entries(query, n), query)


class YoutubeSearchDateIE(YoutubeSearchIE):
    IE_NAME = YoutubeSearchIE.IE_NAME + ':date'
    _SEARCH_KEY = 'ytsearchdate'
    IE_DESC = 'YouTube.com searches, newest videos first, "ytsearchdate" keyword'
    _SEARCH_PARAMS = 'CAI%3D'


class YoutubeSearchURLIE(YoutubeSearchIE):
    IE_DESC = 'YouTube.com search URLs'
    IE_NAME = YoutubeSearchIE.IE_NAME + '_url'
    _VALID_URL = r'https?://(?:www\.)?youtube\.com/results\?(.*?&)?(?:search_query|q)=(?:[^&]+)(?:[&]|$)'
    # _MAX_RESULTS = 100
    _TESTS = [{
        'url': 'https://www.youtube.com/results?baz=bar&search_query=youtube-dl+test+video&filters=video&lclk=video',
        'playlist_mincount': 5,
        'info_dict': {
            'title': 'youtube-dl test video',
        }
    }, {
        'url': 'https://www.youtube.com/results?q=test&sp=EgQIBBgB',
        'only_matching': True,
    }]

    @classmethod
    def _make_valid_url(cls):
        return cls._VALID_URL

    def _real_extract(self, url):
        qs = compat_parse_qs(compat_urllib_parse_urlparse(url).query)
        query = (qs.get('search_query') or qs.get('q'))[0]
        self._SEARCH_PARAMS = qs.get('sp', ('',))[0]
        return self._get_n_results(query, self._MAX_RESULTS)


class YoutubeFeedsInfoExtractor(YoutubeTabIE):
    """
    Base class for feed extractors
    Subclasses must define the _FEED_NAME property.
    """
    _LOGIN_REQUIRED = True
    _TESTS = []

    @property
    def IE_NAME(self):
        return 'youtube:%s' % self._FEED_NAME

    def _real_extract(self, url):
        return self.url_result(
            'https://www.youtube.com/feed/%s' % self._FEED_NAME,
            ie=YoutubeTabIE.ie_key())


class YoutubeWatchLaterIE(InfoExtractor):
    IE_NAME = 'youtube:watchlater'
    IE_DESC = 'Youtube watch later list, ":ytwatchlater" for short (requires authentication)'
    _VALID_URL = r':ytwatchlater'
    _TESTS = [{
        'url': ':ytwatchlater',
        'only_matching': True,
    }]

    def _real_extract(self, url):
        return self.url_result(
            'https://www.youtube.com/playlist?list=WL', ie=YoutubeTabIE.ie_key())


class YoutubeRecommendedIE(YoutubeFeedsInfoExtractor):
    IE_DESC = 'YouTube.com recommended videos, ":ytrec" for short (requires authentication)'
    _VALID_URL = r'https?://(?:www\.)?youtube\.com/?(?:[?#]|$)|:ytrec(?:ommended)?'
    _FEED_NAME = 'recommended'
    _LOGIN_REQUIRED = False
    _TESTS = [{
        'url': ':ytrec',
        'only_matching': True,
    }, {
        'url': ':ytrecommended',
        'only_matching': True,
    }, {
        'url': 'https://youtube.com',
        'only_matching': True,
    }]


class YoutubeSubscriptionsIE(YoutubeFeedsInfoExtractor):
    IE_DESC = 'YouTube.com subscriptions feed, ":ytsubs" for short (requires authentication)'
    _VALID_URL = r':ytsub(?:scription)?s?'
    _FEED_NAME = 'subscriptions'
    _TESTS = [{
        'url': ':ytsubs',
        'only_matching': True,
    }, {
        'url': ':ytsubscriptions',
        'only_matching': True,
    }]


class YoutubeHistoryIE(YoutubeFeedsInfoExtractor):
    IE_DESC = 'Youtube watch history, ":ythis" for short (requires authentication)'
    _VALID_URL = r':ythis(?:tory)?'
    _FEED_NAME = 'history'
    _TESTS = [{
        'url': ':ythistory',
        'only_matching': True,
    }]


class YoutubeTruncatedURLIE(InfoExtractor):
    IE_NAME = 'youtube:truncated_url'
    IE_DESC = False  # Do not list
    _VALID_URL = r'''(?x)
        (?:https?://)?
        (?:\w+\.)?[yY][oO][uU][tT][uU][bB][eE](?:-nocookie)?\.com/
        (?:watch\?(?:
            feature=[a-z_]+|
            annotation_id=annotation_[^&]+|
            x-yt-cl=[0-9]+|
            hl=[^&]*|
            t=[0-9]+
        )?
        |
            attribution_link\?a=[^&]+
        )
        $
    '''

    _TESTS = [{
        'url': 'https://www.youtube.com/watch?annotation_id=annotation_3951667041',
        'only_matching': True,
    }, {
        'url': 'https://www.youtube.com/watch?',
        'only_matching': True,
    }, {
        'url': 'https://www.youtube.com/watch?x-yt-cl=84503534',
        'only_matching': True,
    }, {
        'url': 'https://www.youtube.com/watch?feature=foo',
        'only_matching': True,
    }, {
        'url': 'https://www.youtube.com/watch?hl=en-GB',
        'only_matching': True,
    }, {
        'url': 'https://www.youtube.com/watch?t=2372',
        'only_matching': True,
    }]

    def _real_extract(self, url):
        raise ExtractorError(
            'Did you forget to quote the URL? Remember that & is a meta '
            'character in most shells, so you want to put the URL in quotes, '
            'like  youtube-dl '
            '"https://www.youtube.com/watch?feature=foo&v=BaW_jenozKc" '
            ' or simply  youtube-dl BaW_jenozKc  .',
            expected=True)


class YoutubeTruncatedIDIE(InfoExtractor):
    IE_NAME = 'youtube:truncated_id'
    IE_DESC = False  # Do not list
    _VALID_URL = r'https?://(?:www\.)?youtube\.com/watch\?v=(?P<id>[0-9A-Za-z_-]{1,10})$'

    _TESTS = [{
        'url': 'https://www.youtube.com/watch?v=N_708QY7Ob',
        'only_matching': True,
    }]

    def _real_extract(self, url):
        video_id = self._match_id(url)
        raise ExtractorError(
            'Incomplete YouTube ID %s. URL %s looks truncated.' % (video_id, url),
            expected=True)<|MERGE_RESOLUTION|>--- conflicted
+++ resolved
@@ -301,18 +301,10 @@
     _YT_INITIAL_PLAYER_RESPONSE_RE = r'ytInitialPlayerResponse\s*=\s*({.+?})\s*;'
     _YT_INITIAL_BOUNDARY_RE = r'(?:var\s+meta|</script|\n)'
 
-<<<<<<< HEAD
-    def _generate_sapisidhash_header(self, origin):
-        sapisid_cookie = self._get_cookies(origin).get('SAPISID')
-        if sapisid_cookie is None:
-            return
-        time_now = round(time.time())
-        sapisidhash = hashlib.sha1((str(time_now) + " " + sapisid_cookie.value + " " + origin).encode("utf-8")).hexdigest()
-        return "SAPISIDHASH %s_%s" % (time_now, sapisidhash)
-=======
     def _generate_sapisidhash_header(self):
         # Sometimes SAPISID cookie isn't present but __Secure-3PAPISID is.
         # See: https://github.com/yt-dlp/yt-dlp/issues/393
+        # TODO: origin
         yt_cookies = self._get_cookies('https://www.youtube.com')
         sapisid_cookie = dict_get(
             yt_cookies, ('__Secure-3PAPISID', 'SAPISID'))
@@ -327,7 +319,6 @@
         sapisidhash = hashlib.sha1(
             f'{time_now} {sapisid_cookie.value} https://www.youtube.com'.encode('utf-8')).hexdigest()
         return f'SAPISIDHASH {time_now}_{sapisidhash}'
->>>>>>> 9fea350f
 
     def _call_api(self, ep, query, video_id, fatal=True, headers=None,
                   note='Downloading API JSON', errnote='Unable to download API page',
@@ -3654,8 +3645,6 @@
                 check_get_keys='contents', fatal=False,
                 note='Downloading API JSON with unavailable videos')
 
-<<<<<<< HEAD
-=======
     def _extract_response(self, item_id, query, note='Downloading API JSON', headers=None,
                           ytcfg=None, check_get_keys=None, ep='browse', fatal=True):
         response = None
@@ -3710,7 +3699,6 @@
                         return
         return response
 
->>>>>>> 9fea350f
     def _extract_webpage(self, url, item_id):
         retries = self.get_param('extractor_retries', 3)
         count = -1
