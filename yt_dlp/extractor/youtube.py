# coding: utf-8

from __future__ import unicode_literals

import base64
import calendar
import copy
import hashlib
import itertools
import json
import os.path
import random
import re
import time
import traceback

from .common import InfoExtractor, SearchInfoExtractor
from ..compat import (
    compat_chr,
    compat_HTTPError,
    compat_parse_qs,
    compat_str,
    compat_urllib_parse_unquote_plus,
    compat_urllib_parse_urlencode,
    compat_urllib_parse_urlparse,
    compat_urlparse,
)
from ..jsinterp import JSInterpreter
from ..utils import (
    bool_or_none,
    bytes_to_intlist,
    intlist_to_bytes,
    clean_html,
    dict_get,
    datetime_from_str,
    error_to_compat_str,
    ExtractorError,
    format_field,
    float_or_none,
    int_or_none,
    mimetype2ext,
    parse_codecs,
    parse_duration,
    qualities,
    remove_start,
    smuggle_url,
    str_or_none,
    str_to_int,
    try_get,
    unescapeHTML,
    unified_strdate,
    unsmuggle_url,
    update_url_query,
    url_or_none,
    urlencode_postdata,
    urljoin
)


def parse_qs(url):
    return compat_urlparse.parse_qs(compat_urlparse.urlparse(url).query)


class YoutubeBaseInfoExtractor(InfoExtractor):
    """Provide base functions for Youtube extractors"""
    _LOGIN_URL = 'https://accounts.google.com/ServiceLogin'
    _TWOFACTOR_URL = 'https://accounts.google.com/signin/challenge'

    _LOOKUP_URL = 'https://accounts.google.com/_/signin/sl/lookup'
    _CHALLENGE_URL = 'https://accounts.google.com/_/signin/sl/challenge'
    _TFA_URL = 'https://accounts.google.com/_/signin/challenge?hl=en&TL={0}'

    _RESERVED_NAMES = (
        r'channel|c|user|browse|playlist|watch|w|v|embed|e|watch_popup|shorts|'
        r'movies|results|shared|hashtag|trending|feed|feeds|oembed|get_video_info|'
        r'storefront|oops|index|account|reporthistory|t/terms|about|upload|signin|logout')

    _NETRC_MACHINE = 'youtube'
    # If True it will raise an error if no login info is provided
    _LOGIN_REQUIRED = False

    _PLAYLIST_ID_RE = r'(?:(?:PL|LL|EC|UU|FL|RD|UL|TL|PU|OLAK5uy_)[0-9A-Za-z-_]{10,}|RDMM|WL|LL|LM)'

    def _login(self):
        """
        Attempt to log in to YouTube.
        True is returned if successful or skipped.
        False is returned if login failed.

        If _LOGIN_REQUIRED is set and no authentication was provided, an error is raised.
        """

        def warn(message):
            self.report_warning(message)

        # username+password login is broken
        if self._LOGIN_REQUIRED and self.get_param('cookiefile') is None:
            self.raise_login_required(
                'Login details are needed to download this content', method='cookies')
        username, password = self._get_login_info()
        if username:
            warn('Logging in using username and password is broken. %s' % self._LOGIN_HINTS['cookies'])
        return

        # Everything below this is broken!
        r'''
        # No authentication to be performed
        if username is None:
            if self._LOGIN_REQUIRED and self.get_param('cookiefile') is None:
                raise ExtractorError('No login info available, needed for using %s.' % self.IE_NAME, expected=True)
            # if self.get_param('cookiefile'):  # TODO remove 'and False' later - too many people using outdated cookies and open issues, remind them.
            #     self.to_screen('[Cookies] Reminder - Make sure to always use up to date cookies!')
            return True

        login_page = self._download_webpage(
            self._LOGIN_URL, None,
            note='Downloading login page',
            errnote='unable to fetch login page', fatal=False)
        if login_page is False:
            return

        login_form = self._hidden_inputs(login_page)

        def req(url, f_req, note, errnote):
            data = login_form.copy()
            data.update({
                'pstMsg': 1,
                'checkConnection': 'youtube',
                'checkedDomains': 'youtube',
                'hl': 'en',
                'deviceinfo': '[null,null,null,[],null,"US",null,null,[],"GlifWebSignIn",null,[null,null,[]]]',
                'f.req': json.dumps(f_req),
                'flowName': 'GlifWebSignIn',
                'flowEntry': 'ServiceLogin',
                # TODO: reverse actual botguard identifier generation algo
                'bgRequest': '["identifier",""]',
            })
            return self._download_json(
                url, None, note=note, errnote=errnote,
                transform_source=lambda s: re.sub(r'^[^[]*', '', s),
                fatal=False,
                data=urlencode_postdata(data), headers={
                    'Content-Type': 'application/x-www-form-urlencoded;charset=utf-8',
                    'Google-Accounts-XSRF': 1,
                })

        lookup_req = [
            username,
            None, [], None, 'US', None, None, 2, False, True,
            [
                None, None,
                [2, 1, None, 1,
                 'https://accounts.google.com/ServiceLogin?passive=true&continue=https%3A%2F%2Fwww.youtube.com%2Fsignin%3Fnext%3D%252F%26action_handle_signin%3Dtrue%26hl%3Den%26app%3Ddesktop%26feature%3Dsign_in_button&hl=en&service=youtube&uilel=3&requestPath=%2FServiceLogin&Page=PasswordSeparationSignIn',
                 None, [], 4],
                1, [None, None, []], None, None, None, True
            ],
            username,
        ]

        lookup_results = req(
            self._LOOKUP_URL, lookup_req,
            'Looking up account info', 'Unable to look up account info')

        if lookup_results is False:
            return False

        user_hash = try_get(lookup_results, lambda x: x[0][2], compat_str)
        if not user_hash:
            warn('Unable to extract user hash')
            return False

        challenge_req = [
            user_hash,
            None, 1, None, [1, None, None, None, [password, None, True]],
            [
                None, None, [2, 1, None, 1, 'https://accounts.google.com/ServiceLogin?passive=true&continue=https%3A%2F%2Fwww.youtube.com%2Fsignin%3Fnext%3D%252F%26action_handle_signin%3Dtrue%26hl%3Den%26app%3Ddesktop%26feature%3Dsign_in_button&hl=en&service=youtube&uilel=3&requestPath=%2FServiceLogin&Page=PasswordSeparationSignIn', None, [], 4],
                1, [None, None, []], None, None, None, True
            ]]

        challenge_results = req(
            self._CHALLENGE_URL, challenge_req,
            'Logging in', 'Unable to log in')

        if challenge_results is False:
            return

        login_res = try_get(challenge_results, lambda x: x[0][5], list)
        if login_res:
            login_msg = try_get(login_res, lambda x: x[5], compat_str)
            warn(
                'Unable to login: %s' % 'Invalid password'
                if login_msg == 'INCORRECT_ANSWER_ENTERED' else login_msg)
            return False

        res = try_get(challenge_results, lambda x: x[0][-1], list)
        if not res:
            warn('Unable to extract result entry')
            return False

        login_challenge = try_get(res, lambda x: x[0][0], list)
        if login_challenge:
            challenge_str = try_get(login_challenge, lambda x: x[2], compat_str)
            if challenge_str == 'TWO_STEP_VERIFICATION':
                # SEND_SUCCESS - TFA code has been successfully sent to phone
                # QUOTA_EXCEEDED - reached the limit of TFA codes
                status = try_get(login_challenge, lambda x: x[5], compat_str)
                if status == 'QUOTA_EXCEEDED':
                    warn('Exceeded the limit of TFA codes, try later')
                    return False

                tl = try_get(challenge_results, lambda x: x[1][2], compat_str)
                if not tl:
                    warn('Unable to extract TL')
                    return False

                tfa_code = self._get_tfa_info('2-step verification code')

                if not tfa_code:
                    warn(
                        'Two-factor authentication required. Provide it either interactively or with --twofactor <code>'
                        '(Note that only TOTP (Google Authenticator App) codes work at this time.)')
                    return False

                tfa_code = remove_start(tfa_code, 'G-')

                tfa_req = [
                    user_hash, None, 2, None,
                    [
                        9, None, None, None, None, None, None, None,
                        [None, tfa_code, True, 2]
                    ]]

                tfa_results = req(
                    self._TFA_URL.format(tl), tfa_req,
                    'Submitting TFA code', 'Unable to submit TFA code')

                if tfa_results is False:
                    return False

                tfa_res = try_get(tfa_results, lambda x: x[0][5], list)
                if tfa_res:
                    tfa_msg = try_get(tfa_res, lambda x: x[5], compat_str)
                    warn(
                        'Unable to finish TFA: %s' % 'Invalid TFA code'
                        if tfa_msg == 'INCORRECT_ANSWER_ENTERED' else tfa_msg)
                    return False

                check_cookie_url = try_get(
                    tfa_results, lambda x: x[0][-1][2], compat_str)
            else:
                CHALLENGES = {
                    'LOGIN_CHALLENGE': "This device isn't recognized. For your security, Google wants to make sure it's really you.",
                    'USERNAME_RECOVERY': 'Please provide additional information to aid in the recovery process.',
                    'REAUTH': "There is something unusual about your activity. For your security, Google wants to make sure it's really you.",
                }
                challenge = CHALLENGES.get(
                    challenge_str,
                    '%s returned error %s.' % (self.IE_NAME, challenge_str))
                warn('%s\nGo to https://accounts.google.com/, login and solve a challenge.' % challenge)
                return False
        else:
            check_cookie_url = try_get(res, lambda x: x[2], compat_str)

        if not check_cookie_url:
            warn('Unable to extract CheckCookie URL')
            return False

        check_cookie_results = self._download_webpage(
            check_cookie_url, None, 'Checking cookie', fatal=False)

        if check_cookie_results is False:
            return False

        if 'https://myaccount.google.com/' not in check_cookie_results:
            warn('Unable to log in')
            return False

        return True
        '''

    def _initialize_consent(self):
        cookies = self._get_cookies('https://www.youtube.com/')
        if cookies.get('__Secure-3PSID'):
            return
        consent_id = None
        consent = cookies.get('CONSENT')
        if consent:
            if 'YES' in consent.value:
                return
            consent_id = self._search_regex(
                r'PENDING\+(\d+)', consent.value, 'consent', default=None)
        if not consent_id:
            consent_id = random.randint(100, 999)
        self._set_cookie('.youtube.com', 'CONSENT', 'YES+cb.20210328-17-p0.en+FX+%s' % consent_id)

    def _real_initialize(self):
        self._initialize_consent()
        if self._downloader is None:
            return
        if not self._login():
            return

    _YT_INITIAL_DATA_RE = r'(?:window\s*\[\s*["\']ytInitialData["\']\s*\]|ytInitialData)\s*=\s*({.+?})\s*;'
    _YT_INITIAL_PLAYER_RESPONSE_RE = r'ytInitialPlayerResponse\s*=\s*({.+?})\s*;'
    _YT_INITIAL_BOUNDARY_RE = r'(?:var\s+meta|</script|\n)'

    _YT_DEFAULT_YTCFGS = {
        'WEB': {
            'INNERTUBE_API_VERSION': 'v1',
            'INNERTUBE_CLIENT_NAME': 'WEB',
            'INNERTUBE_CLIENT_VERSION': '2.20210622.10.00',
            'INNERTUBE_API_KEY': 'AIzaSyAO_FJ2SlqU8Q4STEHLGCilw_Y9_11qcW8',
            'INNERTUBE_CONTEXT': {
                'client': {
                    'clientName': 'WEB',
                    'clientVersion': '2.20210622.10.00',
                    'hl': 'en',
                }
            },
            'INNERTUBE_CONTEXT_CLIENT_NAME': 1
        },
        'WEB_REMIX': {
            'INNERTUBE_API_VERSION': 'v1',
            'INNERTUBE_CLIENT_NAME': 'WEB_REMIX',
            'INNERTUBE_CLIENT_VERSION': '1.20210621.00.00',
            'INNERTUBE_API_KEY': 'AIzaSyC9XL3ZjWddXya6X74dJoCTL-WEYFDNX30',
            'INNERTUBE_CONTEXT': {
                'client': {
                    'clientName': 'WEB_REMIX',
                    'clientVersion': '1.20210621.00.00',
                    'hl': 'en',
                }
            },
            'INNERTUBE_CONTEXT_CLIENT_NAME': 67
        },
        'WEB_EMBEDDED_PLAYER': {
            'INNERTUBE_API_VERSION': 'v1',
            'INNERTUBE_CLIENT_NAME': 'WEB_EMBEDDED_PLAYER',
            'INNERTUBE_CLIENT_VERSION': '1.20210620.0.1',
            'INNERTUBE_API_KEY': 'AIzaSyAO_FJ2SlqU8Q4STEHLGCilw_Y9_11qcW8',
            'INNERTUBE_CONTEXT': {
                'client': {
                    'clientName': 'WEB_EMBEDDED_PLAYER',
                    'clientVersion': '1.20210620.0.1',
                    'hl': 'en',
                }
            },
            'INNERTUBE_CONTEXT_CLIENT_NAME': 56
        },
        'ANDROID': {
            'INNERTUBE_API_VERSION': 'v1',
            'INNERTUBE_CLIENT_NAME': 'ANDROID',
            'INNERTUBE_CLIENT_VERSION': '16.20',
            'INNERTUBE_API_KEY': 'AIzaSyAO_FJ2SlqU8Q4STEHLGCilw_Y9_11qcW8',
            'INNERTUBE_CONTEXT': {
                'client': {
                    'clientName': 'ANDROID',
                    'clientVersion': '16.20',
                    'hl': 'en',
                }
            },
            'INNERTUBE_CONTEXT_CLIENT_NAME': 'ANDROID'
        },
        'ANDROID_EMBEDDED_PLAYER': {
            'INNERTUBE_API_VERSION': 'v1',
            'INNERTUBE_CLIENT_NAME': 'ANDROID_EMBEDDED_PLAYER',
            'INNERTUBE_CLIENT_VERSION': '16.20',
            'INNERTUBE_API_KEY': 'AIzaSyAO_FJ2SlqU8Q4STEHLGCilw_Y9_11qcW8',
            'INNERTUBE_CONTEXT': {
                'client': {
                    'clientName': 'ANDROID_EMBEDDED_PLAYER',
                    'clientVersion': '16.20',
                    'hl': 'en',
                }
            },
            'INNERTUBE_CONTEXT_CLIENT_NAME': 'ANDROID_EMBEDDED_PLAYER'
        },
        'ANDROID_MUSIC': {
            'INNERTUBE_API_VERSION': 'v1',
            'INNERTUBE_CLIENT_NAME': 'ANDROID_MUSIC',
            'INNERTUBE_CLIENT_VERSION': '4.32',
            'INNERTUBE_API_KEY': 'AIzaSyC9XL3ZjWddXya6X74dJoCTL-WEYFDNX30',
            'INNERTUBE_CONTEXT': {
                'client': {
                    'clientName': 'ANDROID_MUSIC',
                    'clientVersion': '4.32',
                    'hl': 'en',
                }
            },
            'INNERTUBE_CONTEXT_CLIENT_NAME': 'ANDROID_MUSIC'
        }
    }

    _YT_DEFAULT_INNERTUBE_HOSTS = {
        'DIRECT': 'youtubei.googleapis.com',
        'WEB': 'www.youtube.com',
        'WEB_REMIX': 'music.youtube.com',
        'ANDROID_MUSIC': 'music.youtube.com'
    }

    def _get_default_ytcfg(self, client='WEB'):
        if client in self._YT_DEFAULT_YTCFGS:
            return copy.deepcopy(self._YT_DEFAULT_YTCFGS[client])
        self.write_debug(f'INNERTUBE default client {client} does not exist - falling back to WEB client.')
        return copy.deepcopy(self._YT_DEFAULT_YTCFGS['WEB'])

    def _get_innertube_host(self, client='WEB'):
        return dict_get(self._YT_DEFAULT_INNERTUBE_HOSTS, (client, 'WEB'))

    def _ytcfg_get_safe(self, ytcfg, getter, expected_type=None, default_client='WEB'):
        # try_get but with fallback to default ytcfg client values when present
        _func = lambda y: try_get(y, getter, expected_type)
        return _func(ytcfg) or _func(self._get_default_ytcfg(default_client))

    def _extract_client_name(self, ytcfg, default_client='WEB'):
        return self._ytcfg_get_safe(ytcfg, lambda x: x['INNERTUBE_CLIENT_NAME'], compat_str, default_client)

    def _extract_client_version(self, ytcfg, default_client='WEB'):
        return self._ytcfg_get_safe(ytcfg, lambda x: x['INNERTUBE_CLIENT_VERSION'], compat_str, default_client)

    def _extract_api_key(self, ytcfg=None, default_client='WEB'):
        return self._ytcfg_get_safe(ytcfg, lambda x: x['INNERTUBE_API_KEY'], compat_str, default_client)

    def _extract_context(self, ytcfg=None, default_client='WEB'):
        _get_context = lambda y: try_get(y, lambda x: x['INNERTUBE_CONTEXT'], dict)
        context = _get_context(ytcfg)
        if context:
            return context

        context = _get_context(self._get_default_ytcfg(default_client))
        if not ytcfg:
            return context

        # Recreate the client context (required)
        context['client'].update({
            'clientVersion': self._extract_client_version(ytcfg, default_client),
            'clientName': self._extract_client_name(ytcfg, default_client),
        })
        visitor_data = try_get(ytcfg, lambda x: x['VISITOR_DATA'], compat_str)
        if visitor_data:
            context['client']['visitorData'] = visitor_data
        return context

    def _generate_sapisidhash_header(self, origin='https://www.youtube.com'):
        # Sometimes SAPISID cookie isn't present but __Secure-3PAPISID is.
        # See: https://github.com/yt-dlp/yt-dlp/issues/393
        yt_cookies = self._get_cookies('https://www.youtube.com')
        sapisid_cookie = dict_get(
            yt_cookies, ('__Secure-3PAPISID', 'SAPISID'))
        if sapisid_cookie is None:
            return
        time_now = round(time.time())
        # SAPISID cookie is required if not already present
        if not yt_cookies.get('SAPISID'):
            self._set_cookie(
                '.youtube.com', 'SAPISID', sapisid_cookie.value, secure=True, expire_time=time_now + 3600)
        # SAPISIDHASH algorithm from https://stackoverflow.com/a/32065323
        sapisidhash = hashlib.sha1(
            f'{time_now} {sapisid_cookie.value} {origin}'.encode('utf-8')).hexdigest()
        return f'SAPISIDHASH {time_now}_{sapisidhash}'

    def _call_api(self, ep, query, video_id, fatal=True, headers=None,
                  note='Downloading API JSON', errnote='Unable to download API page',
                  context=None, api_key=None, api_hostname=None, default_client='WEB'):

        data = {'context': context} if context else {'context': self._extract_context(default_client=default_client)}
        data.update(query)
        real_headers = self._generate_api_headers(client=default_client)
        real_headers.update({'content-type': 'application/json'})
        if headers:
            real_headers.update(headers)
        return self._download_json(
            'https://%s/youtubei/v1/%s' % (api_hostname or self._get_innertube_host(default_client), ep),
            video_id=video_id, fatal=fatal, note=note, errnote=errnote,
            data=json.dumps(data).encode('utf8'), headers=real_headers,
            query={'key': api_key or self._extract_api_key()})

    def _extract_yt_initial_data(self, video_id, webpage):
        return self._parse_json(
            self._search_regex(
                (r'%s\s*%s' % (self._YT_INITIAL_DATA_RE, self._YT_INITIAL_BOUNDARY_RE),
                 self._YT_INITIAL_DATA_RE), webpage, 'yt initial data'),
            video_id)

    def _extract_identity_token(self, webpage, item_id):
        ytcfg = self._extract_ytcfg(item_id, webpage)
        if ytcfg:
            token = try_get(ytcfg, lambda x: x['ID_TOKEN'], compat_str)
            if token:
                return token
        return self._search_regex(
            r'\bID_TOKEN["\']\s*:\s*["\'](.+?)["\']', webpage,
            'identity token', default=None)

    @staticmethod
    def _extract_account_syncid(data):
        """
        Extract syncId required to download private playlists of secondary channels
        @param data Either response or ytcfg
        """
        sync_ids = (try_get(
            data, (lambda x: x['responseContext']['mainAppWebResponseContext']['datasyncId'],
                   lambda x: x['DATASYNC_ID']), compat_str) or '').split("||")
        if len(sync_ids) >= 2 and sync_ids[1]:
            # datasyncid is of the form "channel_syncid||user_syncid" for secondary channel
            # and just "user_syncid||" for primary channel. We only want the channel_syncid
            return sync_ids[0]
        # ytcfg includes channel_syncid if on secondary channel
        return data.get('DELEGATED_SESSION_ID')

    def _extract_ytcfg(self, video_id, webpage):
        if not webpage:
            return {}
        return self._parse_json(
            self._search_regex(
                r'ytcfg\.set\s*\(\s*({.+?})\s*\)\s*;', webpage, 'ytcfg',
                default='{}'), video_id, fatal=False) or {}

    def _generate_api_headers(self, ytcfg=None, identity_token=None, account_syncid=None,
                              visitor_data=None, api_hostname=None, client='WEB'):
        origin = 'https://' + (api_hostname if api_hostname else self._get_innertube_host(client))
        headers = {
            'X-YouTube-Client-Name': compat_str(
                self._ytcfg_get_safe(ytcfg, lambda x: x['INNERTUBE_CONTEXT_CLIENT_NAME'], default_client=client)),
            'X-YouTube-Client-Version': self._extract_client_version(ytcfg, client),
            'Origin': origin
        }
        if not visitor_data and ytcfg:
            visitor_data = try_get(
                self._extract_context(ytcfg, client), lambda x: x['client']['visitorData'], compat_str)
        if identity_token:
            headers['X-Youtube-Identity-Token'] = identity_token
        if account_syncid:
            headers['X-Goog-PageId'] = account_syncid
            headers['X-Goog-AuthUser'] = 0
        if visitor_data:
            headers['X-Goog-Visitor-Id'] = visitor_data
        auth = self._generate_sapisidhash_header(origin)
        if auth is not None:
            headers['Authorization'] = auth
            headers['X-Origin'] = origin
        return headers

    @staticmethod
    def _build_api_continuation_query(continuation, ctp=None):
        query = {
            'continuation': continuation
        }
        if ctp:
            query['clickTracking'] = {'clickTrackingParams': ctp}
        return query

    @classmethod
    def _continuation_query_ajax_to_api(cls, continuation_query):
        continuation = dict_get(continuation_query, ('continuation', 'ctoken'))
        return cls._build_api_continuation_query(continuation, continuation_query.get('itct'))

    @staticmethod
    def _build_continuation_query(continuation, ctp=None):
        query = {
            'ctoken': continuation,
            'continuation': continuation,
        }
        if ctp:
            query['itct'] = ctp
        return query

    @classmethod
    def _extract_next_continuation_data(cls, renderer):
        next_continuation = try_get(
            renderer, (lambda x: x['continuations'][0]['nextContinuationData'],
                       lambda x: x['continuation']['reloadContinuationData']), dict)
        if not next_continuation:
            return
        continuation = next_continuation.get('continuation')
        if not continuation:
            return
        ctp = next_continuation.get('clickTrackingParams')
        return cls._build_continuation_query(continuation, ctp)

    @classmethod
    def _extract_continuation_ep_data(cls, continuation_ep: dict):
        if isinstance(continuation_ep, dict):
            continuation = try_get(
                continuation_ep, lambda x: x['continuationCommand']['token'], compat_str)
            if not continuation:
                return
            ctp = continuation_ep.get('clickTrackingParams')
            return cls._build_continuation_query(continuation, ctp)

    @classmethod
    def _extract_continuation(cls, renderer):
        next_continuation = cls._extract_next_continuation_data(renderer)
        if next_continuation:
            return next_continuation
        contents = []
        for key in ('contents', 'items'):
            contents.extend(try_get(renderer, lambda x: x[key], list) or [])
        for content in contents:
            if not isinstance(content, dict):
                continue
            continuation_ep = try_get(
                content, (lambda x: x['continuationItemRenderer']['continuationEndpoint'],
                          lambda x: x['continuationItemRenderer']['button']['buttonRenderer']['command']),
                dict)
            continuation = cls._extract_continuation_ep_data(continuation_ep)
            if continuation:
                return continuation

    @staticmethod
    def _extract_alerts(data):
        for alert_dict in try_get(data, lambda x: x['alerts'], list) or []:
            if not isinstance(alert_dict, dict):
                continue
            for alert in alert_dict.values():
                alert_type = alert.get('type')
                if not alert_type:
                    continue
                message = try_get(alert, lambda x: x['text']['simpleText'], compat_str) or ''
                if message:
                    yield alert_type, message
                for run in try_get(alert, lambda x: x['text']['runs'], list) or []:
                    message += try_get(run, lambda x: x['text'], compat_str)
                if message:
                    yield alert_type, message

    def _report_alerts(self, alerts, expected=True):
        errors = []
        warnings = []
        for alert_type, alert_message in alerts:
            if alert_type.lower() == 'error':
                errors.append([alert_type, alert_message])
            else:
                warnings.append([alert_type, alert_message])

        for alert_type, alert_message in (warnings + errors[:-1]):
            self.report_warning('YouTube said: %s - %s' % (alert_type, alert_message))
        if errors:
            raise ExtractorError('YouTube said: %s' % errors[-1][1], expected=expected)

    def _extract_and_report_alerts(self, data, *args, **kwargs):
        return self._report_alerts(self._extract_alerts(data), *args, **kwargs)

    def _extract_response(self, item_id, query, note='Downloading API JSON', headers=None,
                          ytcfg=None, check_get_keys=None, ep='browse', fatal=True, api_hostname=None,
                          default_client='WEB'):
        response = None
        last_error = None
        count = -1
        retries = self.get_param('extractor_retries', 3)
        if check_get_keys is None:
            check_get_keys = []
        while count < retries:
            count += 1
            if last_error:
                self.report_warning('%s. Retrying ...' % last_error)
            try:
                response = self._call_api(
                    ep=ep, fatal=True, headers=headers,
                    video_id=item_id, query=query,
                    context=self._extract_context(ytcfg, default_client),
                    api_key=self._extract_api_key(ytcfg, default_client),
                    api_hostname=api_hostname, default_client=default_client,
                    note='%s%s' % (note, ' (retry #%d)' % count if count else ''))
            except ExtractorError as e:
                if isinstance(e.cause, compat_HTTPError) and e.cause.code in (500, 503, 404):
                    # Downloading page may result in intermittent 5xx HTTP error
                    # Sometimes a 404 is also recieved. See: https://github.com/ytdl-org/youtube-dl/issues/28289
                    last_error = 'HTTP Error %s' % e.cause.code
                    if count < retries:
                        continue
                if fatal:
                    raise
                else:
                    self.report_warning(error_to_compat_str(e))
                    return

            else:
                # Youtube may send alerts if there was an issue with the continuation page
                try:
                    self._extract_and_report_alerts(response, expected=False)
                except ExtractorError as e:
                    if fatal:
                        raise
                    self.report_warning(error_to_compat_str(e))
                    return
                if not check_get_keys or dict_get(response, check_get_keys):
                    break
                # Youtube sometimes sends incomplete data
                # See: https://github.com/ytdl-org/youtube-dl/issues/28194
                last_error = 'Incomplete data received'
                if count >= retries:
                    if fatal:
                        raise ExtractorError(last_error)
                    else:
                        self.report_warning(last_error)
                        return
        return response

    @staticmethod
    def is_music_url(url):
        return re.match(r'https?://music\.youtube\.com/', url) is not None

    def _extract_video(self, renderer):
        video_id = renderer.get('videoId')
        title = try_get(
            renderer,
            (lambda x: x['title']['runs'][0]['text'],
             lambda x: x['title']['simpleText']), compat_str)
        description = try_get(
            renderer, lambda x: x['descriptionSnippet']['runs'][0]['text'],
            compat_str)
        duration = parse_duration(try_get(
            renderer, lambda x: x['lengthText']['simpleText'], compat_str))
        view_count_text = try_get(
            renderer, lambda x: x['viewCountText']['simpleText'], compat_str) or ''
        view_count = str_to_int(self._search_regex(
            r'^([\d,]+)', re.sub(r'\s', '', view_count_text),
            'view count', default=None))
        uploader = try_get(
            renderer,
            (lambda x: x['ownerText']['runs'][0]['text'],
             lambda x: x['shortBylineText']['runs'][0]['text']), compat_str)
        return {
            '_type': 'url',
            'ie_key': YoutubeIE.ie_key(),
            'id': video_id,
            'url': video_id,
            'title': title,
            'description': description,
            'duration': duration,
            'view_count': view_count,
            'uploader': uploader,
        }


class YoutubeIE(YoutubeBaseInfoExtractor):
    IE_DESC = 'YouTube.com'
    _INVIDIOUS_SITES = (
        # invidious-redirect websites
        r'(?:www\.)?redirect\.invidious\.io',
        r'(?:(?:www|dev)\.)?invidio\.us',
        # Invidious instances taken from https://github.com/iv-org/documentation/blob/master/Invidious-Instances.md
        r'(?:www\.)?invidious\.pussthecat\.org',
        r'(?:www\.)?invidious\.zee\.li',
        r'(?:www\.)?invidious\.ethibox\.fr',
        r'(?:www\.)?invidious\.3o7z6yfxhbw7n3za4rss6l434kmv55cgw2vuziwuigpwegswvwzqipyd\.onion',
        # youtube-dl invidious instances list
        r'(?:(?:www|no)\.)?invidiou\.sh',
        r'(?:(?:www|fi)\.)?invidious\.snopyta\.org',
        r'(?:www\.)?invidious\.kabi\.tk',
        r'(?:www\.)?invidious\.mastodon\.host',
        r'(?:www\.)?invidious\.zapashcanon\.fr',
        r'(?:www\.)?(?:invidious(?:-us)?|piped)\.kavin\.rocks',
        r'(?:www\.)?invidious\.tinfoil-hat\.net',
        r'(?:www\.)?invidious\.himiko\.cloud',
        r'(?:www\.)?invidious\.reallyancient\.tech',
        r'(?:www\.)?invidious\.tube',
        r'(?:www\.)?invidiou\.site',
        r'(?:www\.)?invidious\.site',
        r'(?:www\.)?invidious\.xyz',
        r'(?:www\.)?invidious\.nixnet\.xyz',
        r'(?:www\.)?invidious\.048596\.xyz',
        r'(?:www\.)?invidious\.drycat\.fr',
        r'(?:www\.)?inv\.skyn3t\.in',
        r'(?:www\.)?tube\.poal\.co',
        r'(?:www\.)?tube\.connect\.cafe',
        r'(?:www\.)?vid\.wxzm\.sx',
        r'(?:www\.)?vid\.mint\.lgbt',
        r'(?:www\.)?vid\.puffyan\.us',
        r'(?:www\.)?yewtu\.be',
        r'(?:www\.)?yt\.elukerio\.org',
        r'(?:www\.)?yt\.lelux\.fi',
        r'(?:www\.)?invidious\.ggc-project\.de',
        r'(?:www\.)?yt\.maisputain\.ovh',
        r'(?:www\.)?ytprivate\.com',
        r'(?:www\.)?invidious\.13ad\.de',
        r'(?:www\.)?invidious\.toot\.koeln',
        r'(?:www\.)?invidious\.fdn\.fr',
        r'(?:www\.)?watch\.nettohikari\.com',
        r'(?:www\.)?invidious\.namazso\.eu',
        r'(?:www\.)?invidious\.silkky\.cloud',
        r'(?:www\.)?invidious\.exonip\.de',
        r'(?:www\.)?invidious\.riverside\.rocks',
        r'(?:www\.)?invidious\.blamefran\.net',
        r'(?:www\.)?invidious\.moomoo\.de',
        r'(?:www\.)?ytb\.trom\.tf',
        r'(?:www\.)?yt\.cyberhost\.uk',
        r'(?:www\.)?kgg2m7yk5aybusll\.onion',
        r'(?:www\.)?qklhadlycap4cnod\.onion',
        r'(?:www\.)?axqzx4s6s54s32yentfqojs3x5i7faxza6xo3ehd4bzzsg2ii4fv2iid\.onion',
        r'(?:www\.)?c7hqkpkpemu6e7emz5b4vyz7idjgdvgaaa3dyimmeojqbgpea3xqjoid\.onion',
        r'(?:www\.)?fz253lmuao3strwbfbmx46yu7acac2jz27iwtorgmbqlkurlclmancad\.onion',
        r'(?:www\.)?invidious\.l4qlywnpwqsluw65ts7md3khrivpirse744un3x7mlskqauz5pyuzgqd\.onion',
        r'(?:www\.)?owxfohz4kjyv25fvlqilyxast7inivgiktls3th44jhk3ej3i7ya\.b32\.i2p',
        r'(?:www\.)?4l2dgddgsrkf2ous66i6seeyi6etzfgrue332grh2n7madpwopotugyd\.onion',
        r'(?:www\.)?w6ijuptxiku4xpnnaetxvnkc5vqcdu7mgns2u77qefoixi63vbvnpnqd\.onion',
        r'(?:www\.)?kbjggqkzv65ivcqj6bumvp337z6264huv5kpkwuv6gu5yjiskvan7fad\.onion',
        r'(?:www\.)?grwp24hodrefzvjjuccrkw3mjq4tzhaaq32amf33dzpmuxe7ilepcmad\.onion',
        r'(?:www\.)?hpniueoejy4opn7bc4ftgazyqjoeqwlvh2uiku2xqku6zpoa4bf5ruid\.onion',
    )
    _VALID_URL = r"""(?x)^
                     (
                         (?:https?://|//)                                    # http(s):// or protocol-independent URL
                         (?:(?:(?:(?:\w+\.)?[yY][oO][uU][tT][uU][bB][eE](?:-nocookie|kids)?\.com|
                            (?:www\.)?deturl\.com/www\.youtube\.com|
                            (?:www\.)?pwnyoutube\.com|
                            (?:www\.)?hooktube\.com|
                            (?:www\.)?yourepeat\.com|
                            tube\.majestyc\.net|
                            %(invidious)s|
                            youtube\.googleapis\.com)/                        # the various hostnames, with wildcard subdomains
                         (?:.*?\#/)?                                          # handle anchor (#/) redirect urls
                         (?:                                                  # the various things that can precede the ID:
                             (?:(?:v|embed|e)/(?!videoseries))                # v/ or embed/ or e/
                             |(?:                                             # or the v= param in all its forms
                                 (?:(?:watch|movie)(?:_popup)?(?:\.php)?/?)?  # preceding watch(_popup|.php) or nothing (like /?v=xxxx)
                                 (?:\?|\#!?)                                  # the params delimiter ? or # or #!
                                 (?:.*?[&;])??                                # any other preceding param (like /?s=tuff&v=xxxx or ?s=tuff&amp;v=V36LpHqtcDY)
                                 v=
                             )
                         ))
                         |(?:
                            youtu\.be|                                        # just youtu.be/xxxx
                            vid\.plus|                                        # or vid.plus/xxxx
                            zwearz\.com/watch|                                # or zwearz.com/watch/xxxx
                            %(invidious)s
                         )/
                         |(?:www\.)?cleanvideosearch\.com/media/action/yt/watch\?videoId=
                         )
                     )?                                                       # all until now is optional -> you can pass the naked ID
                     (?P<id>[0-9A-Za-z_-]{11})                                # here is it! the YouTube video ID
                     (?(1).+)?                                                # if we found the ID, everything can follow
                     (?:\#|$)""" % {
        'invidious': '|'.join(_INVIDIOUS_SITES),
    }
    _PLAYER_INFO_RE = (
        r'/s/player/(?P<id>[a-zA-Z0-9_-]{8,})/player',
        r'/(?P<id>[a-zA-Z0-9_-]{8,})/player(?:_ias\.vflset(?:/[a-zA-Z]{2,3}_[a-zA-Z]{2,3})?|-plasma-ias-(?:phone|tablet)-[a-z]{2}_[A-Z]{2}\.vflset)/base\.js$',
        r'\b(?P<id>vfl[a-zA-Z0-9_-]+)\b.*?\.js$',
    )
    _formats = {
        '5': {'ext': 'flv', 'width': 400, 'height': 240, 'acodec': 'mp3', 'abr': 64, 'vcodec': 'h263'},
        '6': {'ext': 'flv', 'width': 450, 'height': 270, 'acodec': 'mp3', 'abr': 64, 'vcodec': 'h263'},
        '13': {'ext': '3gp', 'acodec': 'aac', 'vcodec': 'mp4v'},
        '17': {'ext': '3gp', 'width': 176, 'height': 144, 'acodec': 'aac', 'abr': 24, 'vcodec': 'mp4v'},
        '18': {'ext': 'mp4', 'width': 640, 'height': 360, 'acodec': 'aac', 'abr': 96, 'vcodec': 'h264'},
        '22': {'ext': 'mp4', 'width': 1280, 'height': 720, 'acodec': 'aac', 'abr': 192, 'vcodec': 'h264'},
        '34': {'ext': 'flv', 'width': 640, 'height': 360, 'acodec': 'aac', 'abr': 128, 'vcodec': 'h264'},
        '35': {'ext': 'flv', 'width': 854, 'height': 480, 'acodec': 'aac', 'abr': 128, 'vcodec': 'h264'},
        # itag 36 videos are either 320x180 (BaW_jenozKc) or 320x240 (__2ABJjxzNo), abr varies as well
        '36': {'ext': '3gp', 'width': 320, 'acodec': 'aac', 'vcodec': 'mp4v'},
        '37': {'ext': 'mp4', 'width': 1920, 'height': 1080, 'acodec': 'aac', 'abr': 192, 'vcodec': 'h264'},
        '38': {'ext': 'mp4', 'width': 4096, 'height': 3072, 'acodec': 'aac', 'abr': 192, 'vcodec': 'h264'},
        '43': {'ext': 'webm', 'width': 640, 'height': 360, 'acodec': 'vorbis', 'abr': 128, 'vcodec': 'vp8'},
        '44': {'ext': 'webm', 'width': 854, 'height': 480, 'acodec': 'vorbis', 'abr': 128, 'vcodec': 'vp8'},
        '45': {'ext': 'webm', 'width': 1280, 'height': 720, 'acodec': 'vorbis', 'abr': 192, 'vcodec': 'vp8'},
        '46': {'ext': 'webm', 'width': 1920, 'height': 1080, 'acodec': 'vorbis', 'abr': 192, 'vcodec': 'vp8'},
        '59': {'ext': 'mp4', 'width': 854, 'height': 480, 'acodec': 'aac', 'abr': 128, 'vcodec': 'h264'},
        '78': {'ext': 'mp4', 'width': 854, 'height': 480, 'acodec': 'aac', 'abr': 128, 'vcodec': 'h264'},


        # 3D videos
        '82': {'ext': 'mp4', 'height': 360, 'format_note': '3D', 'acodec': 'aac', 'abr': 128, 'vcodec': 'h264', 'preference': -20},
        '83': {'ext': 'mp4', 'height': 480, 'format_note': '3D', 'acodec': 'aac', 'abr': 128, 'vcodec': 'h264', 'preference': -20},
        '84': {'ext': 'mp4', 'height': 720, 'format_note': '3D', 'acodec': 'aac', 'abr': 192, 'vcodec': 'h264', 'preference': -20},
        '85': {'ext': 'mp4', 'height': 1080, 'format_note': '3D', 'acodec': 'aac', 'abr': 192, 'vcodec': 'h264', 'preference': -20},
        '100': {'ext': 'webm', 'height': 360, 'format_note': '3D', 'acodec': 'vorbis', 'abr': 128, 'vcodec': 'vp8', 'preference': -20},
        '101': {'ext': 'webm', 'height': 480, 'format_note': '3D', 'acodec': 'vorbis', 'abr': 192, 'vcodec': 'vp8', 'preference': -20},
        '102': {'ext': 'webm', 'height': 720, 'format_note': '3D', 'acodec': 'vorbis', 'abr': 192, 'vcodec': 'vp8', 'preference': -20},

        # Apple HTTP Live Streaming
        '91': {'ext': 'mp4', 'height': 144, 'format_note': 'HLS', 'acodec': 'aac', 'abr': 48, 'vcodec': 'h264', 'preference': -10},
        '92': {'ext': 'mp4', 'height': 240, 'format_note': 'HLS', 'acodec': 'aac', 'abr': 48, 'vcodec': 'h264', 'preference': -10},
        '93': {'ext': 'mp4', 'height': 360, 'format_note': 'HLS', 'acodec': 'aac', 'abr': 128, 'vcodec': 'h264', 'preference': -10},
        '94': {'ext': 'mp4', 'height': 480, 'format_note': 'HLS', 'acodec': 'aac', 'abr': 128, 'vcodec': 'h264', 'preference': -10},
        '95': {'ext': 'mp4', 'height': 720, 'format_note': 'HLS', 'acodec': 'aac', 'abr': 256, 'vcodec': 'h264', 'preference': -10},
        '96': {'ext': 'mp4', 'height': 1080, 'format_note': 'HLS', 'acodec': 'aac', 'abr': 256, 'vcodec': 'h264', 'preference': -10},
        '132': {'ext': 'mp4', 'height': 240, 'format_note': 'HLS', 'acodec': 'aac', 'abr': 48, 'vcodec': 'h264', 'preference': -10},
        '151': {'ext': 'mp4', 'height': 72, 'format_note': 'HLS', 'acodec': 'aac', 'abr': 24, 'vcodec': 'h264', 'preference': -10},

        # DASH mp4 video
        '133': {'ext': 'mp4', 'height': 240, 'format_note': 'DASH video', 'vcodec': 'h264'},
        '134': {'ext': 'mp4', 'height': 360, 'format_note': 'DASH video', 'vcodec': 'h264'},
        '135': {'ext': 'mp4', 'height': 480, 'format_note': 'DASH video', 'vcodec': 'h264'},
        '136': {'ext': 'mp4', 'height': 720, 'format_note': 'DASH video', 'vcodec': 'h264'},
        '137': {'ext': 'mp4', 'height': 1080, 'format_note': 'DASH video', 'vcodec': 'h264'},
        '138': {'ext': 'mp4', 'format_note': 'DASH video', 'vcodec': 'h264'},  # Height can vary (https://github.com/ytdl-org/youtube-dl/issues/4559)
        '160': {'ext': 'mp4', 'height': 144, 'format_note': 'DASH video', 'vcodec': 'h264'},
        '212': {'ext': 'mp4', 'height': 480, 'format_note': 'DASH video', 'vcodec': 'h264'},
        '264': {'ext': 'mp4', 'height': 1440, 'format_note': 'DASH video', 'vcodec': 'h264'},
        '298': {'ext': 'mp4', 'height': 720, 'format_note': 'DASH video', 'vcodec': 'h264', 'fps': 60},
        '299': {'ext': 'mp4', 'height': 1080, 'format_note': 'DASH video', 'vcodec': 'h264', 'fps': 60},
        '266': {'ext': 'mp4', 'height': 2160, 'format_note': 'DASH video', 'vcodec': 'h264'},

        # Dash mp4 audio
        '139': {'ext': 'm4a', 'format_note': 'DASH audio', 'acodec': 'aac', 'abr': 48, 'container': 'm4a_dash'},
        '140': {'ext': 'm4a', 'format_note': 'DASH audio', 'acodec': 'aac', 'abr': 128, 'container': 'm4a_dash'},
        '141': {'ext': 'm4a', 'format_note': 'DASH audio', 'acodec': 'aac', 'abr': 256, 'container': 'm4a_dash'},
        '256': {'ext': 'm4a', 'format_note': 'DASH audio', 'acodec': 'aac', 'container': 'm4a_dash'},
        '258': {'ext': 'm4a', 'format_note': 'DASH audio', 'acodec': 'aac', 'container': 'm4a_dash'},
        '325': {'ext': 'm4a', 'format_note': 'DASH audio', 'acodec': 'dtse', 'container': 'm4a_dash'},
        '328': {'ext': 'm4a', 'format_note': 'DASH audio', 'acodec': 'ec-3', 'container': 'm4a_dash'},

        # Dash webm
        '167': {'ext': 'webm', 'height': 360, 'width': 640, 'format_note': 'DASH video', 'container': 'webm', 'vcodec': 'vp8'},
        '168': {'ext': 'webm', 'height': 480, 'width': 854, 'format_note': 'DASH video', 'container': 'webm', 'vcodec': 'vp8'},
        '169': {'ext': 'webm', 'height': 720, 'width': 1280, 'format_note': 'DASH video', 'container': 'webm', 'vcodec': 'vp8'},
        '170': {'ext': 'webm', 'height': 1080, 'width': 1920, 'format_note': 'DASH video', 'container': 'webm', 'vcodec': 'vp8'},
        '218': {'ext': 'webm', 'height': 480, 'width': 854, 'format_note': 'DASH video', 'container': 'webm', 'vcodec': 'vp8'},
        '219': {'ext': 'webm', 'height': 480, 'width': 854, 'format_note': 'DASH video', 'container': 'webm', 'vcodec': 'vp8'},
        '278': {'ext': 'webm', 'height': 144, 'format_note': 'DASH video', 'container': 'webm', 'vcodec': 'vp9'},
        '242': {'ext': 'webm', 'height': 240, 'format_note': 'DASH video', 'vcodec': 'vp9'},
        '243': {'ext': 'webm', 'height': 360, 'format_note': 'DASH video', 'vcodec': 'vp9'},
        '244': {'ext': 'webm', 'height': 480, 'format_note': 'DASH video', 'vcodec': 'vp9'},
        '245': {'ext': 'webm', 'height': 480, 'format_note': 'DASH video', 'vcodec': 'vp9'},
        '246': {'ext': 'webm', 'height': 480, 'format_note': 'DASH video', 'vcodec': 'vp9'},
        '247': {'ext': 'webm', 'height': 720, 'format_note': 'DASH video', 'vcodec': 'vp9'},
        '248': {'ext': 'webm', 'height': 1080, 'format_note': 'DASH video', 'vcodec': 'vp9'},
        '271': {'ext': 'webm', 'height': 1440, 'format_note': 'DASH video', 'vcodec': 'vp9'},
        # itag 272 videos are either 3840x2160 (e.g. RtoitU2A-3E) or 7680x4320 (sLprVF6d7Ug)
        '272': {'ext': 'webm', 'height': 2160, 'format_note': 'DASH video', 'vcodec': 'vp9'},
        '302': {'ext': 'webm', 'height': 720, 'format_note': 'DASH video', 'vcodec': 'vp9', 'fps': 60},
        '303': {'ext': 'webm', 'height': 1080, 'format_note': 'DASH video', 'vcodec': 'vp9', 'fps': 60},
        '308': {'ext': 'webm', 'height': 1440, 'format_note': 'DASH video', 'vcodec': 'vp9', 'fps': 60},
        '313': {'ext': 'webm', 'height': 2160, 'format_note': 'DASH video', 'vcodec': 'vp9'},
        '315': {'ext': 'webm', 'height': 2160, 'format_note': 'DASH video', 'vcodec': 'vp9', 'fps': 60},

        # Dash webm audio
        '171': {'ext': 'webm', 'acodec': 'vorbis', 'format_note': 'DASH audio', 'abr': 128},
        '172': {'ext': 'webm', 'acodec': 'vorbis', 'format_note': 'DASH audio', 'abr': 256},

        # Dash webm audio with opus inside
        '249': {'ext': 'webm', 'format_note': 'DASH audio', 'acodec': 'opus', 'abr': 50},
        '250': {'ext': 'webm', 'format_note': 'DASH audio', 'acodec': 'opus', 'abr': 70},
        '251': {'ext': 'webm', 'format_note': 'DASH audio', 'acodec': 'opus', 'abr': 160},

        # RTMP (unnamed)
        '_rtmp': {'protocol': 'rtmp'},

        # av01 video only formats sometimes served with "unknown" codecs
        '394': {'acodec': 'none', 'vcodec': 'av01.0.05M.08'},
        '395': {'acodec': 'none', 'vcodec': 'av01.0.05M.08'},
        '396': {'acodec': 'none', 'vcodec': 'av01.0.05M.08'},
        '397': {'acodec': 'none', 'vcodec': 'av01.0.05M.08'},
    }
    _SUBTITLE_FORMATS = ('json3', 'srv1', 'srv2', 'srv3', 'ttml', 'vtt')

    _AGE_GATE_REASONS = (
        'Sign in to confirm your age',
        'This video may be inappropriate for some users.',
        'Sorry, this content is age-restricted.')

    _GEO_BYPASS = False

    IE_NAME = 'youtube'
    _TESTS = [
        {
            'url': 'https://www.youtube.com/watch?v=BaW_jenozKc&t=1s&end=9',
            'info_dict': {
                'id': 'BaW_jenozKc',
                'ext': 'mp4',
                'title': 'youtube-dl test video "\'/\\ä↭𝕐',
                'uploader': 'Philipp Hagemeister',
                'uploader_id': 'phihag',
                'uploader_url': r're:https?://(?:www\.)?youtube\.com/user/phihag',
                'channel_id': 'UCLqxVugv74EIW3VWh2NOa3Q',
                'channel_url': r're:https?://(?:www\.)?youtube\.com/channel/UCLqxVugv74EIW3VWh2NOa3Q',
                'upload_date': '20121002',
                'description': 'test chars:  "\'/\\ä↭𝕐\ntest URL: https://github.com/rg3/youtube-dl/issues/1892\n\nThis is a test video for youtube-dl.\n\nFor more information, contact phihag@phihag.de .',
                'categories': ['Science & Technology'],
                'tags': ['youtube-dl'],
                'duration': 10,
                'view_count': int,
                'like_count': int,
                'dislike_count': int,
                'start_time': 1,
                'end_time': 9,
            }
        },
        {
            'url': '//www.YouTube.com/watch?v=yZIXLfi8CZQ',
            'note': 'Embed-only video (#1746)',
            'info_dict': {
                'id': 'yZIXLfi8CZQ',
                'ext': 'mp4',
                'upload_date': '20120608',
                'title': 'Principal Sexually Assaults A Teacher - Episode 117 - 8th June 2012',
                'description': 'md5:09b78bd971f1e3e289601dfba15ca4f7',
                'uploader': 'SET India',
                'uploader_id': 'setindia',
                'uploader_url': r're:https?://(?:www\.)?youtube\.com/user/setindia',
                'age_limit': 18,
            },
            'skip': 'Private video',
        },
        {
            'url': 'https://www.youtube.com/watch?v=BaW_jenozKc&v=yZIXLfi8CZQ',
            'note': 'Use the first video ID in the URL',
            'info_dict': {
                'id': 'BaW_jenozKc',
                'ext': 'mp4',
                'title': 'youtube-dl test video "\'/\\ä↭𝕐',
                'uploader': 'Philipp Hagemeister',
                'uploader_id': 'phihag',
                'uploader_url': r're:https?://(?:www\.)?youtube\.com/user/phihag',
                'upload_date': '20121002',
                'description': 'test chars:  "\'/\\ä↭𝕐\ntest URL: https://github.com/rg3/youtube-dl/issues/1892\n\nThis is a test video for youtube-dl.\n\nFor more information, contact phihag@phihag.de .',
                'categories': ['Science & Technology'],
                'tags': ['youtube-dl'],
                'duration': 10,
                'view_count': int,
                'like_count': int,
                'dislike_count': int,
            },
            'params': {
                'skip_download': True,
            },
        },
        {
            'url': 'https://www.youtube.com/watch?v=a9LDPn-MO4I',
            'note': '256k DASH audio (format 141) via DASH manifest',
            'info_dict': {
                'id': 'a9LDPn-MO4I',
                'ext': 'm4a',
                'upload_date': '20121002',
                'uploader_id': '8KVIDEO',
                'uploader_url': r're:https?://(?:www\.)?youtube\.com/user/8KVIDEO',
                'description': '',
                'uploader': '8KVIDEO',
                'title': 'UHDTV TEST 8K VIDEO.mp4'
            },
            'params': {
                'youtube_include_dash_manifest': True,
                'format': '141',
            },
            'skip': 'format 141 not served anymore',
        },
        # DASH manifest with encrypted signature
        {
            'url': 'https://www.youtube.com/watch?v=IB3lcPjvWLA',
            'info_dict': {
                'id': 'IB3lcPjvWLA',
                'ext': 'm4a',
                'title': 'Afrojack, Spree Wilson - The Spark (Official Music Video) ft. Spree Wilson',
                'description': 'md5:8f5e2b82460520b619ccac1f509d43bf',
                'duration': 244,
                'uploader': 'AfrojackVEVO',
                'uploader_id': 'AfrojackVEVO',
                'upload_date': '20131011',
                'abr': 129.495,
            },
            'params': {
                'youtube_include_dash_manifest': True,
                'format': '141/bestaudio[ext=m4a]',
            },
        },
        # Controversy video
        {
            'url': 'https://www.youtube.com/watch?v=T4XJQO3qol8',
            'info_dict': {
                'id': 'T4XJQO3qol8',
                'ext': 'mp4',
                'duration': 219,
                'upload_date': '20100909',
                'uploader': 'Amazing Atheist',
                'uploader_id': 'TheAmazingAtheist',
                'uploader_url': r're:https?://(?:www\.)?youtube\.com/user/TheAmazingAtheist',
                'title': 'Burning Everyone\'s Koran',
                'description': 'SUBSCRIBE: http://www.youtube.com/saturninefilms \r\n\r\nEven Obama has taken a stand against freedom on this issue: http://www.huffingtonpost.com/2010/09/09/obama-gma-interview-quran_n_710282.html',
            }
        },
        # Normal age-gate video (embed allowed)
        {
            'url': 'https://youtube.com/watch?v=HtVdAasjOgU',
            'info_dict': {
                'id': 'HtVdAasjOgU',
                'ext': 'mp4',
                'title': 'The Witcher 3: Wild Hunt - The Sword Of Destiny Trailer',
                'description': r're:(?s).{100,}About the Game\n.*?The Witcher 3: Wild Hunt.{100,}',
                'duration': 142,
                'uploader': 'The Witcher',
                'uploader_id': 'WitcherGame',
                'uploader_url': r're:https?://(?:www\.)?youtube\.com/user/WitcherGame',
                'upload_date': '20140605',
                'age_limit': 18,
            },
        },
        # video_info is None (https://github.com/ytdl-org/youtube-dl/issues/4421)
        # YouTube Red ad is not captured for creator
        {
            'url': '__2ABJjxzNo',
            'info_dict': {
                'id': '__2ABJjxzNo',
                'ext': 'mp4',
                'duration': 266,
                'upload_date': '20100430',
                'uploader_id': 'deadmau5',
                'uploader_url': r're:https?://(?:www\.)?youtube\.com/user/deadmau5',
                'creator': 'deadmau5',
                'description': 'md5:6cbcd3a92ce1bc676fc4d6ab4ace2336',
                'uploader': 'deadmau5',
                'title': 'Deadmau5 - Some Chords (HD)',
                'alt_title': 'Some Chords',
            },
            'expected_warnings': [
                'DASH manifest missing',
            ]
        },
        # Olympics (https://github.com/ytdl-org/youtube-dl/issues/4431)
        {
            'url': 'lqQg6PlCWgI',
            'info_dict': {
                'id': 'lqQg6PlCWgI',
                'ext': 'mp4',
                'duration': 6085,
                'upload_date': '20150827',
                'uploader_id': 'olympic',
                'uploader_url': r're:https?://(?:www\.)?youtube\.com/user/olympic',
                'description': 'HO09  - Women -  GER-AUS - Hockey - 31 July 2012 - London 2012 Olympic Games',
                'uploader': 'Olympic',
                'title': 'Hockey - Women -  GER-AUS - London 2012 Olympic Games',
            },
            'params': {
                'skip_download': 'requires avconv',
            }
        },
        # Non-square pixels
        {
            'url': 'https://www.youtube.com/watch?v=_b-2C3KPAM0',
            'info_dict': {
                'id': '_b-2C3KPAM0',
                'ext': 'mp4',
                'stretched_ratio': 16 / 9.,
                'duration': 85,
                'upload_date': '20110310',
                'uploader_id': 'AllenMeow',
                'uploader_url': r're:https?://(?:www\.)?youtube\.com/user/AllenMeow',
                'description': 'made by Wacom from Korea | 字幕&加油添醋 by TY\'s Allen | 感謝heylisa00cavey1001同學熱情提供梗及翻譯',
                'uploader': '孫ᄋᄅ',
                'title': '[A-made] 變態妍字幕版 太妍 我就是這樣的人',
            },
        },
        # url_encoded_fmt_stream_map is empty string
        {
            'url': 'qEJwOuvDf7I',
            'info_dict': {
                'id': 'qEJwOuvDf7I',
                'ext': 'webm',
                'title': 'Обсуждение судебной практики по выборам 14 сентября 2014 года в Санкт-Петербурге',
                'description': '',
                'upload_date': '20150404',
                'uploader_id': 'spbelect',
                'uploader': 'Наблюдатели Петербурга',
            },
            'params': {
                'skip_download': 'requires avconv',
            },
            'skip': 'This live event has ended.',
        },
        # Extraction from multiple DASH manifests (https://github.com/ytdl-org/youtube-dl/pull/6097)
        {
            'url': 'https://www.youtube.com/watch?v=FIl7x6_3R5Y',
            'info_dict': {
                'id': 'FIl7x6_3R5Y',
                'ext': 'webm',
                'title': 'md5:7b81415841e02ecd4313668cde88737a',
                'description': 'md5:116377fd2963b81ec4ce64b542173306',
                'duration': 220,
                'upload_date': '20150625',
                'uploader_id': 'dorappi2000',
                'uploader_url': r're:https?://(?:www\.)?youtube\.com/user/dorappi2000',
                'uploader': 'dorappi2000',
                'formats': 'mincount:31',
            },
            'skip': 'not actual anymore',
        },
        # DASH manifest with segment_list
        {
            'url': 'https://www.youtube.com/embed/CsmdDsKjzN8',
            'md5': '8ce563a1d667b599d21064e982ab9e31',
            'info_dict': {
                'id': 'CsmdDsKjzN8',
                'ext': 'mp4',
                'upload_date': '20150501',  # According to '<meta itemprop="datePublished"', but in other places it's 20150510
                'uploader': 'Airtek',
                'description': 'Retransmisión en directo de la XVIII media maratón de Zaragoza.',
                'uploader_id': 'UCzTzUmjXxxacNnL8I3m4LnQ',
                'title': 'Retransmisión XVIII Media maratón Zaragoza 2015',
            },
            'params': {
                'youtube_include_dash_manifest': True,
                'format': '135',  # bestvideo
            },
            'skip': 'This live event has ended.',
        },
        {
            # Multifeed videos (multiple cameras), URL is for Main Camera
            'url': 'https://www.youtube.com/watch?v=jvGDaLqkpTg',
            'info_dict': {
                'id': 'jvGDaLqkpTg',
                'title': 'Tom Clancy Free Weekend Rainbow Whatever',
                'description': 'md5:e03b909557865076822aa169218d6a5d',
            },
            'playlist': [{
                'info_dict': {
                    'id': 'jvGDaLqkpTg',
                    'ext': 'mp4',
                    'title': 'Tom Clancy Free Weekend Rainbow Whatever (Main Camera)',
                    'description': 'md5:e03b909557865076822aa169218d6a5d',
                    'duration': 10643,
                    'upload_date': '20161111',
                    'uploader': 'Team PGP',
                    'uploader_id': 'UChORY56LMMETTuGjXaJXvLg',
                    'uploader_url': r're:https?://(?:www\.)?youtube\.com/channel/UChORY56LMMETTuGjXaJXvLg',
                },
            }, {
                'info_dict': {
                    'id': '3AKt1R1aDnw',
                    'ext': 'mp4',
                    'title': 'Tom Clancy Free Weekend Rainbow Whatever (Camera 2)',
                    'description': 'md5:e03b909557865076822aa169218d6a5d',
                    'duration': 10991,
                    'upload_date': '20161111',
                    'uploader': 'Team PGP',
                    'uploader_id': 'UChORY56LMMETTuGjXaJXvLg',
                    'uploader_url': r're:https?://(?:www\.)?youtube\.com/channel/UChORY56LMMETTuGjXaJXvLg',
                },
            }, {
                'info_dict': {
                    'id': 'RtAMM00gpVc',
                    'ext': 'mp4',
                    'title': 'Tom Clancy Free Weekend Rainbow Whatever (Camera 3)',
                    'description': 'md5:e03b909557865076822aa169218d6a5d',
                    'duration': 10995,
                    'upload_date': '20161111',
                    'uploader': 'Team PGP',
                    'uploader_id': 'UChORY56LMMETTuGjXaJXvLg',
                    'uploader_url': r're:https?://(?:www\.)?youtube\.com/channel/UChORY56LMMETTuGjXaJXvLg',
                },
            }, {
                'info_dict': {
                    'id': '6N2fdlP3C5U',
                    'ext': 'mp4',
                    'title': 'Tom Clancy Free Weekend Rainbow Whatever (Camera 4)',
                    'description': 'md5:e03b909557865076822aa169218d6a5d',
                    'duration': 10990,
                    'upload_date': '20161111',
                    'uploader': 'Team PGP',
                    'uploader_id': 'UChORY56LMMETTuGjXaJXvLg',
                    'uploader_url': r're:https?://(?:www\.)?youtube\.com/channel/UChORY56LMMETTuGjXaJXvLg',
                },
            }],
            'params': {
                'skip_download': True,
            },
        },
        {
            # Multifeed video with comma in title (see https://github.com/ytdl-org/youtube-dl/issues/8536)
            'url': 'https://www.youtube.com/watch?v=gVfLd0zydlo',
            'info_dict': {
                'id': 'gVfLd0zydlo',
                'title': 'DevConf.cz 2016 Day 2 Workshops 1 14:00 - 15:30',
            },
            'playlist_count': 2,
            'skip': 'Not multifeed anymore',
        },
        {
            'url': 'https://vid.plus/FlRa-iH7PGw',
            'only_matching': True,
        },
        {
            'url': 'https://zwearz.com/watch/9lWxNJF-ufM/electra-woman-dyna-girl-official-trailer-grace-helbig.html',
            'only_matching': True,
        },
        {
            # Title with JS-like syntax "};" (see https://github.com/ytdl-org/youtube-dl/issues/7468)
            # Also tests cut-off URL expansion in video description (see
            # https://github.com/ytdl-org/youtube-dl/issues/1892,
            # https://github.com/ytdl-org/youtube-dl/issues/8164)
            'url': 'https://www.youtube.com/watch?v=lsguqyKfVQg',
            'info_dict': {
                'id': 'lsguqyKfVQg',
                'ext': 'mp4',
                'title': '{dark walk}; Loki/AC/Dishonored; collab w/Elflover21',
                'alt_title': 'Dark Walk - Position Music',
                'description': 'md5:8085699c11dc3f597ce0410b0dcbb34a',
                'duration': 133,
                'upload_date': '20151119',
                'uploader_id': 'IronSoulElf',
                'uploader_url': r're:https?://(?:www\.)?youtube\.com/user/IronSoulElf',
                'uploader': 'IronSoulElf',
                'creator': 'Todd Haberman,  Daniel Law Heath and Aaron Kaplan',
                'track': 'Dark Walk - Position Music',
                'artist': 'Todd Haberman,  Daniel Law Heath and Aaron Kaplan',
                'album': 'Position Music - Production Music Vol. 143 - Dark Walk',
            },
            'params': {
                'skip_download': True,
            },
        },
        {
            # Tags with '};' (see https://github.com/ytdl-org/youtube-dl/issues/7468)
            'url': 'https://www.youtube.com/watch?v=Ms7iBXnlUO8',
            'only_matching': True,
        },
        {
            # Video with yt:stretch=17:0
            'url': 'https://www.youtube.com/watch?v=Q39EVAstoRM',
            'info_dict': {
                'id': 'Q39EVAstoRM',
                'ext': 'mp4',
                'title': 'Clash Of Clans#14 Dicas De Ataque Para CV 4',
                'description': 'md5:ee18a25c350637c8faff806845bddee9',
                'upload_date': '20151107',
                'uploader_id': 'UCCr7TALkRbo3EtFzETQF1LA',
                'uploader': 'CH GAMER DROID',
            },
            'params': {
                'skip_download': True,
            },
            'skip': 'This video does not exist.',
        },
        {
            # Video with incomplete 'yt:stretch=16:'
            'url': 'https://www.youtube.com/watch?v=FRhJzUSJbGI',
            'only_matching': True,
        },
        {
            # Video licensed under Creative Commons
            'url': 'https://www.youtube.com/watch?v=M4gD1WSo5mA',
            'info_dict': {
                'id': 'M4gD1WSo5mA',
                'ext': 'mp4',
                'title': 'md5:e41008789470fc2533a3252216f1c1d1',
                'description': 'md5:a677553cf0840649b731a3024aeff4cc',
                'duration': 721,
                'upload_date': '20150127',
                'uploader_id': 'BerkmanCenter',
                'uploader_url': r're:https?://(?:www\.)?youtube\.com/user/BerkmanCenter',
                'uploader': 'The Berkman Klein Center for Internet & Society',
                'license': 'Creative Commons Attribution license (reuse allowed)',
            },
            'params': {
                'skip_download': True,
            },
        },
        {
            # Channel-like uploader_url
            'url': 'https://www.youtube.com/watch?v=eQcmzGIKrzg',
            'info_dict': {
                'id': 'eQcmzGIKrzg',
                'ext': 'mp4',
                'title': 'Democratic Socialism and Foreign Policy | Bernie Sanders',
                'description': 'md5:13a2503d7b5904ef4b223aa101628f39',
                'duration': 4060,
                'upload_date': '20151119',
                'uploader': 'Bernie Sanders',
                'uploader_id': 'UCH1dpzjCEiGAt8CXkryhkZg',
                'uploader_url': r're:https?://(?:www\.)?youtube\.com/channel/UCH1dpzjCEiGAt8CXkryhkZg',
                'license': 'Creative Commons Attribution license (reuse allowed)',
            },
            'params': {
                'skip_download': True,
            },
        },
        {
            'url': 'https://www.youtube.com/watch?feature=player_embedded&amp;amp;v=V36LpHqtcDY',
            'only_matching': True,
        },
        {
            # YouTube Red paid video (https://github.com/ytdl-org/youtube-dl/issues/10059)
            'url': 'https://www.youtube.com/watch?v=i1Ko8UG-Tdo',
            'only_matching': True,
        },
        {
            # Rental video preview
            'url': 'https://www.youtube.com/watch?v=yYr8q0y5Jfg',
            'info_dict': {
                'id': 'uGpuVWrhIzE',
                'ext': 'mp4',
                'title': 'Piku - Trailer',
                'description': 'md5:c36bd60c3fd6f1954086c083c72092eb',
                'upload_date': '20150811',
                'uploader': 'FlixMatrix',
                'uploader_id': 'FlixMatrixKaravan',
                'uploader_url': r're:https?://(?:www\.)?youtube\.com/user/FlixMatrixKaravan',
                'license': 'Standard YouTube License',
            },
            'params': {
                'skip_download': True,
            },
            'skip': 'This video is not available.',
        },
        {
            # YouTube Red video with episode data
            'url': 'https://www.youtube.com/watch?v=iqKdEhx-dD4',
            'info_dict': {
                'id': 'iqKdEhx-dD4',
                'ext': 'mp4',
                'title': 'Isolation - Mind Field (Ep 1)',
                'description': 'md5:f540112edec5d09fc8cc752d3d4ba3cd',
                'duration': 2085,
                'upload_date': '20170118',
                'uploader': 'Vsauce',
                'uploader_id': 'Vsauce',
                'uploader_url': r're:https?://(?:www\.)?youtube\.com/user/Vsauce',
                'series': 'Mind Field',
                'season_number': 1,
                'episode_number': 1,
            },
            'params': {
                'skip_download': True,
            },
            'expected_warnings': [
                'Skipping DASH manifest',
            ],
        },
        {
            # The following content has been identified by the YouTube community
            # as inappropriate or offensive to some audiences.
            'url': 'https://www.youtube.com/watch?v=6SJNVb0GnPI',
            'info_dict': {
                'id': '6SJNVb0GnPI',
                'ext': 'mp4',
                'title': 'Race Differences in Intelligence',
                'description': 'md5:5d161533167390427a1f8ee89a1fc6f1',
                'duration': 965,
                'upload_date': '20140124',
                'uploader': 'New Century Foundation',
                'uploader_id': 'UCEJYpZGqgUob0zVVEaLhvVg',
                'uploader_url': r're:https?://(?:www\.)?youtube\.com/channel/UCEJYpZGqgUob0zVVEaLhvVg',
            },
            'params': {
                'skip_download': True,
            },
            'skip': 'This video has been removed for violating YouTube\'s policy on hate speech.',
        },
        {
            # itag 212
            'url': '1t24XAntNCY',
            'only_matching': True,
        },
        {
            # geo restricted to JP
            'url': 'sJL6WA-aGkQ',
            'only_matching': True,
        },
        {
            'url': 'https://invidio.us/watch?v=BaW_jenozKc',
            'only_matching': True,
        },
        {
            'url': 'https://redirect.invidious.io/watch?v=BaW_jenozKc',
            'only_matching': True,
        },
        {
            # from https://nitter.pussthecat.org/YouTube/status/1360363141947944964#m
            'url': 'https://redirect.invidious.io/Yh0AhrY9GjA',
            'only_matching': True,
        },
        {
            # DRM protected
            'url': 'https://www.youtube.com/watch?v=s7_qI6_mIXc',
            'only_matching': True,
        },
        {
            # Video with unsupported adaptive stream type formats
            'url': 'https://www.youtube.com/watch?v=Z4Vy8R84T1U',
            'info_dict': {
                'id': 'Z4Vy8R84T1U',
                'ext': 'mp4',
                'title': 'saman SMAN 53 Jakarta(Sancety) opening COFFEE4th at SMAN 53 Jakarta',
                'description': 'md5:d41d8cd98f00b204e9800998ecf8427e',
                'duration': 433,
                'upload_date': '20130923',
                'uploader': 'Amelia Putri Harwita',
                'uploader_id': 'UCpOxM49HJxmC1qCalXyB3_Q',
                'uploader_url': r're:https?://(?:www\.)?youtube\.com/channel/UCpOxM49HJxmC1qCalXyB3_Q',
                'formats': 'maxcount:10',
            },
            'params': {
                'skip_download': True,
                'youtube_include_dash_manifest': False,
            },
            'skip': 'not actual anymore',
        },
        {
            # Youtube Music Auto-generated description
            'url': 'https://music.youtube.com/watch?v=MgNrAu2pzNs',
            'info_dict': {
                'id': 'MgNrAu2pzNs',
                'ext': 'mp4',
                'title': 'Voyeur Girl',
                'description': 'md5:7ae382a65843d6df2685993e90a8628f',
                'upload_date': '20190312',
                'uploader': 'Stephen - Topic',
                'uploader_id': 'UC-pWHpBjdGG69N9mM2auIAA',
                'artist': 'Stephen',
                'track': 'Voyeur Girl',
                'album': 'it\'s too much love to know my dear',
                'release_date': '20190313',
                'release_year': 2019,
            },
            'params': {
                'skip_download': True,
            },
        },
        {
            'url': 'https://www.youtubekids.com/watch?v=3b8nCWDgZ6Q',
            'only_matching': True,
        },
        {
            # invalid -> valid video id redirection
            'url': 'DJztXj2GPfl',
            'info_dict': {
                'id': 'DJztXj2GPfk',
                'ext': 'mp4',
                'title': 'Panjabi MC - Mundian To Bach Ke (The Dictator Soundtrack)',
                'description': 'md5:bf577a41da97918e94fa9798d9228825',
                'upload_date': '20090125',
                'uploader': 'Prochorowka',
                'uploader_id': 'Prochorowka',
                'uploader_url': r're:https?://(?:www\.)?youtube\.com/user/Prochorowka',
                'artist': 'Panjabi MC',
                'track': 'Beware of the Boys (Mundian to Bach Ke) - Motivo Hi-Lectro Remix',
                'album': 'Beware of the Boys (Mundian To Bach Ke)',
            },
            'params': {
                'skip_download': True,
            },
            'skip': 'Video unavailable',
        },
        {
            # empty description results in an empty string
            'url': 'https://www.youtube.com/watch?v=x41yOUIvK2k',
            'info_dict': {
                'id': 'x41yOUIvK2k',
                'ext': 'mp4',
                'title': 'IMG 3456',
                'description': '',
                'upload_date': '20170613',
                'uploader_id': 'ElevageOrVert',
                'uploader': 'ElevageOrVert',
            },
            'params': {
                'skip_download': True,
            },
        },
        {
            # with '};' inside yt initial data (see [1])
            # see [2] for an example with '};' inside ytInitialPlayerResponse
            # 1. https://github.com/ytdl-org/youtube-dl/issues/27093
            # 2. https://github.com/ytdl-org/youtube-dl/issues/27216
            'url': 'https://www.youtube.com/watch?v=CHqg6qOn4no',
            'info_dict': {
                'id': 'CHqg6qOn4no',
                'ext': 'mp4',
                'title': 'Part 77   Sort a list of simple types in c#',
                'description': 'md5:b8746fa52e10cdbf47997903f13b20dc',
                'upload_date': '20130831',
                'uploader_id': 'kudvenkat',
                'uploader': 'kudvenkat',
            },
            'params': {
                'skip_download': True,
            },
        },
        {
            # another example of '};' in ytInitialData
            'url': 'https://www.youtube.com/watch?v=gVfgbahppCY',
            'only_matching': True,
        },
        {
            'url': 'https://www.youtube.com/watch_popup?v=63RmMXCd_bQ',
            'only_matching': True,
        },
        {
            # https://github.com/ytdl-org/youtube-dl/pull/28094
            'url': 'OtqTfy26tG0',
            'info_dict': {
                'id': 'OtqTfy26tG0',
                'ext': 'mp4',
                'title': 'Burn Out',
                'description': 'md5:8d07b84dcbcbfb34bc12a56d968b6131',
                'upload_date': '20141120',
                'uploader': 'The Cinematic Orchestra - Topic',
                'uploader_id': 'UCIzsJBIyo8hhpFm1NK0uLgw',
                'uploader_url': r're:https?://(?:www\.)?youtube\.com/channel/UCIzsJBIyo8hhpFm1NK0uLgw',
                'artist': 'The Cinematic Orchestra',
                'track': 'Burn Out',
                'album': 'Every Day',
                'release_data': None,
                'release_year': None,
            },
            'params': {
                'skip_download': True,
            },
        },
        {
            # controversial video, only works with bpctr when authenticated with cookies
            'url': 'https://www.youtube.com/watch?v=nGC3D_FkCmg',
            'only_matching': True,
        },
        {
            # restricted location, https://github.com/ytdl-org/youtube-dl/issues/28685
            'url': 'cBvYw8_A0vQ',
            'info_dict': {
                'id': 'cBvYw8_A0vQ',
                'ext': 'mp4',
                'title': '4K Ueno Okachimachi  Street  Scenes  上野御徒町歩き',
                'description': 'md5:ea770e474b7cd6722b4c95b833c03630',
                'upload_date': '20201120',
                'uploader': 'Walk around Japan',
                'uploader_id': 'UC3o_t8PzBmXf5S9b7GLx1Mw',
                'uploader_url': r're:https?://(?:www\.)?youtube\.com/channel/UC3o_t8PzBmXf5S9b7GLx1Mw',
            },
            'params': {
                'skip_download': True,
            },
        }, {
            # Has multiple audio streams
            'url': 'WaOKSUlf4TM',
            'only_matching': True
        }, {
            # Requires Premium: has format 141 when requested using YTM url
            'url': 'https://music.youtube.com/watch?v=XclachpHxis',
            'only_matching': True
        }, {
            # multiple subtitles with same lang_code
            'url': 'https://www.youtube.com/watch?v=wsQiKKfKxug',
            'only_matching': True,
        }, {
            # Force use android client fallback
            'url': 'https://www.youtube.com/watch?v=YOelRv7fMxY',
            'info_dict': {
                'id': 'YOelRv7fMxY',
                'title': 'Digging a Secret Tunnel from my Workshop',
                'ext': '3gp',
                'upload_date': '20210624',
                'channel_id': 'UCp68_FLety0O-n9QU6phsgw',
                'uploader': 'colinfurze',
                'channel_url': r're:https?://(?:www\.)?youtube\.com/channel/UCp68_FLety0O-n9QU6phsgw',
                'description': 'md5:ecb672623246d98c6c562eed6ae798c3'
            },
            'params': {
                'format': '17',  # 3gp format available on android
                'extractor_args': {'youtube': {'player_client': ['android']}},
            },
        },
        {
            # Skip download of additional client configs (remix client config in this case)
            'url': 'https://music.youtube.com/watch?v=MgNrAu2pzNs',
            'only_matching': True,
            'params': {
                'extractor_args': {'youtube': {'player_skip': ['configs']}},
            },
        }
    ]

    @classmethod
    def suitable(cls, url):
        # Hack for lazy extractors until more generic solution is implemented
        # (see #28780)
        from .youtube import parse_qs
        qs = parse_qs(url)
        if qs.get('list', [None])[0]:
            return False
        return super(YoutubeIE, cls).suitable(url)

    def __init__(self, *args, **kwargs):
        super(YoutubeIE, self).__init__(*args, **kwargs)
        self._code_cache = {}
        self._player_cache = {}

    def _extract_player_url(self, ytcfg=None, webpage=None):
        player_url = try_get(ytcfg, (lambda x: x['PLAYER_JS_URL']), str)
        if not player_url:
            player_url = self._search_regex(
                r'"(?:PLAYER_JS_URL|jsUrl)"\s*:\s*"([^"]+)"',
                webpage, 'player URL', fatal=False)
        if player_url.startswith('//'):
            player_url = 'https:' + player_url
        elif not re.match(r'https?://', player_url):
            player_url = compat_urlparse.urljoin(
                'https://www.youtube.com', player_url)
        return player_url

    def _signature_cache_id(self, example_sig):
        """ Return a string representation of a signature """
        return '.'.join(compat_str(len(part)) for part in example_sig.split('.'))

    @classmethod
    def _extract_player_info(cls, player_url):
        for player_re in cls._PLAYER_INFO_RE:
            id_m = re.search(player_re, player_url)
            if id_m:
                break
        else:
            raise ExtractorError('Cannot identify player %r' % player_url)
        return id_m.group('id')

    def _load_player(self, video_id, player_url, fatal=True) -> bool:
        player_id = self._extract_player_info(player_url)
        if player_id not in self._code_cache:
            self._code_cache[player_id] = self._download_webpage(
                player_url, video_id, fatal=fatal,
                note='Downloading player ' + player_id,
                errnote='Download of %s failed' % player_url)
        return player_id in self._code_cache

    def _extract_signature_function(self, video_id, player_url, example_sig):
        player_id = self._extract_player_info(player_url)

        # Read from filesystem cache
        func_id = 'js_%s_%s' % (
            player_id, self._signature_cache_id(example_sig))
        assert os.path.basename(func_id) == func_id

        cache_spec = self._downloader.cache.load('youtube-sigfuncs', func_id)
        if cache_spec is not None:
            return lambda s: ''.join(s[i] for i in cache_spec)

        if self._load_player(video_id, player_url):
            code = self._code_cache[player_id]
            res = self._parse_sig_js(code)

            test_string = ''.join(map(compat_chr, range(len(example_sig))))
            cache_res = res(test_string)
            cache_spec = [ord(c) for c in cache_res]

            self._downloader.cache.store('youtube-sigfuncs', func_id, cache_spec)
            return res

    def _print_sig_code(self, func, example_sig):
        def gen_sig_code(idxs):
            def _genslice(start, end, step):
                starts = '' if start == 0 else str(start)
                ends = (':%d' % (end + step)) if end + step >= 0 else ':'
                steps = '' if step == 1 else (':%d' % step)
                return 's[%s%s%s]' % (starts, ends, steps)

            step = None
            # Quelch pyflakes warnings - start will be set when step is set
            start = '(Never used)'
            for i, prev in zip(idxs[1:], idxs[:-1]):
                if step is not None:
                    if i - prev == step:
                        continue
                    yield _genslice(start, prev, step)
                    step = None
                    continue
                if i - prev in [-1, 1]:
                    step = i - prev
                    start = prev
                    continue
                else:
                    yield 's[%d]' % prev
            if step is None:
                yield 's[%d]' % i
            else:
                yield _genslice(start, i, step)

        test_string = ''.join(map(compat_chr, range(len(example_sig))))
        cache_res = func(test_string)
        cache_spec = [ord(c) for c in cache_res]
        expr_code = ' + '.join(gen_sig_code(cache_spec))
        signature_id_tuple = '(%s)' % (
            ', '.join(compat_str(len(p)) for p in example_sig.split('.')))
        code = ('if tuple(len(p) for p in s.split(\'.\')) == %s:\n'
                '    return %s\n') % (signature_id_tuple, expr_code)
        self.to_screen('Extracted signature function:\n' + code)

    def _parse_sig_js(self, jscode):
        funcname = self._search_regex(
            (r'\b[cs]\s*&&\s*[adf]\.set\([^,]+\s*,\s*encodeURIComponent\s*\(\s*(?P<sig>[a-zA-Z0-9$]+)\(',
             r'\b[a-zA-Z0-9]+\s*&&\s*[a-zA-Z0-9]+\.set\([^,]+\s*,\s*encodeURIComponent\s*\(\s*(?P<sig>[a-zA-Z0-9$]+)\(',
             r'\bm=(?P<sig>[a-zA-Z0-9$]{2})\(decodeURIComponent\(h\.s\)\)',
             r'\bc&&\(c=(?P<sig>[a-zA-Z0-9$]{2})\(decodeURIComponent\(c\)\)',
             r'(?:\b|[^a-zA-Z0-9$])(?P<sig>[a-zA-Z0-9$]{2})\s*=\s*function\(\s*a\s*\)\s*{\s*a\s*=\s*a\.split\(\s*""\s*\);[a-zA-Z0-9$]{2}\.[a-zA-Z0-9$]{2}\(a,\d+\)',
             r'(?:\b|[^a-zA-Z0-9$])(?P<sig>[a-zA-Z0-9$]{2})\s*=\s*function\(\s*a\s*\)\s*{\s*a\s*=\s*a\.split\(\s*""\s*\)',
             r'(?P<sig>[a-zA-Z0-9$]+)\s*=\s*function\(\s*a\s*\)\s*{\s*a\s*=\s*a\.split\(\s*""\s*\)',
             # Obsolete patterns
             r'(["\'])signature\1\s*,\s*(?P<sig>[a-zA-Z0-9$]+)\(',
             r'\.sig\|\|(?P<sig>[a-zA-Z0-9$]+)\(',
             r'yt\.akamaized\.net/\)\s*\|\|\s*.*?\s*[cs]\s*&&\s*[adf]\.set\([^,]+\s*,\s*(?:encodeURIComponent\s*\()?\s*(?P<sig>[a-zA-Z0-9$]+)\(',
             r'\b[cs]\s*&&\s*[adf]\.set\([^,]+\s*,\s*(?P<sig>[a-zA-Z0-9$]+)\(',
             r'\b[a-zA-Z0-9]+\s*&&\s*[a-zA-Z0-9]+\.set\([^,]+\s*,\s*(?P<sig>[a-zA-Z0-9$]+)\(',
             r'\bc\s*&&\s*a\.set\([^,]+\s*,\s*\([^)]*\)\s*\(\s*(?P<sig>[a-zA-Z0-9$]+)\(',
             r'\bc\s*&&\s*[a-zA-Z0-9]+\.set\([^,]+\s*,\s*\([^)]*\)\s*\(\s*(?P<sig>[a-zA-Z0-9$]+)\(',
             r'\bc\s*&&\s*[a-zA-Z0-9]+\.set\([^,]+\s*,\s*\([^)]*\)\s*\(\s*(?P<sig>[a-zA-Z0-9$]+)\('),
            jscode, 'Initial JS player signature function name', group='sig')

        jsi = JSInterpreter(jscode)
        initial_function = jsi.extract_function(funcname)
        return lambda s: initial_function([s])

    def _decrypt_signature(self, s, video_id, player_url):
        """Turn the encrypted s field into a working signature"""

        if player_url is None:
            raise ExtractorError('Cannot decrypt signature without player_url')

        try:
            player_id = (player_url, self._signature_cache_id(s))
            if player_id not in self._player_cache:
                func = self._extract_signature_function(
                    video_id, player_url, s
                )
                self._player_cache[player_id] = func
            func = self._player_cache[player_id]
            if self.get_param('youtube_print_sig_code'):
                self._print_sig_code(func, s)
            return func(s)
        except Exception as e:
            tb = traceback.format_exc()
            raise ExtractorError(
                'Signature extraction failed: ' + tb, cause=e)

    def _extract_signature_timestamp(self, video_id, player_url, ytcfg=None, fatal=False):
        """
        Extract signatureTimestamp (sts)
        Required to tell API what sig/player version is in use.
        """
        sts = None
        if isinstance(ytcfg, dict):
            sts = int_or_none(ytcfg.get('STS'))

        if not sts:
            # Attempt to extract from player
            if player_url is None:
                error_msg = 'Cannot extract signature timestamp without player_url.'
                if fatal:
                    raise ExtractorError(error_msg)
                self.report_warning(error_msg)
                return
            if self._load_player(video_id, player_url, fatal=fatal):
                player_id = self._extract_player_info(player_url)
                code = self._code_cache[player_id]
                sts = int_or_none(self._search_regex(
                    r'(?:signatureTimestamp|sts)\s*:\s*(?P<sts>[0-9]{5})', code,
                    'JS player signature timestamp', group='sts', fatal=fatal))
        return sts

    def _mark_watched(self, video_id, player_response):
        playback_url = url_or_none(try_get(
            player_response,
            lambda x: x['playbackTracking']['videostatsPlaybackUrl']['baseUrl']))
        if not playback_url:
            return
        parsed_playback_url = compat_urlparse.urlparse(playback_url)
        qs = compat_urlparse.parse_qs(parsed_playback_url.query)

        # cpn generation algorithm is reverse engineered from base.js.
        # In fact it works even with dummy cpn.
        CPN_ALPHABET = 'abcdefghijklmnopqrstuvwxyzABCDEFGHIJKLMNOPQRSTUVWXYZ0123456789-_'
        cpn = ''.join((CPN_ALPHABET[random.randint(0, 256) & 63] for _ in range(0, 16)))

        qs.update({
            'ver': ['2'],
            'cpn': [cpn],
        })
        playback_url = compat_urlparse.urlunparse(
            parsed_playback_url._replace(query=compat_urllib_parse_urlencode(qs, True)))

        self._download_webpage(
            playback_url, video_id, 'Marking watched',
            'Unable to mark watched', fatal=False)

    @staticmethod
    def _extract_urls(webpage):
        # Embedded YouTube player
        entries = [
            unescapeHTML(mobj.group('url'))
            for mobj in re.finditer(r'''(?x)
            (?:
                <iframe[^>]+?src=|
                data-video-url=|
                <embed[^>]+?src=|
                embedSWF\(?:\s*|
                <object[^>]+data=|
                new\s+SWFObject\(
            )
            (["\'])
                (?P<url>(?:https?:)?//(?:www\.)?youtube(?:-nocookie)?\.com/
                (?:embed|v|p)/[0-9A-Za-z_-]{11}.*?)
            \1''', webpage)]

        # lazyYT YouTube embed
        entries.extend(list(map(
            unescapeHTML,
            re.findall(r'class="lazyYT" data-youtube-id="([^"]+)"', webpage))))

        # Wordpress "YouTube Video Importer" plugin
        matches = re.findall(r'''(?x)<div[^>]+
            class=(?P<q1>[\'"])[^\'"]*\byvii_single_video_player\b[^\'"]*(?P=q1)[^>]+
            data-video_id=(?P<q2>[\'"])([^\'"]+)(?P=q2)''', webpage)
        entries.extend(m[-1] for m in matches)

        return entries

    @staticmethod
    def _extract_url(webpage):
        urls = YoutubeIE._extract_urls(webpage)
        return urls[0] if urls else None

    @classmethod
    def extract_id(cls, url):
        mobj = re.match(cls._VALID_URL, url, re.VERBOSE)
        if mobj is None:
            raise ExtractorError('Invalid URL: %s' % url)
        video_id = mobj.group(2)
        return video_id

    def _extract_chapters_from_json(self, data, video_id, duration):
        chapters_list = try_get(
            data,
            lambda x: x['playerOverlays']
                       ['playerOverlayRenderer']
                       ['decoratedPlayerBarRenderer']
                       ['decoratedPlayerBarRenderer']
                       ['playerBar']
                       ['chapteredPlayerBarRenderer']
                       ['chapters'],
            list)
        if not chapters_list:
            return

        def chapter_time(chapter):
            return float_or_none(
                try_get(
                    chapter,
                    lambda x: x['chapterRenderer']['timeRangeStartMillis'],
                    int),
                scale=1000)
        chapters = []
        for next_num, chapter in enumerate(chapters_list, start=1):
            start_time = chapter_time(chapter)
            if start_time is None:
                continue
            end_time = (chapter_time(chapters_list[next_num])
                        if next_num < len(chapters_list) else duration)
            if end_time is None:
                continue
            title = try_get(
                chapter, lambda x: x['chapterRenderer']['title']['simpleText'],
                compat_str)
            chapters.append({
                'start_time': start_time,
                'end_time': end_time,
                'title': title,
            })
        return chapters

    def _extract_yt_initial_variable(self, webpage, regex, video_id, name):
        return self._parse_json(self._search_regex(
            (r'%s\s*%s' % (regex, self._YT_INITIAL_BOUNDARY_RE),
             regex), webpage, name, default='{}'), video_id, fatal=False)

    @staticmethod
    def parse_time_text(time_text):
        """
        Parse the comment time text
        time_text is in the format 'X units ago (edited)'
        """
        time_text_split = time_text.split(' ')
        if len(time_text_split) >= 3:
            return datetime_from_str('now-%s%s' % (time_text_split[0], time_text_split[1]), precision='auto')

    @staticmethod
    def _join_text_entries(runs):
        text = None
        for run in runs:
            if not isinstance(run, dict):
                continue
            sub_text = try_get(run, lambda x: x['text'], compat_str)
            if sub_text:
                if not text:
                    text = sub_text
                    continue
                text += sub_text
        return text

    def _extract_comment(self, comment_renderer, parent=None):
        comment_id = comment_renderer.get('commentId')
        if not comment_id:
            return
        comment_text_runs = try_get(comment_renderer, lambda x: x['contentText']['runs']) or []
        text = self._join_text_entries(comment_text_runs) or ''
        comment_time_text = try_get(comment_renderer, lambda x: x['publishedTimeText']['runs']) or []
        time_text = self._join_text_entries(comment_time_text)
        timestamp = calendar.timegm(self.parse_time_text(time_text).timetuple())
        author = try_get(comment_renderer, lambda x: x['authorText']['simpleText'], compat_str)
        author_id = try_get(comment_renderer,
                            lambda x: x['authorEndpoint']['browseEndpoint']['browseId'], compat_str)
        votes = str_to_int(try_get(comment_renderer, (lambda x: x['voteCount']['simpleText'],
                                                      lambda x: x['likeCount']), compat_str)) or 0
        author_thumbnail = try_get(comment_renderer,
                                   lambda x: x['authorThumbnail']['thumbnails'][-1]['url'], compat_str)

        author_is_uploader = try_get(comment_renderer, lambda x: x['authorIsChannelOwner'], bool)
        is_liked = try_get(comment_renderer, lambda x: x['isLiked'], bool)
        return {
            'id': comment_id,
            'text': text,
            'timestamp': timestamp,
            'time_text': time_text,
            'like_count': votes,
            'is_favorited': is_liked,
            'author': author,
            'author_id': author_id,
            'author_thumbnail': author_thumbnail,
            'author_is_uploader': author_is_uploader,
            'parent': parent or 'root'
        }

    def _comment_entries(self, root_continuation_data, identity_token, account_syncid,
                         ytcfg, parent=None, comment_counts=None, video_id=None):

        def extract_header(contents):
            _total_comments = 0
            _continuation = None
            for content in contents:
                comments_header_renderer = try_get(content, lambda x: x['commentsHeaderRenderer'])
                expected_comment_count = try_get(comments_header_renderer,
                                                 (lambda x: x['countText']['runs'][0]['text'],
                                                  lambda x: x['commentsCount']['runs'][0]['text']),
                                                 compat_str)
                if expected_comment_count:
                    comment_counts[1] = str_to_int(expected_comment_count)
                    self.to_screen('Downloading ~%d comments' % str_to_int(expected_comment_count))
                    _total_comments = comment_counts[1]
                sort_mode_str = self._configuration_arg('comment_sort', [''])[0]
                comment_sort_index = int(sort_mode_str != 'popular')  # 1 = newest, 0 = popular

                sort_menu_item = try_get(
                    comments_header_renderer,
                    lambda x: x['sortMenu']['sortFilterSubMenuRenderer']['subMenuItems'][comment_sort_index], dict) or {}
                sort_continuation_ep = sort_menu_item.get('serviceEndpoint') or {}

                _continuation = self._extract_continuation_ep_data(sort_continuation_ep) or self._extract_continuation(sort_menu_item)
                if not _continuation:
                    continue

                sort_text = sort_menu_item.get('title')
                if isinstance(sort_text, compat_str):
                    sort_text = sort_text.lower()
                else:
                    sort_text = 'top comments' if comment_sort_index == 0 else 'newest first'
                self.to_screen('Sorting comments by %s' % sort_text)
                break
            return _total_comments, _continuation

        def extract_thread(contents):
            if not parent:
                comment_counts[2] = 0
            for content in contents:
                comment_thread_renderer = try_get(content, lambda x: x['commentThreadRenderer'])
                comment_renderer = try_get(
                    comment_thread_renderer, (lambda x: x['comment']['commentRenderer'], dict)) or try_get(
                    content, (lambda x: x['commentRenderer'], dict))

                if not comment_renderer:
                    continue
                comment = self._extract_comment(comment_renderer, parent)
                if not comment:
                    continue
                comment_counts[0] += 1
                yield comment
                # Attempt to get the replies
                comment_replies_renderer = try_get(
                    comment_thread_renderer, lambda x: x['replies']['commentRepliesRenderer'], dict)

                if comment_replies_renderer:
                    comment_counts[2] += 1
                    comment_entries_iter = self._comment_entries(
                        comment_replies_renderer, identity_token, account_syncid, ytcfg,
                        parent=comment.get('id'),
                        comment_counts=comment_counts)

                    for reply_comment in comment_entries_iter:
                        yield reply_comment

        if not comment_counts:
            # comment so far, est. total comments, current comment thread #
            comment_counts = [0, 0, 0]

        continuation = self._extract_continuation(root_continuation_data)
        if continuation and len(continuation['ctoken']) < 27:
            self.report_warning('Detected old API continuation token. Generating new API compatible token.')
            continuation_token = self._generate_comment_continuation(video_id)
            continuation = self._build_continuation_query(continuation_token, None)

        visitor_data = None
        is_first_continuation = parent is None

        for page_num in itertools.count(0):
            if not continuation:
                break
            headers = self._generate_api_headers(ytcfg, identity_token, account_syncid, visitor_data)
            comment_prog_str = '(%d/%d)' % (comment_counts[0], comment_counts[1])
            if page_num == 0:
                if is_first_continuation:
                    note_prefix = 'Downloading comment section API JSON'
                else:
                    note_prefix = '    Downloading comment API JSON reply thread %d %s' % (
                        comment_counts[2], comment_prog_str)
            else:
                note_prefix = '%sDownloading comment%s API JSON page %d %s' % (
                    '       ' if parent else '', ' replies' if parent else '',
                    page_num, comment_prog_str)

            response = self._extract_response(
                item_id=None, query=self._continuation_query_ajax_to_api(continuation),
                ep='next', ytcfg=ytcfg, headers=headers, note=note_prefix,
                check_get_keys=('onResponseReceivedEndpoints', 'continuationContents'))
            if not response:
                break
            visitor_data = try_get(
                response,
                lambda x: x['responseContext']['webResponseContextExtensionData']['ytConfigData']['visitorData'],
                compat_str) or visitor_data

            continuation_contents = dict_get(response, ('onResponseReceivedEndpoints', 'continuationContents'))

            continuation = None
            if isinstance(continuation_contents, list):
                for continuation_section in continuation_contents:
                    if not isinstance(continuation_section, dict):
                        continue
                    continuation_items = try_get(continuation_section,
                                                 (lambda x: x['reloadContinuationItemsCommand']['continuationItems'],
                                                  lambda x: x['appendContinuationItemsAction']['continuationItems']),
                                                 list) or []
                    if is_first_continuation:
                        total_comments, continuation = extract_header(continuation_items)
                        if total_comments:
                            yield total_comments
                        is_first_continuation = False
                        if continuation:
                            break
                        continue
                    count = 0
                    for count, entry in enumerate(extract_thread(continuation_items)):
                        yield entry
                    continuation = self._extract_continuation({'contents': continuation_items})
                    if continuation:
                        # Sometimes YouTube provides a continuation without any comments
                        # In most cases we end up just downloading these with very little comments to come.
                        if count == 0:
                            if not parent:
<<<<<<< HEAD
                                self.report_warning('No comments received - assuming end of comments.')
=======
                                self.report_warning('No comments received - assuming end of comments')
>>>>>>> 69ea0583
                            continuation = None
                        break

            # Deprecated response structure
            elif isinstance(continuation_contents, dict):
                known_continuation_renderers = ('itemSectionContinuation', 'commentRepliesContinuation')
                for key, continuation_renderer in continuation_contents.items():
                    if key not in known_continuation_renderers:
                        continue
                    if not isinstance(continuation_renderer, dict):
                        continue
                    if is_first_continuation:
                        header_continuation_items = [continuation_renderer.get('header') or {}]
                        total_comments, continuation = extract_header(header_continuation_items)
                        if total_comments:
                            yield total_comments
                        is_first_continuation = False
                        if continuation:
                            break

                    # Sometimes YouTube provides a continuation without any comments
                    # In most cases we end up just downloading these with very little comments to come.
                    if 'contents' not in continuation_renderer:
                        if not parent:
<<<<<<< HEAD
                            self.report_warning('No comments received - assuming end of comments.')
=======
                            self.report_warning('No comments received - assuming end of comments')
>>>>>>> 69ea0583
                        break
                    for entry in extract_thread(continuation_renderer.get('contents')):
                        yield entry
                    continuation = self._extract_continuation(continuation_renderer)
                    break

    @staticmethod
    def _generate_comment_continuation(video_id):
        """
        Generates initial comment section continuation token from given video id
        """
        b64_vid_id = base64.b64encode(bytes(video_id.encode('utf-8')))
        parts = ('Eg0SCw==', b64_vid_id, 'GAYyJyIRIgs=', b64_vid_id, 'MAB4AjAAQhBjb21tZW50cy1zZWN0aW9u')
        new_continuation_intlist = list(itertools.chain.from_iterable(
            [bytes_to_intlist(base64.b64decode(part)) for part in parts]))
        return base64.b64encode(intlist_to_bytes(new_continuation_intlist)).decode('utf-8')

    def _extract_comments(self, ytcfg, video_id, contents, webpage):
        """Entry for comment extraction"""
        comments = []
        known_entry_comment_renderers = (
            'itemSectionRenderer',
        )
        estimated_total = 0
        for entry in contents:
            for key, renderer in entry.items():
                if key not in known_entry_comment_renderers:
                    continue
                comment_iter = self._comment_entries(
                    renderer, video_id=video_id, ytcfg=ytcfg,
                    identity_token=self._extract_identity_token(webpage, item_id=video_id),
                    account_syncid=self._extract_account_syncid(ytcfg))

                for comment in comment_iter:
                    if isinstance(comment, int):
                        estimated_total = comment
                        continue
                    comments.append(comment)
                break
        self.to_screen('Downloaded %d/%d comments' % (len(comments), estimated_total))
        return {
            'comments': comments,
            'comment_count': len(comments),
        }

    @staticmethod
    def _generate_player_context(sts=None):
        context = {
            'html5Preference': 'HTML5_PREF_WANTS',
        }
        if sts is not None:
            context['signatureTimestamp'] = sts
        return {
            'playbackContext': {
                'contentPlaybackContext': context
            }
        }

    @staticmethod
    def _get_video_info_params(video_id):
        return {
            'video_id': video_id,
            'eurl': 'https://youtube.googleapis.com/v/' + video_id,
            'html5': '1',
            'c': 'TVHTML5',
            'cver': '6.20180913',
        }

    def _real_extract(self, url):
        url, smuggled_data = unsmuggle_url(url, {})
        video_id = self._match_id(url)

        is_music_url = smuggled_data.get('is_music_url') or self.is_music_url(url)

        base_url = self.http_scheme() + '//www.youtube.com/'
        webpage_url = base_url + 'watch?v=' + video_id
        webpage = self._download_webpage(
            webpage_url + '&bpctr=9999999999&has_verified=1', video_id, fatal=False)

        ytcfg = self._extract_ytcfg(video_id, webpage) or self._get_default_ytcfg()
        identity_token = self._extract_identity_token(webpage, video_id)
        syncid = self._extract_account_syncid(ytcfg)
        headers = self._generate_api_headers(ytcfg, identity_token, syncid)

        player_url = self._extract_player_url(ytcfg, webpage)

        player_client = self._configuration_arg('player_client', [''])[0]
        if player_client not in ('web', 'android', ''):
            self.report_warning(f'Invalid player_client {player_client} given. Falling back to WEB')
        force_mobile_client = player_client == 'android'
        player_skip = self._configuration_arg('player_skip')

        def get_text(x):
            if not x:
                return
            text = x.get('simpleText')
            if text and isinstance(text, compat_str):
                return text
            runs = x.get('runs')
            if not isinstance(runs, list):
                return
            return ''.join([r['text'] for r in runs if isinstance(r.get('text'), compat_str)])

        ytm_streaming_data = {}
        if is_music_url:
            ytm_webpage = None
            sts = self._extract_signature_timestamp(video_id, player_url, ytcfg, fatal=False)
            if sts and not force_mobile_client and 'configs' not in player_skip:
                ytm_webpage = self._download_webpage(
                    'https://music.youtube.com',
                    video_id, fatal=False, note='Downloading remix client config')

            ytm_cfg = self._extract_ytcfg(video_id, ytm_webpage) or {}
            ytm_client = 'WEB_REMIX'
            if not sts or force_mobile_client:
                # Android client already has signature descrambled
                # See: https://github.com/TeamNewPipe/NewPipeExtractor/issues/562
                if not sts:
                    self.report_warning('Falling back to mobile remix client for player API.')
                ytm_client = 'ANDROID_MUSIC'
                ytm_cfg = {}

            ytm_headers = self._generate_api_headers(
                ytm_cfg, identity_token, syncid,
                client=ytm_client)
            ytm_query = {'videoId': video_id}
            ytm_query.update(self._generate_player_context(sts))

            ytm_player_response = self._extract_response(
                item_id=video_id, ep='player', query=ytm_query,
                ytcfg=ytm_cfg, headers=ytm_headers, fatal=False,
                default_client=ytm_client,
                note='Downloading %sremix player API JSON' % ('mobile ' if force_mobile_client else ''))

            ytm_streaming_data = ytm_player_response.get('streamingData') or {}
        player_response = None
        if webpage:
            player_response = self._extract_yt_initial_variable(
                webpage, self._YT_INITIAL_PLAYER_RESPONSE_RE,
                video_id, 'initial player response')

        if not player_response or force_mobile_client:
            sts = self._extract_signature_timestamp(video_id, player_url, ytcfg, fatal=False)
            yt_client = 'WEB'
            ytpcfg = ytcfg
            ytp_headers = headers
            if not sts or force_mobile_client:
                # Android client already has signature descrambled
                # See: https://github.com/TeamNewPipe/NewPipeExtractor/issues/562
                if not sts:
                    self.report_warning('Falling back to mobile client for player API.')
                yt_client = 'ANDROID'
                ytpcfg = {}
                ytp_headers = self._generate_api_headers(ytpcfg, identity_token, syncid, yt_client)

            yt_query = {'videoId': video_id}
            yt_query.update(self._generate_player_context(sts))
            player_response = self._extract_response(
                item_id=video_id, ep='player', query=yt_query,
                ytcfg=ytpcfg, headers=ytp_headers, fatal=False,
                default_client=yt_client,
                note='Downloading %splayer API JSON' % ('mobile ' if force_mobile_client else '')
            )

        # Age-gate workarounds
        playability_status = player_response.get('playabilityStatus') or {}
        if playability_status.get('reason') in self._AGE_GATE_REASONS:
            pr = self._parse_json(try_get(compat_parse_qs(
                self._download_webpage(
                    base_url + 'get_video_info', video_id,
                    'Refetching age-gated info webpage', 'unable to download video info webpage',
                    query=self._get_video_info_params(video_id), fatal=False)),
                lambda x: x['player_response'][0],
                compat_str) or '{}', video_id)
            if not pr:
                self.report_warning('Falling back to embedded-only age-gate workaround.')
                embed_webpage = None
                sts = self._extract_signature_timestamp(video_id, player_url, ytcfg, fatal=False)
                if sts and not force_mobile_client and 'configs' not in player_skip:
                    embed_webpage = self._download_webpage(
                        'https://www.youtube.com/embed/%s?html5=1' % video_id,
                        video_id=video_id, note='Downloading age-gated embed config')

                ytcfg_age = self._extract_ytcfg(video_id, embed_webpage) or {}
                # If we extracted the embed webpage, it'll tell us if we can view the video
                embedded_pr = self._parse_json(
                    try_get(ytcfg_age, lambda x: x['PLAYER_VARS']['embedded_player_response'], str) or '{}',
                    video_id=video_id)
                embedded_ps_reason = try_get(embedded_pr, lambda x: x['playabilityStatus']['reason'], str) or ''
                if embedded_ps_reason not in self._AGE_GATE_REASONS:
                    yt_client = 'WEB_EMBEDDED_PLAYER'
                    if not sts or force_mobile_client:
                        # Android client already has signature descrambled
                        # See: https://github.com/TeamNewPipe/NewPipeExtractor/issues/562
                        if not sts:
                            self.report_warning(
                                'Falling back to mobile embedded client for player API (note: some formats may be missing).')
                        yt_client = 'ANDROID_EMBEDDED_PLAYER'
                        ytcfg_age = {}

                    ytage_headers = self._generate_api_headers(
                        ytcfg_age, identity_token, syncid, client=yt_client)
                    yt_age_query = {'videoId': video_id}
                    yt_age_query.update(self._generate_player_context(sts))
                    pr = self._extract_response(
                        item_id=video_id, ep='player', query=yt_age_query,
                        ytcfg=ytcfg_age, headers=ytage_headers, fatal=False,
                        default_client=yt_client,
                        note='Downloading %sage-gated player API JSON' % ('mobile ' if force_mobile_client else '')
                    ) or {}

            if pr:
                player_response = pr

        trailer_video_id = try_get(
            playability_status,
            lambda x: x['errorScreen']['playerLegacyDesktopYpcTrailerRenderer']['trailerVideoId'],
            compat_str)
        if trailer_video_id:
            return self.url_result(
                trailer_video_id, self.ie_key(), trailer_video_id)

        search_meta = (
            lambda x: self._html_search_meta(x, webpage, default=None)) \
            if webpage else lambda x: None

        video_details = player_response.get('videoDetails') or {}
        microformat = try_get(
            player_response,
            lambda x: x['microformat']['playerMicroformatRenderer'],
            dict) or {}
        video_title = video_details.get('title') \
            or get_text(microformat.get('title')) \
            or search_meta(['og:title', 'twitter:title', 'title'])
        video_description = video_details.get('shortDescription')

        if not smuggled_data.get('force_singlefeed', False):
            if not self.get_param('noplaylist'):
                multifeed_metadata_list = try_get(
                    player_response,
                    lambda x: x['multicamera']['playerLegacyMulticameraRenderer']['metadataList'],
                    compat_str)
                if multifeed_metadata_list:
                    entries = []
                    feed_ids = []
                    for feed in multifeed_metadata_list.split(','):
                        # Unquote should take place before split on comma (,) since textual
                        # fields may contain comma as well (see
                        # https://github.com/ytdl-org/youtube-dl/issues/8536)
                        feed_data = compat_parse_qs(
                            compat_urllib_parse_unquote_plus(feed))

                        def feed_entry(name):
                            return try_get(
                                feed_data, lambda x: x[name][0], compat_str)

                        feed_id = feed_entry('id')
                        if not feed_id:
                            continue
                        feed_title = feed_entry('title')
                        title = video_title
                        if feed_title:
                            title += ' (%s)' % feed_title
                        entries.append({
                            '_type': 'url_transparent',
                            'ie_key': 'Youtube',
                            'url': smuggle_url(
                                base_url + 'watch?v=' + feed_data['id'][0],
                                {'force_singlefeed': True}),
                            'title': title,
                        })
                        feed_ids.append(feed_id)
                    self.to_screen(
                        'Downloading multifeed video (%s) - add --no-playlist to just download video %s'
                        % (', '.join(feed_ids), video_id))
                    return self.playlist_result(
                        entries, video_id, video_title, video_description)
            else:
                self.to_screen('Downloading just video %s because of --no-playlist' % video_id)

        formats, itags, stream_ids = [], [], []
        itag_qualities = {}
        q = qualities([
            # "tiny" is the smallest video-only format. But some audio-only formats
            # was also labeled "tiny". It is not clear if such formats still exist
            'tiny', 'audio_quality_low', 'audio_quality_medium', 'audio_quality_high',  # Audio only formats
            'small', 'medium', 'large', 'hd720', 'hd1080', 'hd1440', 'hd2160', 'hd2880', 'highres'
        ])

        streaming_data = player_response.get('streamingData') or {}
        streaming_formats = streaming_data.get('formats') or []
        streaming_formats.extend(streaming_data.get('adaptiveFormats') or [])
        streaming_formats.extend(ytm_streaming_data.get('formats') or [])
        streaming_formats.extend(ytm_streaming_data.get('adaptiveFormats') or [])

        for fmt in streaming_formats:
            if fmt.get('targetDurationSec') or fmt.get('drmFamilies'):
                continue

            itag = str_or_none(fmt.get('itag'))
            audio_track = fmt.get('audioTrack') or {}
            stream_id = '%s.%s' % (itag or '', audio_track.get('id', ''))
            if stream_id in stream_ids:
                continue

            quality = fmt.get('quality')
            if quality == 'tiny' or not quality:
                quality = fmt.get('audioQuality', '').lower() or quality
            if itag and quality:
                itag_qualities[itag] = quality
            # FORMAT_STREAM_TYPE_OTF(otf=1) requires downloading the init fragment
            # (adding `&sq=0` to the URL) and parsing emsg box to determine the
            # number of fragment that would subsequently requested with (`&sq=N`)
            if fmt.get('type') == 'FORMAT_STREAM_TYPE_OTF':
                continue

            fmt_url = fmt.get('url')
            if not fmt_url:
                sc = compat_parse_qs(fmt.get('signatureCipher'))
                fmt_url = url_or_none(try_get(sc, lambda x: x['url'][0]))
                encrypted_sig = try_get(sc, lambda x: x['s'][0])
                if not (sc and fmt_url and encrypted_sig):
                    continue
                if not player_url:
                    continue
                signature = self._decrypt_signature(sc['s'][0], video_id, player_url)
                sp = try_get(sc, lambda x: x['sp'][0]) or 'signature'
                fmt_url += '&' + sp + '=' + signature

            if itag:
                itags.append(itag)
                stream_ids.append(stream_id)

            tbr = float_or_none(
                fmt.get('averageBitrate') or fmt.get('bitrate'), 1000)
            dct = {
                'asr': int_or_none(fmt.get('audioSampleRate')),
                'filesize': int_or_none(fmt.get('contentLength')),
                'format_id': itag,
                'format_note': audio_track.get('displayName') or fmt.get('qualityLabel') or quality,
                'fps': int_or_none(fmt.get('fps')),
                'height': int_or_none(fmt.get('height')),
                'quality': q(quality),
                'tbr': tbr,
                'url': fmt_url,
                'width': fmt.get('width'),
                'language': audio_track.get('id', '').split('.')[0],
            }
            mime_mobj = re.match(
                r'((?:[^/]+)/(?:[^;]+))(?:;\s*codecs="([^"]+)")?', fmt.get('mimeType') or '')
            if mime_mobj:
                dct['ext'] = mimetype2ext(mime_mobj.group(1))
                dct.update(parse_codecs(mime_mobj.group(2)))
                # The 3gp format in android client has a quality of "small",
                # but is actually worse than all other formats
                if dct['ext'] == '3gp':
                    dct['quality'] = q('tiny')
            no_audio = dct.get('acodec') == 'none'
            no_video = dct.get('vcodec') == 'none'
            if no_audio:
                dct['vbr'] = tbr
            if no_video:
                dct['abr'] = tbr
            if no_audio or no_video:
                dct['downloader_options'] = {
                    # Youtube throttles chunks >~10M
                    'http_chunk_size': 10485760,
                }
                if dct.get('ext'):
                    dct['container'] = dct['ext'] + '_dash'
            formats.append(dct)

        skip_manifests = self._configuration_arg('skip')
        get_dash = 'dash' not in skip_manifests and self.get_param('youtube_include_dash_manifest', True)
        get_hls = 'hls' not in skip_manifests and self.get_param('youtube_include_hls_manifest', True)

        for sd in (streaming_data, ytm_streaming_data):
            hls_manifest_url = get_hls and sd.get('hlsManifestUrl')
            if hls_manifest_url:
                for f in self._extract_m3u8_formats(
                        hls_manifest_url, video_id, 'mp4', fatal=False):
                    itag = self._search_regex(
                        r'/itag/(\d+)', f['url'], 'itag', default=None)
                    if itag:
                        f['format_id'] = itag
                    formats.append(f)

            dash_manifest_url = get_dash and sd.get('dashManifestUrl')
            if dash_manifest_url:
                for f in self._extract_mpd_formats(
                        dash_manifest_url, video_id, fatal=False):
                    itag = f['format_id']
                    if itag in itags:
                        continue
                    if itag in itag_qualities:
                        f['quality'] = q(itag_qualities[itag])
                    filesize = int_or_none(self._search_regex(
                        r'/clen/(\d+)', f.get('fragment_base_url')
                        or f['url'], 'file size', default=None))
                    if filesize:
                        f['filesize'] = filesize
                    formats.append(f)

        if not formats:
            if not self.get_param('allow_unplayable_formats') and streaming_data.get('licenseInfos'):
                self.raise_no_formats(
                    'This video is DRM protected.', expected=True)
            pemr = try_get(
                playability_status,
                lambda x: x['errorScreen']['playerErrorMessageRenderer'],
                dict) or {}
            reason = get_text(pemr.get('reason')) or playability_status.get('reason')
            subreason = pemr.get('subreason')
            if subreason:
                subreason = clean_html(get_text(subreason))
                if subreason == 'The uploader has not made this video available in your country.':
                    countries = microformat.get('availableCountries')
                    if not countries:
                        regions_allowed = search_meta('regionsAllowed')
                        countries = regions_allowed.split(',') if regions_allowed else None
                    self.raise_geo_restricted(subreason, countries, metadata_available=True)
                reason += '\n' + subreason
            if reason:
                self.raise_no_formats(reason, expected=True)

        self._sort_formats(formats)

        keywords = video_details.get('keywords') or []
        if not keywords and webpage:
            keywords = [
                unescapeHTML(m.group('content'))
                for m in re.finditer(self._meta_regex('og:video:tag'), webpage)]
        for keyword in keywords:
            if keyword.startswith('yt:stretch='):
                mobj = re.search(r'(\d+)\s*:\s*(\d+)', keyword)
                if mobj:
                    # NB: float is intentional for forcing float division
                    w, h = (float(v) for v in mobj.groups())
                    if w > 0 and h > 0:
                        ratio = w / h
                        for f in formats:
                            if f.get('vcodec') != 'none':
                                f['stretched_ratio'] = ratio
                        break

        thumbnails = []
        for container in (video_details, microformat):
            for thumbnail in (try_get(
                    container,
                    lambda x: x['thumbnail']['thumbnails'], list) or []):
                thumbnail_url = thumbnail.get('url')
                if not thumbnail_url:
                    continue
                # Sometimes youtube gives a wrong thumbnail URL. See:
                # https://github.com/yt-dlp/yt-dlp/issues/233
                # https://github.com/ytdl-org/youtube-dl/issues/28023
                if 'maxresdefault' in thumbnail_url:
                    thumbnail_url = thumbnail_url.split('?')[0]
                thumbnails.append({
                    'url': thumbnail_url,
                    'height': int_or_none(thumbnail.get('height')),
                    'width': int_or_none(thumbnail.get('width')),
                    'preference': 1 if 'maxresdefault' in thumbnail_url else -1
                })
        thumbnail_url = search_meta(['og:image', 'twitter:image'])
        if thumbnail_url:
            thumbnails.append({
                'url': thumbnail_url,
                'preference': 1 if 'maxresdefault' in thumbnail_url else -1
            })
        # All videos have a maxresdefault thumbnail, but sometimes it does not appear in the webpage
        # See: https://github.com/ytdl-org/youtube-dl/issues/29049
        thumbnails.append({
            'url': 'https://i.ytimg.com/vi/%s/maxresdefault.jpg' % video_id,
            'preference': 1,
        })
        self._remove_duplicate_formats(thumbnails)

        category = microformat.get('category') or search_meta('genre')
        channel_id = video_details.get('channelId') \
            or microformat.get('externalChannelId') \
            or search_meta('channelId')
        duration = int_or_none(
            video_details.get('lengthSeconds')
            or microformat.get('lengthSeconds')) \
            or parse_duration(search_meta('duration'))
        is_live = video_details.get('isLive')
        is_upcoming = video_details.get('isUpcoming')
        owner_profile_url = microformat.get('ownerProfileUrl')

        info = {
            'id': video_id,
            'title': self._live_title(video_title) if is_live else video_title,
            'formats': formats,
            'thumbnails': thumbnails,
            'description': video_description,
            'upload_date': unified_strdate(
                microformat.get('uploadDate')
                or search_meta('uploadDate')),
            'uploader': video_details['author'],
            'uploader_id': self._search_regex(r'/(?:channel|user)/([^/?&#]+)', owner_profile_url, 'uploader id') if owner_profile_url else None,
            'uploader_url': owner_profile_url,
            'channel_id': channel_id,
            'channel_url': 'https://www.youtube.com/channel/' + channel_id if channel_id else None,
            'duration': duration,
            'view_count': int_or_none(
                video_details.get('viewCount')
                or microformat.get('viewCount')
                or search_meta('interactionCount')),
            'average_rating': float_or_none(video_details.get('averageRating')),
            'age_limit': 18 if (
                microformat.get('isFamilySafe') is False
                or search_meta('isFamilyFriendly') == 'false'
                or search_meta('og:restrictions:age') == '18+') else 0,
            'webpage_url': webpage_url,
            'categories': [category] if category else None,
            'tags': keywords,
            'is_live': is_live,
            'playable_in_embed': playability_status.get('playableInEmbed'),
            'was_live': video_details.get('isLiveContent'),
        }

        pctr = try_get(
            player_response,
            lambda x: x['captions']['playerCaptionsTracklistRenderer'], dict)
        subtitles = {}
        if pctr:
            def process_language(container, base_url, lang_code, sub_name, query):
                lang_subs = container.setdefault(lang_code, [])
                for fmt in self._SUBTITLE_FORMATS:
                    query.update({
                        'fmt': fmt,
                    })
                    lang_subs.append({
                        'ext': fmt,
                        'url': update_url_query(base_url, query),
                        'name': sub_name,
                    })

            for caption_track in (pctr.get('captionTracks') or []):
                base_url = caption_track.get('baseUrl')
                if not base_url:
                    continue
                if caption_track.get('kind') != 'asr':
                    lang_code = (
                        remove_start(caption_track.get('vssId') or '', '.').replace('.', '-')
                        or caption_track.get('languageCode'))
                    if not lang_code:
                        continue
                    process_language(
                        subtitles, base_url, lang_code,
                        try_get(caption_track, lambda x: x['name']['simpleText']),
                        {})
                    continue
                automatic_captions = {}
                for translation_language in (pctr.get('translationLanguages') or []):
                    translation_language_code = translation_language.get('languageCode')
                    if not translation_language_code:
                        continue
                    process_language(
                        automatic_captions, base_url, translation_language_code,
                        try_get(translation_language, (
                            lambda x: x['languageName']['simpleText'],
                            lambda x: x['languageName']['runs'][0]['text'])),
                        {'tlang': translation_language_code})
                info['automatic_captions'] = automatic_captions
        info['subtitles'] = subtitles

        parsed_url = compat_urllib_parse_urlparse(url)
        for component in [parsed_url.fragment, parsed_url.query]:
            query = compat_parse_qs(component)
            for k, v in query.items():
                for d_k, s_ks in [('start', ('start', 't')), ('end', ('end',))]:
                    d_k += '_time'
                    if d_k not in info and k in s_ks:
                        info[d_k] = parse_duration(query[k][0])

        # Youtube Music Auto-generated description
        if video_description:
            mobj = re.search(r'(?s)(?P<track>[^·\n]+)·(?P<artist>[^\n]+)\n+(?P<album>[^\n]+)(?:.+?℗\s*(?P<release_year>\d{4})(?!\d))?(?:.+?Released on\s*:\s*(?P<release_date>\d{4}-\d{2}-\d{2}))?(.+?\nArtist\s*:\s*(?P<clean_artist>[^\n]+))?.+\nAuto-generated by YouTube\.\s*$', video_description)
            if mobj:
                release_year = mobj.group('release_year')
                release_date = mobj.group('release_date')
                if release_date:
                    release_date = release_date.replace('-', '')
                    if not release_year:
                        release_year = release_date[:4]
                info.update({
                    'album': mobj.group('album'.strip()),
                    'artist': mobj.group('clean_artist') or ', '.join(a.strip() for a in mobj.group('artist').split('·')),
                    'track': mobj.group('track').strip(),
                    'release_date': release_date,
                    'release_year': int_or_none(release_year),
                })

        initial_data = None
        if webpage:
            initial_data = self._extract_yt_initial_variable(
                webpage, self._YT_INITIAL_DATA_RE, video_id,
                'yt initial data')
        if not initial_data:
            initial_data = self._extract_response(
                item_id=video_id, ep='next', fatal=False,
                ytcfg=ytcfg, headers=headers, query={'videoId': video_id},
                note='Downloading initial data API JSON')

        try:
            # This will error if there is no livechat
            initial_data['contents']['twoColumnWatchNextResults']['conversationBar']['liveChatRenderer']['continuations'][0]['reloadContinuationData']['continuation']
            info['subtitles']['live_chat'] = [{
                'url': 'https://www.youtube.com/watch?v=%s' % video_id,  # url is needed to set cookies
                'video_id': video_id,
                'ext': 'json',
                'protocol': 'youtube_live_chat' if is_live or is_upcoming else 'youtube_live_chat_replay',
            }]
        except (KeyError, IndexError, TypeError):
            pass

        if initial_data:
            chapters = self._extract_chapters_from_json(
                initial_data, video_id, duration)
            if not chapters:
                for engagment_pannel in (initial_data.get('engagementPanels') or []):
                    contents = try_get(
                        engagment_pannel, lambda x: x['engagementPanelSectionListRenderer']['content']['macroMarkersListRenderer']['contents'],
                        list)
                    if not contents:
                        continue

                    def chapter_time(mmlir):
                        return parse_duration(
                            get_text(mmlir.get('timeDescription')))

                    chapters = []
                    for next_num, content in enumerate(contents, start=1):
                        mmlir = content.get('macroMarkersListItemRenderer') or {}
                        start_time = chapter_time(mmlir)
                        end_time = chapter_time(try_get(
                            contents, lambda x: x[next_num]['macroMarkersListItemRenderer'])) \
                            if next_num < len(contents) else duration
                        if start_time is None or end_time is None:
                            continue
                        chapters.append({
                            'start_time': start_time,
                            'end_time': end_time,
                            'title': get_text(mmlir.get('title')),
                        })
                    if chapters:
                        break
            if chapters:
                info['chapters'] = chapters

            contents = try_get(
                initial_data,
                lambda x: x['contents']['twoColumnWatchNextResults']['results']['results']['contents'],
                list) or []
            for content in contents:
                vpir = content.get('videoPrimaryInfoRenderer')
                if vpir:
                    stl = vpir.get('superTitleLink')
                    if stl:
                        stl = get_text(stl)
                        if try_get(
                                vpir,
                                lambda x: x['superTitleIcon']['iconType']) == 'LOCATION_PIN':
                            info['location'] = stl
                        else:
                            mobj = re.search(r'(.+?)\s*S(\d+)\s*•\s*E(\d+)', stl)
                            if mobj:
                                info.update({
                                    'series': mobj.group(1),
                                    'season_number': int(mobj.group(2)),
                                    'episode_number': int(mobj.group(3)),
                                })
                    for tlb in (try_get(
                            vpir,
                            lambda x: x['videoActions']['menuRenderer']['topLevelButtons'],
                            list) or []):
                        tbr = tlb.get('toggleButtonRenderer') or {}
                        for getter, regex in [(
                                lambda x: x['defaultText']['accessibility']['accessibilityData'],
                                r'(?P<count>[\d,]+)\s*(?P<type>(?:dis)?like)'), ([
                                    lambda x: x['accessibility'],
                                    lambda x: x['accessibilityData']['accessibilityData'],
                                ], r'(?P<type>(?:dis)?like) this video along with (?P<count>[\d,]+) other people')]:
                            label = (try_get(tbr, getter, dict) or {}).get('label')
                            if label:
                                mobj = re.match(regex, label)
                                if mobj:
                                    info[mobj.group('type') + '_count'] = str_to_int(mobj.group('count'))
                                    break
                    sbr_tooltip = try_get(
                        vpir, lambda x: x['sentimentBar']['sentimentBarRenderer']['tooltip'])
                    if sbr_tooltip:
                        like_count, dislike_count = sbr_tooltip.split(' / ')
                        info.update({
                            'like_count': str_to_int(like_count),
                            'dislike_count': str_to_int(dislike_count),
                        })
                vsir = content.get('videoSecondaryInfoRenderer')
                if vsir:
                    info['channel'] = get_text(try_get(
                        vsir,
                        lambda x: x['owner']['videoOwnerRenderer']['title'],
                        dict))
                    rows = try_get(
                        vsir,
                        lambda x: x['metadataRowContainer']['metadataRowContainerRenderer']['rows'],
                        list) or []
                    multiple_songs = False
                    for row in rows:
                        if try_get(row, lambda x: x['metadataRowRenderer']['hasDividerLine']) is True:
                            multiple_songs = True
                            break
                    for row in rows:
                        mrr = row.get('metadataRowRenderer') or {}
                        mrr_title = mrr.get('title')
                        if not mrr_title:
                            continue
                        mrr_title = get_text(mrr['title'])
                        mrr_contents_text = get_text(mrr['contents'][0])
                        if mrr_title == 'License':
                            info['license'] = mrr_contents_text
                        elif not multiple_songs:
                            if mrr_title == 'Album':
                                info['album'] = mrr_contents_text
                            elif mrr_title == 'Artist':
                                info['artist'] = mrr_contents_text
                            elif mrr_title == 'Song':
                                info['track'] = mrr_contents_text

        fallbacks = {
            'channel': 'uploader',
            'channel_id': 'uploader_id',
            'channel_url': 'uploader_url',
        }
        for to, frm in fallbacks.items():
            if not info.get(to):
                info[to] = info.get(frm)

        for s_k, d_k in [('artist', 'creator'), ('track', 'alt_title')]:
            v = info.get(s_k)
            if v:
                info[d_k] = v

        is_private = bool_or_none(video_details.get('isPrivate'))
        is_unlisted = bool_or_none(microformat.get('isUnlisted'))
        is_membersonly = None
        is_premium = None
        if initial_data and is_private is not None:
            is_membersonly = False
            is_premium = False
            contents = try_get(initial_data, lambda x: x['contents']['twoColumnWatchNextResults']['results']['results']['contents'], list)
            for content in contents or []:
                badges = try_get(content, lambda x: x['videoPrimaryInfoRenderer']['badges'], list)
                for badge in badges or []:
                    label = try_get(badge, lambda x: x['metadataBadgeRenderer']['label']) or ''
                    if label.lower() == 'members only':
                        is_membersonly = True
                        break
                    elif label.lower() == 'premium':
                        is_premium = True
                        break
                if is_membersonly or is_premium:
                    break

        # TODO: Add this for playlists
        info['availability'] = self._availability(
            is_private=is_private,
            needs_premium=is_premium,
            needs_subscription=is_membersonly,
            needs_auth=info['age_limit'] >= 18,
            is_unlisted=None if is_private is None else is_unlisted)

        # get xsrf for annotations or comments
        get_annotations = self.get_param('writeannotations', False)
        get_comments = self.get_param('getcomments', False)
        if get_annotations or get_comments:
            xsrf_token = None
            ytcfg = self._extract_ytcfg(video_id, webpage)
            if ytcfg:
                xsrf_token = try_get(ytcfg, lambda x: x['XSRF_TOKEN'], compat_str)
            if not xsrf_token:
                xsrf_token = self._search_regex(
                    r'([\'"])XSRF_TOKEN\1\s*:\s*([\'"])(?P<xsrf_token>(?:(?!\2).)+)\2',
                    webpage, 'xsrf token', group='xsrf_token', fatal=False)

        # annotations
        if get_annotations:
            invideo_url = try_get(
                player_response, lambda x: x['annotations'][0]['playerAnnotationsUrlsRenderer']['invideoUrl'], compat_str)
            if xsrf_token and invideo_url:
                xsrf_field_name = None
                if ytcfg:
                    xsrf_field_name = try_get(ytcfg, lambda x: x['XSRF_FIELD_NAME'], compat_str)
                if not xsrf_field_name:
                    xsrf_field_name = self._search_regex(
                        r'([\'"])XSRF_FIELD_NAME\1\s*:\s*([\'"])(?P<xsrf_field_name>\w+)\2',
                        webpage, 'xsrf field name',
                        group='xsrf_field_name', default='session_token')
                info['annotations'] = self._download_webpage(
                    self._proto_relative_url(invideo_url),
                    video_id, note='Downloading annotations',
                    errnote='Unable to download video annotations', fatal=False,
                    data=urlencode_postdata({xsrf_field_name: xsrf_token}))

        if get_comments:
            info['__post_extractor'] = lambda: self._extract_comments(ytcfg, video_id, contents, webpage)

        self.mark_watched(video_id, player_response)

        return info


class YoutubeTabIE(YoutubeBaseInfoExtractor):
    IE_DESC = 'YouTube.com tab'
    _VALID_URL = r'''(?x)
                    https?://
                        (?:\w+\.)?
                        (?:
                            youtube(?:kids)?\.com|
                            invidio\.us
                        )/
                        (?:
                            (?P<channel_type>channel|c|user|browse)/|
                            (?P<not_channel>
                                feed/|hashtag/|
                                (?:playlist|watch)\?.*?\blist=
                            )|
                            (?!(?:%s)\b)  # Direct URLs
                        )
                        (?P<id>[^/?\#&]+)
                    ''' % YoutubeBaseInfoExtractor._RESERVED_NAMES
    IE_NAME = 'youtube:tab'

    _TESTS = [{
        'note': 'playlists, multipage',
        'url': 'https://www.youtube.com/c/ИгорьКлейнер/playlists?view=1&flow=grid',
        'playlist_mincount': 94,
        'info_dict': {
            'id': 'UCqj7Cz7revf5maW9g5pgNcg',
            'title': 'Игорь Клейнер - Playlists',
            'description': 'md5:be97ee0f14ee314f1f002cf187166ee2',
            'uploader': 'Игорь Клейнер',
            'uploader_id': 'UCqj7Cz7revf5maW9g5pgNcg',
        },
    }, {
        'note': 'playlists, multipage, different order',
        'url': 'https://www.youtube.com/user/igorkle1/playlists?view=1&sort=dd',
        'playlist_mincount': 94,
        'info_dict': {
            'id': 'UCqj7Cz7revf5maW9g5pgNcg',
            'title': 'Игорь Клейнер - Playlists',
            'description': 'md5:be97ee0f14ee314f1f002cf187166ee2',
            'uploader_id': 'UCqj7Cz7revf5maW9g5pgNcg',
            'uploader': 'Игорь Клейнер',
        },
    }, {
        'note': 'playlists, series',
        'url': 'https://www.youtube.com/c/3blue1brown/playlists?view=50&sort=dd&shelf_id=3',
        'playlist_mincount': 5,
        'info_dict': {
            'id': 'UCYO_jab_esuFRV4b17AJtAw',
            'title': '3Blue1Brown - Playlists',
            'description': 'md5:e1384e8a133307dd10edee76e875d62f',
            'uploader_id': 'UCYO_jab_esuFRV4b17AJtAw',
            'uploader': '3Blue1Brown',
        },
    }, {
        'note': 'playlists, singlepage',
        'url': 'https://www.youtube.com/user/ThirstForScience/playlists',
        'playlist_mincount': 4,
        'info_dict': {
            'id': 'UCAEtajcuhQ6an9WEzY9LEMQ',
            'title': 'ThirstForScience - Playlists',
            'description': 'md5:609399d937ea957b0f53cbffb747a14c',
            'uploader': 'ThirstForScience',
            'uploader_id': 'UCAEtajcuhQ6an9WEzY9LEMQ',
        }
    }, {
        'url': 'https://www.youtube.com/c/ChristophLaimer/playlists',
        'only_matching': True,
    }, {
        'note': 'basic, single video playlist',
        'url': 'https://www.youtube.com/playlist?list=PL4lCao7KL_QFVb7Iudeipvc2BCavECqzc',
        'info_dict': {
            'uploader_id': 'UCmlqkdCBesrv2Lak1mF_MxA',
            'uploader': 'Sergey M.',
            'id': 'PL4lCao7KL_QFVb7Iudeipvc2BCavECqzc',
            'title': 'youtube-dl public playlist',
        },
        'playlist_count': 1,
    }, {
        'note': 'empty playlist',
        'url': 'https://www.youtube.com/playlist?list=PL4lCao7KL_QFodcLWhDpGCYnngnHtQ-Xf',
        'info_dict': {
            'uploader_id': 'UCmlqkdCBesrv2Lak1mF_MxA',
            'uploader': 'Sergey M.',
            'id': 'PL4lCao7KL_QFodcLWhDpGCYnngnHtQ-Xf',
            'title': 'youtube-dl empty playlist',
        },
        'playlist_count': 0,
    }, {
        'note': 'Home tab',
        'url': 'https://www.youtube.com/channel/UCKfVa3S1e4PHvxWcwyMMg8w/featured',
        'info_dict': {
            'id': 'UCKfVa3S1e4PHvxWcwyMMg8w',
            'title': 'lex will - Home',
            'description': 'md5:2163c5d0ff54ed5f598d6a7e6211e488',
            'uploader': 'lex will',
            'uploader_id': 'UCKfVa3S1e4PHvxWcwyMMg8w',
        },
        'playlist_mincount': 2,
    }, {
        'note': 'Videos tab',
        'url': 'https://www.youtube.com/channel/UCKfVa3S1e4PHvxWcwyMMg8w/videos',
        'info_dict': {
            'id': 'UCKfVa3S1e4PHvxWcwyMMg8w',
            'title': 'lex will - Videos',
            'description': 'md5:2163c5d0ff54ed5f598d6a7e6211e488',
            'uploader': 'lex will',
            'uploader_id': 'UCKfVa3S1e4PHvxWcwyMMg8w',
        },
        'playlist_mincount': 975,
    }, {
        'note': 'Videos tab, sorted by popular',
        'url': 'https://www.youtube.com/channel/UCKfVa3S1e4PHvxWcwyMMg8w/videos?view=0&sort=p&flow=grid',
        'info_dict': {
            'id': 'UCKfVa3S1e4PHvxWcwyMMg8w',
            'title': 'lex will - Videos',
            'description': 'md5:2163c5d0ff54ed5f598d6a7e6211e488',
            'uploader': 'lex will',
            'uploader_id': 'UCKfVa3S1e4PHvxWcwyMMg8w',
        },
        'playlist_mincount': 199,
    }, {
        'note': 'Playlists tab',
        'url': 'https://www.youtube.com/channel/UCKfVa3S1e4PHvxWcwyMMg8w/playlists',
        'info_dict': {
            'id': 'UCKfVa3S1e4PHvxWcwyMMg8w',
            'title': 'lex will - Playlists',
            'description': 'md5:2163c5d0ff54ed5f598d6a7e6211e488',
            'uploader': 'lex will',
            'uploader_id': 'UCKfVa3S1e4PHvxWcwyMMg8w',
        },
        'playlist_mincount': 17,
    }, {
        'note': 'Community tab',
        'url': 'https://www.youtube.com/channel/UCKfVa3S1e4PHvxWcwyMMg8w/community',
        'info_dict': {
            'id': 'UCKfVa3S1e4PHvxWcwyMMg8w',
            'title': 'lex will - Community',
            'description': 'md5:2163c5d0ff54ed5f598d6a7e6211e488',
            'uploader': 'lex will',
            'uploader_id': 'UCKfVa3S1e4PHvxWcwyMMg8w',
        },
        'playlist_mincount': 18,
    }, {
        'note': 'Channels tab',
        'url': 'https://www.youtube.com/channel/UCKfVa3S1e4PHvxWcwyMMg8w/channels',
        'info_dict': {
            'id': 'UCKfVa3S1e4PHvxWcwyMMg8w',
            'title': 'lex will - Channels',
            'description': 'md5:2163c5d0ff54ed5f598d6a7e6211e488',
            'uploader': 'lex will',
            'uploader_id': 'UCKfVa3S1e4PHvxWcwyMMg8w',
        },
        'playlist_mincount': 12,
    }, {
        'note': 'Search tab',
        'url': 'https://www.youtube.com/c/3blue1brown/search?query=linear%20algebra',
        'playlist_mincount': 40,
        'info_dict': {
            'id': 'UCYO_jab_esuFRV4b17AJtAw',
            'title': '3Blue1Brown - Search - linear algebra',
            'description': 'md5:e1384e8a133307dd10edee76e875d62f',
            'uploader': '3Blue1Brown',
            'uploader_id': 'UCYO_jab_esuFRV4b17AJtAw',
        },
    }, {
        'url': 'https://invidio.us/channel/UCmlqkdCBesrv2Lak1mF_MxA',
        'only_matching': True,
    }, {
        'url': 'https://www.youtubekids.com/channel/UCmlqkdCBesrv2Lak1mF_MxA',
        'only_matching': True,
    }, {
        'url': 'https://music.youtube.com/channel/UCmlqkdCBesrv2Lak1mF_MxA',
        'only_matching': True,
    }, {
        'note': 'Playlist with deleted videos (#651). As a bonus, the video #51 is also twice in this list.',
        'url': 'https://www.youtube.com/playlist?list=PLwP_SiAcdui0KVebT0mU9Apz359a4ubsC',
        'info_dict': {
            'title': '29C3: Not my department',
            'id': 'PLwP_SiAcdui0KVebT0mU9Apz359a4ubsC',
            'uploader': 'Christiaan008',
            'uploader_id': 'UCEPzS1rYsrkqzSLNp76nrcg',
            'description': 'md5:a14dc1a8ef8307a9807fe136a0660268',
        },
        'playlist_count': 96,
    }, {
        'note': 'Large playlist',
        'url': 'https://www.youtube.com/playlist?list=UUBABnxM4Ar9ten8Mdjj1j0Q',
        'info_dict': {
            'title': 'Uploads from Cauchemar',
            'id': 'UUBABnxM4Ar9ten8Mdjj1j0Q',
            'uploader': 'Cauchemar',
            'uploader_id': 'UCBABnxM4Ar9ten8Mdjj1j0Q',
        },
        'playlist_mincount': 1123,
    }, {
        'note': 'even larger playlist, 8832 videos',
        'url': 'http://www.youtube.com/user/NASAgovVideo/videos',
        'only_matching': True,
    }, {
        'note': 'Buggy playlist: the webpage has a "Load more" button but it doesn\'t have more videos',
        'url': 'https://www.youtube.com/playlist?list=UUXw-G3eDE9trcvY2sBMM_aA',
        'info_dict': {
            'title': 'Uploads from Interstellar Movie',
            'id': 'UUXw-G3eDE9trcvY2sBMM_aA',
            'uploader': 'Interstellar Movie',
            'uploader_id': 'UCXw-G3eDE9trcvY2sBMM_aA',
        },
        'playlist_mincount': 21,
    }, {
        'note': 'Playlist with "show unavailable videos" button',
        'url': 'https://www.youtube.com/playlist?list=UUTYLiWFZy8xtPwxFwX9rV7Q',
        'info_dict': {
            'title': 'Uploads from Phim Siêu Nhân Nhật Bản',
            'id': 'UUTYLiWFZy8xtPwxFwX9rV7Q',
            'uploader': 'Phim Siêu Nhân Nhật Bản',
            'uploader_id': 'UCTYLiWFZy8xtPwxFwX9rV7Q',
        },
        'playlist_mincount': 200,
    }, {
        'note': 'Playlist with unavailable videos in page 7',
        'url': 'https://www.youtube.com/playlist?list=UU8l9frL61Yl5KFOl87nIm2w',
        'info_dict': {
            'title': 'Uploads from BlankTV',
            'id': 'UU8l9frL61Yl5KFOl87nIm2w',
            'uploader': 'BlankTV',
            'uploader_id': 'UC8l9frL61Yl5KFOl87nIm2w',
        },
        'playlist_mincount': 1000,
    }, {
        'note': 'https://github.com/ytdl-org/youtube-dl/issues/21844',
        'url': 'https://www.youtube.com/playlist?list=PLzH6n4zXuckpfMu_4Ff8E7Z1behQks5ba',
        'info_dict': {
            'title': 'Data Analysis with Dr Mike Pound',
            'id': 'PLzH6n4zXuckpfMu_4Ff8E7Z1behQks5ba',
            'uploader_id': 'UC9-y-6csu5WGm29I7JiwpnA',
            'uploader': 'Computerphile',
            'description': 'md5:7f567c574d13d3f8c0954d9ffee4e487',
        },
        'playlist_mincount': 11,
    }, {
        'url': 'https://invidio.us/playlist?list=PL4lCao7KL_QFVb7Iudeipvc2BCavECqzc',
        'only_matching': True,
    }, {
        'note': 'Playlist URL that does not actually serve a playlist',
        'url': 'https://www.youtube.com/watch?v=FqZTN594JQw&list=PLMYEtVRpaqY00V9W81Cwmzp6N6vZqfUKD4',
        'info_dict': {
            'id': 'FqZTN594JQw',
            'ext': 'webm',
            'title': "Smiley's People 01 detective, Adventure Series, Action",
            'uploader': 'STREEM',
            'uploader_id': 'UCyPhqAZgwYWZfxElWVbVJng',
            'uploader_url': r're:https?://(?:www\.)?youtube\.com/channel/UCyPhqAZgwYWZfxElWVbVJng',
            'upload_date': '20150526',
            'license': 'Standard YouTube License',
            'description': 'md5:507cdcb5a49ac0da37a920ece610be80',
            'categories': ['People & Blogs'],
            'tags': list,
            'view_count': int,
            'like_count': int,
            'dislike_count': int,
        },
        'params': {
            'skip_download': True,
        },
        'skip': 'This video is not available.',
        'add_ie': [YoutubeIE.ie_key()],
    }, {
        'url': 'https://www.youtubekids.com/watch?v=Agk7R8I8o5U&list=PUZ6jURNr1WQZCNHF0ao-c0g',
        'only_matching': True,
    }, {
        'url': 'https://www.youtube.com/watch?v=MuAGGZNfUkU&list=RDMM',
        'only_matching': True,
    }, {
        'url': 'https://www.youtube.com/channel/UCoMdktPbSTixAyNGwb-UYkQ/live',
        'info_dict': {
            'id': 'X1whbWASnNQ',  # This will keep changing
            'ext': 'mp4',
            'title': compat_str,
            'uploader': 'Sky News',
            'uploader_id': 'skynews',
            'uploader_url': r're:https?://(?:www\.)?youtube\.com/user/skynews',
            'upload_date': r're:\d{8}',
            'description': compat_str,
            'categories': ['News & Politics'],
            'tags': list,
            'like_count': int,
            'dislike_count': int,
        },
        'params': {
            'skip_download': True,
        },
        'expected_warnings': ['Downloading just video ', 'Ignoring subtitle tracks found in '],
    }, {
        'url': 'https://www.youtube.com/user/TheYoungTurks/live',
        'info_dict': {
            'id': 'a48o2S1cPoo',
            'ext': 'mp4',
            'title': 'The Young Turks - Live Main Show',
            'uploader': 'The Young Turks',
            'uploader_id': 'TheYoungTurks',
            'uploader_url': r're:https?://(?:www\.)?youtube\.com/user/TheYoungTurks',
            'upload_date': '20150715',
            'license': 'Standard YouTube License',
            'description': 'md5:438179573adcdff3c97ebb1ee632b891',
            'categories': ['News & Politics'],
            'tags': ['Cenk Uygur (TV Program Creator)', 'The Young Turks (Award-Winning Work)', 'Talk Show (TV Genre)'],
            'like_count': int,
            'dislike_count': int,
        },
        'params': {
            'skip_download': True,
        },
        'only_matching': True,
    }, {
        'url': 'https://www.youtube.com/channel/UC1yBKRuGpC1tSM73A0ZjYjQ/live',
        'only_matching': True,
    }, {
        'url': 'https://www.youtube.com/c/CommanderVideoHq/live',
        'only_matching': True,
    }, {
        'note': 'A channel that is not live. Should raise error',
        'url': 'https://www.youtube.com/user/numberphile/live',
        'only_matching': True,
    }, {
        'url': 'https://www.youtube.com/feed/trending',
        'only_matching': True,
    }, {
        'url': 'https://www.youtube.com/feed/library',
        'only_matching': True,
    }, {
        'url': 'https://www.youtube.com/feed/history',
        'only_matching': True,
    }, {
        'url': 'https://www.youtube.com/feed/subscriptions',
        'only_matching': True,
    }, {
        'url': 'https://www.youtube.com/feed/watch_later',
        'only_matching': True,
    }, {
        'note': 'Recommended - redirects to home page',
        'url': 'https://www.youtube.com/feed/recommended',
        'only_matching': True,
    }, {
        'note': 'inline playlist with not always working continuations',
        'url': 'https://www.youtube.com/watch?v=UC6u0Tct-Fo&list=PL36D642111D65BE7C',
        'only_matching': True,
    }, {
        'url': 'https://www.youtube.com/course?list=ECUl4u3cNGP61MdtwGTqZA0MreSaDybji8',
        'only_matching': True,
    }, {
        'url': 'https://www.youtube.com/course',
        'only_matching': True,
    }, {
        'url': 'https://www.youtube.com/zsecurity',
        'only_matching': True,
    }, {
        'url': 'http://www.youtube.com/NASAgovVideo/videos',
        'only_matching': True,
    }, {
        'url': 'https://www.youtube.com/TheYoungTurks/live',
        'only_matching': True,
    }, {
        'url': 'https://www.youtube.com/hashtag/cctv9',
        'info_dict': {
            'id': 'cctv9',
            'title': '#cctv9',
        },
        'playlist_mincount': 350,
    }, {
        'url': 'https://www.youtube.com/watch?list=PLW4dVinRY435CBE_JD3t-0SRXKfnZHS1P&feature=youtu.be&v=M9cJMXmQ_ZU',
        'only_matching': True,
    }, {
        'note': 'Requires Premium: should request additional YTM-info webpage (and have format 141) for videos in playlist',
        'url': 'https://music.youtube.com/playlist?list=PLRBp0Fe2GpgmgoscNFLxNyBVSFVdYmFkq',
        'only_matching': True
    }, {
        'note': '/browse/ should redirect to /channel/',
        'url': 'https://music.youtube.com/browse/UC1a8OFewdjuLq6KlF8M_8Ng',
        'only_matching': True
    }, {
        'note': 'VLPL, should redirect to playlist?list=PL...',
        'url': 'https://music.youtube.com/browse/VLPLRBp0Fe2GpgmgoscNFLxNyBVSFVdYmFkq',
        'info_dict': {
            'id': 'PLRBp0Fe2GpgmgoscNFLxNyBVSFVdYmFkq',
            'uploader': 'NoCopyrightSounds',
            'description': 'Providing you with copyright free / safe music for gaming, live streaming, studying and more!',
            'uploader_id': 'UC_aEa8K-EOJ3D6gOs7HcyNg',
            'title': 'NCS Releases',
        },
        'playlist_mincount': 166,
    }, {
        'note': 'Topic, should redirect to playlist?list=UU...',
        'url': 'https://music.youtube.com/browse/UC9ALqqC4aIeG5iDs7i90Bfw',
        'info_dict': {
            'id': 'UU9ALqqC4aIeG5iDs7i90Bfw',
            'uploader_id': 'UC9ALqqC4aIeG5iDs7i90Bfw',
            'title': 'Uploads from Royalty Free Music - Topic',
            'uploader': 'Royalty Free Music - Topic',
        },
        'expected_warnings': [
            'A channel/user page was given',
            'The URL does not have a videos tab',
        ],
        'playlist_mincount': 101,
    }, {
        'note': 'Topic without a UU playlist',
        'url': 'https://www.youtube.com/channel/UCtFRv9O2AHqOZjjynzrv-xg',
        'info_dict': {
            'id': 'UCtFRv9O2AHqOZjjynzrv-xg',
            'title': 'UCtFRv9O2AHqOZjjynzrv-xg',
        },
        'expected_warnings': [
            'A channel/user page was given',
            'The URL does not have a videos tab',
            'Falling back to channel URL',
        ],
        'playlist_mincount': 9,
    }, {
        'note': 'Youtube music Album',
        'url': 'https://music.youtube.com/browse/MPREb_gTAcphH99wE',
        'info_dict': {
            'id': 'OLAK5uy_l1m0thk3g31NmIIz_vMIbWtyv7eZixlH0',
            'title': 'Album - Royalty Free Music Library V2 (50 Songs)',
        },
        'playlist_count': 50,
    }]

    @classmethod
    def suitable(cls, url):
        return False if YoutubeIE.suitable(url) else super(
            YoutubeTabIE, cls).suitable(url)

    def _extract_channel_id(self, webpage):
        channel_id = self._html_search_meta(
            'channelId', webpage, 'channel id', default=None)
        if channel_id:
            return channel_id
        channel_url = self._html_search_meta(
            ('og:url', 'al:ios:url', 'al:android:url', 'al:web:url',
             'twitter:url', 'twitter:app:url:iphone', 'twitter:app:url:ipad',
             'twitter:app:url:googleplay'), webpage, 'channel url')
        return self._search_regex(
            r'https?://(?:www\.)?youtube\.com/channel/([^/?#&])+',
            channel_url, 'channel id')

    @staticmethod
    def _extract_basic_item_renderer(item):
        # Modified from _extract_grid_item_renderer
        known_basic_renderers = (
            'playlistRenderer', 'videoRenderer', 'channelRenderer', 'showRenderer'
        )
        for key, renderer in item.items():
            if not isinstance(renderer, dict):
                continue
            elif key in known_basic_renderers:
                return renderer
            elif key.startswith('grid') and key.endswith('Renderer'):
                return renderer

    def _grid_entries(self, grid_renderer):
        for item in grid_renderer['items']:
            if not isinstance(item, dict):
                continue
            renderer = self._extract_basic_item_renderer(item)
            if not isinstance(renderer, dict):
                continue
            title = try_get(
                renderer, (lambda x: x['title']['runs'][0]['text'],
                           lambda x: x['title']['simpleText']), compat_str)
            # playlist
            playlist_id = renderer.get('playlistId')
            if playlist_id:
                yield self.url_result(
                    'https://www.youtube.com/playlist?list=%s' % playlist_id,
                    ie=YoutubeTabIE.ie_key(), video_id=playlist_id,
                    video_title=title)
                continue
            # video
            video_id = renderer.get('videoId')
            if video_id:
                yield self._extract_video(renderer)
                continue
            # channel
            channel_id = renderer.get('channelId')
            if channel_id:
                title = try_get(
                    renderer, lambda x: x['title']['simpleText'], compat_str)
                yield self.url_result(
                    'https://www.youtube.com/channel/%s' % channel_id,
                    ie=YoutubeTabIE.ie_key(), video_title=title)
                continue
            # generic endpoint URL support
            ep_url = urljoin('https://www.youtube.com/', try_get(
                renderer, lambda x: x['navigationEndpoint']['commandMetadata']['webCommandMetadata']['url'],
                compat_str))
            if ep_url:
                for ie in (YoutubeTabIE, YoutubePlaylistIE, YoutubeIE):
                    if ie.suitable(ep_url):
                        yield self.url_result(
                            ep_url, ie=ie.ie_key(), video_id=ie._match_id(ep_url), video_title=title)
                        break

    def _shelf_entries_from_content(self, shelf_renderer):
        content = shelf_renderer.get('content')
        if not isinstance(content, dict):
            return
        renderer = content.get('gridRenderer') or content.get('expandedShelfContentsRenderer')
        if renderer:
            # TODO: add support for nested playlists so each shelf is processed
            # as separate playlist
            # TODO: this includes only first N items
            for entry in self._grid_entries(renderer):
                yield entry
        renderer = content.get('horizontalListRenderer')
        if renderer:
            # TODO
            pass

    def _shelf_entries(self, shelf_renderer, skip_channels=False):
        ep = try_get(
            shelf_renderer, lambda x: x['endpoint']['commandMetadata']['webCommandMetadata']['url'],
            compat_str)
        shelf_url = urljoin('https://www.youtube.com', ep)
        if shelf_url:
            # Skipping links to another channels, note that checking for
            # endpoint.commandMetadata.webCommandMetadata.webPageTypwebPageType == WEB_PAGE_TYPE_CHANNEL
            # will not work
            if skip_channels and '/channels?' in shelf_url:
                return
            title = try_get(
                shelf_renderer, lambda x: x['title']['runs'][0]['text'], compat_str)
            yield self.url_result(shelf_url, video_title=title)
        # Shelf may not contain shelf URL, fallback to extraction from content
        for entry in self._shelf_entries_from_content(shelf_renderer):
            yield entry

    def _playlist_entries(self, video_list_renderer):
        for content in video_list_renderer['contents']:
            if not isinstance(content, dict):
                continue
            renderer = content.get('playlistVideoRenderer') or content.get('playlistPanelVideoRenderer')
            if not isinstance(renderer, dict):
                continue
            video_id = renderer.get('videoId')
            if not video_id:
                continue
            yield self._extract_video(renderer)

    def _rich_entries(self, rich_grid_renderer):
        renderer = try_get(
            rich_grid_renderer, lambda x: x['content']['videoRenderer'], dict) or {}
        video_id = renderer.get('videoId')
        if not video_id:
            return
        yield self._extract_video(renderer)

    def _video_entry(self, video_renderer):
        video_id = video_renderer.get('videoId')
        if video_id:
            return self._extract_video(video_renderer)

    def _post_thread_entries(self, post_thread_renderer):
        post_renderer = try_get(
            post_thread_renderer, lambda x: x['post']['backstagePostRenderer'], dict)
        if not post_renderer:
            return
        # video attachment
        video_renderer = try_get(
            post_renderer, lambda x: x['backstageAttachment']['videoRenderer'], dict) or {}
        video_id = video_renderer.get('videoId')
        if video_id:
            entry = self._extract_video(video_renderer)
            if entry:
                yield entry
        # playlist attachment
        playlist_id = try_get(
            post_renderer, lambda x: x['backstageAttachment']['playlistRenderer']['playlistId'], compat_str)
        if playlist_id:
            yield self.url_result(
                'https://www.youtube.com/playlist?list=%s' % playlist_id,
                ie=YoutubeTabIE.ie_key(), video_id=playlist_id)
        # inline video links
        runs = try_get(post_renderer, lambda x: x['contentText']['runs'], list) or []
        for run in runs:
            if not isinstance(run, dict):
                continue
            ep_url = try_get(
                run, lambda x: x['navigationEndpoint']['urlEndpoint']['url'], compat_str)
            if not ep_url:
                continue
            if not YoutubeIE.suitable(ep_url):
                continue
            ep_video_id = YoutubeIE._match_id(ep_url)
            if video_id == ep_video_id:
                continue
            yield self.url_result(ep_url, ie=YoutubeIE.ie_key(), video_id=ep_video_id)

    def _post_thread_continuation_entries(self, post_thread_continuation):
        contents = post_thread_continuation.get('contents')
        if not isinstance(contents, list):
            return
        for content in contents:
            renderer = content.get('backstagePostThreadRenderer')
            if not isinstance(renderer, dict):
                continue
            for entry in self._post_thread_entries(renderer):
                yield entry

    r''' # unused
    def _rich_grid_entries(self, contents):
        for content in contents:
            video_renderer = try_get(content, lambda x: x['richItemRenderer']['content']['videoRenderer'], dict)
            if video_renderer:
                entry = self._video_entry(video_renderer)
                if entry:
                    yield entry
    '''
    def _entries(self, tab, item_id, identity_token, account_syncid, ytcfg):

        def extract_entries(parent_renderer):  # this needs to called again for continuation to work with feeds
            contents = try_get(parent_renderer, lambda x: x['contents'], list) or []
            for content in contents:
                if not isinstance(content, dict):
                    continue
                is_renderer = try_get(content, lambda x: x['itemSectionRenderer'], dict)
                if not is_renderer:
                    renderer = content.get('richItemRenderer')
                    if renderer:
                        for entry in self._rich_entries(renderer):
                            yield entry
                        continuation_list[0] = self._extract_continuation(parent_renderer)
                    continue
                isr_contents = try_get(is_renderer, lambda x: x['contents'], list) or []
                for isr_content in isr_contents:
                    if not isinstance(isr_content, dict):
                        continue

                    known_renderers = {
                        'playlistVideoListRenderer': self._playlist_entries,
                        'gridRenderer': self._grid_entries,
                        'shelfRenderer': lambda x: self._shelf_entries(x, tab.get('title') != 'Channels'),
                        'backstagePostThreadRenderer': self._post_thread_entries,
                        'videoRenderer': lambda x: [self._video_entry(x)],
                    }
                    for key, renderer in isr_content.items():
                        if key not in known_renderers:
                            continue
                        for entry in known_renderers[key](renderer):
                            if entry:
                                yield entry
                        continuation_list[0] = self._extract_continuation(renderer)
                        break

                if not continuation_list[0]:
                    continuation_list[0] = self._extract_continuation(is_renderer)

            if not continuation_list[0]:
                continuation_list[0] = self._extract_continuation(parent_renderer)

        continuation_list = [None]  # Python 2 doesnot support nonlocal
        tab_content = try_get(tab, lambda x: x['content'], dict)
        if not tab_content:
            return
        parent_renderer = (
            try_get(tab_content, lambda x: x['sectionListRenderer'], dict)
            or try_get(tab_content, lambda x: x['richGridRenderer'], dict) or {})
        for entry in extract_entries(parent_renderer):
            yield entry
        continuation = continuation_list[0]
        context = self._extract_context(ytcfg)
        visitor_data = try_get(context, lambda x: x['client']['visitorData'], compat_str)

        for page_num in itertools.count(1):
            if not continuation:
                break
            query = {
                'continuation': continuation['continuation'],
                'clickTracking': {'clickTrackingParams': continuation['itct']}
            }
            headers = self._generate_api_headers(ytcfg, identity_token, account_syncid, visitor_data)
            response = self._extract_response(
                item_id='%s page %s' % (item_id, page_num),
                query=query, headers=headers, ytcfg=ytcfg,
                check_get_keys=('continuationContents', 'onResponseReceivedActions', 'onResponseReceivedEndpoints'))

            if not response:
                break
            visitor_data = try_get(
                response, lambda x: x['responseContext']['visitorData'], compat_str) or visitor_data

            known_continuation_renderers = {
                'playlistVideoListContinuation': self._playlist_entries,
                'gridContinuation': self._grid_entries,
                'itemSectionContinuation': self._post_thread_continuation_entries,
                'sectionListContinuation': extract_entries,  # for feeds
            }
            continuation_contents = try_get(
                response, lambda x: x['continuationContents'], dict) or {}
            continuation_renderer = None
            for key, value in continuation_contents.items():
                if key not in known_continuation_renderers:
                    continue
                continuation_renderer = value
                continuation_list = [None]
                for entry in known_continuation_renderers[key](continuation_renderer):
                    yield entry
                continuation = continuation_list[0] or self._extract_continuation(continuation_renderer)
                break
            if continuation_renderer:
                continue

            known_renderers = {
                'gridPlaylistRenderer': (self._grid_entries, 'items'),
                'gridVideoRenderer': (self._grid_entries, 'items'),
                'playlistVideoRenderer': (self._playlist_entries, 'contents'),
                'itemSectionRenderer': (extract_entries, 'contents'),  # for feeds
                'richItemRenderer': (extract_entries, 'contents'),  # for hashtag
                'backstagePostThreadRenderer': (self._post_thread_continuation_entries, 'contents')
            }
            on_response_received = dict_get(response, ('onResponseReceivedActions', 'onResponseReceivedEndpoints'))
            continuation_items = try_get(
                on_response_received, lambda x: x[0]['appendContinuationItemsAction']['continuationItems'], list)
            continuation_item = try_get(continuation_items, lambda x: x[0], dict) or {}
            video_items_renderer = None
            for key, value in continuation_item.items():
                if key not in known_renderers:
                    continue
                video_items_renderer = {known_renderers[key][1]: continuation_items}
                continuation_list = [None]
                for entry in known_renderers[key][0](video_items_renderer):
                    yield entry
                continuation = continuation_list[0] or self._extract_continuation(video_items_renderer)
                break
            if video_items_renderer:
                continue
            break

    @staticmethod
    def _extract_selected_tab(tabs):
        for tab in tabs:
            renderer = dict_get(tab, ('tabRenderer', 'expandableTabRenderer')) or {}
            if renderer.get('selected') is True:
                return renderer
        else:
            raise ExtractorError('Unable to find selected tab')

    @staticmethod
    def _extract_uploader(data):
        uploader = {}
        sidebar_renderer = try_get(
            data, lambda x: x['sidebar']['playlistSidebarRenderer']['items'], list)
        if sidebar_renderer:
            for item in sidebar_renderer:
                if not isinstance(item, dict):
                    continue
                renderer = item.get('playlistSidebarSecondaryInfoRenderer')
                if not isinstance(renderer, dict):
                    continue
                owner = try_get(
                    renderer, lambda x: x['videoOwner']['videoOwnerRenderer']['title']['runs'][0], dict)
                if owner:
                    uploader['uploader'] = owner.get('text')
                    uploader['uploader_id'] = try_get(
                        owner, lambda x: x['navigationEndpoint']['browseEndpoint']['browseId'], compat_str)
                    uploader['uploader_url'] = urljoin(
                        'https://www.youtube.com/',
                        try_get(owner, lambda x: x['navigationEndpoint']['browseEndpoint']['canonicalBaseUrl'], compat_str))
        return {k: v for k, v in uploader.items() if v is not None}

    def _extract_from_tabs(self, item_id, webpage, data, tabs):
        playlist_id = title = description = channel_url = channel_name = channel_id = None
        thumbnails_list = tags = []

        selected_tab = self._extract_selected_tab(tabs)
        renderer = try_get(
            data, lambda x: x['metadata']['channelMetadataRenderer'], dict)
        if renderer:
            channel_name = renderer.get('title')
            channel_url = renderer.get('channelUrl')
            channel_id = renderer.get('externalId')
        else:
            renderer = try_get(
                data, lambda x: x['metadata']['playlistMetadataRenderer'], dict)

        if renderer:
            title = renderer.get('title')
            description = renderer.get('description', '')
            playlist_id = channel_id
            tags = renderer.get('keywords', '').split()
            thumbnails_list = (
                try_get(renderer, lambda x: x['avatar']['thumbnails'], list)
                or try_get(
                    data,
                    lambda x: x['sidebar']['playlistSidebarRenderer']['items'][0]['playlistSidebarPrimaryInfoRenderer']['thumbnailRenderer']['playlistVideoThumbnailRenderer']['thumbnail']['thumbnails'],
                    list)
                or [])

        thumbnails = []
        for t in thumbnails_list:
            if not isinstance(t, dict):
                continue
            thumbnail_url = url_or_none(t.get('url'))
            if not thumbnail_url:
                continue
            thumbnails.append({
                'url': thumbnail_url,
                'width': int_or_none(t.get('width')),
                'height': int_or_none(t.get('height')),
            })
        if playlist_id is None:
            playlist_id = item_id
        if title is None:
            title = (
                try_get(data, lambda x: x['header']['hashtagHeaderRenderer']['hashtag']['simpleText'])
                or playlist_id)
        title += format_field(selected_tab, 'title', ' - %s')
        title += format_field(selected_tab, 'expandedText', ' - %s')

        metadata = {
            'playlist_id': playlist_id,
            'playlist_title': title,
            'playlist_description': description,
            'uploader': channel_name,
            'uploader_id': channel_id,
            'uploader_url': channel_url,
            'thumbnails': thumbnails,
            'tags': tags,
        }
        if not channel_id:
            metadata.update(self._extract_uploader(data))
        metadata.update({
            'channel': metadata['uploader'],
            'channel_id': metadata['uploader_id'],
            'channel_url': metadata['uploader_url']})
        return self.playlist_result(
            self._entries(
                selected_tab, playlist_id,
                self._extract_identity_token(webpage, item_id),
                self._extract_account_syncid(data),
                self._extract_ytcfg(item_id, webpage)),
            **metadata)

    def _extract_mix_playlist(self, playlist, playlist_id, data, webpage):
        first_id = last_id = None
        ytcfg = self._extract_ytcfg(playlist_id, webpage)
        headers = self._generate_api_headers(
            ytcfg, account_syncid=self._extract_account_syncid(data),
            identity_token=self._extract_identity_token(webpage, item_id=playlist_id),
            visitor_data=try_get(self._extract_context(ytcfg), lambda x: x['client']['visitorData'], compat_str))
        for page_num in itertools.count(1):
            videos = list(self._playlist_entries(playlist))
            if not videos:
                return
            start = next((i for i, v in enumerate(videos) if v['id'] == last_id), -1) + 1
            if start >= len(videos):
                return
            for video in videos[start:]:
                if video['id'] == first_id:
                    self.to_screen('First video %s found again; Assuming end of Mix' % first_id)
                    return
                yield video
            first_id = first_id or videos[0]['id']
            last_id = videos[-1]['id']
            watch_endpoint = try_get(
                playlist, lambda x: x['contents'][-1]['playlistPanelVideoRenderer']['navigationEndpoint']['watchEndpoint'])
            query = {
                'playlistId': playlist_id,
                'videoId': watch_endpoint.get('videoId') or last_id,
                'index': watch_endpoint.get('index') or len(videos),
                'params': watch_endpoint.get('params') or 'OAE%3D'
            }
            response = self._extract_response(
                item_id='%s page %d' % (playlist_id, page_num),
                query=query,
                ep='next',
                headers=headers,
                check_get_keys='contents'
            )
            playlist = try_get(
                response, lambda x: x['contents']['twoColumnWatchNextResults']['playlist']['playlist'], dict)

    def _extract_from_playlist(self, item_id, url, data, playlist, webpage):
        title = playlist.get('title') or try_get(
            data, lambda x: x['titleText']['simpleText'], compat_str)
        playlist_id = playlist.get('playlistId') or item_id

        # Delegating everything except mix playlists to regular tab-based playlist URL
        playlist_url = urljoin(url, try_get(
            playlist, lambda x: x['endpoint']['commandMetadata']['webCommandMetadata']['url'],
            compat_str))
        if playlist_url and playlist_url != url:
            return self.url_result(
                playlist_url, ie=YoutubeTabIE.ie_key(), video_id=playlist_id,
                video_title=title)

        return self.playlist_result(
            self._extract_mix_playlist(playlist, playlist_id, data, webpage),
            playlist_id=playlist_id, playlist_title=title)

    def _reload_with_unavailable_videos(self, item_id, data, webpage):
        """
        Get playlist with unavailable videos if the 'show unavailable videos' button exists.
        """
        sidebar_renderer = try_get(
            data, lambda x: x['sidebar']['playlistSidebarRenderer']['items'], list)
        if not sidebar_renderer:
            return
        browse_id = params = None
        for item in sidebar_renderer:
            if not isinstance(item, dict):
                continue
            renderer = item.get('playlistSidebarPrimaryInfoRenderer')
            menu_renderer = try_get(
                renderer, lambda x: x['menu']['menuRenderer']['items'], list) or []
            for menu_item in menu_renderer:
                if not isinstance(menu_item, dict):
                    continue
                nav_item_renderer = menu_item.get('menuNavigationItemRenderer')
                text = try_get(
                    nav_item_renderer, lambda x: x['text']['simpleText'], compat_str)
                if not text or text.lower() != 'show unavailable videos':
                    continue
                browse_endpoint = try_get(
                    nav_item_renderer, lambda x: x['navigationEndpoint']['browseEndpoint'], dict) or {}
                browse_id = browse_endpoint.get('browseId')
                params = browse_endpoint.get('params')
                break

            ytcfg = self._extract_ytcfg(item_id, webpage)
            headers = self._generate_api_headers(
                ytcfg, account_syncid=self._extract_account_syncid(ytcfg),
                identity_token=self._extract_identity_token(webpage, item_id=item_id),
                visitor_data=try_get(
                    self._extract_context(ytcfg), lambda x: x['client']['visitorData'], compat_str))
            query = {
                'params': params or 'wgYCCAA=',
                'browseId': browse_id or 'VL%s' % item_id
            }
            return self._extract_response(
                item_id=item_id, headers=headers, query=query,
                check_get_keys='contents', fatal=False,
                note='Downloading API JSON with unavailable videos')

    def _extract_webpage(self, url, item_id):
        retries = self.get_param('extractor_retries', 3)
        count = -1
        last_error = 'Incomplete yt initial data recieved'
        while count < retries:
            count += 1
            # Sometimes youtube returns a webpage with incomplete ytInitialData
            # See: https://github.com/yt-dlp/yt-dlp/issues/116
            if count:
                self.report_warning('%s. Retrying ...' % last_error)
            webpage = self._download_webpage(
                url, item_id,
                'Downloading webpage%s' % (' (retry #%d)' % count if count else ''))
            data = self._extract_yt_initial_data(item_id, webpage)
            if data.get('contents') or data.get('currentVideoEndpoint'):
                break
            # Extract alerts here only when there is error
            self._extract_and_report_alerts(data)
            if count >= retries:
                raise ExtractorError(last_error)
        return webpage, data

    @staticmethod
    def _smuggle_data(entries, data):
        for entry in entries:
            if data:
                entry['url'] = smuggle_url(entry['url'], data)
            yield entry

    def _real_extract(self, url):
        url, smuggled_data = unsmuggle_url(url, {})
        if self.is_music_url(url):
            smuggled_data['is_music_url'] = True
        info_dict = self.__real_extract(url, smuggled_data)
        if info_dict.get('entries'):
            info_dict['entries'] = self._smuggle_data(info_dict['entries'], smuggled_data)
        return info_dict

    _url_re = re.compile(r'(?P<pre>%s)(?(channel_type)(?P<tab>/\w+))?(?P<post>.*)$' % _VALID_URL)

    def __real_extract(self, url, smuggled_data):
        item_id = self._match_id(url)
        url = compat_urlparse.urlunparse(
            compat_urlparse.urlparse(url)._replace(netloc='www.youtube.com'))
        compat_opts = self.get_param('compat_opts', [])

        def get_mobj(url):
            mobj = self._url_re.match(url).groupdict()
            mobj.update((k, '') for k, v in mobj.items() if v is None)
            return mobj

        mobj = get_mobj(url)
        # Youtube returns incomplete data if tabname is not lower case
        pre, tab, post, is_channel = mobj['pre'], mobj['tab'].lower(), mobj['post'], not mobj['not_channel']

        if is_channel:
            if smuggled_data.get('is_music_url'):
                if item_id[:2] == 'VL':
                    # Youtube music VL channels have an equivalent playlist
                    item_id = item_id[2:]
                    pre, tab, post, is_channel = 'https://www.youtube.com/playlist?list=%s' % item_id, '', '', False
                elif item_id[:2] == 'MP':
                    # Youtube music albums (/channel/MP...) have a OLAK playlist that can be extracted from the webpage
                    item_id = self._search_regex(
                        r'\\x22audioPlaylistId\\x22:\\x22([0-9A-Za-z_-]+)\\x22',
                        self._download_webpage('https://music.youtube.com/channel/%s' % item_id, item_id),
                        'playlist id')
                    pre, tab, post, is_channel = 'https://www.youtube.com/playlist?list=%s' % item_id, '', '', False
                elif mobj['channel_type'] == 'browse':
                    # Youtube music /browse/ should be changed to /channel/
                    pre = 'https://www.youtube.com/channel/%s' % item_id
        if is_channel and not tab and 'no-youtube-channel-redirect' not in compat_opts:
            # Home URLs should redirect to /videos/
            self.report_warning(
                'A channel/user page was given. All the channel\'s videos will be downloaded. '
                'To download only the videos in the home page, add a "/featured" to the URL')
            tab = '/videos'

        url = ''.join((pre, tab, post))
        mobj = get_mobj(url)

        # Handle both video/playlist URLs
        qs = parse_qs(url)
        video_id = qs.get('v', [None])[0]
        playlist_id = qs.get('list', [None])[0]

        if not video_id and mobj['not_channel'].startswith('watch'):
            if not playlist_id:
                # If there is neither video or playlist ids, youtube redirects to home page, which is undesirable
                raise ExtractorError('Unable to recognize tab page')
            # Common mistake: https://www.youtube.com/watch?list=playlist_id
            self.report_warning('A video URL was given without video ID. Trying to download playlist %s' % playlist_id)
            url = 'https://www.youtube.com/playlist?list=%s' % playlist_id
            mobj = get_mobj(url)

        if video_id and playlist_id:
            if self.get_param('noplaylist'):
                self.to_screen('Downloading just video %s because of --no-playlist' % video_id)
                return self.url_result(video_id, ie=YoutubeIE.ie_key(), video_id=video_id)
            self.to_screen('Downloading playlist %s; add --no-playlist to just download video %s' % (playlist_id, video_id))

        webpage, data = self._extract_webpage(url, item_id)

        tabs = try_get(
            data, lambda x: x['contents']['twoColumnBrowseResultsRenderer']['tabs'], list)
        if tabs:
            selected_tab = self._extract_selected_tab(tabs)
            tab_name = selected_tab.get('title', '')
            if 'no-youtube-channel-redirect' not in compat_opts:
                if mobj['tab'] == '/live':
                    # Live tab should have redirected to the video
                    raise ExtractorError('The channel is not currently live', expected=True)
                if mobj['tab'] == '/videos' and tab_name.lower() != mobj['tab'][1:]:
                    if not mobj['not_channel'] and item_id[:2] == 'UC':
                        # Topic channels don't have /videos. Use the equivalent playlist instead
                        self.report_warning('The URL does not have a %s tab. Trying to redirect to playlist UU%s instead' % (mobj['tab'][1:], item_id[2:]))
                        pl_id = 'UU%s' % item_id[2:]
                        pl_url = 'https://www.youtube.com/playlist?list=%s%s' % (pl_id, mobj['post'])
                        try:
                            pl_webpage, pl_data = self._extract_webpage(pl_url, pl_id)
                            for alert_type, alert_message in self._extract_alerts(pl_data):
                                if alert_type == 'error':
                                    raise ExtractorError('Youtube said: %s' % alert_message)
                            item_id, url, webpage, data = pl_id, pl_url, pl_webpage, pl_data
                        except ExtractorError:
                            self.report_warning('The playlist gave error. Falling back to channel URL')
                    else:
                        self.report_warning('The URL does not have a %s tab. %s is being downloaded instead' % (mobj['tab'][1:], tab_name))

        self.write_debug('Final URL: %s' % url)

        # YouTube sometimes provides a button to reload playlist with unavailable videos.
        if 'no-youtube-unavailable-videos' not in compat_opts:
            data = self._reload_with_unavailable_videos(item_id, data, webpage) or data
        self._extract_and_report_alerts(data)

        tabs = try_get(
            data, lambda x: x['contents']['twoColumnBrowseResultsRenderer']['tabs'], list)
        if tabs:
            return self._extract_from_tabs(item_id, webpage, data, tabs)

        playlist = try_get(
            data, lambda x: x['contents']['twoColumnWatchNextResults']['playlist']['playlist'], dict)
        if playlist:
            return self._extract_from_playlist(item_id, url, data, playlist, webpage)

        video_id = try_get(
            data, lambda x: x['currentVideoEndpoint']['watchEndpoint']['videoId'],
            compat_str) or video_id
        if video_id:
            if mobj['tab'] != '/live':  # live tab is expected to redirect to video
                self.report_warning('Unable to recognize playlist. Downloading just video %s' % video_id)
            return self.url_result(video_id, ie=YoutubeIE.ie_key(), video_id=video_id)

        raise ExtractorError('Unable to recognize tab page')


class YoutubePlaylistIE(InfoExtractor):
    IE_DESC = 'YouTube.com playlists'
    _VALID_URL = r'''(?x)(?:
                        (?:https?://)?
                        (?:\w+\.)?
                        (?:
                            (?:
                                youtube(?:kids)?\.com|
                                invidio\.us
                            )
                            /.*?\?.*?\blist=
                        )?
                        (?P<id>%(playlist_id)s)
                     )''' % {'playlist_id': YoutubeBaseInfoExtractor._PLAYLIST_ID_RE}
    IE_NAME = 'youtube:playlist'
    _TESTS = [{
        'note': 'issue #673',
        'url': 'PLBB231211A4F62143',
        'info_dict': {
            'title': '[OLD]Team Fortress 2 (Class-based LP)',
            'id': 'PLBB231211A4F62143',
            'uploader': 'Wickydoo',
            'uploader_id': 'UCKSpbfbl5kRQpTdL7kMc-1Q',
        },
        'playlist_mincount': 29,
    }, {
        'url': 'PLtPgu7CB4gbY9oDN3drwC3cMbJggS7dKl',
        'info_dict': {
            'title': 'YDL_safe_search',
            'id': 'PLtPgu7CB4gbY9oDN3drwC3cMbJggS7dKl',
        },
        'playlist_count': 2,
        'skip': 'This playlist is private',
    }, {
        'note': 'embedded',
        'url': 'https://www.youtube.com/embed/videoseries?list=PL6IaIsEjSbf96XFRuNccS_RuEXwNdsoEu',
        'playlist_count': 4,
        'info_dict': {
            'title': 'JODA15',
            'id': 'PL6IaIsEjSbf96XFRuNccS_RuEXwNdsoEu',
            'uploader': 'milan',
            'uploader_id': 'UCEI1-PVPcYXjB73Hfelbmaw',
        }
    }, {
        'url': 'http://www.youtube.com/embed/_xDOZElKyNU?list=PLsyOSbh5bs16vubvKePAQ1x3PhKavfBIl',
        'playlist_mincount': 982,
        'info_dict': {
            'title': '2018 Chinese New Singles (11/6 updated)',
            'id': 'PLsyOSbh5bs16vubvKePAQ1x3PhKavfBIl',
            'uploader': 'LBK',
            'uploader_id': 'UC21nz3_MesPLqtDqwdvnoxA',
        }
    }, {
        'url': 'TLGGrESM50VT6acwMjAyMjAxNw',
        'only_matching': True,
    }, {
        # music album playlist
        'url': 'OLAK5uy_m4xAFdmMC5rX3Ji3g93pQe3hqLZw_9LhM',
        'only_matching': True,
    }]

    @classmethod
    def suitable(cls, url):
        if YoutubeTabIE.suitable(url):
            return False
        # Hack for lazy extractors until more generic solution is implemented
        # (see #28780)
        from .youtube import parse_qs
        qs = parse_qs(url)
        if qs.get('v', [None])[0]:
            return False
        return super(YoutubePlaylistIE, cls).suitable(url)

    def _real_extract(self, url):
        playlist_id = self._match_id(url)
        is_music_url = YoutubeBaseInfoExtractor.is_music_url(url)
        url = update_url_query(
            'https://www.youtube.com/playlist',
            parse_qs(url) or {'list': playlist_id})
        if is_music_url:
            url = smuggle_url(url, {'is_music_url': True})
        return self.url_result(url, ie=YoutubeTabIE.ie_key(), video_id=playlist_id)


class YoutubeYtBeIE(InfoExtractor):
    IE_DESC = 'youtu.be'
    _VALID_URL = r'https?://youtu\.be/(?P<id>[0-9A-Za-z_-]{11})/*?.*?\blist=(?P<playlist_id>%(playlist_id)s)' % {'playlist_id': YoutubeBaseInfoExtractor._PLAYLIST_ID_RE}
    _TESTS = [{
        'url': 'https://youtu.be/yeWKywCrFtk?list=PL2qgrgXsNUG5ig9cat4ohreBjYLAPC0J5',
        'info_dict': {
            'id': 'yeWKywCrFtk',
            'ext': 'mp4',
            'title': 'Small Scale Baler and Braiding Rugs',
            'uploader': 'Backus-Page House Museum',
            'uploader_id': 'backuspagemuseum',
            'uploader_url': r're:https?://(?:www\.)?youtube\.com/user/backuspagemuseum',
            'upload_date': '20161008',
            'description': 'md5:800c0c78d5eb128500bffd4f0b4f2e8a',
            'categories': ['Nonprofits & Activism'],
            'tags': list,
            'like_count': int,
            'dislike_count': int,
        },
        'params': {
            'noplaylist': True,
            'skip_download': True,
        },
    }, {
        'url': 'https://youtu.be/uWyaPkt-VOI?list=PL9D9FC436B881BA21',
        'only_matching': True,
    }]

    def _real_extract(self, url):
        mobj = re.match(self._VALID_URL, url)
        video_id = mobj.group('id')
        playlist_id = mobj.group('playlist_id')
        return self.url_result(
            update_url_query('https://www.youtube.com/watch', {
                'v': video_id,
                'list': playlist_id,
                'feature': 'youtu.be',
            }), ie=YoutubeTabIE.ie_key(), video_id=playlist_id)


class YoutubeYtUserIE(InfoExtractor):
    IE_DESC = 'YouTube.com user videos, URL or "ytuser" keyword'
    _VALID_URL = r'ytuser:(?P<id>.+)'
    _TESTS = [{
        'url': 'ytuser:phihag',
        'only_matching': True,
    }]

    def _real_extract(self, url):
        user_id = self._match_id(url)
        return self.url_result(
            'https://www.youtube.com/user/%s' % user_id,
            ie=YoutubeTabIE.ie_key(), video_id=user_id)


class YoutubeFavouritesIE(YoutubeBaseInfoExtractor):
    IE_NAME = 'youtube:favorites'
    IE_DESC = 'YouTube.com liked videos, ":ytfav" for short (requires authentication)'
    _VALID_URL = r':ytfav(?:ou?rite)?s?'
    _LOGIN_REQUIRED = True
    _TESTS = [{
        'url': ':ytfav',
        'only_matching': True,
    }, {
        'url': ':ytfavorites',
        'only_matching': True,
    }]

    def _real_extract(self, url):
        return self.url_result(
            'https://www.youtube.com/playlist?list=LL',
            ie=YoutubeTabIE.ie_key())


class YoutubeSearchIE(SearchInfoExtractor, YoutubeTabIE):
    IE_DESC = 'YouTube.com searches, "ytsearch" keyword'
    # there doesn't appear to be a real limit, for example if you search for
    # 'python' you get more than 8.000.000 results
    _MAX_RESULTS = float('inf')
    IE_NAME = 'youtube:search'
    _SEARCH_KEY = 'ytsearch'
    _SEARCH_PARAMS = None
    _TESTS = []

    def _entries(self, query, n):
        data = {'query': query}
        if self._SEARCH_PARAMS:
            data['params'] = self._SEARCH_PARAMS
        total = 0
        for page_num in itertools.count(1):
            search = self._extract_response(
                item_id='query "%s" page %s' % (query, page_num), ep='search', query=data,
                check_get_keys=('contents', 'onResponseReceivedCommands')
            )
            if not search:
                break
            slr_contents = try_get(
                search,
                (lambda x: x['contents']['twoColumnSearchResultsRenderer']['primaryContents']['sectionListRenderer']['contents'],
                 lambda x: x['onResponseReceivedCommands'][0]['appendContinuationItemsAction']['continuationItems']),
                list)
            if not slr_contents:
                break

            # Youtube sometimes adds promoted content to searches,
            # changing the index location of videos and token.
            # So we search through all entries till we find them.
            continuation_token = None
            for slr_content in slr_contents:
                if continuation_token is None:
                    continuation_token = try_get(
                        slr_content,
                        lambda x: x['continuationItemRenderer']['continuationEndpoint']['continuationCommand']['token'],
                        compat_str)

                isr_contents = try_get(
                    slr_content,
                    lambda x: x['itemSectionRenderer']['contents'],
                    list)
                if not isr_contents:
                    continue
                for content in isr_contents:
                    if not isinstance(content, dict):
                        continue
                    video = content.get('videoRenderer')
                    if not isinstance(video, dict):
                        continue
                    video_id = video.get('videoId')
                    if not video_id:
                        continue

                    yield self._extract_video(video)
                    total += 1
                    if total == n:
                        return

            if not continuation_token:
                break
            data['continuation'] = continuation_token

    def _get_n_results(self, query, n):
        """Get a specified number of results for a query"""
        return self.playlist_result(self._entries(query, n), query)


class YoutubeSearchDateIE(YoutubeSearchIE):
    IE_NAME = YoutubeSearchIE.IE_NAME + ':date'
    _SEARCH_KEY = 'ytsearchdate'
    IE_DESC = 'YouTube.com searches, newest videos first, "ytsearchdate" keyword'
    _SEARCH_PARAMS = 'CAI%3D'


class YoutubeSearchURLIE(YoutubeSearchIE):
    IE_DESC = 'YouTube.com search URLs'
    IE_NAME = YoutubeSearchIE.IE_NAME + '_url'
    _VALID_URL = r'https?://(?:www\.)?youtube\.com/results\?(.*?&)?(?:search_query|q)=(?:[^&]+)(?:[&]|$)'
    # _MAX_RESULTS = 100
    _TESTS = [{
        'url': 'https://www.youtube.com/results?baz=bar&search_query=youtube-dl+test+video&filters=video&lclk=video',
        'playlist_mincount': 5,
        'info_dict': {
            'title': 'youtube-dl test video',
        }
    }, {
        'url': 'https://www.youtube.com/results?q=test&sp=EgQIBBgB',
        'only_matching': True,
    }]

    @classmethod
    def _make_valid_url(cls):
        return cls._VALID_URL

    def _real_extract(self, url):
        qs = compat_parse_qs(compat_urllib_parse_urlparse(url).query)
        query = (qs.get('search_query') or qs.get('q'))[0]
        self._SEARCH_PARAMS = qs.get('sp', ('',))[0]
        return self._get_n_results(query, self._MAX_RESULTS)


class YoutubeFeedsInfoExtractor(YoutubeTabIE):
    """
    Base class for feed extractors
    Subclasses must define the _FEED_NAME property.
    """
    _LOGIN_REQUIRED = True
    _TESTS = []

    @property
    def IE_NAME(self):
        return 'youtube:%s' % self._FEED_NAME

    def _real_extract(self, url):
        return self.url_result(
            'https://www.youtube.com/feed/%s' % self._FEED_NAME,
            ie=YoutubeTabIE.ie_key())


class YoutubeWatchLaterIE(InfoExtractor):
    IE_NAME = 'youtube:watchlater'
    IE_DESC = 'Youtube watch later list, ":ytwatchlater" for short (requires authentication)'
    _VALID_URL = r':ytwatchlater'
    _TESTS = [{
        'url': ':ytwatchlater',
        'only_matching': True,
    }]

    def _real_extract(self, url):
        return self.url_result(
            'https://www.youtube.com/playlist?list=WL', ie=YoutubeTabIE.ie_key())


class YoutubeRecommendedIE(YoutubeFeedsInfoExtractor):
    IE_DESC = 'YouTube.com recommended videos, ":ytrec" for short (requires authentication)'
    _VALID_URL = r'https?://(?:www\.)?youtube\.com/?(?:[?#]|$)|:ytrec(?:ommended)?'
    _FEED_NAME = 'recommended'
    _LOGIN_REQUIRED = False
    _TESTS = [{
        'url': ':ytrec',
        'only_matching': True,
    }, {
        'url': ':ytrecommended',
        'only_matching': True,
    }, {
        'url': 'https://youtube.com',
        'only_matching': True,
    }]


class YoutubeSubscriptionsIE(YoutubeFeedsInfoExtractor):
    IE_DESC = 'YouTube.com subscriptions feed, ":ytsubs" for short (requires authentication)'
    _VALID_URL = r':ytsub(?:scription)?s?'
    _FEED_NAME = 'subscriptions'
    _TESTS = [{
        'url': ':ytsubs',
        'only_matching': True,
    }, {
        'url': ':ytsubscriptions',
        'only_matching': True,
    }]


class YoutubeHistoryIE(YoutubeFeedsInfoExtractor):
    IE_DESC = 'Youtube watch history, ":ythis" for short (requires authentication)'
    _VALID_URL = r':ythis(?:tory)?'
    _FEED_NAME = 'history'
    _TESTS = [{
        'url': ':ythistory',
        'only_matching': True,
    }]


class YoutubeTruncatedURLIE(InfoExtractor):
    IE_NAME = 'youtube:truncated_url'
    IE_DESC = False  # Do not list
    _VALID_URL = r'''(?x)
        (?:https?://)?
        (?:\w+\.)?[yY][oO][uU][tT][uU][bB][eE](?:-nocookie)?\.com/
        (?:watch\?(?:
            feature=[a-z_]+|
            annotation_id=annotation_[^&]+|
            x-yt-cl=[0-9]+|
            hl=[^&]*|
            t=[0-9]+
        )?
        |
            attribution_link\?a=[^&]+
        )
        $
    '''

    _TESTS = [{
        'url': 'https://www.youtube.com/watch?annotation_id=annotation_3951667041',
        'only_matching': True,
    }, {
        'url': 'https://www.youtube.com/watch?',
        'only_matching': True,
    }, {
        'url': 'https://www.youtube.com/watch?x-yt-cl=84503534',
        'only_matching': True,
    }, {
        'url': 'https://www.youtube.com/watch?feature=foo',
        'only_matching': True,
    }, {
        'url': 'https://www.youtube.com/watch?hl=en-GB',
        'only_matching': True,
    }, {
        'url': 'https://www.youtube.com/watch?t=2372',
        'only_matching': True,
    }]

    def _real_extract(self, url):
        raise ExtractorError(
            'Did you forget to quote the URL? Remember that & is a meta '
            'character in most shells, so you want to put the URL in quotes, '
            'like  youtube-dl '
            '"https://www.youtube.com/watch?feature=foo&v=BaW_jenozKc" '
            ' or simply  youtube-dl BaW_jenozKc  .',
            expected=True)


class YoutubeTruncatedIDIE(InfoExtractor):
    IE_NAME = 'youtube:truncated_id'
    IE_DESC = False  # Do not list
    _VALID_URL = r'https?://(?:www\.)?youtube\.com/watch\?v=(?P<id>[0-9A-Za-z_-]{1,10})$'

    _TESTS = [{
        'url': 'https://www.youtube.com/watch?v=N_708QY7Ob',
        'only_matching': True,
    }]

    def _real_extract(self, url):
        video_id = self._match_id(url)
        raise ExtractorError(
            'Incomplete YouTube ID %s. URL %s looks truncated.' % (video_id, url),
            expected=True)<|MERGE_RESOLUTION|>--- conflicted
+++ resolved
@@ -2149,11 +2149,7 @@
                         # In most cases we end up just downloading these with very little comments to come.
                         if count == 0:
                             if not parent:
-<<<<<<< HEAD
-                                self.report_warning('No comments received - assuming end of comments.')
-=======
                                 self.report_warning('No comments received - assuming end of comments')
->>>>>>> 69ea0583
                             continuation = None
                         break
 
@@ -2178,11 +2174,7 @@
                     # In most cases we end up just downloading these with very little comments to come.
                     if 'contents' not in continuation_renderer:
                         if not parent:
-<<<<<<< HEAD
-                            self.report_warning('No comments received - assuming end of comments.')
-=======
                             self.report_warning('No comments received - assuming end of comments')
->>>>>>> 69ea0583
                         break
                     for entry in extract_thread(continuation_renderer.get('contents')):
                         yield entry
