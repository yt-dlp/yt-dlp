--- conflicted
+++ resolved
@@ -361,11 +361,7 @@
         media = self._download_json(
             f'{base}.json', video_id, 'Downloading video JSON')
 
-<<<<<<< HEAD
-        if traverse_obj(media, (('program_info', None), 'rights_management', 'rights', 'drm')):
-=======
         if traverse_obj(media, ('rights_management', 'rights', 'drm')):
->>>>>>> dce82346
             self.report_drm(video_id)
 
         video = media['video']
