--- conflicted
+++ resolved
@@ -1378,11 +1378,8 @@
     NovaIE,
 )
 from .novaplay import NovaPlayIE
-<<<<<<< HEAD
 from .novetv import NoveTVIE, NoveTVLiveIE
-=======
 from .nowcanal import NowCanalIE
->>>>>>> 15263d04
 from .nowness import (
     NownessIE,
     NownessPlaylistIE,
