--- conflicted
+++ resolved
@@ -560,14 +560,7 @@
     DWIE,
     DWArticleIE,
 )
-<<<<<<< HEAD
-from .eagleplatform import (
-    ClipYouEmbedIE,
-    EaglePlatformIE,
-)
 from .easybroadcast import EasyBroadcastLiveIE
-=======
->>>>>>> 526410b4
 from .ebaumsworld import EbaumsWorldIE
 from .ebay import EbayIE
 from .egghead import (
