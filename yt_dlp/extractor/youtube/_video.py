import base64
import binascii
import collections
import datetime as dt
import functools
import itertools
import json
import math
import os.path
import random
import re
import sys
import threading
import time
import traceback
import urllib.parse

from ._base import (
    INNERTUBE_CLIENTS,
    BadgeType,
    GvsPoTokenPolicy,
    PlayerPoTokenPolicy,
    StreamingProtocol,
    YoutubeBaseInfoExtractor,
    _PoTokenContext,
    _split_innertube_client,
    short_client_name,
)
from .pot._director import initialize_pot_director
from .pot.provider import PoTokenContext, PoTokenRequest
from ..openload import PhantomJSwrapper
from ...jsinterp import JSInterpreter, LocalNameSpace
from ...networking.exceptions import HTTPError
from ...utils import (
    NO_DEFAULT,
    ExtractorError,
    LazyList,
    bug_reports_message,
    clean_html,
    datetime_from_str,
    filesize_from_tbr,
    filter_dict,
    float_or_none,
    format_field,
    get_first,
    int_or_none,
    join_nonempty,
    js_to_json,
    mimetype2ext,
    orderedSet,
    parse_codecs,
    parse_count,
    parse_duration,
    parse_iso8601,
    parse_qs,
    qualities,
    remove_end,
    remove_start,
    smuggle_url,
    str_or_none,
    str_to_int,
    strftime_or_none,
    traverse_obj,
    try_call,
    try_get,
    unescapeHTML,
    unified_strdate,
    unsmuggle_url,
    update_url_query,
    url_or_none,
    urljoin,
    variadic,
)
from ...utils.networking import clean_headers, clean_proxies, select_proxy

STREAMING_DATA_CLIENT_NAME = '__yt_dlp_client'
STREAMING_DATA_FETCH_SUBS_PO_TOKEN = '__yt_dlp_fetch_subs_po_token'
STREAMING_DATA_FETCH_GVS_PO_TOKEN = '__yt_dlp_fetch_gvs_po_token'
STREAMING_DATA_PLAYER_TOKEN_PROVIDED = '__yt_dlp_player_token_provided'
STREAMING_DATA_INNERTUBE_CONTEXT = '__yt_dlp_innertube_context'
STREAMING_DATA_IS_PREMIUM_SUBSCRIBER = '__yt_dlp_is_premium_subscriber'
STREAMING_DATA_FETCHED_TIMESTAMP = '__yt_dlp_fetched_timestamp'

PO_TOKEN_GUIDE_URL = 'https://github.com/yt-dlp/yt-dlp/wiki/PO-Token-Guide'


class YoutubeIE(YoutubeBaseInfoExtractor):
    IE_DESC = 'YouTube'
    _VALID_URL = r'''(?x)^
                     (
                         (?:https?://|//)                                    # http(s):// or protocol-independent URL
                         (?:(?:(?:(?:\w+\.)?[yY][oO][uU][tT][uU][bB][eE](?:-nocookie|kids)?\.com|
                            (?:www\.)?deturl\.com/www\.youtube\.com|
                            (?:www\.)?pwnyoutube\.com|
                            (?:www\.)?hooktube\.com|
                            (?:www\.)?yourepeat\.com|
                            tube\.majestyc\.net|
                            {invidious}|
                            youtube\.googleapis\.com)/                        # the various hostnames, with wildcard subdomains
                         (?:.*?\#/)?                                          # handle anchor (#/) redirect urls
                         (?:                                                  # the various things that can precede the ID:
                             (?:(?:v|embed|e|shorts|live)/(?!videoseries|live_stream))  # v/ or embed/ or e/ or shorts/
                             |(?:                                             # or the v= param in all its forms
                                 (?:(?:watch|movie)(?:_popup)?(?:\.php)?/?)?  # preceding watch(_popup|.php) or nothing (like /?v=xxxx)
                                 (?:\?|\#!?)                                  # the params delimiter ? or # or #!
                                 (?:.*?[&;])??                                # any other preceding param (like /?s=tuff&v=xxxx or ?s=tuff&amp;v=V36LpHqtcDY)
                                 v=
                             )
                         ))
                         |(?:
                            youtu\.be|                                        # just youtu.be/xxxx
                            vid\.plus|                                        # or vid.plus/xxxx
                            zwearz\.com/watch|                                # or zwearz.com/watch/xxxx
                            {invidious}
                         )/
                         |(?:www\.)?cleanvideosearch\.com/media/action/yt/watch\?videoId=
                         )
                     )?                                                       # all until now is optional -> you can pass the naked ID
                     (?P<id>[0-9A-Za-z_-]{{11}})                              # here is it! the YouTube video ID
                     (?(1).+)?                                                # if we found the ID, everything can follow
                     (?:\#|$)'''.format(
        invidious='|'.join(YoutubeBaseInfoExtractor._INVIDIOUS_SITES),
    )
    _EMBED_REGEX = [
        r'''(?x)
            (?:
                <(?:[0-9A-Za-z-]+?)?iframe[^>]+?src=|
                data-video-url=|
                <embed[^>]+?src=|
                embedSWF\(?:\s*|
                <object[^>]+data=|
                new\s+SWFObject\(
            )
            (["\'])
                (?P<url>(?:https?:)?//(?:www\.)?youtube(?:-nocookie)?\.com/
                (?:embed|v|p)/[0-9A-Za-z_-]{11}.*?)
            \1''',
        # https://wordpress.org/plugins/lazy-load-for-videos/
        r'''(?xs)
            <a\s[^>]*\bhref="(?P<url>https://www\.youtube\.com/watch\?v=[0-9A-Za-z_-]{11})"
            \s[^>]*\bclass="[^"]*\blazy-load-youtube''',
    ]
    _RETURN_TYPE = 'video'  # XXX: How to handle multifeed?

    _PLAYER_INFO_RE = (
        r'/s/player/(?P<id>[a-zA-Z0-9_-]{8,})/(?:tv-)?player',
        r'/(?P<id>[a-zA-Z0-9_-]{8,})/player(?:_ias\.vflset(?:/[a-zA-Z]{2,3}_[a-zA-Z]{2,3})?|-plasma-ias-(?:phone|tablet)-[a-z]{2}_[A-Z]{2}\.vflset)/base\.js$',
        r'\b(?P<id>vfl[a-zA-Z0-9_-]+)\b.*?\.js$',
    )
    _formats = {  # NB: Used in YoutubeWebArchiveIE and GoogleDriveIE
        '5': {'ext': 'flv', 'width': 400, 'height': 240, 'acodec': 'mp3', 'abr': 64, 'vcodec': 'h263'},
        '6': {'ext': 'flv', 'width': 450, 'height': 270, 'acodec': 'mp3', 'abr': 64, 'vcodec': 'h263'},
        '13': {'ext': '3gp', 'acodec': 'aac', 'vcodec': 'mp4v'},
        '17': {'ext': '3gp', 'width': 176, 'height': 144, 'acodec': 'aac', 'abr': 24, 'vcodec': 'mp4v'},
        '18': {'ext': 'mp4', 'width': 640, 'height': 360, 'acodec': 'aac', 'abr': 96, 'vcodec': 'h264'},
        '22': {'ext': 'mp4', 'width': 1280, 'height': 720, 'acodec': 'aac', 'abr': 192, 'vcodec': 'h264'},
        '34': {'ext': 'flv', 'width': 640, 'height': 360, 'acodec': 'aac', 'abr': 128, 'vcodec': 'h264'},
        '35': {'ext': 'flv', 'width': 854, 'height': 480, 'acodec': 'aac', 'abr': 128, 'vcodec': 'h264'},
        # itag 36 videos are either 320x180 (BaW_jenozKc) or 320x240 (__2ABJjxzNo), abr varies as well
        '36': {'ext': '3gp', 'width': 320, 'acodec': 'aac', 'vcodec': 'mp4v'},
        '37': {'ext': 'mp4', 'width': 1920, 'height': 1080, 'acodec': 'aac', 'abr': 192, 'vcodec': 'h264'},
        '38': {'ext': 'mp4', 'width': 4096, 'height': 3072, 'acodec': 'aac', 'abr': 192, 'vcodec': 'h264'},
        '43': {'ext': 'webm', 'width': 640, 'height': 360, 'acodec': 'vorbis', 'abr': 128, 'vcodec': 'vp8'},
        '44': {'ext': 'webm', 'width': 854, 'height': 480, 'acodec': 'vorbis', 'abr': 128, 'vcodec': 'vp8'},
        '45': {'ext': 'webm', 'width': 1280, 'height': 720, 'acodec': 'vorbis', 'abr': 192, 'vcodec': 'vp8'},
        '46': {'ext': 'webm', 'width': 1920, 'height': 1080, 'acodec': 'vorbis', 'abr': 192, 'vcodec': 'vp8'},
        '59': {'ext': 'mp4', 'width': 854, 'height': 480, 'acodec': 'aac', 'abr': 128, 'vcodec': 'h264'},
        '78': {'ext': 'mp4', 'width': 854, 'height': 480, 'acodec': 'aac', 'abr': 128, 'vcodec': 'h264'},


        # 3D videos
        '82': {'ext': 'mp4', 'height': 360, 'format_note': '3D', 'acodec': 'aac', 'abr': 128, 'vcodec': 'h264', 'preference': -20},
        '83': {'ext': 'mp4', 'height': 480, 'format_note': '3D', 'acodec': 'aac', 'abr': 128, 'vcodec': 'h264', 'preference': -20},
        '84': {'ext': 'mp4', 'height': 720, 'format_note': '3D', 'acodec': 'aac', 'abr': 192, 'vcodec': 'h264', 'preference': -20},
        '85': {'ext': 'mp4', 'height': 1080, 'format_note': '3D', 'acodec': 'aac', 'abr': 192, 'vcodec': 'h264', 'preference': -20},
        '100': {'ext': 'webm', 'height': 360, 'format_note': '3D', 'acodec': 'vorbis', 'abr': 128, 'vcodec': 'vp8', 'preference': -20},
        '101': {'ext': 'webm', 'height': 480, 'format_note': '3D', 'acodec': 'vorbis', 'abr': 192, 'vcodec': 'vp8', 'preference': -20},
        '102': {'ext': 'webm', 'height': 720, 'format_note': '3D', 'acodec': 'vorbis', 'abr': 192, 'vcodec': 'vp8', 'preference': -20},

        # Apple HTTP Live Streaming
        '91': {'ext': 'mp4', 'height': 144, 'format_note': 'HLS', 'acodec': 'aac', 'abr': 48, 'vcodec': 'h264', 'preference': -10},
        '92': {'ext': 'mp4', 'height': 240, 'format_note': 'HLS', 'acodec': 'aac', 'abr': 48, 'vcodec': 'h264', 'preference': -10},
        '93': {'ext': 'mp4', 'height': 360, 'format_note': 'HLS', 'acodec': 'aac', 'abr': 128, 'vcodec': 'h264', 'preference': -10},
        '94': {'ext': 'mp4', 'height': 480, 'format_note': 'HLS', 'acodec': 'aac', 'abr': 128, 'vcodec': 'h264', 'preference': -10},
        '95': {'ext': 'mp4', 'height': 720, 'format_note': 'HLS', 'acodec': 'aac', 'abr': 256, 'vcodec': 'h264', 'preference': -10},
        '96': {'ext': 'mp4', 'height': 1080, 'format_note': 'HLS', 'acodec': 'aac', 'abr': 256, 'vcodec': 'h264', 'preference': -10},
        '132': {'ext': 'mp4', 'height': 240, 'format_note': 'HLS', 'acodec': 'aac', 'abr': 48, 'vcodec': 'h264', 'preference': -10},
        '151': {'ext': 'mp4', 'height': 72, 'format_note': 'HLS', 'acodec': 'aac', 'abr': 24, 'vcodec': 'h264', 'preference': -10},

        # DASH mp4 video
        '133': {'ext': 'mp4', 'height': 240, 'format_note': 'DASH video', 'vcodec': 'h264'},
        '134': {'ext': 'mp4', 'height': 360, 'format_note': 'DASH video', 'vcodec': 'h264'},
        '135': {'ext': 'mp4', 'height': 480, 'format_note': 'DASH video', 'vcodec': 'h264'},
        '136': {'ext': 'mp4', 'height': 720, 'format_note': 'DASH video', 'vcodec': 'h264'},
        '137': {'ext': 'mp4', 'height': 1080, 'format_note': 'DASH video', 'vcodec': 'h264'},
        '138': {'ext': 'mp4', 'format_note': 'DASH video', 'vcodec': 'h264'},  # Height can vary (https://github.com/ytdl-org/youtube-dl/issues/4559)
        '160': {'ext': 'mp4', 'height': 144, 'format_note': 'DASH video', 'vcodec': 'h264'},
        '212': {'ext': 'mp4', 'height': 480, 'format_note': 'DASH video', 'vcodec': 'h264'},
        '264': {'ext': 'mp4', 'height': 1440, 'format_note': 'DASH video', 'vcodec': 'h264'},
        '298': {'ext': 'mp4', 'height': 720, 'format_note': 'DASH video', 'vcodec': 'h264', 'fps': 60},
        '299': {'ext': 'mp4', 'height': 1080, 'format_note': 'DASH video', 'vcodec': 'h264', 'fps': 60},
        '266': {'ext': 'mp4', 'height': 2160, 'format_note': 'DASH video', 'vcodec': 'h264'},

        # Dash mp4 audio
        '139': {'ext': 'm4a', 'format_note': 'DASH audio', 'acodec': 'aac', 'abr': 48, 'container': 'm4a_dash'},
        '140': {'ext': 'm4a', 'format_note': 'DASH audio', 'acodec': 'aac', 'abr': 128, 'container': 'm4a_dash'},
        '141': {'ext': 'm4a', 'format_note': 'DASH audio', 'acodec': 'aac', 'abr': 256, 'container': 'm4a_dash'},
        '256': {'ext': 'm4a', 'format_note': 'DASH audio', 'acodec': 'aac', 'container': 'm4a_dash'},
        '258': {'ext': 'm4a', 'format_note': 'DASH audio', 'acodec': 'aac', 'container': 'm4a_dash'},
        '325': {'ext': 'm4a', 'format_note': 'DASH audio', 'acodec': 'dtse', 'container': 'm4a_dash'},
        '328': {'ext': 'm4a', 'format_note': 'DASH audio', 'acodec': 'ec-3', 'container': 'm4a_dash'},

        # Dash webm
        '167': {'ext': 'webm', 'height': 360, 'width': 640, 'format_note': 'DASH video', 'container': 'webm', 'vcodec': 'vp8'},
        '168': {'ext': 'webm', 'height': 480, 'width': 854, 'format_note': 'DASH video', 'container': 'webm', 'vcodec': 'vp8'},
        '169': {'ext': 'webm', 'height': 720, 'width': 1280, 'format_note': 'DASH video', 'container': 'webm', 'vcodec': 'vp8'},
        '170': {'ext': 'webm', 'height': 1080, 'width': 1920, 'format_note': 'DASH video', 'container': 'webm', 'vcodec': 'vp8'},
        '218': {'ext': 'webm', 'height': 480, 'width': 854, 'format_note': 'DASH video', 'container': 'webm', 'vcodec': 'vp8'},
        '219': {'ext': 'webm', 'height': 480, 'width': 854, 'format_note': 'DASH video', 'container': 'webm', 'vcodec': 'vp8'},
        '278': {'ext': 'webm', 'height': 144, 'format_note': 'DASH video', 'container': 'webm', 'vcodec': 'vp9'},
        '242': {'ext': 'webm', 'height': 240, 'format_note': 'DASH video', 'vcodec': 'vp9'},
        '243': {'ext': 'webm', 'height': 360, 'format_note': 'DASH video', 'vcodec': 'vp9'},
        '244': {'ext': 'webm', 'height': 480, 'format_note': 'DASH video', 'vcodec': 'vp9'},
        '245': {'ext': 'webm', 'height': 480, 'format_note': 'DASH video', 'vcodec': 'vp9'},
        '246': {'ext': 'webm', 'height': 480, 'format_note': 'DASH video', 'vcodec': 'vp9'},
        '247': {'ext': 'webm', 'height': 720, 'format_note': 'DASH video', 'vcodec': 'vp9'},
        '248': {'ext': 'webm', 'height': 1080, 'format_note': 'DASH video', 'vcodec': 'vp9'},
        '271': {'ext': 'webm', 'height': 1440, 'format_note': 'DASH video', 'vcodec': 'vp9'},
        # itag 272 videos are either 3840x2160 (e.g. RtoitU2A-3E) or 7680x4320 (sLprVF6d7Ug)
        '272': {'ext': 'webm', 'height': 2160, 'format_note': 'DASH video', 'vcodec': 'vp9'},
        '302': {'ext': 'webm', 'height': 720, 'format_note': 'DASH video', 'vcodec': 'vp9', 'fps': 60},
        '303': {'ext': 'webm', 'height': 1080, 'format_note': 'DASH video', 'vcodec': 'vp9', 'fps': 60},
        '308': {'ext': 'webm', 'height': 1440, 'format_note': 'DASH video', 'vcodec': 'vp9', 'fps': 60},
        '313': {'ext': 'webm', 'height': 2160, 'format_note': 'DASH video', 'vcodec': 'vp9'},
        '315': {'ext': 'webm', 'height': 2160, 'format_note': 'DASH video', 'vcodec': 'vp9', 'fps': 60},

        # Dash webm audio
        '171': {'ext': 'webm', 'acodec': 'vorbis', 'format_note': 'DASH audio', 'abr': 128},
        '172': {'ext': 'webm', 'acodec': 'vorbis', 'format_note': 'DASH audio', 'abr': 256},

        # Dash webm audio with opus inside
        '249': {'ext': 'webm', 'format_note': 'DASH audio', 'acodec': 'opus', 'abr': 50},
        '250': {'ext': 'webm', 'format_note': 'DASH audio', 'acodec': 'opus', 'abr': 70},
        '251': {'ext': 'webm', 'format_note': 'DASH audio', 'acodec': 'opus', 'abr': 160},

        # RTMP (unnamed)
        '_rtmp': {'protocol': 'rtmp'},

        # av01 video only formats sometimes served with "unknown" codecs
        '394': {'ext': 'mp4', 'height': 144, 'format_note': 'DASH video', 'vcodec': 'av01.0.00M.08'},
        '395': {'ext': 'mp4', 'height': 240, 'format_note': 'DASH video', 'vcodec': 'av01.0.00M.08'},
        '396': {'ext': 'mp4', 'height': 360, 'format_note': 'DASH video', 'vcodec': 'av01.0.01M.08'},
        '397': {'ext': 'mp4', 'height': 480, 'format_note': 'DASH video', 'vcodec': 'av01.0.04M.08'},
        '398': {'ext': 'mp4', 'height': 720, 'format_note': 'DASH video', 'vcodec': 'av01.0.05M.08'},
        '399': {'ext': 'mp4', 'height': 1080, 'format_note': 'DASH video', 'vcodec': 'av01.0.08M.08'},
        '400': {'ext': 'mp4', 'height': 1440, 'format_note': 'DASH video', 'vcodec': 'av01.0.12M.08'},
        '401': {'ext': 'mp4', 'height': 2160, 'format_note': 'DASH video', 'vcodec': 'av01.0.12M.08'},
    }
    _SUBTITLE_FORMATS = ('json3', 'srv1', 'srv2', 'srv3', 'ttml', 'srt', 'vtt')
    _DEFAULT_CLIENTS = ('tv', 'web_safari', 'web')
    _DEFAULT_AUTHED_CLIENTS = ('tv', 'web_safari', 'web')
    # Premium does not require POT (except for subtitles)
    _DEFAULT_PREMIUM_CLIENTS = ('tv', 'web_creator', 'web')

    _GEO_BYPASS = False

    IE_NAME = 'youtube'
    _TESTS = [{
        'url': 'https://www.youtube.com/watch?v=BaW_jenozKc&t=1s&end=9',
        'info_dict': {
            'id': 'BaW_jenozKc',
            'ext': 'mp4',
            'title': 'youtube-dl test video "\'/\\ä↭𝕐',
            'age_limit': 0,
            'availability': 'public',
            'categories': ['Science & Technology'],
            'channel': 'Philipp Hagemeister',
            'channel_follower_count': int,
            'channel_id': 'UCLqxVugv74EIW3VWh2NOa3Q',
            'channel_url': 'https://www.youtube.com/channel/UCLqxVugv74EIW3VWh2NOa3Q',
            'comment_count': int,
            'description': 'md5:8fb536f4877b8a7455c2ec23794dbc22',
            'duration': 10,
            'end_time': 9,
            'heatmap': 'count:100',
            'like_count': int,
            'live_status': 'not_live',
            'playable_in_embed': True,
            'start_time': 1,
            'tags': 'count:1',
            'thumbnail': r're:https?://i\.ytimg\.com/.+',
            'timestamp': 1349198244,
            'upload_date': '20121002',
            'uploader': 'Philipp Hagemeister',
            'uploader_id': '@PhilippHagemeister',
            'uploader_url': 'https://www.youtube.com/@PhilippHagemeister',
            'view_count': int,
        },
        'skip': 'Video unavailable',
    }, {
        'note': 'Embed-only video (#1746)',
        'url': '//www.YouTube.com/watch?v=yZIXLfi8CZQ',
        'info_dict': {
            'id': 'yZIXLfi8CZQ',
            'ext': 'mp4',
            'title': 'Principal Sexually Assaults A Teacher - Episode 117 - 8th June 2012',
            'age_limit': 18,
            'description': 'md5:09b78bd971f1e3e289601dfba15ca4f7',
            'upload_date': '20120608',
        },
        'skip': 'Private video',
    }, {
        'note': 'Use the first video ID in the URL',
        'url': 'https://www.youtube.com/watch?v=BaW_jenozKc&v=yZIXLfi8CZQ',
        'info_dict': {
            'id': 'BaW_jenozKc',
            'ext': 'mp4',
            'title': 'youtube-dl test video "\'/\\ä↭𝕐',
            'age_limit': 0,
            'availability': 'public',
            'categories': ['Science & Technology'],
            'channel': 'Philipp Hagemeister',
            'channel_follower_count': int,
            'channel_id': 'UCLqxVugv74EIW3VWh2NOa3Q',
            'channel_url': 'https://www.youtube.com/channel/UCLqxVugv74EIW3VWh2NOa3Q',
            'comment_count': int,
            'description': 'md5:8fb536f4877b8a7455c2ec23794dbc22',
            'duration': 10,
            'heatmap': 'count:100',
            'like_count': int,
            'live_status': 'not_live',
            'playable_in_embed': True,
            'tags': 'count:1',
            'thumbnail': r're:https?://i\.ytimg\.com/.+',
            'timestamp': 1349198244,
            'upload_date': '20121002',
            'uploader': 'Philipp Hagemeister',
            'uploader_id': '@PhilippHagemeister',
            'uploader_url': 'https://www.youtube.com/@PhilippHagemeister',
            'view_count': int,
        },
        'skip': 'Video unavailable',
    }, {
        'note': '256k DASH audio (format 141) via DASH manifest',
        'url': 'https://www.youtube.com/watch?v=a9LDPn-MO4I',
        'info_dict': {
            'id': 'a9LDPn-MO4I',
            'ext': 'm4a',
            'title': 'UHDTV TEST 8K VIDEO.mp4',
            'age_limit': 0,
            'availability': 'public',
            'categories': ['Science & Technology'],
            'channel': '8KVIDEO',
            'channel_follower_count': int,
            'channel_id': 'UC8cn-cnCZ2FnxmjfkoLGpsQ',
            'channel_url': 'https://www.youtube.com/channel/UC8cn-cnCZ2FnxmjfkoLGpsQ',
            'comment_count': int,
            'description': '',
            'duration': 60,
            'like_count': int,
            'live_status': 'not_live',
            'media_type': 'video',
            'playable_in_embed': True,
            'tags': 'count:8',
            'thumbnail': r're:https?://i\.ytimg\.com/.+',
            'timestamp': 1349185252,
            'upload_date': '20121002',
            'uploader': '8KVIDEO',
            'uploader_id': '@8KVIDEO',
            'uploader_url': 'https://www.youtube.com/@8KVIDEO',
            'view_count': int,
        },
        'params': {
            'format': '141',
            'skip_download': True,
            'youtube_include_dash_manifest': True,
        },
        'skip': 'format 141 not served anymore',
    }, {
        # DASH manifest with encrypted signature
        'url': 'https://www.youtube.com/watch?v=IB3lcPjvWLA',
        'info_dict': {
            'id': 'IB3lcPjvWLA',
            'ext': 'm4a',
            'title': 'Afrojack, Spree Wilson - The Spark (Official Music Video) ft. Spree Wilson',
            'age_limit': 0,
            'availability': 'public',
            'categories': ['Music'],
            'channel': 'Afrojack',
            'channel_follower_count': int,
            'channel_id': 'UChuZAo1RKL85gev3Eal9_zg',
            'channel_is_verified': True,
            'channel_url': 'https://www.youtube.com/channel/UChuZAo1RKL85gev3Eal9_zg',
            'comment_count': int,
            'description': 'md5:8f5e2b82460520b619ccac1f509d43bf',
            'duration': 244,
            'heatmap': 'count:100',
            'like_count': int,
            'live_status': 'not_live',
            'media_type': 'video',
            'playable_in_embed': True,
            'tags': 'count:19',
            'thumbnail': r're:https?://i\.ytimg\.com/.+',
            'timestamp': 1381496404,
            'upload_date': '20131011',
            'uploader': 'Afrojack',
            'uploader_id': '@AfrojackVEVO',
            'uploader_url': 'https://www.youtube.com/@AfrojackVEVO',
            'view_count': int,
        },
        'params': {
            'format': '141/bestaudio[ext=m4a]',
            'skip_download': True,
            'youtube_include_dash_manifest': True,
        },
    }, {
        # Age-gated video
        # https://github.com/yt-dlp/yt-dlp/pull/575#issuecomment-888837000
        'note': 'Embed allowed age-gated video; works with web_embedded',
        'url': 'https://youtube.com/watch?v=HtVdAasjOgU',
        'info_dict': {
            'id': 'HtVdAasjOgU',
            'ext': 'mp4',
            'title': 'The Witcher 3: Wild Hunt - The Sword Of Destiny Trailer',
            'age_limit': 18,
            'availability': 'needs_auth',
            'categories': ['Gaming'],
            'channel': 'The Witcher',
            'channel_follower_count': int,
            'channel_id': 'UCzybXLxv08IApdjdN0mJhEg',
            'channel_is_verified': True,
            'channel_url': 'https://www.youtube.com/channel/UCzybXLxv08IApdjdN0mJhEg',
            'comment_count': int,
            'description': 'md5:595a43060c51c2a8cb61dd33c18e5fbd',
            'duration': 142,
            'heatmap': 'count:100',
            'like_count': int,
            'live_status': 'not_live',
            'media_type': 'video',
            'playable_in_embed': True,
            'tags': 'count:17',
            'thumbnail': r're:https?://i\.ytimg\.com/.+',
            'timestamp': 1401991663,
            'upload_date': '20140605',
            'uploader': 'The Witcher',
            'uploader_id': '@thewitcher',
            'uploader_url': 'https://www.youtube.com/@thewitcher',
            'view_count': int,
        },
        'params': {'skip_download': True},
        'skip': 'Age-restricted; requires authentication',
    }, {
        'note': 'Formerly an age-gated video with embed allowed in public site',
        'url': 'https://youtube.com/watch?v=HsUATh_Nc2U',
        'info_dict': {
            'id': 'HsUATh_Nc2U',
            'ext': 'mp4',
            'title': 'Godzilla 2 (Official Video)',
            'age_limit': 0,
            'availability': 'public',
            'categories': ['Entertainment'],
            'channel': 'FlyingKitty',
            'channel_follower_count': int,
            'channel_id': 'UCYQT13AtrJC0gsM1far_zJg',
            'channel_is_verified': True,
            'channel_url': 'https://www.youtube.com/channel/UCYQT13AtrJC0gsM1far_zJg',
            'comment_count': int,
            'description': 'md5:bf77e03fcae5529475e500129b05668a',
            'duration': 177,
            'heatmap': 'count:100',
            'like_count': int,
            'live_status': 'not_live',
            'media_type': 'video',
            'playable_in_embed': True,
            'tags': 'count:2',
            'thumbnail': r're:https?://i\.ytimg\.com/.+',
            'timestamp': 1586358900,
            'upload_date': '20200408',
            'uploader': 'FlyingKitty',
            'uploader_id': '@FlyingKitty900',
            'uploader_url': 'https://www.youtube.com/@FlyingKitty900',
            'view_count': int,
        },
        'params': {'skip_download': True},
    }, {
        'note': 'Age-gated video embedable only with clientScreen=EMBED',
        'url': 'https://youtube.com/watch?v=Tq92D6wQ1mg',
        'info_dict': {
            'id': 'Tq92D6wQ1mg',
            'ext': 'mp4',
            'title': '[MMD] Adios - EVERGLOW [+Motion DL]',
            'age_limit': 18,
            'availability': 'needs_auth',
            'categories': ['Entertainment'],
            'channel': 'Projekt Melody',
            'channel_follower_count': int,
            'channel_id': 'UC1yoRdFoFJaCY-AGfD9W0wQ',
            'channel_url': 'https://www.youtube.com/channel/UC1yoRdFoFJaCY-AGfD9W0wQ',
            'comment_count': int,
            'description': 'md5:17eccca93a786d51bc67646756894066',
            'duration': 106,
            'like_count': int,
            'live_status': 'not_live',
            'media_type': 'video',
            'playable_in_embed': True,
            'tags': 'count:5',
            'thumbnail': r're:https?://i\.ytimg\.com/.+',
            'timestamp': 1577508724,
            'upload_date': '20191228',
            'uploader': 'Projekt Melody',
            'uploader_id': '@ProjektMelody',
            'uploader_url': 'https://www.youtube.com/@ProjektMelody',
            'view_count': int,
        },
        'skip': 'Age-restricted; requires authentication',
    }, {
        'note': 'Non-age-gated non-embeddable video',
        'url': 'https://youtube.com/watch?v=MeJVWBSsPAY',
        'info_dict': {
            'id': 'MeJVWBSsPAY',
            'ext': 'mp4',
            'title': 'OOMPH! - Such Mich Find Mich (Lyrics)',
            'age_limit': 0,
            'availability': 'public',
            'categories': ['Music'],
            'channel': 'Herr Lurik',
            'channel_follower_count': int,
            'channel_id': 'UCdR3RSDPqub28LjZx0v9-aA',
            'channel_url': 'https://www.youtube.com/channel/UCdR3RSDPqub28LjZx0v9-aA',
            'description': 'md5:205c1049102a4dffa61e4831c1f16851',
            'duration': 210,
            'like_count': int,
            'live_status': 'not_live',
            'media_type': 'video',
            'playable_in_embed': False,
            'tags': 'count:5',
            'thumbnail': r're:https?://i\.ytimg\.com/.+',
            'timestamp': 1375214517,
            'upload_date': '20130730',
            'uploader': 'Herr Lurik',
            'uploader_id': '@HerrLurik',
            'uploader_url': 'https://www.youtube.com/@HerrLurik',
            'view_count': int,
        },
    }, {
        'note': 'Non-bypassable age-gated video',
        'url': 'https://youtube.com/watch?v=Cr381pDsSsA',
        'only_matching': True,
    }, {
        # video_info is None
        # https://github.com/ytdl-org/youtube-dl/issues/4421
        # YouTube Red ad is not captured for creator
        'url': '__2ABJjxzNo',
        'info_dict': {
            'id': '__2ABJjxzNo',
            'ext': 'mp4',
            'title': 'Deadmau5 - Some Chords (HD)',
            'age_limit': 0,
            'availability': 'public',
            'categories': ['Music'],
            'channel': 'deadmau5',
            'channel_follower_count': int,
            'channel_id': 'UCYEK6xds6eo-3tr4xRdflmQ',
            'channel_is_verified': True,
            'channel_url': 'https://www.youtube.com/channel/UCYEK6xds6eo-3tr4xRdflmQ',
            'comment_count': int,
            'description': 'md5:c27e1e9e095a3d9dd99de2f0f377ba06',
            'duration': 266,
            'heatmap': 'count:100',
            'like_count': int,
            'live_status': 'not_live',
            'media_type': 'video',
            'playable_in_embed': True,
            'tags': 'count:14',
            'thumbnail': r're:https?://i\.ytimg\.com/.+',
            'timestamp': 1272659179,
            'upload_date': '20100430',
            'uploader': 'deadmau5',
            'uploader_id': '@deadmau5',
            'uploader_url': 'https://www.youtube.com/@deadmau5',
            'view_count': int,
        },
        'expected_warnings': ['DASH manifest missing'],
        'params': {'skip_download': True},
    }, {
        # https://github.com/ytdl-org/youtube-dl/issues/4431
        'url': 'lqQg6PlCWgI',
        'info_dict': {
            'id': 'lqQg6PlCWgI',
            'ext': 'mp4',
            'title': 'Hockey - Women -  GER-AUS - London 2012 Olympic Games',
            'age_limit': 0,
            'availability': 'public',
            'categories': ['Sports'],
            'channel': 'Olympics',
            'channel_follower_count': int,
            'channel_id': 'UCTl3QQTvqHFjurroKxexy2Q',
            'channel_is_verified': True,
            'channel_url': 'https://www.youtube.com/channel/UCTl3QQTvqHFjurroKxexy2Q',
            'description': 'md5:04bbbf3ccceb6795947572ca36f45904',
            'duration': 6085,
            'like_count': int,
            'live_status': 'was_live',
            'media_type': 'livestream',
            'playable_in_embed': True,
            'release_date': '20120731',
            'release_timestamp': 1343767800,
            'tags': 'count:10',
            'thumbnail': r're:https?://i\.ytimg\.com/.+',
            'timestamp': 1440707674,
            'upload_date': '20150827',
            'uploader': 'Olympics',
            'uploader_id': '@Olympics',
            'uploader_url': 'https://www.youtube.com/@Olympics',
            'view_count': int,
        },
        'params': {'skip_download': True},
    }, {
        # Non-square pixels
        'url': 'https://www.youtube.com/watch?v=_b-2C3KPAM0',
        'info_dict': {
            'id': '_b-2C3KPAM0',
            'ext': 'mp4',
            'title': '[A-made] 變態妍字幕版 太妍 我就是這樣的人',
            'age_limit': 0,
            'availability': 'unlisted',
            'categories': ['People & Blogs'],
            'channel': '孫ᄋᄅ',
            'channel_follower_count': int,
            'channel_id': 'UCS-xxCmRaA6BFdmgDPA_BIw',
            'channel_url': 'https://www.youtube.com/channel/UCS-xxCmRaA6BFdmgDPA_BIw',
            'comment_count': int,
            'description': 'md5:636f03cf211e7687daffe5bded88a94f',
            'duration': 85,
            'like_count': int,
            'live_status': 'not_live',
            'media_type': 'video',
            'playable_in_embed': True,
            'stretched_ratio': 16 / 9.,
            'tags': 'count:11',
            'thumbnail': r're:https?://i\.ytimg\.com/.+',
            'timestamp': 1299776999,
            'upload_date': '20110310',
            'uploader': '孫ᄋᄅ',
            'uploader_id': '@AllenMeow',
            'uploader_url': 'https://www.youtube.com/@AllenMeow',
            'view_count': int,
        },
        'params': {'skip_download': True},
    }, {
        # url_encoded_fmt_stream_map is empty string (deprecated)
        # https://github.com/ytdl-org/youtube-dl/commit/3a9fadd6dfc127ed0707b218b11ac10c654af1e2
        # https://github.com/ytdl-org/youtube-dl/commit/67299f23d8b1894120e875edf97440de87e22308
        'url': 'qEJwOuvDf7I',
        'only_matching': True,
    }, {
        # Extraction from multiple DASH manifests
        # https://github.com/ytdl-org/youtube-dl/pull/6097
        'url': 'https://www.youtube.com/watch?v=FIl7x6_3R5Y',
        'info_dict': {
            'id': 'FIl7x6_3R5Y',
            'ext': 'mp4',
            'title': '[60fps] 150614  마마무 솔라 \'Mr. 애매모호\' 라이브 직캠 @대학로 게릴라 콘서트',
            'age_limit': 0,
            'availability': 'public',
            'categories': ['People & Blogs'],
            'channel': 'dorappi2000',
            'channel_follower_count': int,
            'channel_id': 'UCNlmrKRHLHcd2gq6LtPOTlQ',
            'channel_url': 'https://www.youtube.com/channel/UCNlmrKRHLHcd2gq6LtPOTlQ',
            'description': 'md5:116377fd2963b81ec4ce64b542173306',
            'duration': 220,
            'like_count': int,
            'live_status': 'not_live',
            'media_type': 'video',
            'playable_in_embed': True,
            'tags': 'count:12',
            'thumbnail': r're:https?://i\.ytimg\.com/.+',
            'timestamp': 1435276932,
            'upload_date': '20150626',
            'uploader': 'dorappi2000',
            'uploader_id': '@dorappi2000',
            'uploader_url': 'https://www.youtube.com/@dorappi2000',
            'view_count': int,
        },
        'params': {'skip_download': True},
    }, {
        # DASH manifest with segment_list
        # https://github.com/ytdl-org/youtube-dl/pull/5886
        'url': 'https://www.youtube.com/embed/CsmdDsKjzN8',
        'info_dict': {
            'id': 'CsmdDsKjzN8',
            'ext': 'mp4',
            'title': 'Retransmisión XVIII Media maratón Zaragoza 2015',
            'age_limit': 0,
            'availability': 'unlisted',
            'categories': ['Sports'],
            'channel': 'Airtek | LED streaming',
            'channel_follower_count': int,
            'channel_id': 'UCzTzUmjXxxacNnL8I3m4LnQ',
            'channel_url': 'https://www.youtube.com/channel/UCzTzUmjXxxacNnL8I3m4LnQ',
            'comment_count': int,
            'description': 'md5:fcac84e6c545114766f670236fc10196',
            'duration': 4394,
            'like_count': int,
            'live_status': 'was_live',
            'media_type': 'livestream',
            'playable_in_embed': True,
            'release_date': '20150510',
            'release_timestamp': 1431241011,
            'tags': 'count:31',
            'thumbnail': r're:https?://i\.ytimg\.com/.+',
            'timestamp': 1430505417,
            'upload_date': '20150501',
            'uploader': 'Airtek | LED streaming',
            'uploader_id': '@airtekledstreaming7916',
            'uploader_url': 'https://www.youtube.com/@airtekledstreaming7916',
            'view_count': int,
        },
        'params': {
            'format': '135',  # bestvideo
            'skip_download': True,
            'youtube_include_dash_manifest': True,
        },
    }, {
        # Multi-camera events (deprecated)
        # https://web.archive.org/web/20200308092705/https://support.google.com/youtube/answer/2853812
        'url': 'https://www.youtube.com/watch?v=zaPI8MvL8pg',
        'only_matching': True,
    }, {
        # Multi-camera events (deprecated)
        # https://github.com/ytdl-org/youtube-dl/issues/8536
        'url': 'https://www.youtube.com/watch?v=gVfLd0zydlo',
        'only_matching': True,
    }, {
        'url': 'https://vid.plus/FlRa-iH7PGw',
        'only_matching': True,
    }, {
        'url': 'https://zwearz.com/watch/9lWxNJF-ufM/electra-woman-dyna-girl-official-trailer-grace-helbig.html',
        'only_matching': True,
    }, {
        # Title with JS-like syntax "};"
        # https://github.com/ytdl-org/youtube-dl/issues/7468
        # Also tests cut-off URL expansion in video description
        # https://github.com/ytdl-org/youtube-dl/issues/1892
        # https://github.com/ytdl-org/youtube-dl/issues/8164
        'url': 'https://www.youtube.com/watch?v=lsguqyKfVQg',
        'info_dict': {
            'id': 'lsguqyKfVQg',
            'ext': 'mp4',
            'title': '{dark walk}; Loki/AC/Dishonored; collab w/Elflover21',
            'age_limit': 0,
            'availability': 'public',
            'categories': ['Film & Animation'],
            'channel': 'IronSoulElf',
            'channel_follower_count': int,
            'channel_id': 'UCTSRgz5jylBvFt_S7wnsqLQ',
            'channel_url': 'https://www.youtube.com/channel/UCTSRgz5jylBvFt_S7wnsqLQ',
            'comment_count': int,
            'description': 'md5:8085699c11dc3f597ce0410b0dcbb34a',
            'duration': 133,
            'like_count': int,
            'live_status': 'not_live',
            'media_type': 'video',
            'playable_in_embed': True,
            'tags': 'count:13',
            'thumbnail': r're:https?://i\.ytimg\.com/.+',
            'timestamp': 1447959261,
            'upload_date': '20151119',
            'uploader': 'IronSoulElf',
            'uploader_id': '@IronSoulElf',
            'uploader_url': 'https://www.youtube.com/@IronSoulElf',
            'view_count': int,
        },
        'params': {'skip_download': True},
    }, {
        # Tags with '};'
        # https://github.com/ytdl-org/youtube-dl/issues/7468
        'url': 'https://www.youtube.com/watch?v=Ms7iBXnlUO8',
        'only_matching': True,
    }, {
        # Video with yt:stretch=17:0
        'url': 'https://www.youtube.com/watch?v=Q39EVAstoRM',
        'info_dict': {
            'id': 'Q39EVAstoRM',
            'ext': 'mp4',
            'title': 'Clash Of Clans#14 Dicas De Ataque Para CV 4',
            'description': 'md5:ee18a25c350637c8faff806845bddee9',
            'upload_date': '20151107',
        },
        'skip': 'This video does not exist.',
    }, {
        # Video with incomplete 'yt:stretch=16:'
        'url': 'https://www.youtube.com/watch?v=FRhJzUSJbGI',
        'only_matching': True,
    }, {
        # Video licensed under Creative Commons
        'url': 'https://www.youtube.com/watch?v=M4gD1WSo5mA',
        'info_dict': {
            'id': 'M4gD1WSo5mA',
            'ext': 'mp4',
            'title': 'William Fisher, CopyrightX: Lecture 3.2, The Subject Matter of Copyright: Drama and choreography',
            'age_limit': 0,
            'availability': 'public',
            'categories': ['Education'],
            'channel': 'The Berkman Klein Center for Internet & Society',
            'channel_follower_count': int,
            'channel_id': 'UCuLGmD72gJDBwmLw06X58SA',
            'channel_url': 'https://www.youtube.com/channel/UCuLGmD72gJDBwmLw06X58SA',
            'chapters': 'count:4',
            'description': 'md5:a677553cf0840649b731a3024aeff4cc',
            'duration': 721,
            'license': 'Creative Commons Attribution license (reuse allowed)',
            'like_count': int,
            'live_status': 'not_live',
            'media_type': 'video',
            'playable_in_embed': True,
            'tags': 'count:3',
            'thumbnail': r're:https?://i\.ytimg\.com/.+',
            'timestamp': 1422422076,
            'upload_date': '20150128',
            'uploader': 'The Berkman Klein Center for Internet & Society',
            'uploader_id': '@BKCHarvard',
            'uploader_url': 'https://www.youtube.com/@BKCHarvard',
            'view_count': int,
        },
        'params': {'skip_download': True},
    }, {
        # https://github.com/ytdl-org/youtube-dl/commit/fd050249afce1bcc9e7f4a127069375467007b55
        'url': 'https://www.youtube.com/watch?v=eQcmzGIKrzg',
        'info_dict': {
            'id': 'eQcmzGIKrzg',
            'ext': 'mp4',
            'title': 'Democratic Socialism and Foreign Policy | Bernie Sanders',
            'age_limit': 0,
            'availability': 'public',
            'categories': ['News & Politics'],
            'channel': 'Bernie Sanders',
            'channel_follower_count': int,
            'channel_id': 'UCH1dpzjCEiGAt8CXkryhkZg',
            'channel_is_verified': True,
            'channel_url': 'https://www.youtube.com/channel/UCH1dpzjCEiGAt8CXkryhkZg',
            'chapters': 'count:5',
            'comment_count': int,
            'description': 'md5:13a2503d7b5904ef4b223aa101628f39',
            'duration': 4060,
            'heatmap': 'count:100',
            'license': 'Creative Commons Attribution license (reuse allowed)',
            'like_count': int,
            'live_status': 'not_live',
            'media_type': 'video',
            'playable_in_embed': True,
            'tags': 'count:12',
            'thumbnail': r're:https?://i\.ytimg\.com/.+',
            'timestamp': 1447987198,
            'upload_date': '20151120',
            'uploader': 'Bernie Sanders',
            'uploader_id': '@BernieSanders',
            'uploader_url': 'https://www.youtube.com/@BernieSanders',
            'view_count': int,
        },
        'params': {'skip_download': True},
    }, {
        'url': 'https://www.youtube.com/watch?feature=player_embedded&amp;amp;v=V36LpHqtcDY',
        'only_matching': True,
    }, {
        # YouTube Red paid video
        # https://github.com/ytdl-org/youtube-dl/issues/10059
        'url': 'https://www.youtube.com/watch?v=i1Ko8UG-Tdo',
        'only_matching': True,
    }, {
        # Rental video preview
        # https://github.com/ytdl-org/youtube-dl/commit/fd050249afce1bcc9e7f4a127069375467007b55
        'url': 'https://www.youtube.com/watch?v=yYr8q0y5Jfg',
        'info_dict': {
            'id': 'uGpuVWrhIzE',
            'ext': 'mp4',
            'title': 'Piku - Trailer',
            'description': 'md5:c36bd60c3fd6f1954086c083c72092eb',
            'upload_date': '20150811',
            'license': 'Standard YouTube License',
        },
        'skip': 'This video is not available.',
    }, {
        # YouTube Red video with episode data
        'url': 'https://www.youtube.com/watch?v=iqKdEhx-dD4',
        'info_dict': {
            'id': 'iqKdEhx-dD4',
            'ext': 'mp4',
            'title': 'Isolation - Mind Field (Ep 1)',
            'age_limit': 0,
            'availability': 'public',
            'categories': ['Entertainment'],
            'channel': 'Vsauce',
            'channel_follower_count': int,
            'channel_id': 'UC6nSFpj9HTCZ5t-N3Rm3-HA',
            'channel_is_verified': True,
            'channel_url': 'https://www.youtube.com/channel/UC6nSFpj9HTCZ5t-N3Rm3-HA',
            'comment_count': int,
            'description': 'md5:f540112edec5d09fc8cc752d3d4ba3cd',
            'duration': 2085,
            'heatmap': 'count:100',
            'like_count': int,
            'live_status': 'not_live',
            'media_type': 'video',
            'playable_in_embed': True,
            'tags': 'count:12',
            'thumbnail': r're:https?://i\.ytimg\.com/.+',
            'timestamp': 1484761047,
            'upload_date': '20170118',
            'uploader': 'Vsauce',
            'uploader_id': '@Vsauce',
            'uploader_url': 'https://www.youtube.com/@Vsauce',
            'view_count': int,
        },
        'expected_warnings': ['Skipping DASH manifest'],
        'params': {'skip_download': True},
    }, {
        # The following content has been identified by the YouTube community
        # as inappropriate or offensive to some audiences.
        'url': 'https://www.youtube.com/watch?v=6SJNVb0GnPI',
        'info_dict': {
            'id': '6SJNVb0GnPI',
            'ext': 'mp4',
            'title': 'Race Differences in Intelligence',
            'description': 'md5:5d161533167390427a1f8ee89a1fc6f1',
            'duration': 965,
            'upload_date': '20140124',
        },
        'skip': 'This video has been removed for violating YouTube\'s policy on hate speech.',
    }, {
        # itag 212
        'url': '1t24XAntNCY',
        'only_matching': True,
    }, {
        # geo restricted to JP
        'url': 'sJL6WA-aGkQ',
        'only_matching': True,
    }, {
        'url': 'https://invidio.us/watch?v=BaW_jenozKc',
        'only_matching': True,
    }, {
        'url': 'https://redirect.invidious.io/watch?v=BaW_jenozKc',
        'only_matching': True,
    }, {
        # from https://nitter.pussthecat.org/YouTube/status/1360363141947944964#m
        'url': 'https://redirect.invidious.io/Yh0AhrY9GjA',
        'only_matching': True,
    }, {
        # DRM protected
        'url': 'https://www.youtube.com/watch?v=s7_qI6_mIXc',
        'only_matching': True,
    }, {
        # Video with unsupported adaptive stream type formats
        # https://github.com/ytdl-org/youtube-dl/commit/4fe54c128a11d394874505af75aaa5a2276aa3ba
        'url': 'https://www.youtube.com/watch?v=Z4Vy8R84T1U',
        'only_matching': True,
    }, {
        # Youtube Music Auto-generated description
        # TODO: fix metadata extraction
        # https://github.com/ytdl-org/youtube-dl/issues/20599
        'url': 'https://music.youtube.com/watch?v=MgNrAu2pzNs',
        'info_dict': {
            'id': 'MgNrAu2pzNs',
            'ext': 'mp4',
            'title': 'Voyeur Girl',
            'age_limit': 0,
            'album': 'it\'s too much love to know my dear',
            'alt_title': 'Voyeur Girl',
            'artists': ['Stephen'],
            'availability': 'public',
            'categories': ['Music'],
            'channel': 'Stephen',  # TODO: should be 'Stephen - Topic'
            'channel_follower_count': int,
            'channel_id': 'UC-pWHpBjdGG69N9mM2auIAA',
            'channel_is_verified': True,
            'channel_url': 'https://www.youtube.com/channel/UC-pWHpBjdGG69N9mM2auIAA',
            'comment_count': int,
            'creators': ['Stephen'],
            'description': 'md5:7ae382a65843d6df2685993e90a8628f',
            'duration': 169,
            'heatmap': 'count:100',
            'like_count': int,
            'live_status': 'not_live',
            'media_type': 'video',
            'playable_in_embed': True,
            'release_date': '20190313',
            'tags': 'count:11',
            'thumbnail': r're:https?://i\.ytimg\.com/.+',
            'timestamp': 1552385807,
            'track': 'Voyeur Girl',
            'upload_date': '20190312',
            'uploader': 'Stephen',
            'view_count': int,
        },
        'params': {'skip_download': True},
    }, {
        'url': 'https://www.youtubekids.com/watch?v=3b8nCWDgZ6Q',
        'only_matching': True,
    }, {
        # invalid -> valid video id redirection
        # https://github.com/ytdl-org/youtube-dl/pull/25063
        'url': 'DJztXj2GPfl',
        'info_dict': {
            'id': 'DJztXj2GPfk',
            'ext': 'mp4',
            'title': 'Panjabi MC - Mundian To Bach Ke (The Dictator Soundtrack)',
            'description': 'md5:bf577a41da97918e94fa9798d9228825',
            'upload_date': '20090125',
            'artist': 'Panjabi MC',
            'track': 'Beware of the Boys (Mundian to Bach Ke) - Motivo Hi-Lectro Remix',
            'album': 'Beware of the Boys (Mundian To Bach Ke)',
        },
        'skip': 'Video unavailable',
    }, {
        # empty description results in an empty string
        # https://github.com/ytdl-org/youtube-dl/pull/26575
        'url': 'https://www.youtube.com/watch?v=x41yOUIvK2k',
        'info_dict': {
            'id': 'x41yOUIvK2k',
            'ext': 'mp4',
            'title': 'IMG 3456',
            'age_limit': 0,
            'availability': 'public',
            'categories': ['Pets & Animals'],
            'channel': 'l\'Or Vert asbl',
            'channel_follower_count': int,
            'channel_id': 'UCo03ZQPBW5U4UC3regpt1nw',
            'channel_url': 'https://www.youtube.com/channel/UCo03ZQPBW5U4UC3regpt1nw',
            'description': '',
            'duration': 7,
            'like_count': int,
            'live_status': 'not_live',
            'media_type': 'video',
            'playable_in_embed': True,
            'tags': [],
            'thumbnail': r're:https?://i\.ytimg\.com/.+',
            'timestamp': 1497343210,
            'upload_date': '20170613',
            'uploader': 'l\'Or Vert asbl',
            'uploader_id': '@ElevageOrVert',
            'uploader_url': 'https://www.youtube.com/@ElevageOrVert',
            'view_count': int,
        },
        'params': {'skip_download': True},
    }, {
        # with '};' inside yt initial data (see [1])
        # see [2] for an example with '};' inside ytInitialPlayerResponse
        # 1. https://github.com/ytdl-org/youtube-dl/issues/27093
        # 2. https://github.com/ytdl-org/youtube-dl/issues/27216
        'url': 'https://www.youtube.com/watch?v=CHqg6qOn4no',
        'info_dict': {
            'id': 'CHqg6qOn4no',
            'ext': 'mp4',
            'title': 'Part 77   Sort a list of simple types in c#',
            'age_limit': 0,
            'availability': 'public',
            'categories': ['Education'],
            'channel': 'kudvenkat',
            'channel_follower_count': int,
            'channel_id': 'UCCTVrRB5KpIiK6V2GGVsR1Q',
            'channel_is_verified': True,
            'channel_url': 'https://www.youtube.com/channel/UCCTVrRB5KpIiK6V2GGVsR1Q',
            'chapters': 'count:4',
            'comment_count': int,
            'description': 'md5:b8746fa52e10cdbf47997903f13b20dc',
            'duration': 522,
            'heatmap': 'count:100',
            'like_count': int,
            'live_status': 'not_live',
            'media_type': 'video',
            'playable_in_embed': True,
            'tags': 'count:12',
            'thumbnail': r're:https?://i\.ytimg\.com/.+',
            'timestamp': 1377976349,
            'upload_date': '20130831',
            'uploader': 'kudvenkat',
            'uploader_id': '@Csharp-video-tutorialsBlogspot',
            'uploader_url': 'https://www.youtube.com/@Csharp-video-tutorialsBlogspot',
            'view_count': int,
        },
        'params': {'skip_download': True},
    }, {
        # another example of '};' in ytInitialData
        'url': 'https://www.youtube.com/watch?v=gVfgbahppCY',
        'only_matching': True,
    }, {
        'url': 'https://www.youtube.com/watch_popup?v=63RmMXCd_bQ',
        'only_matching': True,
    }, {
        # https://github.com/ytdl-org/youtube-dl/pull/28094
        'url': 'OtqTfy26tG0',
        'info_dict': {
            'id': 'OtqTfy26tG0',
            'ext': 'mp4',
            'title': 'Burn Out',
            'age_limit': 0,
            'album': 'Every Day',
            'alt_title': 'Burn Out',
            'artists': ['The Cinematic Orchestra'],
            'availability': 'public',
            'categories': ['Music'],
            'channel': 'The Cinematic Orchestra',
            'channel_follower_count': int,
            'channel_id': 'UCIzsJBIyo8hhpFm1NK0uLgw',
            'channel_is_verified': True,
            'channel_url': 'https://www.youtube.com/channel/UCIzsJBIyo8hhpFm1NK0uLgw',
            'comment_count': int,
            'creators': ['The Cinematic Orchestra'],
            'description': 'md5:fee8b19b7ba433cc2957d1c7582067ac',
            'duration': 614,
            'heatmap': 'count:100',
            'like_count': int,
            'live_status': 'not_live',
            'media_type': 'video',
            'playable_in_embed': True,
            'release_date': '20020513',
            'release_year': 2023,
            'tags': 'count:3',
            'thumbnail': r're:https?://i\.ytimg\.com/.+',
            'timestamp': 1416497379,
            'track': 'Burn Out',
            'upload_date': '20141120',
            'uploader': 'The Cinematic Orchestra',
            'view_count': int,
        },
        'params': {'skip_download': True},
    }, {
        # controversial video, only works with bpctr when authenticated with cookies
        'url': 'https://www.youtube.com/watch?v=nGC3D_FkCmg',
        'only_matching': True,
    }, {
        # controversial video, requires bpctr/contentCheckOk
        'url': 'https://www.youtube.com/watch?v=SZJvDhaSDnc',
        'info_dict': {
            'id': 'SZJvDhaSDnc',
            'ext': 'mp4',
            'title': 'San Diego teen commits suicide after bullying over embarrassing video',
            'age_limit': 18,
            'availability': 'needs_auth',
            'categories': ['News & Politics'],
            'channel': 'CBS Mornings',
            'channel_follower_count': int,
            'channel_id': 'UC-SJ6nODDmufqBzPBwCvYvQ',
            'channel_is_verified': True,
            'channel_url': 'https://www.youtube.com/channel/UC-SJ6nODDmufqBzPBwCvYvQ',
            'comment_count': int,
            'description': 'md5:acde3a73d3f133fc97e837a9f76b53b7',
            'duration': 170,
            'like_count': int,
            'live_status': 'not_live',
            'media_type': 'video',
            'playable_in_embed': True,
            'tags': 'count:5',
            'thumbnail': r're:https?://i\.ytimg\.com/.+',
            'timestamp': 1405513526,
            'upload_date': '20140716',
            'uploader': 'CBS Mornings',
            'uploader_id': '@CBSMornings',
            'uploader_url': 'https://www.youtube.com/@CBSMornings',
            'view_count': int,
        },
        'skip': 'Age-restricted; requires authentication',
    }, {
        # restricted location
        # https://github.com/ytdl-org/youtube-dl/issues/28685
        'url': 'cBvYw8_A0vQ',
        'info_dict': {
            'id': 'cBvYw8_A0vQ',
            'ext': 'mp4',
            'title': '4K Ueno Okachimachi  Street  Scenes  上野御徒町歩き',
            'age_limit': 0,
            'availability': 'public',
            'categories': ['Travel & Events'],
            'channel': 'Walk around Japan',
            'channel_follower_count': int,
            'channel_id': 'UC3o_t8PzBmXf5S9b7GLx1Mw',
            'channel_url': 'https://www.youtube.com/channel/UC3o_t8PzBmXf5S9b7GLx1Mw',
            'description': 'md5:ea770e474b7cd6722b4c95b833c03630',
            'duration': 1456,
            'live_status': 'not_live',
            'media_type': 'video',
            'playable_in_embed': True,
            'tags': 'count:5',
            'thumbnail': r're:https?://i\.ytimg\.com/.+',
            'timestamp': 1605884416,
            'upload_date': '20201120',
            'uploader': 'Walk around Japan',
            'uploader_id': '@walkaroundjapan7124',
            'uploader_url': 'https://www.youtube.com/@walkaroundjapan7124',
            'view_count': int,
        },
        'params': {'skip_download': True},
    }, {
        # Has multiple audio streams
        'url': 'WaOKSUlf4TM',
        'only_matching': True,
    }, {
        # Requires Premium: has format 141 when requested using YTM url
        'url': 'https://music.youtube.com/watch?v=XclachpHxis',
        'only_matching': True,
    }, {
        # multiple subtitles with same lang_code
        'url': 'https://www.youtube.com/watch?v=wsQiKKfKxug',
        'only_matching': True,
    }, {
        # Force use android client fallback
        'url': 'https://www.youtube.com/watch?v=YOelRv7fMxY',
        'info_dict': {
            'id': 'YOelRv7fMxY',
            'ext': '3gp',
            'title': 'DIGGING A SECRET TUNNEL Part 1',
            'age_limit': 0,
            'availability': 'public',
            'categories': ['Entertainment'],
            'channel': 'colinfurze',
            'channel_follower_count': int,
            'channel_id': 'UCp68_FLety0O-n9QU6phsgw',
            'channel_is_verified': True,
            'channel_url': 'https://www.youtube.com/channel/UCp68_FLety0O-n9QU6phsgw',
            'chapters': 'count:4',
            'comment_count': int,
            'description': 'md5:5d5991195d599b56cd0c4148907eec50',
            'duration': 596,
            'heatmap': 'count:100',
            'like_count': int,
            'live_status': 'not_live',
            'media_type': 'video',
            'playable_in_embed': True,
            'tags': 'count:6',
            'thumbnail': r're:https?://i\.ytimg\.com/.+',
            'timestamp': 1624546829,
            'upload_date': '20210624',
            'uploader': 'colinfurze',
            'uploader_id': '@colinfurze',
            'uploader_url': 'https://www.youtube.com/@colinfurze',
            'view_count': int,
        },
        'params': {
            'extractor_args': {'youtube': {'player_client': ['android']}},
            'format': '17',  # 3gp format available on android
            'skip_download': True,
        },
        'skip': 'Android client broken',
    }, {
        # Skip download of additional client configs (remix client config in this case)
        'url': 'https://music.youtube.com/watch?v=MgNrAu2pzNs',
        'only_matching': True,
        'params': {'extractor_args': {'youtube': {'player_skip': ['configs']}}},
    }, {
        # shorts
        'url': 'https://www.youtube.com/shorts/BGQWPY4IigY',
        'only_matching': True,
    }, {
        'note': 'Storyboards',
        'url': 'https://www.youtube.com/watch?v=5KLPxDtMqe8',
        'info_dict': {
            'id': '5KLPxDtMqe8',
            'ext': 'mhtml',
            'title': 'Your Brain is Plastic',
            'age_limit': 0,
            'availability': 'public',
            'categories': ['Education'],
            'channel': 'SciShow',
            'channel_follower_count': int,
            'channel_id': 'UCZYTClx2T1of7BRZ86-8fow',
            'channel_is_verified': True,
            'channel_url': 'https://www.youtube.com/channel/UCZYTClx2T1of7BRZ86-8fow',
            'chapters': 'count:5',
            'comment_count': int,
            'description': 'md5:89cd86034bdb5466cd87c6ba206cd2bc',
            'duration': 248,
            'heatmap': 'count:100',
            'like_count': int,
            'live_status': 'not_live',
            'media_type': 'video',
            'playable_in_embed': True,
            'tags': 'count:12',
            'thumbnail': r're:https?://i\.ytimg\.com/.+',
            'timestamp': 1395685455,
            'upload_date': '20140324',
            'uploader': 'SciShow',
            'uploader_id': '@SciShow',
            'uploader_url': 'https://www.youtube.com/@SciShow',
            'view_count': int,
        },
        'params': {
            'format': 'mhtml',
            'skip_download': True,
        },
    }, {
        # Ensure video upload_date is in UTC timezone (video was uploaded 1641170939)
        'url': 'https://www.youtube.com/watch?v=2NUZ8W2llS4',
        'info_dict': {
            'id': '2NUZ8W2llS4',
            'ext': 'mp4',
            'title': 'The NP that test your phone performance 🙂',
            'age_limit': 0,
            'availability': 'public',
            'categories': ['Gaming'],
            'channel': 'Leon Nguyen',
            'channel_follower_count': int,
            'channel_id': 'UCRqNBSOHgilHfAczlUmlWHA',
            'channel_url': 'https://www.youtube.com/channel/UCRqNBSOHgilHfAczlUmlWHA',
            'comment_count': int,
            'description': 'md5:144494b24d4f9dfacb97c1bbef5de84d',
            'duration': 21,
            'heatmap': 'count:100',
            'like_count': int,
            'live_status': 'not_live',
            'media_type': 'video',
            'playable_in_embed': True,
            'tags': 'count:23',
            'thumbnail': r're:https?://i\.ytimg\.com/.+',
            'timestamp': 1641170939,
            'upload_date': '20220103',
            'uploader': 'Leon Nguyen',
            'uploader_id': '@LeonNguyen',
            'uploader_url': 'https://www.youtube.com/@LeonNguyen',
            'view_count': int,
        },
        'params': {'skip_download': True},
    }, {
        # date text is premiered video, ensure upload date in UTC (published 1641172509)
        'url': 'https://www.youtube.com/watch?v=mzZzzBU6lrM',
        'info_dict': {
            'id': 'mzZzzBU6lrM',
            'ext': 'mp4',
            'title': 'I Met GeorgeNotFound In Real Life...',
            'age_limit': 0,
            'availability': 'public',
            'categories': ['Entertainment'],
            'channel': 'Quackity',
            'channel_follower_count': int,
            'channel_id': 'UC_8NknAFiyhOUaZqHR3lq3Q',
            'channel_is_verified': True,
            'channel_url': 'https://www.youtube.com/channel/UC_8NknAFiyhOUaZqHR3lq3Q',
            'comment_count': int,
            'description': 'md5:42e72df3d4d5965903a2b9359c3ccd25',
            'duration': 955,
            'heatmap': 'count:100',
            'like_count': int,
            'live_status': 'not_live',
            'media_type': 'video',
            'playable_in_embed': True,
            'release_date': '20220103',
            'release_timestamp': 1641172509,
            'tags': 'count:26',
            'thumbnail': r're:https?://i\.ytimg\.com/.+',
            'timestamp': 1641172509,
            'upload_date': '20220103',
            'uploader': 'Quackity',
            'uploader_id': '@Quackity',
            'uploader_url': 'https://www.youtube.com/@Quackity',
            'view_count': int,
        },
        'params': {'skip_download': True},
    }, {
        # continuous livestream.
        # Upload date was 2022-07-12T05:12:29-07:00, while stream start is 2022-07-12T15:59:30+00:00
        'url': 'https://www.youtube.com/watch?v=jfKfPfyJRdk',
        'info_dict': {
            'id': 'jfKfPfyJRdk',
            'ext': 'mp4',
            'title': str,
            'age_limit': 0,
            'availability': 'public',
            'categories': ['Music'],
            'channel': 'Lofi Girl',
            'channel_follower_count': int,
            'channel_id': 'UCSJ4gkVC6NrvII8umztf0Ow',
            'channel_is_verified': True,
            'channel_url': 'https://www.youtube.com/channel/UCSJ4gkVC6NrvII8umztf0Ow',
            'concurrent_view_count': int,
            'description': 'md5:48841fcfc1be6131d729fa7b4a7784cb',
            'like_count': int,
            'live_status': 'is_live',
            'media_type': 'livestream',
            'playable_in_embed': True,
            'release_date': '20220712',
            'release_timestamp': 1657641570,
            'tags': 'count:32',
            'thumbnail': r're:https?://i\.ytimg\.com/.+',
            'timestamp': 1657627949,
            'upload_date': '20220712',
            'uploader': 'Lofi Girl',
            'uploader_id': '@LofiGirl',
            'uploader_url': 'https://www.youtube.com/@LofiGirl',
            'view_count': int,
        },
        'params': {'skip_download': True},
    }, {
        'url': 'https://www.youtube.com/watch?v=tjjjtzRLHvA',
        'info_dict': {
            'id': 'tjjjtzRLHvA',
            'ext': 'mp4',
            'title': 'ハッシュタグ無し };if window.ytcsi',
            'age_limit': 0,
            'availability': 'unlisted',
            'categories': ['Music'],
            'channel': 'Lesmiscore',
            'channel_follower_count': int,
            'channel_id': 'UCdqltm_7iv1Vs6kp6Syke5A',
            'channel_url': 'https://www.youtube.com/channel/UCdqltm_7iv1Vs6kp6Syke5A',
            'description': '',
            'duration': 6,
            'like_count': int,
            'live_status': 'not_live',
            'media_type': 'short',
            'playable_in_embed': True,
            'tags': [],
            'thumbnail': r're:https?://i\.ytimg\.com/.+',
            'timestamp': 1648005313,
            'upload_date': '20220323',
            'uploader': 'Lesmiscore',
            'uploader_id': '@lesmiscore',
            'uploader_url': 'https://www.youtube.com/@lesmiscore',
            'view_count': int,
        },
        'params': {'skip_download': True},
    }, {
        # Prefer primary title+description language metadata by default
        # Do not prefer translated description if primary is empty
        'url': 'https://www.youtube.com/watch?v=el3E4MbxRqQ',
        'info_dict': {
            'id': 'el3E4MbxRqQ',
            'ext': 'mp4',
            'title': 'dlp test video 2 - primary sv no desc',
            'age_limit': 0,
            'availability': 'unlisted',
            'categories': ['People & Blogs'],
            'channel': 'cole-dlp-test-acc',
            'channel_id': 'UCiu-3thuViMebBjw_5nWYrA',
            'channel_url': 'https://www.youtube.com/channel/UCiu-3thuViMebBjw_5nWYrA',
            'description': '',
            'duration': 5,
            'like_count': int,
            'live_status': 'not_live',
            'media_type': 'video',
            'playable_in_embed': True,
            'tags': [],
            'thumbnail': r're:https?://i\.ytimg\.com/.+',
            'timestamp': 1662677394,
            'upload_date': '20220908',
            'uploader': 'cole-dlp-test-acc',
            'uploader_id': '@coletdjnz',
            'uploader_url': 'https://www.youtube.com/@coletdjnz',
            'view_count': int,
        },
        'params': {'skip_download': True},
    }, {
        # Extractor argument: prefer translated title+description
        'url': 'https://www.youtube.com/watch?v=gHKT4uU8Zng',
        'info_dict': {
            'id': 'gHKT4uU8Zng',
            'ext': 'mp4',
            'title': 'dlp test video title primary (en-GB)',
            'age_limit': 0,
            'availability': 'public',
            'categories': ['People & Blogs'],
            'channel': 'cole-dlp-test-acc',
            'channel_id': 'UCiu-3thuViMebBjw_5nWYrA',
            'channel_url': 'https://www.youtube.com/channel/UCiu-3thuViMebBjw_5nWYrA',
            'description': 'md5:e8c098ba19888e08554f960ffbf6f90e',
            'duration': 5,
            'like_count': int,
            'live_status': 'not_live',
            'media_type': 'video',
            'playable_in_embed': True,
            'tags': [],
            'thumbnail': r're:https?://i\.ytimg\.com/.+',
            'timestamp': 1659073275,
            'upload_date': '20220729',
            'uploader': 'cole-dlp-test-acc',
            'uploader_id': '@coletdjnz',
            'uploader_url': 'https://www.youtube.com/@coletdjnz',
            'view_count': int,
        },
        'params': {
            'extractor_args': {'youtube': {'lang': ['fr']}},
            'skip_download': True,
        },
        'expected_warnings': [r'Preferring "fr" translated fields'],
    }, {
        'note': '6 channel audio',
        'url': 'https://www.youtube.com/watch?v=zgdo7-RRjgo',
        'only_matching': True,
    }, {
        'note': 'Multiple HLS formats with same itag',
        'url': 'https://www.youtube.com/watch?v=kX3nB4PpJko',
        'info_dict': {
            'id': 'kX3nB4PpJko',
            'ext': 'mp4',
            'title': 'Last To Take Hand Off Jet, Keeps It!',
            'age_limit': 0,
            'availability': 'public',
            'categories': ['Entertainment'],
            'channel': 'MrBeast',
            'channel_follower_count': int,
            'channel_id': 'UCX6OQ3DkcsbYNE6H8uQQuVA',
            'channel_is_verified': True,
            'channel_url': 'https://www.youtube.com/channel/UCX6OQ3DkcsbYNE6H8uQQuVA',
            'comment_count': int,
            'description': 'md5:42731fced13eff2c48c099fbb5c1b3a0',
            'duration': 937,
            'heatmap': 'count:100',
            'like_count': int,
            'live_status': 'not_live',
            'media_type': 'video',
            'playable_in_embed': True,
            'tags': [],
            'thumbnail': r're:https?://i\.ytimg\.com/.+',
            'timestamp': 1668286800,
            'upload_date': '20221112',
            'uploader': 'MrBeast',
            'uploader_id': '@MrBeast',
            'uploader_url': 'https://www.youtube.com/@MrBeast',
            'view_count': int,
        },
        'params': {
            'extractor_args': {'youtube': {'player_client': ['ios']}},
            'format': '233-1',
            'skip_download': True,
        },
        'skip': 'PO Token Required',
    }, {
        'note': 'Audio formats with Dynamic Range Compression',
        'url': 'https://www.youtube.com/watch?v=Tq92D6wQ1mg',
        'info_dict': {
            'id': 'Tq92D6wQ1mg',
            'ext': 'webm',
            'title': '[MMD] Adios - EVERGLOW [+Motion DL]',
            'age_limit': 18,
            'availability': 'needs_auth',
            'categories': ['Entertainment'],
            'channel': 'Projekt Melody',
            'channel_follower_count': int,
            'channel_id': 'UC1yoRdFoFJaCY-AGfD9W0wQ',
            'channel_url': 'https://www.youtube.com/channel/UC1yoRdFoFJaCY-AGfD9W0wQ',
            'comment_count': int,
            'description': 'md5:17eccca93a786d51bc67646756894066',
            'duration': 106,
            'like_count': int,
            'live_status': 'not_live',
            'media_type': 'video',
            'playable_in_embed': True,
            'tags': 'count:5',
            'thumbnail': r're:https?://i\.ytimg\.com/.+',
            'timestamp': 1577508724,
            'upload_date': '20191228',
            'uploader': 'Projekt Melody',
            'uploader_id': '@ProjektMelody',
            'uploader_url': 'https://www.youtube.com/@ProjektMelody',
            'view_count': int,
        },
        'params': {
            'extractor_args': {'youtube': {'player_client': ['tv_embedded']}},
            'format': '251-drc',
            'skip_download': True,
        },
        'skip': 'Age-restricted; requires authentication',
    }, {
        'note': 'Support /live/ URL + media type for post-live content',
        'url': 'https://www.youtube.com/live/qVv6vCqciTM',
        'info_dict': {
            'id': 'qVv6vCqciTM',
            'ext': 'mp4',
            'title': '【 #インターネット女クリスマス 】3Dで歌ってはしゃぐインターネットの女たち【月ノ美兎/名取さな】',
            'age_limit': 0,
            'availability': 'public',
            'categories': ['Entertainment'],
            'channel': 'さなちゃんねる',
            'channel_follower_count': int,
            'channel_id': 'UCIdEIHpS0TdkqRkHL5OkLtA',
            'channel_is_verified': True,
            'channel_url': 'https://www.youtube.com/channel/UCIdEIHpS0TdkqRkHL5OkLtA',
            'chapters': 'count:13',
            'comment_count': int,
            'description': 'md5:6aebf95cc4a1d731aebc01ad6cc9806d',
            'duration': 4438,
            'heatmap': 'count:100',
            'like_count': int,
            'live_status': 'was_live',
            'media_type': 'livestream',
            'playable_in_embed': True,
            'release_date': '20221223',
            'release_timestamp': 1671793345,
            'tags': 'count:6',
            'thumbnail': r're:https?://i\.ytimg\.com/.+',
            'timestamp': 1671798112,
            'upload_date': '20221223',
            'uploader': 'さなちゃんねる',
            'uploader_id': '@sana_natori',
            'uploader_url': 'https://www.youtube.com/@sana_natori',
            'view_count': int,
        },
        'params': {'skip_download': True},
    }, {
        # Fallbacks when webpage and web client is unavailable
        'url': 'https://www.youtube.com/watch?v=wSSmNUl9Snw',
        'info_dict': {
            'id': 'wSSmNUl9Snw',
            'ext': 'webm',
            'title': 'The Computer Hack That Saved Apollo 14',
            'age_limit': 0,
            # 'availability': 'public',
            # 'categories': ['Science & Technology'],
            'channel': 'Scott Manley',
            'channel_follower_count': int,
            'channel_id': 'UCxzC4EngIsMrPmbm6Nxvb-A',
            'channel_is_verified': True,
            'channel_url': 'https://www.youtube.com/channel/UCxzC4EngIsMrPmbm6Nxvb-A',
            'chapters': 'count:2',
            'comment_count': int,
            'description': 'md5:f4bed7b200404b72a394c2f97b782c02',
            'duration': 682,
            'heatmap': 'count:100',
            'like_count': int,
            'live_status': 'not_live',
            'media_type': 'video',
            'playable_in_embed': True,
            'tags': 'count:8',
            'thumbnail': r're:https?://i\.ytimg\.com/.+',
            'timestamp': 1504198713,
            'upload_date': '20170831',
            'uploader': 'Scott Manley',
            'uploader_id': '@scottmanley',
            'uploader_url': 'https://www.youtube.com/@scottmanley',
            'view_count': int,
        },
        'params': {
            'extractor_args': {'youtube': {
                'player_client': ['ios'],
                'player_skip': ['webpage'],
            }},
            'skip_download': True,
        },
        'skip': 'PO Token Required',
    }, {
        # uploader_id has non-ASCII characters that are percent-encoded in YT's JSON
        # https://github.com/yt-dlp/yt-dlp/pull/11818
        'url': 'https://www.youtube.com/shorts/18NGQq7p3LY',
        'info_dict': {
            'id': '18NGQq7p3LY',
            'ext': 'mp4',
            'title': '아이브 이서 장원영 리즈 삐끼삐끼 챌린지',
            'age_limit': 0,
            'availability': 'public',
            'categories': ['People & Blogs'],
            'channel': 'ㅇㅇ',
            'channel_follower_count': int,
            'channel_id': 'UCC25oTm2J7ZVoi5TngOHg9g',
            'channel_url': 'https://www.youtube.com/channel/UCC25oTm2J7ZVoi5TngOHg9g',
            'description': '',
            'duration': 3,
            'like_count': int,
            'live_status': 'not_live',
            'media_type': 'short',
            'playable_in_embed': True,
            'tags': [],
            'thumbnail': r're:https?://i\.ytimg\.com/.+',
            'timestamp': 1724306170,
            'upload_date': '20240822',
            'uploader': 'ㅇㅇ',
            'uploader_id': '@으아-v1k',
            'uploader_url': 'https://www.youtube.com/@으아-v1k',
            'view_count': int,
        },
        'params': {'skip_download': True},
    }]
    _WEBPAGE_TESTS = [{
        # <object>
        # https://github.com/ytdl-org/youtube-dl/pull/12696
        'url': 'http://www.improbable.com/2017/04/03/untrained-modern-youths-and-ancient-masters-in-selfie-portraits/',
        'info_dict': {
            'id': 'msN87y-iEx0',
            'ext': 'mp4',
            'title': 'Feynman: Mirrors FUN TO IMAGINE 6',
            'upload_date': '20080526',
            'description': 'md5:873c81d308b979f0e23ee7e620b312a3',
            'age_limit': 0,
            'tags': 'count:8',
            'channel_id': 'UCCeo--lls1vna5YJABWAcVA',
            'playable_in_embed': True,
            'thumbnail': r're:https?://i\.ytimg\.com/.+',
            'like_count': int,
            'comment_count': int,
            'channel': 'Christopher Sykes',
            'live_status': 'not_live',
            'channel_url': 'https://www.youtube.com/channel/UCCeo--lls1vna5YJABWAcVA',
            'availability': 'public',
            'duration': 195,
            'view_count': int,
            'categories': ['Science & Technology'],
            'channel_follower_count': int,
            'uploader': 'Christopher Sykes',
            'uploader_url': 'https://www.youtube.com/@ChristopherSykesDocumentaries',
            'uploader_id': '@ChristopherSykesDocumentaries',
            'heatmap': 'count:100',
            'timestamp': 1211825920,
            'media_type': 'video',
        },
        'params': {'skip_download': True},
    }, {
        # <embed>
        # https://github.com/ytdl-org/youtube-dl/commit/2b88feedf7993c24b03e0a7ff169a548794de70c
        'url': 'https://badzine.de/news/als-marc-zwiebler-taufik-hidayat-schlug',
        'info_dict': {
            'id': 'bSVcWOq397g',
            'ext': 'mp4',
            'title': 'TAUFIK TUNJUKKAN KELASNYA !!! : Taufik Hidayat VS Marc Zwiebler Canada Open 2011',
            'age_limit': 0,
            'availability': 'public',
            'categories': ['Sports'],
            'channel': 'Badminton Addict Id',
            'channel_follower_count': int,
            'channel_id': 'UCfCpKOwQGUe2FUJzYNadQcQ',
            'channel_url': 'https://www.youtube.com/channel/UCfCpKOwQGUe2FUJzYNadQcQ',
            'comment_count': int,
            'description': 'md5:2c3737da9a575f301a8380b4d60592a8',
            'duration': 756,
            'like_count': int,
            'live_status': 'not_live',
            'media_type': 'video',
            'playable_in_embed': True,
            'tags': 'count:9',
            'thumbnail': r're:https?://i\.ytimg\.com/.+',
            'timestamp': 1621418412,
            'upload_date': '20210519',
            'uploader': 'Badminton Addict Id',
            'uploader_id': '@badmintonaddictid8958',
            'uploader_url': 'https://www.youtube.com/@badmintonaddictid8958',
            'view_count': int,
        },
        'params': {'skip_download': True},
    }, {
        # WordPress Plugin: YouTube Video Importer
        # https://github.com/ytdl-org/youtube-dl/commit/7deef1ba6743bf11247565e63ed7e31d2e8a9382
        'url': 'https://lothype.com/2025-chino-hills-hs-snare-quad-features-wgi2025-drumline/',
        'info_dict': {
            'id': 'lC21AX_pCfA',
            'ext': 'mp4',
            'title': '2025 Chino Hills HS Snare & Quad Features! #wgi2025 #drumline',
            'age_limit': 0,
            'availability': 'public',
            'categories': ['Music'],
            'channel': 'DrumlineAV',
            'channel_follower_count': int,
            'channel_id': 'UCqdfUdyiQOZMvW5PcTTYikQ',
            'channel_url': 'https://www.youtube.com/channel/UCqdfUdyiQOZMvW5PcTTYikQ',
            'comment_count': int,
            'description': '',
            'duration': 48,
            'like_count': int,
            'live_status': 'not_live',
            'location': 'WESTMINSTER',
            'media_type': 'short',
            'playable_in_embed': True,
            'tags': 'count:72',
            'thumbnail': r're:https?://i\.ytimg\.com/.+',
            'timestamp': 1739910835,
            'upload_date': '20250218',
            'uploader': 'DrumlineAV',
            'uploader_id': '@DrumlineAV',
            'uploader_url': 'https://www.youtube.com/@DrumlineAV',
            'view_count': int,
        },
        'params': {'skip_download': True},
    }, {
        # lazyYT
        # https://github.com/ytdl-org/youtube-dl/commit/65f3a228b16c55fee959eee055767a796479270f
        'url': 'https://rabota7.ru/%D0%91%D1%83%D1%85%D0%B3%D0%B0%D0%BB%D1%82%D0%B5%D1%80',
        'info_dict': {
            'id': 'DexR8_tTSsQ',
            'ext': 'mp4',
            'title': 'Работа бухгалтером в Москве',
            'age_limit': 0,
            'availability': 'public',
            'categories': ['People & Blogs'],
            'channel': 'Работа в Москве свежие вакансии',
            'channel_follower_count': int,
            'channel_id': 'UCG3qz_gefGaMiSBvmaxN5WQ',
            'channel_url': 'https://www.youtube.com/channel/UCG3qz_gefGaMiSBvmaxN5WQ',
            'description': 'md5:b779d3d70af4efda26cf62b76808c0e3',
            'duration': 42,
            'like_count': int,
            'live_status': 'not_live',
            'media_type': 'video',
            'playable_in_embed': True,
            'tags': 'count:7',
            'thumbnail': r're:https?://i\.ytimg\.com/.+',
            'timestamp': 1496398980,
            'upload_date': '20170602',
            'uploader': 'Работа в Москве свежие вакансии',
            'uploader_id': '@РаботавМосквесвежиевакансии',
            'uploader_url': 'https://www.youtube.com/@РаботавМосквесвежиевакансии',
            'view_count': int,
        },
        'params': {
            'extractor_args': {'generic': {'impersonate': ['chrome']}},
            'skip_download': True,
        },
    }, {
        # data-video-url=
        # https://github.com/ytdl-org/youtube-dl/pull/2948
        'url': 'https://www.uca.ac.uk/',
        'info_dict': {
            'id': 'www.uca.ac',
            'title': 'UCA | Creative Arts Degrees UK | University for the Creative Arts',
            'age_limit': 0,
            'description': 'md5:179c7a06ea1ed01b94ff5d56cb18d73b',
            'thumbnail': '/media/uca-2020/hero-headers/2025-prospectus-all-2x2.jpg',
        },
        'playlist_count': 10,
        'params': {'skip_download': True},
    }]

    _DEFAULT_PLAYER_JS_VERSION = '20348@0004de42'  # TODO: revert to 'actual' when n/sig is fixed
    _DEFAULT_PLAYER_JS_VARIANT = 'main'
    _PLAYER_JS_VARIANT_MAP = {
        'main': 'player_ias.vflset/en_US/base.js',
        'tcc': 'player_ias_tcc.vflset/en_US/base.js',
        'tce': 'player_ias_tce.vflset/en_US/base.js',
        'es5': 'player_es5.vflset/en_US/base.js',
        'es6': 'player_es6.vflset/en_US/base.js',
        'tv': 'tv-player-ias.vflset/tv-player-ias.js',
        'tv_es6': 'tv-player-es6.vflset/tv-player-es6.js',
        'phone': 'player-plasma-ias-phone-en_US.vflset/base.js',
        'tablet': 'player-plasma-ias-tablet-en_US.vflset/base.js',
    }
    _INVERSE_PLAYER_JS_VARIANT_MAP = {v: k for k, v in _PLAYER_JS_VARIANT_MAP.items()}
    _NSIG_FUNC_CACHE_ID = 'nsig func'
    _DUMMY_STRING = 'dlp_wins'

    @classmethod
    def suitable(cls, url):
        from yt_dlp.utils import parse_qs

        qs = parse_qs(url)
        if qs.get('list', [None])[0]:
            return False
        return super().suitable(url)

    def __init__(self, *args, **kwargs):
        super().__init__(*args, **kwargs)
        self._code_cache = {}
        self._player_cache = {}
        self._pot_director = None

    def _real_initialize(self):
        super()._real_initialize()
        self._pot_director = initialize_pot_director(self)

    def _prepare_live_from_start_formats(self, formats, video_id, live_start_time, url, webpage_url, smuggled_data, is_live):
        lock = threading.Lock()
        start_time = time.time()
        formats = [f for f in formats if f.get('is_from_start')]

        def refetch_manifest(format_id, delay):
            nonlocal formats, start_time, is_live
            if time.time() <= start_time + delay:
                return

            _, _, _, _, prs, player_url = self._initial_extract(
                url, smuggled_data, webpage_url, 'web', video_id)
            video_details = traverse_obj(prs, (..., 'videoDetails'), expected_type=dict)
            microformats = traverse_obj(
                prs, (..., 'microformat', 'playerMicroformatRenderer'),
                expected_type=dict)
            _, live_status, _, formats, _ = self._list_formats(video_id, microformats, video_details, prs, player_url)
            is_live = live_status == 'is_live'
            start_time = time.time()

        def mpd_feed(format_id, delay):
            """
            @returns (manifest_url, manifest_stream_number, is_live) or None
            """
            for retry in self.RetryManager(fatal=False):
                with lock:
                    refetch_manifest(format_id, delay)

                f = next((f for f in formats if f['format_id'] == format_id), None)
                if not f:
                    if not is_live:
                        retry.error = f'{video_id}: Video is no longer live'
                    else:
                        retry.error = f'Cannot find refreshed manifest for format {format_id}{bug_reports_message()}'
                    continue

                # Formats from ended premieres will be missing a manifest_url
                # See https://github.com/yt-dlp/yt-dlp/issues/8543
                if not f.get('manifest_url'):
                    break

                return f['manifest_url'], f['manifest_stream_number'], is_live
            return None

        for f in formats:
            f['is_live'] = is_live
            gen = functools.partial(self._live_dash_fragments, video_id, f['format_id'],
                                    live_start_time, mpd_feed, not is_live and f.copy())
            if is_live:
                f['fragments'] = gen
                f['protocol'] = 'http_dash_segments_generator'
            else:
                f['fragments'] = LazyList(gen({}))
                del f['is_from_start']

    def _live_dash_fragments(self, video_id, format_id, live_start_time, mpd_feed, manifestless_orig_fmt, ctx):
        FETCH_SPAN, MAX_DURATION = 5, 432000

        mpd_url, stream_number, is_live = None, None, True

        begin_index = 0
        download_start_time = ctx.get('start') or time.time()

        lack_early_segments = download_start_time - (live_start_time or download_start_time) > MAX_DURATION
        if lack_early_segments:
            self.report_warning(bug_reports_message(
                'Starting download from the last 120 hours of the live stream since '
                'YouTube does not have data before that. If you think this is wrong,'), only_once=True)
            lack_early_segments = True

        known_idx, no_fragment_score, last_segment_url = begin_index, 0, None
        fragments, fragment_base_url = None, None

        def _extract_sequence_from_mpd(refresh_sequence, immediate):
            nonlocal mpd_url, stream_number, is_live, no_fragment_score, fragments, fragment_base_url
            # Obtain from MPD's maximum seq value
            old_mpd_url = mpd_url
            last_error = ctx.pop('last_error', None)
            expire_fast = immediate or (last_error and isinstance(last_error, HTTPError) and last_error.status == 403)
            mpd_url, stream_number, is_live = (mpd_feed(format_id, 5 if expire_fast else 18000)
                                               or (mpd_url, stream_number, False))
            if not refresh_sequence:
                if expire_fast and not is_live:
                    return False, last_seq
                elif old_mpd_url == mpd_url:
                    return True, last_seq
            if manifestless_orig_fmt:
                fmt_info = manifestless_orig_fmt
            else:
                try:
                    fmts, _ = self._extract_mpd_formats_and_subtitles(
                        mpd_url, None, note=False, errnote=False, fatal=False)
                except ExtractorError:
                    fmts = None
                if not fmts:
                    no_fragment_score += 2
                    return False, last_seq
                fmt_info = next(x for x in fmts if x['manifest_stream_number'] == stream_number)
            fragments = fmt_info['fragments']
            fragment_base_url = fmt_info['fragment_base_url']
            assert fragment_base_url

            _last_seq = int(re.search(r'(?:/|^)sq/(\d+)', fragments[-1]['path']).group(1))
            return True, _last_seq

        self.write_debug(f'[{video_id}] Generating fragments for format {format_id}')
        while is_live:
            fetch_time = time.time()
            if no_fragment_score > 30:
                return
            if last_segment_url:
                # Obtain from "X-Head-Seqnum" header value from each segment
                try:
                    urlh = self._request_webpage(
                        last_segment_url, None, note=False, errnote=False, fatal=False)
                except ExtractorError:
                    urlh = None
                last_seq = try_get(urlh, lambda x: int_or_none(x.headers['X-Head-Seqnum']))
                if last_seq is None:
                    no_fragment_score += 2
                    last_segment_url = None
                    continue
            else:
                should_continue, last_seq = _extract_sequence_from_mpd(True, no_fragment_score > 15)
                no_fragment_score += 2
                if not should_continue:
                    continue

            if known_idx > last_seq:
                last_segment_url = None
                continue

            last_seq += 1

            if begin_index < 0 and known_idx < 0:
                # skip from the start when it's negative value
                known_idx = last_seq + begin_index
            if lack_early_segments:
                known_idx = max(known_idx, last_seq - int(MAX_DURATION // fragments[-1]['duration']))
            try:
                for idx in range(known_idx, last_seq):
                    # do not update sequence here or you'll get skipped some part of it
                    should_continue, _ = _extract_sequence_from_mpd(False, False)
                    if not should_continue:
                        known_idx = idx - 1
                        raise ExtractorError('breaking out of outer loop')
                    last_segment_url = urljoin(fragment_base_url, f'sq/{idx}')
                    yield {
                        'url': last_segment_url,
                        'fragment_count': last_seq,
                    }
                if known_idx == last_seq:
                    no_fragment_score += 5
                else:
                    no_fragment_score = 0
                known_idx = last_seq
            except ExtractorError:
                continue

            if manifestless_orig_fmt:
                # Stop at the first iteration if running for post-live manifestless;
                # fragment count no longer increase since it starts
                break

            time.sleep(max(0, FETCH_SPAN + fetch_time - time.time()))

    def _get_player_js_version(self):
        player_js_version = self._configuration_arg('player_js_version', [''])[0] or self._DEFAULT_PLAYER_JS_VERSION
        if player_js_version == 'actual':
            return None, None
        if not re.fullmatch(r'[0-9]{5,}@[0-9a-f]{8,}', player_js_version):
            self.report_warning(
                f'Invalid player JS version "{player_js_version}" specified. '
                f'It should be "actual" or in the format of STS@HASH', only_once=True)
            return None, None
        return player_js_version.split('@')

    def _construct_player_url(self, *, player_id=None, player_url=None):
        assert player_id or player_url, '_construct_player_url must take one of player_id or player_url'
        if not player_id:
            player_id = self._extract_player_info(player_url)

        force_player_id = False
        player_id_override = self._get_player_js_version()[1]
        if player_id_override and player_id_override != player_id:
            force_player_id = f'Forcing player {player_id_override} in place of player {player_id}'
            player_id = player_id_override

        variant = self._configuration_arg('player_js_variant', [''])[0] or self._DEFAULT_PLAYER_JS_VARIANT
        if variant not in (*self._PLAYER_JS_VARIANT_MAP, 'actual'):
            self.report_warning(
                f'Invalid player JS variant name "{variant}" requested. '
                f'Valid choices are: {", ".join(self._PLAYER_JS_VARIANT_MAP)}', only_once=True)
            variant = self._DEFAULT_PLAYER_JS_VARIANT

        if not player_url:
            if force_player_id:
                self.write_debug(force_player_id, only_once=True)
            if variant == 'actual':
                # We don't have an actual variant so we always use 'main' & don't need to write debug
                variant = 'main'
            return urljoin('https://www.youtube.com', f'/s/player/{player_id}/{self._PLAYER_JS_VARIANT_MAP[variant]}')

        actual_variant = self._get_player_id_variant_and_path(player_url)[1]
        if not force_player_id and (variant == 'actual' or variant == actual_variant):
            return urljoin('https://www.youtube.com', player_url)

        if variant == 'actual':
            if actual_variant:
                variant = actual_variant
            else:
                # We need to force player_id but can't determine variant; fall back to 'main' variant
                variant = 'main'

        self.write_debug(join_nonempty(
            force_player_id,
            variant != actual_variant and f'Forcing "{variant}" player JS variant for player {player_id}',
            f'original url = {player_url}',
            delim='\n        '), only_once=True)

        return urljoin('https://www.youtube.com', f'/s/player/{player_id}/{self._PLAYER_JS_VARIANT_MAP[variant]}')

    def _extract_player_url(self, *ytcfgs, webpage=None):
        player_url = traverse_obj(
            ytcfgs, (..., 'PLAYER_JS_URL'), (..., 'WEB_PLAYER_CONTEXT_CONFIGS', ..., 'jsUrl'),
            get_all=False, expected_type=str)
        if not player_url:
            return
        return self._construct_player_url(player_url=player_url)

    def _download_player_url(self, video_id, fatal=False):
        if player_id_override := self._get_player_js_version()[1]:
            self.write_debug(f'Forcing player {player_id_override}', only_once=True)
            return self._construct_player_url(player_id=player_id_override)

        iframe_webpage = self._download_webpage_with_retries(
            'https://www.youtube.com/iframe_api',
            note='Downloading iframe API JS',
            video_id=video_id, retry_fatal=fatal)

        if iframe_webpage:
            player_version = self._search_regex(
                r'player\\?/([0-9a-fA-F]{8})\\?/', iframe_webpage, 'player version', fatal=fatal)
            if player_version:
                return self._construct_player_url(player_id=player_version)

    def _get_player_id_variant_and_path(self, player_url):
        player_id = self._extract_player_info(player_url)
        player_path = remove_start(urllib.parse.urlparse(player_url).path, f'/s/player/{player_id}/')
        variant = self._INVERSE_PLAYER_JS_VARIANT_MAP.get(player_path) or next((
            v for k, v in self._INVERSE_PLAYER_JS_VARIANT_MAP.items()
            if re.fullmatch(re.escape(k).replace('en_US', r'[a-zA-Z0-9_]+'), player_path)), None)
        if not variant:
            self.write_debug(
                f'Unable to determine player JS variant\n'
                f'        player = {player_url}', only_once=True)
        return player_id, variant, player_path

    def _player_js_cache_key(self, player_url):
        player_id, variant, player_path = self._get_player_id_variant_and_path(player_url)
        if not variant:
            variant = re.sub(r'[^a-zA-Z0-9]', '_', remove_end(player_path, '.js'))
        return f'{player_id}-{variant}'

    def _signature_cache_id(self, example_sig):
        """ Return a string representation of a signature """
        return '.'.join(str(len(part)) for part in example_sig.split('.'))

    @classmethod
    def _extract_player_info(cls, player_url):
        for player_re in cls._PLAYER_INFO_RE:
            id_m = re.search(player_re, player_url)
            if id_m:
                break
        else:
            raise ExtractorError(f'Cannot identify player {player_url!r}')
        return id_m.group('id')

    def _load_player(self, video_id, player_url, fatal=True):
        player_js_key = self._player_js_cache_key(player_url)
        if player_js_key not in self._code_cache:
            code = self._download_webpage(
                player_url, video_id, fatal=fatal,
                note=f'Downloading player {player_js_key}',
                errnote=f'Download of {player_js_key} failed')
            if code:
                self._code_cache[player_js_key] = code
        return self._code_cache.get(player_js_key)

    def _extract_signature_function(self, video_id, player_url, example_sig):
        # Read from filesystem cache
        func_id = join_nonempty(
            self._player_js_cache_key(player_url), self._signature_cache_id(example_sig))
        assert os.path.basename(func_id) == func_id

        self.write_debug(f'Extracting signature function {func_id}')
        cache_spec, code = self.cache.load('youtube-sigfuncs', func_id, min_ver='2025.07.21'), None

        if not cache_spec:
            code = self._load_player(video_id, player_url)
        if code:
            res = self._parse_sig_js(code, player_url)
            test_string = ''.join(map(chr, range(len(example_sig))))
            cache_spec = [ord(c) for c in res(test_string)]
            self.cache.store('youtube-sigfuncs', func_id, cache_spec)

        return lambda s: ''.join(s[i] for i in cache_spec)

<<<<<<< HEAD
    def _print_sig_code(self, func, example_sig):
        if not self.get_param('youtube_print_sig_code'):
            return

        def gen_sig_code(idxs):
            def _genslice(start, end, step):
                starts = '' if start == 0 else str(start)
                ends = (':%d' % (end + step)) if end + step >= 0 else ':'
                steps = '' if step == 1 else (':%d' % step)
                return f's[{starts}{ends}{steps}]'

            step = None
            # Quelch pyflakes warnings - start will be set when step is set
            start = '(Never used)'
            for i, prev in zip(idxs[1:], idxs[:-1], strict=True):
                if step is not None:
                    if i - prev == step:
                        continue
                    yield _genslice(start, prev, step)
                    step = None
                    continue
                if i - prev in [-1, 1]:
                    step = i - prev
                    start = prev
                    continue
                else:
                    yield 's[%d]' % prev
            if step is None:
                yield 's[%d]' % i
            else:
                yield _genslice(start, i, step)

        test_string = ''.join(map(chr, range(len(example_sig))))
        cache_res = func(test_string)
        cache_spec = [ord(c) for c in cache_res]
        expr_code = ' + '.join(gen_sig_code(cache_spec))
        signature_id_tuple = '({})'.format(', '.join(str(len(p)) for p in example_sig.split('.')))
        code = (f'if tuple(len(p) for p in s.split(\'.\')) == {signature_id_tuple}:\n'
                f'    return {expr_code}\n')
        self.to_screen('Extracted signature function:\n' + code)

=======
>>>>>>> 26404428
    def _parse_sig_js(self, jscode, player_url):
        # Examples where `sig` is funcname:
        # sig=function(a){a=a.split(""); ... ;return a.join("")};
        # ;c&&(c=sig(decodeURIComponent(c)),a.set(b,encodeURIComponent(c)));return a};
        # {var l=f,m=h.sp,n=sig(decodeURIComponent(h.s));l.set(m,encodeURIComponent(n))}
        # sig=function(J){J=J.split(""); ... ;return J.join("")};
        # ;N&&(N=sig(decodeURIComponent(N)),J.set(R,encodeURIComponent(N)));return J};
        # {var H=u,k=f.sp,v=sig(decodeURIComponent(f.s));H.set(k,encodeURIComponent(v))}
        funcname = self._search_regex(
            (r'\b(?P<var>[a-zA-Z0-9_$]+)&&\((?P=var)=(?P<sig>[a-zA-Z0-9_$]{2,})\(decodeURIComponent\((?P=var)\)\)',
             r'(?P<sig>[a-zA-Z0-9_$]+)\s*=\s*function\(\s*(?P<arg>[a-zA-Z0-9_$]+)\s*\)\s*{\s*(?P=arg)\s*=\s*(?P=arg)\.split\(\s*""\s*\)\s*;\s*[^}]+;\s*return\s+(?P=arg)\.join\(\s*""\s*\)',
             r'(?:\b|[^a-zA-Z0-9_$])(?P<sig>[a-zA-Z0-9_$]{2,})\s*=\s*function\(\s*a\s*\)\s*{\s*a\s*=\s*a\.split\(\s*""\s*\)(?:;[a-zA-Z0-9_$]{2}\.[a-zA-Z0-9_$]{2}\(a,\d+\))?',
             # Old patterns
             r'\b[cs]\s*&&\s*[adf]\.set\([^,]+\s*,\s*encodeURIComponent\s*\(\s*(?P<sig>[a-zA-Z0-9$]+)\(',
             r'\b[a-zA-Z0-9]+\s*&&\s*[a-zA-Z0-9]+\.set\([^,]+\s*,\s*encodeURIComponent\s*\(\s*(?P<sig>[a-zA-Z0-9$]+)\(',
             r'\bm=(?P<sig>[a-zA-Z0-9$]{2,})\(decodeURIComponent\(h\.s\)\)',
             # Obsolete patterns
             r'("|\')signature\1\s*,\s*(?P<sig>[a-zA-Z0-9$]+)\(',
             r'\.sig\|\|(?P<sig>[a-zA-Z0-9$]+)\(',
             r'yt\.akamaized\.net/\)\s*\|\|\s*.*?\s*[cs]\s*&&\s*[adf]\.set\([^,]+\s*,\s*(?:encodeURIComponent\s*\()?\s*(?P<sig>[a-zA-Z0-9$]+)\(',
             r'\b[cs]\s*&&\s*[adf]\.set\([^,]+\s*,\s*(?P<sig>[a-zA-Z0-9$]+)\(',
             r'\bc\s*&&\s*[a-zA-Z0-9]+\.set\([^,]+\s*,\s*\([^)]*\)\s*\(\s*(?P<sig>[a-zA-Z0-9$]+)\('),
            jscode, 'Initial JS player signature function name', group='sig')

        varname, global_list = self._interpret_player_js_global_var(jscode, player_url)
        jsi = JSInterpreter(jscode)
        initial_function = jsi.extract_function(funcname, filter_dict({varname: global_list}))
        return lambda s: initial_function([s])

    def _cached(self, func, *cache_id):
        def inner(*args, **kwargs):
            if cache_id not in self._player_cache:
                try:
                    self._player_cache[cache_id] = func(*args, **kwargs)
                except ExtractorError as e:
                    self._player_cache[cache_id] = e
                except Exception as e:
                    self._player_cache[cache_id] = ExtractorError(traceback.format_exc(), cause=e)

            ret = self._player_cache[cache_id]
            if isinstance(ret, Exception):
                raise ret
            return ret
        return inner

    def _load_player_data_from_cache(self, name, player_url):
        cache_id = (f'youtube-{name}', self._player_js_cache_key(player_url))

        if data := self._player_cache.get(cache_id):
            return data

        data = self.cache.load(*cache_id, min_ver='2025.07.21')
        if data:
            self._player_cache[cache_id] = data

        return data

    def _store_player_data_to_cache(self, name, player_url, data):
        cache_id = (f'youtube-{name}', self._player_js_cache_key(player_url))
        if cache_id not in self._player_cache:
            self.cache.store(*cache_id, data)
            self._player_cache[cache_id] = data

    def _decrypt_signature(self, s, video_id, player_url):
        """Turn the encrypted s field into a working signature"""
        extract_sig = self._cached(
            self._extract_signature_function, 'sig', player_url, self._signature_cache_id(s))
        func = extract_sig(video_id, player_url, s)
        return func(s)

    def _decrypt_nsig(self, s, video_id, player_url):
        """Turn the encrypted n field into a working signature"""
        if player_url is None:
            raise ExtractorError('Cannot decrypt nsig without player_url')
        player_url = urljoin('https://www.youtube.com', player_url)

        try:
            jsi, _, func_code = self._extract_n_function_code(video_id, player_url)
        except ExtractorError as e:
            raise ExtractorError('Unable to extract nsig function code', cause=e)

        try:
            extract_nsig = self._cached(self._extract_n_function_from_code, self._NSIG_FUNC_CACHE_ID, player_url)
            ret = extract_nsig(jsi, func_code)(s)
        except JSInterpreter.Exception as e:
            try:
                jsi = PhantomJSwrapper(self, timeout=5000)
            except ExtractorError:
                raise e
            self.report_warning(
                f'Native nsig extraction failed: Trying with PhantomJS\n'
                f'         n = {s} ; player = {player_url}', video_id)
            self.write_debug(e, only_once=True)

            args, func_body = func_code
            ret = jsi.execute(
                f'console.log(function({", ".join(args)}) {{ {func_body} }}({s!r}));',
                video_id=video_id, note='Executing signature code').strip()

        self.write_debug(f'Decrypted nsig {s} => {ret}')
        # Only cache nsig func JS code to disk if successful, and only once
        self._store_player_data_to_cache('nsig', player_url, func_code)
        return ret

    def _extract_n_function_name(self, jscode, player_url=None):
        varname, global_list = self._interpret_player_js_global_var(jscode, player_url)
        if debug_str := traverse_obj(global_list, (lambda _, v: v.endswith('-_w8_'), any)):
            pattern = r'''(?x)
                \{\s*return\s+%s\[%d\]\s*\+\s*(?P<argname>[a-zA-Z0-9_$]+)\s*\}
            ''' % (re.escape(varname), global_list.index(debug_str))
            if match := re.search(pattern, jscode):
                pattern = r'''(?x)
                    \{\s*\)%s\(\s*
                    (?:
                        (?P<funcname_a>[a-zA-Z0-9_$]+)\s*noitcnuf\s*
                        |noitcnuf\s*=\s*(?P<funcname_b>[a-zA-Z0-9_$]+)(?:\s+rav)?
                    )[;\n]
                ''' % re.escape(match.group('argname')[::-1])
                if match := re.search(pattern, jscode[match.start()::-1]):
                    a, b = match.group('funcname_a', 'funcname_b')
                    return (a or b)[::-1]
            self.write_debug(join_nonempty(
                'Initial search was unable to find nsig function name',
                player_url and f'        player = {player_url}', delim='\n'), only_once=True)

        # Examples (with placeholders nfunc, narray, idx):
        # *  .get("n"))&&(b=nfunc(b)
        # *  .get("n"))&&(b=narray[idx](b)
        # *  b=String.fromCharCode(110),c=a.get(b))&&c=narray[idx](c)
        # *  a.D&&(b="nn"[+a.D],c=a.get(b))&&(c=narray[idx](c),a.set(b,c),narray.length||nfunc("")
        # *  a.D&&(PL(a),b=a.j.n||null)&&(b=narray[0](b),a.set("n",b),narray.length||nfunc("")
        # *  a.D&&(b="nn"[+a.D],vL(a),c=a.j[b]||null)&&(c=narray[idx](c),a.set(b,c),narray.length||nfunc("")
        # *  J.J="";J.url="";J.Z&&(R="nn"[+J.Z],mW(J),N=J.K[R]||null)&&(N=narray[idx](N),J.set(R,N))}};
        funcname, idx = self._search_regex(
            r'''(?x)
            (?:
                \.get\("n"\)\)&&\(b=|
                (?:
                    b=String\.fromCharCode\(110\)|
                    (?P<str_idx>[a-zA-Z0-9_$.]+)&&\(b="nn"\[\+(?P=str_idx)\]
                )
                (?:
                    ,[a-zA-Z0-9_$]+\(a\))?,c=a\.
                    (?:
                        get\(b\)|
                        [a-zA-Z0-9_$]+\[b\]\|\|null
                    )\)&&\(c=|
                \b(?P<var>[a-zA-Z0-9_$]+)=
            )(?P<nfunc>[a-zA-Z0-9_$]+)(?:\[(?P<idx>\d+)\])?\([a-zA-Z]\)
            (?(var),[a-zA-Z0-9_$]+\.set\((?:"n+"|[a-zA-Z0-9_$]+)\,(?P=var)\))''',
            jscode, 'n function name', group=('nfunc', 'idx'), default=(None, None))
        if not funcname:
            self.report_warning(join_nonempty(
                'Falling back to generic n function search',
                player_url and f'         player = {player_url}', delim='\n'), only_once=True)
            return self._search_regex(
                r'''(?xs)
                ;\s*(?P<name>[a-zA-Z0-9_$]+)\s*=\s*function\([a-zA-Z0-9_$]+\)
                \s*\{(?:(?!};).)+?return\s*(?P<q>["'])[\w-]+_w8_(?P=q)\s*\+\s*[a-zA-Z0-9_$]+''',
                jscode, 'Initial JS player n function name', group='name')
        elif not idx:
            return funcname

        return json.loads(js_to_json(self._search_regex(
            rf'var {re.escape(funcname)}\s*=\s*(\[.+?\])\s*[,;]', jscode,
            f'Initial JS player n function list ({funcname}.{idx})')))[int(idx)]

    def _interpret_player_js_global_var(self, jscode, player_url):
        """Returns tuple of: variable name string, variable value list"""
        extract_global_var = self._cached(self._search_regex, 'js global array', player_url)
        varcode, varname, varvalue = extract_global_var(
            r'''(?x)
                (?P<q1>["\'])use\s+strict(?P=q1);\s*
                (?P<code>
                    var\s+(?P<name>[a-zA-Z0-9_$]+)\s*=\s*
                    (?P<value>
                        (?P<q2>["\'])(?:(?!(?P=q2)).|\\.)+(?P=q2)
                        \.split\((?P<q3>["\'])(?:(?!(?P=q3)).)+(?P=q3)\)
                        |\[\s*(?:(?P<q4>["\'])(?:(?!(?P=q4)).|\\.)*(?P=q4)\s*,?\s*)+\]
                    )
                )[;,]
            ''', jscode, 'global variable', group=('code', 'name', 'value'), default=(None, None, None))
        if not varcode:
            self.write_debug(join_nonempty(
                'No global array variable found in player JS',
                player_url and f'        player = {player_url}', delim='\n'), only_once=True)
            return None, None

        jsi = JSInterpreter(varcode)
        interpret_global_var = self._cached(jsi.interpret_expression, 'js global list', player_url)
        return varname, interpret_global_var(varvalue, LocalNameSpace(), allow_recursion=10)

    def _fixup_n_function_code(self, argnames, nsig_code, jscode, player_url):
        # Fixup global array
        varname, global_list = self._interpret_player_js_global_var(jscode, player_url)
        if varname and global_list:
            nsig_code = f'var {varname}={json.dumps(global_list)}; {nsig_code}'
        else:
            varname = self._DUMMY_STRING
            global_list = []

        # Fixup typeof check
        undefined_idx = global_list.index('undefined') if 'undefined' in global_list else r'\d+'
        fixed_code = re.sub(
            fr'''(?x)
                ;\s*if\s*\(\s*typeof\s+[a-zA-Z0-9_$]+\s*===?\s*(?:
                    (["\'])undefined\1|
                    {re.escape(varname)}\[{undefined_idx}\]
                )\s*\)\s*return\s+{re.escape(argnames[0])};
            ''', ';', nsig_code)
        if fixed_code == nsig_code:
            self.write_debug(join_nonempty(
                'No typeof statement found in nsig function code',
                player_url and f'        player = {player_url}', delim='\n'), only_once=True)

        # Fixup global funcs
        jsi = JSInterpreter(fixed_code)
        cache_id = (self._NSIG_FUNC_CACHE_ID, player_url)
        try:
            self._cached(
                self._extract_n_function_from_code, *cache_id)(jsi, (argnames, fixed_code))(self._DUMMY_STRING)
        except JSInterpreter.Exception:
            self._player_cache.pop(cache_id, None)

        global_funcnames = jsi._undefined_varnames
        debug_names = []
        jsi = JSInterpreter(jscode)
        for func_name in global_funcnames:
            try:
                func_args, func_code = jsi.extract_function_code(func_name)
                fixed_code = f'var {func_name} = function({", ".join(func_args)}) {{ {func_code} }}; {fixed_code}'
                debug_names.append(func_name)
            except Exception:
                self.report_warning(join_nonempty(
                    f'Unable to extract global nsig function {func_name} from player JS',
                    player_url and f'        player = {player_url}', delim='\n'), only_once=True)

        if debug_names:
            self.write_debug(f'Extracted global nsig functions: {", ".join(debug_names)}')

        return argnames, fixed_code

    def _extract_n_function_code(self, video_id, player_url):
        player_id = self._extract_player_info(player_url)
        func_code = self._load_player_data_from_cache('nsig', player_url)
        jscode = func_code or self._load_player(video_id, player_url)
        jsi = JSInterpreter(jscode)

        if func_code:
            return jsi, player_id, func_code

        func_name = self._extract_n_function_name(jscode, player_url=player_url)

        # XXX: Work around (a) global array variable, (b) `typeof` short-circuit, (c) global functions
        func_code = self._fixup_n_function_code(*jsi.extract_function_code(func_name), jscode, player_url)

        return jsi, player_id, func_code

    def _extract_n_function_from_code(self, jsi, func_code):
        func = jsi.extract_function_from_code(*func_code)

        def extract_nsig(s):
            try:
                ret = func([s])
            except JSInterpreter.Exception:
                raise
            except Exception as e:
                raise JSInterpreter.Exception(traceback.format_exc(), cause=e)

            if ret.startswith('enhanced_except_') or ret.endswith(s):
                raise JSInterpreter.Exception('Signature function returned an exception')
            return ret

        return extract_nsig

    def _extract_signature_timestamp(self, video_id, player_url, ytcfg=None, fatal=False):
        """
        Extract signatureTimestamp (sts)
        Required to tell API what sig/player version is in use.
        """
        player_sts_override = self._get_player_js_version()[0]
        if player_sts_override:
            return int(player_sts_override)

        if sts := traverse_obj(ytcfg, ('STS', {int_or_none})):
            return sts

        if not player_url:
            error_msg = 'Cannot extract signature timestamp without player url'
            if fatal:
                raise ExtractorError(error_msg)
            self.report_warning(error_msg)
            return None

        sts = self._load_player_data_from_cache('sts', player_url)
        if sts:
            return sts

        if code := self._load_player(video_id, player_url, fatal=fatal):
            sts = int_or_none(self._search_regex(
                r'(?:signatureTimestamp|sts)\s*:\s*(?P<sts>[0-9]{5})', code,
                'JS player signature timestamp', group='sts', fatal=fatal))
            if sts:
                self._store_player_data_to_cache('sts', player_url, sts)

        return sts

    def _mark_watched(self, video_id, player_responses):
        # cpn generation algorithm is reverse engineered from base.js.
        # In fact it works even with dummy cpn.
        CPN_ALPHABET = 'abcdefghijklmnopqrstuvwxyzABCDEFGHIJKLMNOPQRSTUVWXYZ0123456789-_'
        cpn = ''.join(CPN_ALPHABET[random.randint(0, 256) & 63] for _ in range(16))

        for is_full, key in enumerate(('videostatsPlaybackUrl', 'videostatsWatchtimeUrl')):
            label = 'fully ' if is_full else ''
            url = get_first(player_responses, ('playbackTracking', key, 'baseUrl'),
                            expected_type=url_or_none)
            if not url:
                self.report_warning(f'Unable to mark {label}watched')
                return
            parsed_url = urllib.parse.urlparse(url)
            qs = urllib.parse.parse_qs(parsed_url.query)

            # # more consistent results setting it to right before the end
            video_length = [str(float((qs.get('len') or ['1.5'])[0]) - 1)]

            qs.update({
                'ver': ['2'],
                'cpn': [cpn],
                'cmt': video_length,
                'el': 'detailpage',  # otherwise defaults to "shorts"
            })

            if is_full:
                # these seem to mark watchtime "history" in the real world
                # they're required, so send in a single value
                qs.update({
                    'st': 0,
                    'et': video_length,
                })

            url = urllib.parse.urlunparse(
                parsed_url._replace(query=urllib.parse.urlencode(qs, True)))

            self._download_webpage(
                url, video_id, f'Marking {label}watched',
                'Unable to mark watched', fatal=False)

    @classmethod
    def _extract_from_webpage(cls, url, webpage):
        # Invidious Instances
        # https://github.com/yt-dlp/yt-dlp/issues/195
        # https://github.com/iv-org/invidious/pull/1730
        mobj = re.search(
            r'<link rel="alternate" href="(?P<url>https://www\.youtube\.com/watch\?v=[0-9A-Za-z_-]{11})"',
            webpage)
        if mobj:
            yield cls.url_result(mobj.group('url'), cls)
            raise cls.StopExtraction

        yield from super()._extract_from_webpage(url, webpage)

        # lazyYT YouTube embed
        for id_ in re.findall(r'class="lazyYT" data-youtube-id="([^"]+)"', webpage):
            yield cls.url_result(unescapeHTML(id_), cls, id_)

        # Wordpress "YouTube Video Importer" plugin
        for m in re.findall(r'''(?x)<div[^>]+
                class=(?P<q1>[\'"])[^\'"]*\byvii_single_video_player\b[^\'"]*(?P=q1)[^>]+
                data-video_id=(?P<q2>[\'"])([^\'"]+)(?P=q2)''', webpage):
            yield cls.url_result(m[-1], cls, m[-1])

    @classmethod
    def extract_id(cls, url):
        video_id = cls.get_temp_id(url)
        if not video_id:
            raise ExtractorError(f'Invalid URL: {url}')
        return video_id

    def _extract_chapters_from_json(self, data, duration):
        chapter_list = traverse_obj(
            data, (
                'playerOverlays', 'playerOverlayRenderer', 'decoratedPlayerBarRenderer',
                'decoratedPlayerBarRenderer', 'playerBar', 'chapteredPlayerBarRenderer', 'chapters',
            ), expected_type=list)

        return self._extract_chapters_helper(
            chapter_list,
            start_function=lambda chapter: float_or_none(
                traverse_obj(chapter, ('chapterRenderer', 'timeRangeStartMillis')), scale=1000),
            title_function=lambda chapter: traverse_obj(
                chapter, ('chapterRenderer', 'title', 'simpleText'), expected_type=str),
            duration=duration)

    def _extract_chapters_from_engagement_panel(self, data, duration):
        content_list = traverse_obj(
            data,
            ('engagementPanels', ..., 'engagementPanelSectionListRenderer', 'content', 'macroMarkersListRenderer', 'contents'),
            expected_type=list)
        chapter_time = lambda chapter: parse_duration(self._get_text(chapter, 'timeDescription'))
        chapter_title = lambda chapter: self._get_text(chapter, 'title')

        return next(filter(None, (
            self._extract_chapters_helper(traverse_obj(contents, (..., 'macroMarkersListItemRenderer')),
                                          chapter_time, chapter_title, duration)
            for contents in content_list)), [])

    def _extract_heatmap(self, data):
        return traverse_obj(data, (
            'frameworkUpdates', 'entityBatchUpdate', 'mutations',
            lambda _, v: v['payload']['macroMarkersListEntity']['markersList']['markerType'] == 'MARKER_TYPE_HEATMAP',
            'payload', 'macroMarkersListEntity', 'markersList', 'markers', ..., {
                'start_time': ('startMillis', {float_or_none(scale=1000)}),
                'end_time': {lambda x: (int(x['startMillis']) + int(x['durationMillis'])) / 1000},
                'value': ('intensityScoreNormalized', {float_or_none}),
            })) or None

    def _extract_comment(self, entities, parent=None):
        comment_entity_payload = get_first(entities, ('payload', 'commentEntityPayload', {dict}))
        if not (comment_id := traverse_obj(comment_entity_payload, ('properties', 'commentId', {str}))):
            return

        toolbar_entity_payload = get_first(entities, ('payload', 'engagementToolbarStateEntityPayload', {dict}))
        time_text = traverse_obj(comment_entity_payload, ('properties', 'publishedTime', {str})) or ''

        return {
            'id': comment_id,
            'parent': parent or 'root',
            **traverse_obj(comment_entity_payload, {
                'text': ('properties', 'content', 'content', {str}),
                'like_count': ('toolbar', 'likeCountA11y', {parse_count}),
                'author_id': ('author', 'channelId', {self.ucid_or_none}),
                'author': ('author', 'displayName', {str}),
                'author_thumbnail': ('author', 'avatarThumbnailUrl', {url_or_none}),
                'author_is_uploader': ('author', 'isCreator', {bool}),
                'author_is_verified': ('author', 'isVerified', {bool}),
                'author_url': ('author', 'channelCommand', 'innertubeCommand', (
                    ('browseEndpoint', 'canonicalBaseUrl'), ('commandMetadata', 'webCommandMetadata', 'url'),
                ), {urljoin('https://www.youtube.com')}),
            }, get_all=False),
            'is_favorited': (None if toolbar_entity_payload is None else
                             toolbar_entity_payload.get('heartState') == 'TOOLBAR_HEART_STATE_HEARTED'),
            '_time_text': time_text,  # FIXME: non-standard, but we need a way of showing that it is an estimate.
            'timestamp': self._parse_time_text(time_text),
        }

    def _extract_comment_old(self, comment_renderer, parent=None):
        comment_id = comment_renderer.get('commentId')
        if not comment_id:
            return

        info = {
            'id': comment_id,
            'text': self._get_text(comment_renderer, 'contentText'),
            'like_count': self._get_count(comment_renderer, 'voteCount'),
            'author_id': traverse_obj(comment_renderer, ('authorEndpoint', 'browseEndpoint', 'browseId', {self.ucid_or_none})),
            'author': self._get_text(comment_renderer, 'authorText'),
            'author_thumbnail': traverse_obj(comment_renderer, ('authorThumbnail', 'thumbnails', -1, 'url', {url_or_none})),
            'parent': parent or 'root',
        }

        # Timestamp is an estimate calculated from the current time and time_text
        time_text = self._get_text(comment_renderer, 'publishedTimeText') or ''
        timestamp = self._parse_time_text(time_text)

        info.update({
            # FIXME: non-standard, but we need a way of showing that it is an estimate.
            '_time_text': time_text,
            'timestamp': timestamp,
        })

        info['author_url'] = urljoin(
            'https://www.youtube.com', traverse_obj(comment_renderer, ('authorEndpoint', (
                ('browseEndpoint', 'canonicalBaseUrl'), ('commandMetadata', 'webCommandMetadata', 'url'))),
                expected_type=str, get_all=False))

        author_is_uploader = traverse_obj(comment_renderer, 'authorIsChannelOwner')
        if author_is_uploader is not None:
            info['author_is_uploader'] = author_is_uploader

        comment_abr = traverse_obj(
            comment_renderer, ('actionButtons', 'commentActionButtonsRenderer'), expected_type=dict)
        if comment_abr is not None:
            info['is_favorited'] = 'creatorHeart' in comment_abr

        badges = self._extract_badges([traverse_obj(comment_renderer, 'authorCommentBadge')])
        if self._has_badge(badges, BadgeType.VERIFIED):
            info['author_is_verified'] = True

        is_pinned = traverse_obj(comment_renderer, 'pinnedCommentBadge')
        if is_pinned:
            info['is_pinned'] = True

        return info

    def _comment_entries(self, root_continuation_data, ytcfg, video_id, parent=None, tracker=None):

        get_single_config_arg = lambda c: self._configuration_arg(c, [''])[0]

        def extract_header(contents):
            _continuation = None
            for content in contents:
                comments_header_renderer = traverse_obj(content, 'commentsHeaderRenderer')
                expected_comment_count = self._get_count(
                    comments_header_renderer, 'countText', 'commentsCount')

                if expected_comment_count is not None:
                    tracker['est_total'] = expected_comment_count
                    self.to_screen(f'Downloading ~{expected_comment_count} comments')
                comment_sort_index = int(get_single_config_arg('comment_sort') != 'top')  # 1 = new, 0 = top

                sort_menu_item = try_get(
                    comments_header_renderer,
                    lambda x: x['sortMenu']['sortFilterSubMenuRenderer']['subMenuItems'][comment_sort_index], dict) or {}
                sort_continuation_ep = sort_menu_item.get('serviceEndpoint') or {}

                _continuation = self._extract_continuation_ep_data(sort_continuation_ep) or self._extract_continuation(sort_menu_item)
                if not _continuation:
                    continue

                sort_text = str_or_none(sort_menu_item.get('title'))
                if not sort_text:
                    sort_text = 'top comments' if comment_sort_index == 0 else 'newest first'
                self.to_screen(f'Sorting comments by {sort_text.lower()}')
                break
            return _continuation

        def extract_thread(contents, entity_payloads):
            if not parent:
                tracker['current_page_thread'] = 0
            for content in contents:
                if not parent and tracker['total_parent_comments'] >= max_parents:
                    yield
                comment_thread_renderer = try_get(content, lambda x: x['commentThreadRenderer'])

                # old comment format
                if not entity_payloads:
                    comment_renderer = get_first(
                        (comment_thread_renderer, content), [['commentRenderer', ('comment', 'commentRenderer')]],
                        expected_type=dict, default={})

                    comment = self._extract_comment_old(comment_renderer, parent)

                # new comment format
                else:
                    view_model = (
                        traverse_obj(comment_thread_renderer, ('commentViewModel', 'commentViewModel', {dict}))
                        or traverse_obj(content, ('commentViewModel', {dict})))
                    comment_keys = traverse_obj(view_model, (('commentKey', 'toolbarStateKey'), {str}))
                    if not comment_keys:
                        continue
                    entities = traverse_obj(entity_payloads, lambda _, v: v['entityKey'] in comment_keys)
                    comment = self._extract_comment(entities, parent)
                    if comment:
                        comment['is_pinned'] = traverse_obj(view_model, ('pinnedText', {str})) is not None

                if not comment:
                    continue
                comment_id = comment['id']

                if comment.get('is_pinned'):
                    tracker['pinned_comment_ids'].add(comment_id)
                # Sometimes YouTube may break and give us infinite looping comments.
                # See: https://github.com/yt-dlp/yt-dlp/issues/6290
                if comment_id in tracker['seen_comment_ids']:
                    if comment_id in tracker['pinned_comment_ids'] and not comment.get('is_pinned'):
                        # Pinned comments may appear a second time in newest first sort
                        # See: https://github.com/yt-dlp/yt-dlp/issues/6712
                        continue
                    self.report_warning(
                        'Detected YouTube comments looping. Stopping comment extraction '
                        f'{"for this thread" if parent else ""} as we probably cannot get any more.')
                    yield
                else:
                    tracker['seen_comment_ids'].add(comment['id'])

                tracker['running_total'] += 1
                tracker['total_reply_comments' if parent else 'total_parent_comments'] += 1
                yield comment

                # Attempt to get the replies
                comment_replies_renderer = try_get(
                    comment_thread_renderer, lambda x: x['replies']['commentRepliesRenderer'], dict)

                if comment_replies_renderer:
                    tracker['current_page_thread'] += 1
                    comment_entries_iter = self._comment_entries(
                        comment_replies_renderer, ytcfg, video_id,
                        parent=comment.get('id'), tracker=tracker)
                    yield from itertools.islice(comment_entries_iter, min(
                        max_replies_per_thread, max(0, max_replies - tracker['total_reply_comments'])))

        # Keeps track of counts across recursive calls
        if not tracker:
            tracker = {
                'running_total': 0,
                'est_total': None,
                'current_page_thread': 0,
                'total_parent_comments': 0,
                'total_reply_comments': 0,
                'seen_comment_ids': set(),
                'pinned_comment_ids': set(),
            }

        # TODO: Deprecated
        # YouTube comments have a max depth of 2
        max_depth = int_or_none(get_single_config_arg('max_comment_depth'))
        if max_depth:
            self._downloader.deprecated_feature('[youtube] max_comment_depth extractor argument is deprecated. '
                                                'Set max replies in the max-comments extractor argument instead')
        if max_depth == 1 and parent:
            return

        _max_comments, max_parents, max_replies, max_replies_per_thread, *_ = (
            int_or_none(p, default=sys.maxsize) for p in self._configuration_arg('max_comments') + [''] * 4)

        continuation = self._extract_continuation(root_continuation_data)

        response = None
        is_forced_continuation = False
        is_first_continuation = parent is None
        if is_first_continuation and not continuation:
            # Sometimes you can get comments by generating the continuation yourself,
            # even if YouTube initially reports them being disabled - e.g. stories comments.
            # Note: if the comment section is actually disabled, YouTube may return a response with
            # required check_get_keys missing. So we will disable that check initially in this case.
            continuation = self._build_api_continuation_query(self._generate_comment_continuation(video_id))
            is_forced_continuation = True

        continuation_items_path = (
            'onResponseReceivedEndpoints', ..., ('reloadContinuationItemsCommand', 'appendContinuationItemsAction'), 'continuationItems')
        for page_num in itertools.count(0):
            if not continuation:
                break
            headers = self.generate_api_headers(ytcfg=ytcfg, visitor_data=self._extract_visitor_data(response))
            comment_prog_str = f"({tracker['running_total']}/~{tracker['est_total']})"
            if page_num == 0:
                if is_first_continuation:
                    note_prefix = 'Downloading comment section API JSON'
                else:
                    note_prefix = '    Downloading comment API JSON reply thread %d %s' % (
                        tracker['current_page_thread'], comment_prog_str)
            else:
                note_prefix = '{}Downloading comment{} API JSON page {} {}'.format(
                    '       ' if parent else '', ' replies' if parent else '',
                    page_num, comment_prog_str)

            # Do a deep check for incomplete data as sometimes YouTube may return no comments for a continuation
            # Ignore check if YouTube says the comment count is 0.
            check_get_keys = None
            if not is_forced_continuation and not (tracker['est_total'] == 0 and tracker['running_total'] == 0):
                check_get_keys = [[*continuation_items_path, ..., (
                    'commentsHeaderRenderer' if is_first_continuation else ('commentThreadRenderer', 'commentViewModel', 'commentRenderer'))]]
            try:
                response = self._extract_response(
                    item_id=None, query=continuation,
                    ep='next', ytcfg=ytcfg, headers=headers, note=note_prefix,
                    check_get_keys=check_get_keys)
            except ExtractorError as e:
                # Ignore incomplete data error for replies if retries didn't work.
                # This is to allow any other parent comments and comment threads to be downloaded.
                # See: https://github.com/yt-dlp/yt-dlp/issues/4669
                if 'incomplete data' in str(e).lower() and parent:
                    if self.get_param('ignoreerrors') in (True, 'only_download'):
                        self.report_warning(
                            'Received incomplete data for a comment reply thread and retrying did not help. '
                            'Ignoring to let other comments be downloaded. Pass --no-ignore-errors to not ignore.')
                        return
                    else:
                        raise ExtractorError(
                            'Incomplete data received for comment reply thread. '
                            'Pass --ignore-errors to ignore and allow rest of comments to download.',
                            expected=True)
                raise
            is_forced_continuation = False
            continuation = None
            mutations = traverse_obj(response, ('frameworkUpdates', 'entityBatchUpdate', 'mutations', ..., {dict}))
            for continuation_items in traverse_obj(response, continuation_items_path, expected_type=list, default=[]):
                if is_first_continuation:
                    continuation = extract_header(continuation_items)
                    is_first_continuation = False
                    if continuation:
                        break
                    continue

                for entry in extract_thread(continuation_items, mutations):
                    if not entry:
                        return
                    yield entry
                continuation = self._extract_continuation({'contents': continuation_items})
                if continuation:
                    break

        message = self._get_text(root_continuation_data, ('contents', ..., 'messageRenderer', 'text'), max_runs=1)
        if message and not parent and tracker['running_total'] == 0:
            self.report_warning(f'Youtube said: {message}', video_id=video_id, only_once=True)
            raise self.CommentsDisabled

    @staticmethod
    def _generate_comment_continuation(video_id):
        """
        Generates initial comment section continuation token from given video id
        """
        token = f'\x12\r\x12\x0b{video_id}\x18\x062\'"\x11"\x0b{video_id}0\x00x\x020\x00B\x10comments-section'
        return base64.b64encode(token.encode()).decode()

    def _get_comments(self, ytcfg, video_id, contents, webpage):
        """Entry for comment extraction"""
        def _real_comment_extract(contents):
            renderer = next((
                item for item in traverse_obj(contents, (..., 'itemSectionRenderer'), default={})
                if item.get('sectionIdentifier') == 'comment-item-section'), None)
            yield from self._comment_entries(renderer, ytcfg, video_id)

        max_comments = int_or_none(self._configuration_arg('max_comments', [''])[0])
        return itertools.islice(_real_comment_extract(contents), 0, max_comments)

    @staticmethod
    def _get_checkok_params():
        return {'contentCheckOk': True, 'racyCheckOk': True}

    @classmethod
    def _generate_player_context(cls, sts=None):
        context = {
            'html5Preference': 'HTML5_PREF_WANTS',
        }
        if sts is not None:
            context['signatureTimestamp'] = sts
        return {
            'playbackContext': {
                'contentPlaybackContext': context,
            },
            **cls._get_checkok_params(),
        }

    def _get_config_po_token(self, client: str, context: _PoTokenContext):
        po_token_strs = self._configuration_arg('po_token', [], ie_key=YoutubeIE, casesense=True)
        for token_str in po_token_strs:
            po_token_meta, sep, po_token = token_str.partition('+')
            if not sep:
                self.report_warning(
                    f'Invalid po_token configuration format. '
                    f'Expected "CLIENT.CONTEXT+PO_TOKEN", got "{token_str}"', only_once=True)
                continue

            po_token_client, sep, po_token_context = po_token_meta.partition('.')
            if po_token_client.lower() != client:
                continue

            if not sep:
                # TODO(future): deprecate the old format?
                self.write_debug(
                    f'po_token configuration for {client} client is missing a context; assuming GVS. '
                    'You can provide a context with the format "CLIENT.CONTEXT+PO_TOKEN"',
                    only_once=True)
                po_token_context = _PoTokenContext.GVS.value

            if po_token_context.lower() != context.value:
                continue

            # Clean and validate the PO Token. This will strip invalid characters off
            # (e.g. additional url params the user may accidentally include)
            try:
                return base64.urlsafe_b64encode(base64.urlsafe_b64decode(urllib.parse.unquote(po_token))).decode()
            except (binascii.Error, ValueError):
                self.report_warning(
                    f'Invalid po_token configuration for {client} client: '
                    f'{po_token_context} PO Token should be a base64url-encoded string.',
                    only_once=True)
                continue

    def fetch_po_token(self, client='web', context: _PoTokenContext = _PoTokenContext.GVS, ytcfg=None, visitor_data=None,
                       data_sync_id=None, session_index=None, player_url=None, video_id=None, webpage=None,
                       required=False, **kwargs):
        """
        Fetch a PO Token for a given client and context. This function will validate required parameters for a given context and client.

        EXPERIMENTAL: This method is unstable and may change or be removed without notice.

        @param client: The client to fetch the PO Token for.
        @param context: The context in which the PO Token is used.
        @param ytcfg: The ytcfg for the client.
        @param visitor_data: visitor data.
        @param data_sync_id: data sync ID.
        @param session_index: session index.
        @param player_url: player URL.
        @param video_id: video ID.
        @param webpage: video webpage.
        @param required: Whether the PO Token is required (i.e. try to fetch unless policy is "never").
        @param kwargs: Additional arguments to pass down. May be more added in the future.
        @return: The fetched PO Token. None if it could not be fetched.
        """

        # TODO(future): This validation should be moved into pot framework.
        #  Some sort of middleware or validation provider perhaps?

        gvs_bind_to_video_id = False
        experiments = traverse_obj(ytcfg, (
            'WEB_PLAYER_CONTEXT_CONFIGS', ..., 'serializedExperimentFlags', {urllib.parse.parse_qs}))
        if 'true' in traverse_obj(experiments, (..., 'html5_generate_content_po_token', -1)):
            self.write_debug(
                f'{video_id}: Detected experiment to bind GVS PO Token to video id.', only_once=True)
            gvs_bind_to_video_id = True

        # GVS WebPO Token is bound to visitor_data / Visitor ID when logged out.
        # Must have visitor_data for it to function.
        if (
            player_url and context == _PoTokenContext.GVS
            and not visitor_data and not self.is_authenticated and not gvs_bind_to_video_id
        ):
            self.report_warning(
                f'Unable to fetch GVS PO Token for {client} client: Missing required Visitor Data. '
                f'You may need to pass Visitor Data with --extractor-args "youtube:visitor_data=XXX"', only_once=True)
            return

        if context == _PoTokenContext.PLAYER and not video_id:
            self.report_warning(
                f'Unable to fetch Player PO Token for {client} client: Missing required Video ID')
            return

        config_po_token = self._get_config_po_token(client, context)
        if config_po_token:
            # GVS WebPO token is bound to data_sync_id / account Session ID when logged in.
            if (
                player_url and context == _PoTokenContext.GVS
                and not data_sync_id and self.is_authenticated and not gvs_bind_to_video_id
            ):
                self.report_warning(
                    f'Got a GVS PO Token for {client} client, but missing Data Sync ID for account. Formats may not work.'
                    f'You may need to pass a Data Sync ID with --extractor-args "youtube:data_sync_id=XXX"')

            self.write_debug(f'{video_id}: Retrieved a {context.value} PO Token for {client} client from config')
            return config_po_token

        # Require GVS WebPO Token if logged in for external fetching
        if player_url and context == _PoTokenContext.GVS and not data_sync_id and self.is_authenticated:
            self.report_warning(
                f'Unable to fetch GVS PO Token for {client} client: Missing required Data Sync ID for account. '
                f'You may need to pass a Data Sync ID with --extractor-args "youtube:data_sync_id=XXX"', only_once=True)
            return

        po_token = self._fetch_po_token(
            client=client,
            context=context.value,
            ytcfg=ytcfg,
            visitor_data=visitor_data,
            data_sync_id=data_sync_id,
            session_index=session_index,
            player_url=player_url,
            video_id=video_id,
            video_webpage=webpage,
            required=required,
            _gvs_bind_to_video_id=gvs_bind_to_video_id,
            **kwargs,
        )

        if po_token:
            self.write_debug(f'{video_id}: Retrieved a {context.value} PO Token for {client} client')
            return po_token

    def _fetch_po_token(self, client, **kwargs):
        context = kwargs.get('context')

        # Avoid fetching PO Tokens when not required
        fetch_pot_policy = self._configuration_arg('fetch_pot', [''], ie_key=YoutubeIE)[0]
        if fetch_pot_policy not in ('never', 'auto', 'always'):
            fetch_pot_policy = 'auto'
        if (
            fetch_pot_policy == 'never'
            or (
                fetch_pot_policy == 'auto'
                and not kwargs.get('required', False)
            )
        ):
            return None

        headers = self.get_param('http_headers').copy()
        proxies = self._downloader.proxies.copy()
        clean_headers(headers)
        clean_proxies(proxies, headers)

        innertube_host = self._select_api_hostname(None, default_client=client)

        pot_request = PoTokenRequest(
            context=PoTokenContext(context),
            innertube_context=traverse_obj(kwargs, ('ytcfg', 'INNERTUBE_CONTEXT')),
            innertube_host=innertube_host,
            internal_client_name=client,
            session_index=kwargs.get('session_index'),
            player_url=kwargs.get('player_url'),
            video_webpage=kwargs.get('video_webpage'),
            is_authenticated=self.is_authenticated,
            visitor_data=kwargs.get('visitor_data'),
            data_sync_id=kwargs.get('data_sync_id'),
            video_id=kwargs.get('video_id'),
            request_cookiejar=self._downloader.cookiejar,
            _gvs_bind_to_video_id=kwargs.get('_gvs_bind_to_video_id', False),

            # All requests that would need to be proxied should be in the
            # context of www.youtube.com or the innertube host
            request_proxy=(
                select_proxy('https://www.youtube.com', proxies)
                or select_proxy(f'https://{innertube_host}', proxies)
            ),
            request_headers=headers,
            request_timeout=self.get_param('socket_timeout'),
            request_verify_tls=not self.get_param('nocheckcertificate'),
            request_source_address=self.get_param('source_address'),

            bypass_cache=False,
        )

        return self._pot_director.get_po_token(pot_request)

    @staticmethod
    def _is_agegated(player_response):
        if traverse_obj(player_response, ('playabilityStatus', 'desktopLegacyAgeGateReason')):
            return True

        reasons = traverse_obj(player_response, ('playabilityStatus', ('status', 'reason')))
        AGE_GATE_REASONS = (
            'confirm your age', 'age-restricted', 'inappropriate',  # reason
            'age_verification_required', 'age_check_required',  # status
        )
        return any(expected in reason for expected in AGE_GATE_REASONS for reason in reasons)

    @staticmethod
    def _is_unplayable(player_response):
        return traverse_obj(player_response, ('playabilityStatus', 'status')) == 'UNPLAYABLE'

    def _extract_player_response(self, client, video_id, webpage_ytcfg, player_ytcfg, player_url, initial_pr, visitor_data, data_sync_id, po_token):
        headers = self.generate_api_headers(
            ytcfg=player_ytcfg,
            default_client=client,
            visitor_data=visitor_data,
            session_index=self._extract_session_index(webpage_ytcfg, player_ytcfg),
            delegated_session_id=(
                self._parse_data_sync_id(data_sync_id)[0]
                or self._extract_delegated_session_id(webpage_ytcfg, initial_pr, player_ytcfg)
            ),
            user_session_id=(
                self._parse_data_sync_id(data_sync_id)[1]
                or self._extract_user_session_id(webpage_ytcfg, initial_pr, player_ytcfg)
            ),
        )

        yt_query = {
            'videoId': video_id,
        }

        default_pp = traverse_obj(
            INNERTUBE_CLIENTS, (_split_innertube_client(client)[0], 'PLAYER_PARAMS', {str}))
        if player_params := self._configuration_arg('player_params', [default_pp], casesense=True)[0]:
            yt_query['params'] = player_params

        if po_token:
            yt_query['serviceIntegrityDimensions'] = {'poToken': po_token}

        sts = self._extract_signature_timestamp(video_id, player_url, webpage_ytcfg, fatal=False) if player_url else None
        yt_query.update(self._generate_player_context(sts))
        return self._extract_response(
            item_id=video_id, ep='player', query=yt_query,
            ytcfg=player_ytcfg, headers=headers, fatal=True,
            default_client=client,
            note='Downloading {} player API JSON'.format(client.replace('_', ' ').strip()),
        ) or None

    def _get_requested_clients(self, url, smuggled_data, is_premium_subscriber):
        requested_clients = []
        excluded_clients = []
        default_clients = (
            self._DEFAULT_PREMIUM_CLIENTS if is_premium_subscriber
            else self._DEFAULT_AUTHED_CLIENTS if self.is_authenticated
            else self._DEFAULT_CLIENTS
        )
        allowed_clients = sorted(
            (client for client in INNERTUBE_CLIENTS if client[:1] != '_'),
            key=lambda client: INNERTUBE_CLIENTS[client]['priority'], reverse=True)
        for client in self._configuration_arg('player_client'):
            if client == 'default':
                requested_clients.extend(default_clients)
            elif client == 'all':
                requested_clients.extend(allowed_clients)
            elif client.startswith('-'):
                excluded_clients.append(client[1:])
            elif client not in allowed_clients:
                self.report_warning(f'Skipping unsupported client "{client}"')
            else:
                requested_clients.append(client)
        if not requested_clients:
            requested_clients.extend(default_clients)
        for excluded_client in excluded_clients:
            if excluded_client in requested_clients:
                requested_clients.remove(excluded_client)
        if not requested_clients:
            raise ExtractorError('No player clients have been requested', expected=True)

        if self.is_authenticated:
            if (smuggled_data.get('is_music_url') or self.is_music_url(url)) and 'web_music' not in requested_clients:
                requested_clients.append('web_music')

            unsupported_clients = [
                client for client in requested_clients if not INNERTUBE_CLIENTS[client]['SUPPORTS_COOKIES']
            ]
            for client in unsupported_clients:
                self.report_warning(f'Skipping client "{client}" since it does not support cookies', only_once=True)
                requested_clients.remove(client)

        return orderedSet(requested_clients)

    def _invalid_player_response(self, pr, video_id):
        # YouTube may return a different video player response than expected.
        # See: https://github.com/TeamNewPipe/NewPipe/issues/8713
        if (pr_id := traverse_obj(pr, ('videoDetails', 'videoId'))) != video_id:
            return pr_id

    def _extract_player_responses(self, clients, video_id, webpage, webpage_client, webpage_ytcfg, is_premium_subscriber):
        initial_pr = None
        if webpage:
            initial_pr = self._search_json(
                self._YT_INITIAL_PLAYER_RESPONSE_RE, webpage,
                f'{webpage_client} client initial player response', video_id, fatal=False)

        prs = []
        deprioritized_prs = []

        if initial_pr and not self._invalid_player_response(initial_pr, video_id):
            # Android player_response does not have microFormats which are needed for
            # extraction of some data. So we return the initial_pr with formats
            # stripped out even if not requested by the user
            # See: https://github.com/yt-dlp/yt-dlp/issues/501
            prs.append({**initial_pr, 'streamingData': None})

        all_clients = set(clients)
        clients = clients[::-1]

        def append_client(*client_names):
            """ Append the first client name that exists but not already used """
            for client_name in client_names:
                actual_client = _split_innertube_client(client_name)[0]
                if actual_client in INNERTUBE_CLIENTS:
                    if actual_client not in all_clients:
                        clients.append(client_name)
                        all_clients.add(actual_client)
                        return

        tried_iframe_fallback = False
        player_url = visitor_data = data_sync_id = None
        skipped_clients = {}
        while clients:
            deprioritize_pr = False
            client, base_client, variant = _split_innertube_client(clients.pop())
            player_ytcfg = webpage_ytcfg if client == webpage_client else {}
            if 'configs' not in self._configuration_arg('player_skip') and client != webpage_client:
                player_ytcfg = self._download_ytcfg(client, video_id) or player_ytcfg

            player_url = player_url or self._extract_player_url(webpage_ytcfg, player_ytcfg, webpage=webpage)
            require_js_player = self._get_default_ytcfg(client).get('REQUIRE_JS_PLAYER')
            if 'js' in self._configuration_arg('player_skip'):
                require_js_player = False
                player_url = None

            if not player_url and not tried_iframe_fallback and require_js_player:
                player_url = self._download_player_url(video_id)
                tried_iframe_fallback = True

            pr = None
            if client == webpage_client and 'player_response' not in self._configuration_arg('webpage_skip'):
                pr = initial_pr

            visitor_data = visitor_data or self._extract_visitor_data(webpage_ytcfg, initial_pr, player_ytcfg)
            data_sync_id = data_sync_id or self._extract_data_sync_id(webpage_ytcfg, initial_pr, player_ytcfg)

            fetch_po_token_args = {
                'client': client,
                'visitor_data': visitor_data,
                'video_id': video_id,
                'data_sync_id': data_sync_id if self.is_authenticated else None,
                'player_url': player_url if require_js_player else None,
                'webpage': webpage,
                'session_index': self._extract_session_index(webpage_ytcfg, player_ytcfg),
                'ytcfg': player_ytcfg or self._get_default_ytcfg(client),
            }

            # Don't need a player PO token for WEB if using player response from webpage
            player_pot_policy: PlayerPoTokenPolicy = self._get_default_ytcfg(client)['PLAYER_PO_TOKEN_POLICY']
            player_po_token = None if pr else self.fetch_po_token(
                context=_PoTokenContext.PLAYER, **fetch_po_token_args,
                required=player_pot_policy.required or player_pot_policy.recommended)

            fetch_gvs_po_token_func = functools.partial(
                self.fetch_po_token, context=_PoTokenContext.GVS, **fetch_po_token_args)

            fetch_subs_po_token_func = functools.partial(
                self.fetch_po_token, context=_PoTokenContext.SUBS, **fetch_po_token_args)

            try:
                pr = pr or self._extract_player_response(
                    client, video_id,
                    webpage_ytcfg=player_ytcfg or webpage_ytcfg,
                    player_ytcfg=player_ytcfg,
                    player_url=player_url,
                    initial_pr=initial_pr,
                    visitor_data=visitor_data,
                    data_sync_id=data_sync_id,
                    po_token=player_po_token)
            except ExtractorError as e:
                self.report_warning(e)
                continue

            if pr_id := self._invalid_player_response(pr, video_id):
                skipped_clients[client] = pr_id
            elif pr:
                # Save client details for introspection later
                innertube_context = traverse_obj(player_ytcfg or self._get_default_ytcfg(client), 'INNERTUBE_CONTEXT')
                fetched_timestamp = int(time.time())
                sd = pr.setdefault('streamingData', {})
                sd[STREAMING_DATA_CLIENT_NAME] = client
                sd[STREAMING_DATA_FETCH_GVS_PO_TOKEN] = fetch_gvs_po_token_func
                sd[STREAMING_DATA_PLAYER_TOKEN_PROVIDED] = bool(player_po_token)
                sd[STREAMING_DATA_INNERTUBE_CONTEXT] = innertube_context
                sd[STREAMING_DATA_FETCH_SUBS_PO_TOKEN] = fetch_subs_po_token_func
                sd[STREAMING_DATA_IS_PREMIUM_SUBSCRIBER] = is_premium_subscriber
                for f in traverse_obj(sd, (('formats', 'adaptiveFormats'), ..., {dict})):
                    f[STREAMING_DATA_CLIENT_NAME] = client
                    f[STREAMING_DATA_FETCH_GVS_PO_TOKEN] = fetch_gvs_po_token_func
                    f[STREAMING_DATA_IS_PREMIUM_SUBSCRIBER] = is_premium_subscriber
                    f[STREAMING_DATA_PLAYER_TOKEN_PROVIDED] = bool(player_po_token)
                    f[STREAMING_DATA_FETCHED_TIMESTAMP] = fetched_timestamp
                if deprioritize_pr:
                    deprioritized_prs.append(pr)
                else:
                    prs.append(pr)

            # web_embedded can work around age-gate and age-verification for some embeddable videos
            if self._is_agegated(pr) and variant != 'web_embedded':
                append_client(f'web_embedded.{base_client}')
            # Unauthenticated users will only get web_embedded client formats if age-gated
            if self._is_agegated(pr) and not self.is_authenticated:
                self.to_screen(
                    f'{video_id}: This video is age-restricted; some formats may be missing '
                    f'without authentication. {self._youtube_login_hint}', only_once=True)

            # EU countries require age-verification for accounts to access age-restricted videos
            # If account is not age-verified, _is_agegated() will be truthy for non-embedded clients
            embedding_is_disabled = variant == 'web_embedded' and self._is_unplayable(pr)
            if self.is_authenticated and (self._is_agegated(pr) or embedding_is_disabled):
                self.to_screen(
                    f'{video_id}: This video is age-restricted and YouTube is requiring '
                    'account age-verification; some formats may be missing', only_once=True)
                # tv_embedded can work around the age-verification requirement for embeddable videos
                # web_creator may work around age-verification for all videos but requires PO token
                append_client('tv_embedded', 'web_creator')

            status = traverse_obj(pr, ('playabilityStatus', 'status', {str}))
            if status not in ('OK', 'LIVE_STREAM_OFFLINE', 'AGE_CHECK_REQUIRED', 'AGE_VERIFICATION_REQUIRED'):
                self.write_debug(f'{video_id}: {client} player response playability status: {status}')

        prs.extend(deprioritized_prs)

        if skipped_clients:
            self.report_warning(
                f'Skipping player responses from {"/".join(skipped_clients)} clients '
                f'(got player responses for video "{"/".join(set(skipped_clients.values()))}" instead of "{video_id}")')
            if not prs:
                raise ExtractorError(
                    'All player responses are invalid. Your IP is likely being blocked by Youtube', expected=True)
        elif not prs:
            raise ExtractorError('Failed to extract any player response')
        return prs, player_url

    def _needs_live_processing(self, live_status, duration):
        if ((live_status == 'is_live' and self.get_param('live_from_start'))
                or (live_status == 'post_live' and (duration or 0) > 2 * 3600)):
            return live_status

    def _report_pot_format_skipped(self, video_id, client_name, proto):
        msg = (
            f'{video_id}: {client_name} client {proto} formats require a GVS PO Token which was not provided. '
            'They will be skipped as they may yield HTTP Error 403. '
            f'You can manually pass a GVS PO Token for this client with --extractor-args "youtube:po_token={client_name}.gvs+XXX". '
            f'For more information, refer to  {PO_TOKEN_GUIDE_URL}')

        # Only raise a warning for non-default clients, to not confuse users.
        if client_name in (*self._DEFAULT_CLIENTS, *self._DEFAULT_AUTHED_CLIENTS):
            self.write_debug(msg, only_once=True)
        else:
            self.report_warning(msg, only_once=True)

    def _report_pot_subtitles_skipped(self, video_id, client_name, msg=None):
        msg = msg or (
            f'{video_id}: Some {client_name} client subtitles require a PO Token which was not provided. '
            'They will be discarded since they are not downloadable as-is. '
            f'You can manually pass a Subtitles PO Token for this client with '
            f'--extractor-args "youtube:po_token={client_name}.subs+XXX" . '
            f'For more information, refer to  {PO_TOKEN_GUIDE_URL}')

        subs_wanted = any((
            self.get_param('writesubtitles'),
            self.get_param('writeautomaticsub'),
            self.get_param('listsubtitles')))

        # Only raise a warning for non-default clients, to not confuse users.
        if not subs_wanted or client_name in (*self._DEFAULT_CLIENTS, *self._DEFAULT_AUTHED_CLIENTS):
            self.write_debug(msg, only_once=True)
        else:
            self.report_warning(msg, only_once=True)

    def _extract_formats_and_subtitles(self, streaming_data, video_id, player_url, live_status, duration):
        CHUNK_SIZE = 10 << 20
        PREFERRED_LANG_VALUE = 10
        original_language = None
        itags, stream_ids = collections.defaultdict(set), []
        itag_qualities, res_qualities = {}, {0: None}
        q = qualities([
            # Normally tiny is the smallest video-only formats. But
            # audio-only formats with unknown quality may get tagged as tiny
            'tiny',
            'audio_quality_ultralow', 'audio_quality_low', 'audio_quality_medium', 'audio_quality_high',  # Audio only formats
            'small', 'medium', 'large', 'hd720', 'hd1080', 'hd1440', 'hd2160', 'hd2880', 'highres',
        ])
        streaming_formats = traverse_obj(streaming_data, (..., ('formats', 'adaptiveFormats'), ...))
        format_types = self._configuration_arg('formats')
        all_formats = 'duplicate' in format_types
        if self._configuration_arg('include_duplicate_formats'):
            all_formats = True
            self._downloader.deprecated_feature('[youtube] include_duplicate_formats extractor argument is deprecated. '
                                                'Use formats=duplicate extractor argument instead')

        def build_fragments(f):
            return LazyList({
                'url': update_url_query(f['url'], {
                    'range': f'{range_start}-{min(range_start + CHUNK_SIZE - 1, f["filesize"])}',
                }),
            } for range_start in range(0, f['filesize'], CHUNK_SIZE))

        def gvs_pot_required(policy, is_premium_subscriber, has_player_token):
            return (
                policy.required
                and not (policy.not_required_with_player_token and has_player_token)
                and not (policy.not_required_for_premium and is_premium_subscriber))

        # save pots per client to avoid fetching again
        gvs_pots = {}

        # For handling potential pre-playback required waiting period
        playback_wait = int_or_none(self._configuration_arg('playback_wait', [None])[0], default=6)

        for fmt in streaming_formats:
            client_name = fmt[STREAMING_DATA_CLIENT_NAME]
            available_at = fmt[STREAMING_DATA_FETCHED_TIMESTAMP] + playback_wait
            if fmt.get('targetDurationSec'):
                continue

            itag = str_or_none(fmt.get('itag'))
            audio_track = fmt.get('audioTrack') or {}
            stream_id = (itag, audio_track.get('id'), fmt.get('isDrc'))
            if not all_formats:
                if stream_id in stream_ids:
                    continue

            quality = fmt.get('quality')
            height = int_or_none(fmt.get('height'))
            if quality == 'tiny' or not quality:
                quality = fmt.get('audioQuality', '').lower() or quality
            # The 3gp format (17) in android client has a quality of "small",
            # but is actually worse than other formats
            if itag == '17':
                quality = 'tiny'
            if quality:
                if itag:
                    itag_qualities[itag] = quality
                if height:
                    res_qualities[height] = quality

            display_name = audio_track.get('displayName') or ''
            is_original = 'original' in display_name.lower()
            is_descriptive = 'descriptive' in display_name.lower()
            is_default = audio_track.get('audioIsDefault')
            language_code = audio_track.get('id', '').split('.')[0]
            if language_code and (is_original or (is_default and not original_language)):
                original_language = language_code

            has_drm = bool(fmt.get('drmFamilies'))

            # FORMAT_STREAM_TYPE_OTF(otf=1) requires downloading the init fragment
            # (adding `&sq=0` to the URL) and parsing emsg box to determine the
            # number of fragment that would subsequently requested with (`&sq=N`)
            if fmt.get('type') == 'FORMAT_STREAM_TYPE_OTF' and not has_drm:
                continue

            if has_drm:
                msg = f'Some {client_name} client https formats have been skipped as they are DRM protected. '
                if client_name == 'tv':
                    msg += (
                        f'{"Your account" if self.is_authenticated else "The current session"} may have '
                        f'an experiment that applies DRM to all videos on the tv client. '
                        f'See  https://github.com/yt-dlp/yt-dlp/issues/12563  for more details.'
                    )
                self.report_warning(msg, video_id, only_once=True)

            fmt_url = fmt.get('url')
            if not fmt_url:
                sc = urllib.parse.parse_qs(fmt.get('signatureCipher'))
                fmt_url = url_or_none(try_get(sc, lambda x: x['url'][0]))
                encrypted_sig = try_get(sc, lambda x: x['s'][0])
                if not all((sc, fmt_url, player_url, encrypted_sig)):
                    msg = f'Some {client_name} client https formats have been skipped as they are missing a url. '
                    if client_name in ('web', 'web_safari'):
                        msg += 'YouTube is forcing SABR streaming for this client. '
                    else:
                        msg += (
                            f'YouTube may have enabled the SABR-only or Server-Side Ad Placement experiment for '
                            f'{"your account" if self.is_authenticated else "the current session"}. '
                        )
                    msg += 'See  https://github.com/yt-dlp/yt-dlp/issues/12482  for more details'
                    self.report_warning(msg, video_id, only_once=True)
                    continue
                try:
                    fmt_url += '&{}={}'.format(
                        traverse_obj(sc, ('sp', -1)) or 'signature',
                        self._decrypt_signature(encrypted_sig, video_id, player_url),
                    )
                except ExtractorError as e:
                    self.report_warning(
                        f'Signature extraction failed: Some formats may be missing\n'
                        f'         player = {player_url}\n'
                        f'         {bug_reports_message(before="")}',
                        video_id=video_id, only_once=True)
                    self.write_debug(
                        f'{video_id}: Signature extraction failure info:\n'
                        f'         encrypted sig = {encrypted_sig}\n'
                        f'         player = {player_url}')
                    self.write_debug(e, only_once=True)
                    continue

            query = parse_qs(fmt_url)
            if query.get('n'):
                try:
                    decrypt_nsig = self._cached(self._decrypt_nsig, 'nsig', query['n'][0])
                    fmt_url = update_url_query(fmt_url, {
                        'n': decrypt_nsig(query['n'][0], video_id, player_url),
                    })
                except ExtractorError as e:
                    if player_url:
                        self.report_warning(
                            f'nsig extraction failed: Some formats may be missing\n'
                            f'         n = {query["n"][0]} ; player = {player_url}\n'
                            f'         {bug_reports_message(before="")}',
                            video_id=video_id, only_once=True)
                        self.write_debug(e, only_once=True)
                    else:
                        self.report_warning(
                            'Cannot decrypt nsig without player_url: Some formats may be missing',
                            video_id=video_id, only_once=True)
                    continue

            tbr = float_or_none(fmt.get('averageBitrate') or fmt.get('bitrate'), 1000)
            format_duration = traverse_obj(fmt, ('approxDurationMs', {float_or_none(scale=1000)}))
            # Some formats may have much smaller duration than others (possibly damaged during encoding)
            # E.g. 2-nOtRESiUc Ref: https://github.com/yt-dlp/yt-dlp/issues/2823
            # Make sure to avoid false positives with small duration differences.
            # E.g. __2ABJjxzNo, ySuUZEjARPY
            is_damaged = try_call(lambda: format_duration < duration // 2)
            if is_damaged:
                self.report_warning(
                    'Some formats are possibly damaged. They will be deprioritized', video_id, only_once=True)

            fetch_po_token_func = fmt[STREAMING_DATA_FETCH_GVS_PO_TOKEN]
            pot_policy: GvsPoTokenPolicy = self._get_default_ytcfg(client_name)['GVS_PO_TOKEN_POLICY'][StreamingProtocol.HTTPS]

            require_po_token = (
                itag not in ['18']
                and gvs_pot_required(
                    pot_policy, fmt[STREAMING_DATA_IS_PREMIUM_SUBSCRIBER],
                    fmt[STREAMING_DATA_PLAYER_TOKEN_PROVIDED]))

            po_token = (
                gvs_pots.get(client_name)
                or fetch_po_token_func(required=require_po_token or pot_policy.recommended))

            if po_token:
                fmt_url = update_url_query(fmt_url, {'pot': po_token})
                if client_name not in gvs_pots:
                    gvs_pots[client_name] = po_token

            if not po_token and require_po_token and 'missing_pot' not in self._configuration_arg('formats'):
                self._report_pot_format_skipped(video_id, client_name, 'https')
                continue

            name = fmt.get('qualityLabel') or quality.replace('audio_quality_', '') or ''
            fps = int_or_none(fmt.get('fps')) or 0
            dct = {
                'asr': int_or_none(fmt.get('audioSampleRate')),
                'filesize': int_or_none(fmt.get('contentLength')),
                'format_id': f'{itag}{"-drc" if fmt.get("isDrc") else ""}',
                'format_note': join_nonempty(
                    join_nonempty(display_name, is_default and ' (default)', delim=''),
                    name, fmt.get('isDrc') and 'DRC',
                    try_get(fmt, lambda x: x['projectionType'].replace('RECTANGULAR', '').lower()),
                    try_get(fmt, lambda x: x['spatialAudioType'].replace('SPATIAL_AUDIO_TYPE_', '').lower()),
                    is_damaged and 'DAMAGED', require_po_token and not po_token and 'MISSING POT',
                    (self.get_param('verbose') or all_formats) and short_client_name(client_name),
                    delim=', '),
                # Format 22 is likely to be damaged. See https://github.com/yt-dlp/yt-dlp/issues/3372
                'source_preference': (-5 if itag == '22' else -1) + (100 if 'Premium' in name else 0),
                'fps': fps if fps > 1 else None,  # For some formats, fps is wrongly returned as 1
                'audio_channels': fmt.get('audioChannels'),
                'height': height,
                'quality': q(quality) - bool(fmt.get('isDrc')) / 2,
                'has_drm': has_drm,
                'tbr': tbr,
                'filesize_approx': filesize_from_tbr(tbr, format_duration),
                'url': fmt_url,
                'width': int_or_none(fmt.get('width')),
                'language': join_nonempty(language_code, 'desc' if is_descriptive else '') or None,
                'language_preference': PREFERRED_LANG_VALUE if is_original else 5 if is_default else -10 if is_descriptive else -1,
                # Strictly de-prioritize damaged and 3gp formats
                'preference': -10 if is_damaged else -2 if itag == '17' else None,
            }
            mime_mobj = re.match(
                r'((?:[^/]+)/(?:[^;]+))(?:;\s*codecs="([^"]+)")?', fmt.get('mimeType') or '')
            if mime_mobj:
                dct['ext'] = mimetype2ext(mime_mobj.group(1))
                dct.update(parse_codecs(mime_mobj.group(2)))
            if itag:
                itags[itag].add(('https', dct.get('language')))
                stream_ids.append(stream_id)
            single_stream = 'none' in (dct.get('acodec'), dct.get('vcodec'))
            if single_stream and dct.get('ext'):
                dct['container'] = dct['ext'] + '_dash'

            # For handling potential pre-playback required waiting period
            if live_status not in ('is_live', 'post_live'):
                dct['available_at'] = available_at

            if (all_formats or 'dashy' in format_types) and dct['filesize']:
                yield {
                    **dct,
                    'format_id': f'{dct["format_id"]}-dashy' if all_formats else dct['format_id'],
                    'protocol': 'http_dash_segments',
                    'fragments': build_fragments(dct),
                }
            if all_formats or 'dashy' not in format_types:
                dct['downloader_options'] = {'http_chunk_size': CHUNK_SIZE}
                yield dct

        needs_live_processing = self._needs_live_processing(live_status, duration)
        skip_bad_formats = 'incomplete' not in format_types

        skip_manifests = set(self._configuration_arg('skip'))
        if (needs_live_processing == 'is_live'  # These will be filtered out by YoutubeDL anyway
                or (needs_live_processing and skip_bad_formats)):
            skip_manifests.add('hls')
        if skip_bad_formats and live_status == 'is_live' and needs_live_processing != 'is_live':
            skip_manifests.add('dash')

        def process_manifest_format(f, proto, client_name, itag, missing_pot):
            key = (proto, f.get('language'))
            if not all_formats and key in itags[itag]:
                return False

            # For handling potential pre-playback required waiting period
            if live_status not in ('is_live', 'post_live'):
                f['available_at'] = available_at

            if f.get('source_preference') is None:
                f['source_preference'] = -1

            # Deprioritize since its pre-merged m3u8 formats may have lower quality audio streams
            if client_name == 'web_safari' and proto == 'hls' and live_status != 'is_live':
                f['source_preference'] -= 1

            if missing_pot:
                f['format_note'] = join_nonempty(f.get('format_note'), 'MISSING POT', delim=' ')
                f['source_preference'] -= 20

            itags[itag].add(key)

            if itag and all_formats:
                f['format_id'] = f'{itag}-{proto}'
            elif any(p != proto for p, _ in itags[itag]):
                f['format_id'] = f'{itag}-{proto}'
            elif itag:
                f['format_id'] = itag

            if original_language and f.get('language') == original_language:
                f['format_note'] = join_nonempty(f.get('format_note'), '(default)', delim=' ')
                f['language_preference'] = PREFERRED_LANG_VALUE

            if itag in ('616', '235'):
                f['format_note'] = join_nonempty(f.get('format_note'), 'Premium', delim=' ')
                f['source_preference'] += 100

            f['quality'] = q(itag_qualities.get(try_get(f, lambda f: f['format_id'].split('-')[0]), -1))
            if f['quality'] == -1 and f.get('height'):
                f['quality'] = q(res_qualities[min(res_qualities, key=lambda x: abs(x - f['height']))])
            if self.get_param('verbose') or all_formats:
                f['format_note'] = join_nonempty(
                    f.get('format_note'), short_client_name(client_name), delim=', ')
            if f.get('fps') and f['fps'] <= 1:
                del f['fps']

            if proto == 'hls' and f.get('has_drm'):
                f['has_drm'] = 'maybe'
                f['source_preference'] -= 5
            return True

        subtitles = {}
        for sd in streaming_data:
            client_name = sd[STREAMING_DATA_CLIENT_NAME]
            fetch_pot_func = sd[STREAMING_DATA_FETCH_GVS_PO_TOKEN]
            is_premium_subscriber = sd[STREAMING_DATA_IS_PREMIUM_SUBSCRIBER]
            has_player_token = sd[STREAMING_DATA_PLAYER_TOKEN_PROVIDED]

            hls_manifest_url = 'hls' not in skip_manifests and sd.get('hlsManifestUrl')
            if hls_manifest_url:
                pot_policy: GvsPoTokenPolicy = self._get_default_ytcfg(
                    client_name)['GVS_PO_TOKEN_POLICY'][StreamingProtocol.HLS]
                require_po_token = gvs_pot_required(pot_policy, is_premium_subscriber, has_player_token)
                po_token = gvs_pots.get(client_name, fetch_pot_func(required=require_po_token or pot_policy.recommended))
                if po_token:
                    hls_manifest_url = hls_manifest_url.rstrip('/') + f'/pot/{po_token}'
                    if client_name not in gvs_pots:
                        gvs_pots[client_name] = po_token
                if require_po_token and not po_token and 'missing_pot' not in self._configuration_arg('formats'):
                    self._report_pot_format_skipped(video_id, client_name, 'hls')
                else:
                    fmts, subs = self._extract_m3u8_formats_and_subtitles(
                        hls_manifest_url, video_id, 'mp4', fatal=False, live=live_status == 'is_live')
                    for sub in traverse_obj(subs, (..., ..., {dict})):
                        # TODO: If HLS video requires a PO Token, do the subs also require pot?
                        # Save client name for debugging
                        sub[STREAMING_DATA_CLIENT_NAME] = client_name
                    subtitles = self._merge_subtitles(subs, subtitles)
                    for f in fmts:
                        if process_manifest_format(f, 'hls', client_name, self._search_regex(
                                r'/itag/(\d+)', f['url'], 'itag', default=None), require_po_token and not po_token):
                            yield f

            dash_manifest_url = 'dash' not in skip_manifests and sd.get('dashManifestUrl')
            if dash_manifest_url:
                pot_policy: GvsPoTokenPolicy = self._get_default_ytcfg(
                    client_name)['GVS_PO_TOKEN_POLICY'][StreamingProtocol.DASH]
                require_po_token = gvs_pot_required(pot_policy, is_premium_subscriber, has_player_token)
                po_token = gvs_pots.get(client_name, fetch_pot_func(required=require_po_token or pot_policy.recommended))
                if po_token:
                    dash_manifest_url = dash_manifest_url.rstrip('/') + f'/pot/{po_token}'
                    if client_name not in gvs_pots:
                        gvs_pots[client_name] = po_token
                if require_po_token and not po_token and 'missing_pot' not in self._configuration_arg('formats'):
                    self._report_pot_format_skipped(video_id, client_name, 'dash')
                else:
                    formats, subs = self._extract_mpd_formats_and_subtitles(dash_manifest_url, video_id, fatal=False)
                    for sub in traverse_obj(subs, (..., ..., {dict})):
                        # TODO: If DASH video requires a PO Token, do the subs also require pot?
                        # Save client name for debugging
                        sub[STREAMING_DATA_CLIENT_NAME] = client_name
                    subtitles = self._merge_subtitles(subs, subtitles)  # Prioritize HLS subs over DASH
                    for f in formats:
                        if process_manifest_format(f, 'dash', client_name, f['format_id'], require_po_token and not po_token):
                            f['filesize'] = int_or_none(self._search_regex(
                                r'/clen/(\d+)', f.get('fragment_base_url') or f['url'], 'file size', default=None))
                            if needs_live_processing:
                                f['is_from_start'] = True

                            yield f
        yield subtitles

    def _extract_storyboard(self, player_responses, duration):
        spec = get_first(
            player_responses, ('storyboards', 'playerStoryboardSpecRenderer', 'spec'), default='').split('|')[::-1]
        base_url = url_or_none(urljoin('https://i.ytimg.com/', spec.pop() or None))
        if not base_url:
            return
        L = len(spec) - 1
        for i, args in enumerate(spec):
            args = args.split('#')
            counts = list(map(int_or_none, args[:5]))
            if len(args) != 8 or not all(counts):
                self.report_warning(f'Malformed storyboard {i}: {"#".join(args)}{bug_reports_message()}')
                continue
            width, height, frame_count, cols, rows = counts
            N, sigh = args[6:]

            url = base_url.replace('$L', str(L - i)).replace('$N', N) + f'&sigh={sigh}'
            fragment_count = frame_count / (cols * rows)
            fragment_duration = duration / fragment_count
            yield {
                'format_id': f'sb{i}',
                'format_note': 'storyboard',
                'ext': 'mhtml',
                'protocol': 'mhtml',
                'acodec': 'none',
                'vcodec': 'none',
                'url': url,
                'width': width,
                'height': height,
                'fps': frame_count / duration,
                'rows': rows,
                'columns': cols,
                'fragments': [{
                    'url': url.replace('$M', str(j)),
                    'duration': min(fragment_duration, duration - (j * fragment_duration)),
                } for j in range(math.ceil(fragment_count))],
            }

    def _download_initial_webpage(self, webpage_url, webpage_client, video_id):
        webpage = None
        if webpage_url and 'webpage' not in self._configuration_arg('player_skip'):
            query = {'bpctr': '9999999999', 'has_verified': '1'}
            pp = (
                self._configuration_arg('player_params', [None], casesense=True)[0]
                or traverse_obj(INNERTUBE_CLIENTS, (webpage_client, 'PLAYER_PARAMS', {str}))
            )
            if pp:
                query['pp'] = pp
            webpage = self._download_webpage_with_retries(
                webpage_url, video_id, query=query,
                headers=traverse_obj(self._get_default_ytcfg(webpage_client), {
                    'User-Agent': ('INNERTUBE_CONTEXT', 'client', 'userAgent', {str}),
                }))
        return webpage

    def _list_formats(self, video_id, microformats, video_details, player_responses, player_url, duration=None):
        live_broadcast_details = traverse_obj(microformats, (..., 'liveBroadcastDetails'))
        is_live = get_first(video_details, 'isLive')
        if is_live is None:
            is_live = get_first(live_broadcast_details, 'isLiveNow')
        live_content = get_first(video_details, 'isLiveContent')
        is_upcoming = get_first(video_details, 'isUpcoming')
        post_live = get_first(video_details, 'isPostLiveDvr')
        live_status = ('post_live' if post_live
                       else 'is_live' if is_live
                       else 'is_upcoming' if is_upcoming
                       else 'was_live' if live_content
                       else 'not_live' if False in (is_live, live_content)
                       else None)
        streaming_data = traverse_obj(player_responses, (..., 'streamingData'))
        *formats, subtitles = self._extract_formats_and_subtitles(streaming_data, video_id, player_url, live_status, duration)
        if all(f.get('has_drm') for f in formats):
            # If there are no formats that definitely don't have DRM, all have DRM
            for f in formats:
                f['has_drm'] = True

        return live_broadcast_details, live_status, streaming_data, formats, subtitles

    def _download_initial_data(self, video_id, webpage, webpage_client, webpage_ytcfg):
        initial_data = None
        if webpage and 'initial_data' not in self._configuration_arg('webpage_skip'):
            initial_data = self.extract_yt_initial_data(video_id, webpage, fatal=False)
            if not traverse_obj(initial_data, 'contents'):
                self.report_warning('Incomplete data received in embedded initial data; re-fetching using API.')
                initial_data = None
        if not initial_data and 'initial_data' not in self._configuration_arg('player_skip'):
            query = {'videoId': video_id}
            query.update(self._get_checkok_params())
            initial_data = self._extract_response(
                item_id=video_id, ep='next', fatal=False,
                ytcfg=webpage_ytcfg, query=query, check_get_keys='contents',
                note='Downloading initial data API JSON', default_client=webpage_client)
        return initial_data

    def _is_premium_subscriber(self, initial_data):
        if not self.is_authenticated or not initial_data:
            return False

        tlr = traverse_obj(
            initial_data, ('topbar', 'desktopTopbarRenderer', 'logo', 'topbarLogoRenderer'))
        return (
            traverse_obj(tlr, ('iconImage', 'iconType')) == 'YOUTUBE_PREMIUM_LOGO'
            or 'premium' in (self._get_text(tlr, 'tooltipText') or '').lower()
        )

    def _initial_extract(self, url, smuggled_data, webpage_url, webpage_client, video_id):
        # This function is also used by live-from-start refresh
        webpage = self._download_initial_webpage(webpage_url, webpage_client, video_id)
        webpage_ytcfg = self.extract_ytcfg(video_id, webpage) or self._get_default_ytcfg(webpage_client)

        initial_data = self._download_initial_data(video_id, webpage, webpage_client, webpage_ytcfg)

        is_premium_subscriber = self._is_premium_subscriber(initial_data)
        if is_premium_subscriber:
            self.write_debug('Detected YouTube Premium subscription')

        player_responses, player_url = self._extract_player_responses(
            self._get_requested_clients(url, smuggled_data, is_premium_subscriber),
            video_id, webpage, webpage_client, webpage_ytcfg, is_premium_subscriber)

        return webpage, webpage_ytcfg, initial_data, is_premium_subscriber, player_responses, player_url

    def _real_extract(self, url):
        url, smuggled_data = unsmuggle_url(url, {})
        video_id = self._match_id(url)

        base_url = self.http_scheme() + '//www.youtube.com/'
        webpage_url = base_url + 'watch?v=' + video_id
        webpage_client = 'web'

        webpage, webpage_ytcfg, initial_data, is_premium_subscriber, player_responses, player_url = self._initial_extract(
            url, smuggled_data, webpage_url, webpage_client, video_id)

        playability_statuses = traverse_obj(
            player_responses, (..., 'playabilityStatus'), expected_type=dict)

        trailer_video_id = get_first(
            playability_statuses,
            ('errorScreen', 'playerLegacyDesktopYpcTrailerRenderer', 'trailerVideoId'),
            expected_type=str)
        if trailer_video_id:
            return self.url_result(
                trailer_video_id, self.ie_key(), trailer_video_id)

        search_meta = ((lambda x: self._html_search_meta(x, webpage, default=None))
                       if webpage else (lambda x: None))

        video_details = traverse_obj(player_responses, (..., 'videoDetails'), expected_type=dict)
        microformats = traverse_obj(
            player_responses, (..., 'microformat', 'playerMicroformatRenderer'),
            expected_type=dict)

        # Fallbacks in case player responses are missing metadata
        initial_sdcr = traverse_obj(initial_data, (
            'engagementPanels', ..., 'engagementPanelSectionListRenderer',
            'content', 'structuredDescriptionContentRenderer', {dict}, any))
        initial_description = traverse_obj(initial_sdcr, (
            'items', ..., 'expandableVideoDescriptionBodyRenderer',
            'attributedDescriptionBodyText', 'content', {str}, any))
        # videoDescriptionHeaderRenderer also has publishDate/channel/handle/ucid, but not needed
        initial_vdhr = traverse_obj(initial_sdcr, (
            'items', ..., 'videoDescriptionHeaderRenderer', {dict}, any)) or {}
        initial_video_details_renderer = traverse_obj(initial_data, (
            'playerOverlays', 'playerOverlayRenderer', 'videoDetails',
            'playerOverlayVideoDetailsRenderer', {dict})) or {}
        initial_title = (
            self._get_text(initial_vdhr, 'title')
            or self._get_text(initial_video_details_renderer, 'title'))

        translated_title = self._get_text(microformats, (..., 'title'))
        video_title = ((self._preferred_lang and translated_title)
                       or get_first(video_details, 'title')  # primary
                       or translated_title
                       or search_meta(['og:title', 'twitter:title', 'title']))
        if not video_title and initial_title:
            self.report_warning(
                'No title found in player responses; falling back to title from initial data. '
                'Other metadata may also be missing')
            video_title = initial_title
        translated_description = self._get_text(microformats, (..., 'description'))
        original_description = get_first(video_details, 'shortDescription')
        video_description = (
            (self._preferred_lang and translated_description)
            # If original description is blank, it will be an empty string.
            # Do not prefer translated description in this case.
            or original_description if original_description is not None else translated_description)
        if video_description is None:
            video_description = initial_description

        multifeed_metadata_list = get_first(
            player_responses,
            ('multicamera', 'playerLegacyMulticameraRenderer', 'metadataList'),
            expected_type=str)
        if multifeed_metadata_list and not smuggled_data.get('force_singlefeed'):
            if self.get_param('noplaylist'):
                self.to_screen(f'Downloading just video {video_id} because of --no-playlist')
            else:
                entries = []
                feed_ids = []
                for feed in multifeed_metadata_list.split(','):
                    # Unquote should take place before split on comma (,) since textual
                    # fields may contain comma as well (see
                    # https://github.com/ytdl-org/youtube-dl/issues/8536)
                    feed_data = urllib.parse.parse_qs(
                        urllib.parse.unquote_plus(feed))

                    def feed_entry(name):
                        return try_get(
                            feed_data, lambda x: x[name][0], str)

                    feed_id = feed_entry('id')
                    if not feed_id:
                        continue
                    feed_title = feed_entry('title')
                    title = video_title
                    if feed_title:
                        title += f' ({feed_title})'
                    entries.append({
                        '_type': 'url_transparent',
                        'ie_key': 'Youtube',
                        'url': smuggle_url(
                            '{}watch?v={}'.format(base_url, feed_data['id'][0]),
                            {'force_singlefeed': True}),
                        'title': title,
                    })
                    feed_ids.append(feed_id)
                self.to_screen(
                    'Downloading multifeed video ({}) - add --no-playlist to just download video {}'.format(
                        ', '.join(feed_ids), video_id))
                return self.playlist_result(
                    entries, video_id, video_title, video_description)

        duration = (int_or_none(get_first(video_details, 'lengthSeconds'))
                    or int_or_none(get_first(microformats, 'lengthSeconds'))
                    or parse_duration(search_meta('duration')) or None)

        live_broadcast_details, live_status, streaming_data, formats, automatic_captions = \
            self._list_formats(video_id, microformats, video_details, player_responses, player_url, duration)
        if live_status == 'post_live':
            self.write_debug(f'{video_id}: Video is in Post-Live Manifestless mode')

        if not formats:
            if not self.get_param('allow_unplayable_formats') and traverse_obj(streaming_data, (..., 'licenseInfos')):
                self.report_drm(video_id)
            pemr = get_first(
                playability_statuses,
                ('errorScreen', 'playerErrorMessageRenderer'), expected_type=dict) or {}
            reason = self._get_text(pemr, 'reason') or get_first(playability_statuses, 'reason')
            subreason = clean_html(self._get_text(pemr, 'subreason') or '')
            if subreason:
                if subreason.startswith('The uploader has not made this video available in your country'):
                    countries = get_first(microformats, 'availableCountries')
                    if not countries:
                        regions_allowed = search_meta('regionsAllowed')
                        countries = regions_allowed.split(',') if regions_allowed else None
                    self.raise_geo_restricted(subreason, countries, metadata_available=True)
                reason += f'. {subreason}'
            if reason:
                if 'sign in' in reason.lower():
                    reason = remove_end(reason, 'This helps protect our community. Learn more')
                    reason = f'{remove_end(reason.strip(), ".")}. {self._youtube_login_hint}'
                elif get_first(playability_statuses, ('errorScreen', 'playerCaptchaViewModel', {dict})):
                    reason += '. YouTube is requiring a captcha challenge before playback'
                elif "This content isn't available, try again later" in reason:
                    reason = (
                        f'{remove_end(reason.strip(), ".")}. {"Your account" if self.is_authenticated else "The current session"} '
                        f'has been rate-limited by YouTube for up to an hour. It is recommended to use `-t sleep` to add a delay '
                        f'between video requests to avoid exceeding the rate limit. For more information, refer to  '
                        f'https://github.com/yt-dlp/yt-dlp/wiki/Extractors#this-content-isnt-available-try-again-later'
                    )
                self.raise_no_formats(reason, expected=True)

        keywords = get_first(video_details, 'keywords', expected_type=list) or []
        if not keywords and webpage:
            keywords = [
                unescapeHTML(m.group('content'))
                for m in re.finditer(self._meta_regex('og:video:tag'), webpage)]
        for keyword in keywords:
            if keyword.startswith('yt:stretch='):
                mobj = re.search(r'(\d+)\s*:\s*(\d+)', keyword)
                if mobj:
                    # NB: float is intentional for forcing float division
                    w, h = (float(v) for v in mobj.groups())
                    if w > 0 and h > 0:
                        ratio = w / h
                        for f in formats:
                            if f.get('vcodec') != 'none':
                                f['stretched_ratio'] = ratio
                        break
        thumbnails = self._extract_thumbnails((video_details, microformats), (..., ..., 'thumbnail'))
        thumbnail_url = search_meta(['og:image', 'twitter:image'])
        if thumbnail_url:
            thumbnails.append({
                'url': thumbnail_url,
            })
        original_thumbnails = thumbnails.copy()

        # The best resolution thumbnails sometimes does not appear in the webpage
        # See: https://github.com/yt-dlp/yt-dlp/issues/340
        # List of possible thumbnails - Ref: <https://stackoverflow.com/a/20542029>
        thumbnail_names = [
            # While the *1,*2,*3 thumbnails are just below their corresponding "*default" variants
            # in resolution, these are not the custom thumbnail. So de-prioritize them
            'maxresdefault', 'hq720', 'sddefault', 'hqdefault', '0', 'mqdefault', 'default',
            'sd1', 'sd2', 'sd3', 'hq1', 'hq2', 'hq3', 'mq1', 'mq2', 'mq3', '1', '2', '3',
        ]
        n_thumbnail_names = len(thumbnail_names)
        thumbnails.extend({
            'url': 'https://i.ytimg.com/vi{webp}/{video_id}/{name}{live}.{ext}'.format(
                video_id=video_id, name=name, ext=ext,
                webp='_webp' if ext == 'webp' else '', live='_live' if live_status == 'is_live' else ''),
        } for name in thumbnail_names for ext in ('webp', 'jpg'))
        for thumb in thumbnails:
            i = next((i for i, t in enumerate(thumbnail_names) if f'/{video_id}/{t}' in thumb['url']), n_thumbnail_names)
            thumb['preference'] = (0 if '.webp' in thumb['url'] else -1) - (2 * i)
        self._remove_duplicate_formats(thumbnails)
        self._downloader._sort_thumbnails(original_thumbnails)

        category = get_first(microformats, 'category') or search_meta('genre')
        channel_id = self.ucid_or_none(str_or_none(
            get_first(video_details, 'channelId')
            or get_first(microformats, 'externalChannelId')
            or search_meta('channelId')))
        owner_profile_url = get_first(microformats, 'ownerProfileUrl')

        live_start_time = parse_iso8601(get_first(live_broadcast_details, 'startTimestamp'))
        live_end_time = parse_iso8601(get_first(live_broadcast_details, 'endTimestamp'))
        if not duration and live_end_time and live_start_time:
            duration = live_end_time - live_start_time

        needs_live_processing = self._needs_live_processing(live_status, duration)

        def is_bad_format(fmt):
            if needs_live_processing and not fmt.get('is_from_start'):
                return True
            elif (live_status == 'is_live' and needs_live_processing != 'is_live'
                    and fmt.get('protocol') == 'http_dash_segments'):
                return True

        for fmt in filter(is_bad_format, formats):
            fmt['preference'] = (fmt.get('preference') or -1) - 10
            fmt['format_note'] = join_nonempty(fmt.get('format_note'), '(Last 2 hours)', delim=' ')

        if needs_live_processing:
            self._prepare_live_from_start_formats(
                formats, video_id, live_start_time, url, webpage_url, smuggled_data, live_status == 'is_live')

        formats.extend(self._extract_storyboard(player_responses, duration))

        channel_handle = self.handle_from_url(owner_profile_url)

        info = {
            'id': video_id,
            'title': video_title,
            'formats': formats,
            'thumbnails': thumbnails,
            # The best thumbnail that we are sure exists. Prevents unnecessary
            # URL checking if user don't care about getting the best possible thumbnail
            'thumbnail': traverse_obj(original_thumbnails, (-1, 'url')),
            'description': video_description,
            'channel_id': channel_id,
            'channel_url': format_field(channel_id, None, 'https://www.youtube.com/channel/%s', default=None),
            'duration': duration,
            'view_count': int_or_none(
                get_first((video_details, microformats), (..., 'viewCount'))
                or search_meta('interactionCount')),
            'average_rating': float_or_none(get_first(video_details, 'averageRating')),
            'age_limit': 18 if (
                get_first(microformats, 'isFamilySafe') is False
                or search_meta('isFamilyFriendly') == 'false'
                or search_meta('og:restrictions:age') == '18+') else 0,
            'webpage_url': webpage_url,
            'categories': [category] if category else None,
            'tags': keywords,
            'playable_in_embed': get_first(playability_statuses, 'playableInEmbed'),
            'live_status': live_status,
            'media_type': (
                'livestream' if get_first(video_details, 'isLiveContent')
                else 'short' if get_first(microformats, 'isShortsEligible')
                else 'video'),
            'release_timestamp': live_start_time,
            '_format_sort_fields': (  # source_preference is lower for potentially damaged formats
                'quality', 'res', 'fps', 'hdr:12', 'source',
                'vcodec:vp9.2' if 'prefer-vp9-sort' in self.get_param('compat_opts', []) else 'vcodec',
                'channels', 'acodec', 'lang', 'proto'),
        }

        def get_lang_code(track):
            return (remove_start(track.get('vssId') or '', '.').replace('.', '-')
                    or track.get('languageCode'))

        def process_language(container, base_url, lang_code, sub_name, client_name, query):
            lang_subs = container.setdefault(lang_code, [])
            for fmt in self._SUBTITLE_FORMATS:
                # xosf=1 results in undesirable text position data for vtt, json3 & srv* subtitles
                # See: https://github.com/yt-dlp/yt-dlp/issues/13654
                query = {**query, 'fmt': fmt, 'xosf': []}
                lang_subs.append({
                    'ext': fmt,
                    'url': urljoin('https://www.youtube.com', update_url_query(base_url, query)),
                    'name': sub_name,
                    'impersonate': True,
                    STREAMING_DATA_CLIENT_NAME: client_name,
                })

        subtitles = {}
        skipped_subs_clients = set()

        # Only web/mweb clients provide translationLanguages, so include initial_pr in the traversal
        translation_languages = {
            lang['languageCode']: self._get_text(lang['languageName'], max_runs=1)
            for lang in traverse_obj(player_responses, (
                ..., 'captions', 'playerCaptionsTracklistRenderer', 'translationLanguages',
                lambda _, v: v['languageCode'] and v['languageName']))
        }
        # NB: Constructing the full subtitle dictionary is slow
        get_translated_subs = 'translated_subs' not in self._configuration_arg('skip') and (
            self.get_param('writeautomaticsub', False) or self.get_param('listsubtitles'))

        # Filter out initial_pr which does not have streamingData (smuggled client context)
        prs = traverse_obj(player_responses, (
            lambda _, v: v['streamingData'] and v['captions']['playerCaptionsTracklistRenderer']))
        all_captions = traverse_obj(prs, (
            ..., 'captions', 'playerCaptionsTracklistRenderer', 'captionTracks', ..., {dict}))
        need_subs_langs = {get_lang_code(sub) for sub in all_captions if sub.get('kind') != 'asr'}
        need_caps_langs = {
            remove_start(get_lang_code(sub), 'a-')
            for sub in all_captions if sub.get('kind') == 'asr'}

        for pr in prs:
            pctr = pr['captions']['playerCaptionsTracklistRenderer']
            client_name = pr['streamingData'][STREAMING_DATA_CLIENT_NAME]
            innertube_client_name = pr['streamingData'][STREAMING_DATA_INNERTUBE_CONTEXT]['client']['clientName']
            pot_policy: GvsPoTokenPolicy = self._get_default_ytcfg(client_name)['SUBS_PO_TOKEN_POLICY']
            fetch_subs_po_token_func = pr['streamingData'][STREAMING_DATA_FETCH_SUBS_PO_TOKEN]

            pot_params = {}
            already_fetched_pot = False

            for caption_track in traverse_obj(pctr, ('captionTracks', lambda _, v: v['baseUrl'])):
                base_url = caption_track['baseUrl']
                qs = parse_qs(base_url)
                lang_code = get_lang_code(caption_track)
                requires_pot = (
                    # We can detect the experiment for now
                    any(e in traverse_obj(qs, ('exp', ...)) for e in ('xpe', 'xpv'))
                    or (pot_policy.required and not (pot_policy.not_required_for_premium and is_premium_subscriber)))

                if not already_fetched_pot:
                    already_fetched_pot = True
                    if subs_po_token := fetch_subs_po_token_func(required=requires_pot or pot_policy.recommended):
                        pot_params.update({
                            'pot': subs_po_token,
                            'potc': '1',
                            'c': innertube_client_name,
                        })

                if not pot_params and requires_pot:
                    skipped_subs_clients.add(client_name)
                    self._report_pot_subtitles_skipped(video_id, client_name)
                    break

                orig_lang = qs.get('lang', [None])[-1]
                lang_name = self._get_text(caption_track, 'name', max_runs=1)
                if caption_track.get('kind') != 'asr':
                    if not lang_code:
                        continue
                    process_language(
                        subtitles, base_url, lang_code, lang_name, client_name, pot_params)
                    if not caption_track.get('isTranslatable'):
                        continue
                for trans_code, trans_name in translation_languages.items():
                    if not trans_code:
                        continue
                    orig_trans_code = trans_code
                    if caption_track.get('kind') != 'asr' and trans_code != 'und':
                        if not get_translated_subs:
                            continue
                        trans_code += f'-{lang_code}'
                        trans_name += format_field(lang_name, None, ' from %s')
                    if lang_code == f'a-{orig_trans_code}':
                        # Set audio language based on original subtitles
                        for f in formats:
                            if f.get('acodec') != 'none' and not f.get('language'):
                                f['language'] = orig_trans_code
                        # Add an "-orig" label to the original language so that it can be distinguished.
                        # The subs are returned without "-orig" as well for compatibility
                        process_language(
                            automatic_captions, base_url, f'{trans_code}-orig',
                            f'{trans_name} (Original)', client_name, pot_params)
                    # Setting tlang=lang returns damaged subtitles.
                    process_language(
                        automatic_captions, base_url, trans_code, trans_name, client_name,
                        pot_params if orig_lang == orig_trans_code else {'tlang': trans_code, **pot_params})

            # Avoid duplication if we've already got everything we need
            need_subs_langs.difference_update(subtitles)
            need_caps_langs.difference_update(automatic_captions)
            if not (need_subs_langs or need_caps_langs):
                break

        if skipped_subs_clients and (need_subs_langs or need_caps_langs):
            self._report_pot_subtitles_skipped(video_id, True, msg=join_nonempty(
                f'{video_id}: There are missing subtitles languages because a PO token was not provided.',
                need_subs_langs and f'Subtitles for these languages are missing: {", ".join(need_subs_langs)}.',
                need_caps_langs and f'Automatic captions for {len(need_caps_langs)} languages are missing.',
                delim=' '))

        info['automatic_captions'] = automatic_captions
        info['subtitles'] = subtitles

        parsed_url = urllib.parse.urlparse(url)
        for component in [parsed_url.fragment, parsed_url.query]:
            query = urllib.parse.parse_qs(component)
            for k, v in query.items():
                for d_k, s_ks in [('start', ('start', 't')), ('end', ('end',))]:
                    d_k += '_time'
                    if d_k not in info and k in s_ks:
                        info[d_k] = parse_duration(v[0])

        # Youtube Music Auto-generated description
        if (video_description or '').strip().endswith('\nAuto-generated by YouTube.'):
            # XXX: Causes catastrophic backtracking if description has "·"
            # E.g. https://www.youtube.com/watch?v=DoPaAxMQoiI
            # Simulating atomic groups:  (?P<a>[^xy]+)x  =>  (?=(?P<a>[^xy]+))(?P=a)x
            # reduces it, but does not fully fix it. https://regex101.com/r/8Ssf2h/2
            mobj = re.search(
                r'''(?xs)
                    (?=(?P<track>[^\n·]+))(?P=track)·
                    (?=(?P<artist>[^\n]+))(?P=artist)\n+
                    (?=(?P<album>[^\n]+))(?P=album)\n
                    (?:.+?℗\s*(?P<release_year>\d{4})(?!\d))?
                    (?:.+?Released\ on\s*:\s*(?P<release_date>\d{4}-\d{2}-\d{2}))?
                    (.+?\nArtist\s*:\s*
                        (?=(?P<clean_artist>[^\n]+))(?P=clean_artist)\n
                    )?.+\nAuto-generated\ by\ YouTube\.\s*$
                ''', video_description)
            if mobj:
                release_year = mobj.group('release_year')
                release_date = mobj.group('release_date')
                if release_date:
                    release_date = release_date.replace('-', '')
                    if not release_year:
                        release_year = release_date[:4]
                info.update({
                    'album': mobj.group('album'.strip()),
                    'artists': ([a] if (a := mobj.group('clean_artist'))
                                else [a.strip() for a in mobj.group('artist').split('·')]),
                    'track': mobj.group('track').strip(),
                    'release_date': release_date,
                    'release_year': int_or_none(release_year),
                })

        COMMENTS_SECTION_IDS = ('comment-item-section', 'engagement-panel-comments-section')
        info['comment_count'] = traverse_obj(initial_data, (
            'contents', 'twoColumnWatchNextResults', 'results', 'results', 'contents', ..., 'itemSectionRenderer',
            'contents', ..., 'commentsEntryPointHeaderRenderer', 'commentCount',
        ), (
            'engagementPanels', lambda _, v: v['engagementPanelSectionListRenderer']['panelIdentifier'] in COMMENTS_SECTION_IDS,
            'engagementPanelSectionListRenderer', 'header', 'engagementPanelTitleHeaderRenderer', 'contextualInfo',
        ), expected_type=self._get_count, get_all=False)

        try:  # This will error if there is no livechat
            initial_data['contents']['twoColumnWatchNextResults']['conversationBar']['liveChatRenderer']['continuations'][0]['reloadContinuationData']['continuation']
        except (KeyError, IndexError, TypeError):
            pass
        else:
            info.setdefault('subtitles', {})['live_chat'] = [{
                # url is needed to set cookies
                'url': f'https://www.youtube.com/watch?v={video_id}&bpctr=9999999999&has_verified=1',
                'video_id': video_id,
                'ext': 'json',
                'protocol': ('youtube_live_chat' if live_status in ('is_live', 'is_upcoming')
                             else 'youtube_live_chat_replay'),
            }]

        if initial_data:
            info['chapters'] = (
                self._extract_chapters_from_json(initial_data, duration)
                or self._extract_chapters_from_engagement_panel(initial_data, duration)
                or self._extract_chapters_from_description(video_description, duration)
                or None)

            info['heatmap'] = self._extract_heatmap(initial_data)

        contents = traverse_obj(
            initial_data, ('contents', 'twoColumnWatchNextResults', 'results', 'results', 'contents'),
            expected_type=list, default=[])

        vpir = get_first(contents, 'videoPrimaryInfoRenderer')
        if vpir:
            stl = vpir.get('superTitleLink')
            if stl:
                stl = self._get_text(stl)
                if try_get(
                        vpir,
                        lambda x: x['superTitleIcon']['iconType']) == 'LOCATION_PIN':
                    info['location'] = stl
                else:
                    mobj = re.search(r'(.+?)\s*S(\d+)\s*•?\s*E(\d+)', stl)
                    if mobj:
                        info.update({
                            'series': mobj.group(1),
                            'season_number': int(mobj.group(2)),
                            'episode_number': int(mobj.group(3)),
                        })
            for tlb in (try_get(
                    vpir,
                    lambda x: x['videoActions']['menuRenderer']['topLevelButtons'],
                    list) or []):
                tbrs = variadic(
                    traverse_obj(
                        tlb, ('toggleButtonRenderer', ...),
                        ('segmentedLikeDislikeButtonRenderer', ..., 'toggleButtonRenderer')))
                for tbr in tbrs:
                    for getter, regex in [(
                            lambda x: x['defaultText']['accessibility']['accessibilityData'],
                            r'(?P<count>[\d,]+)\s*(?P<type>(?:dis)?like)'), ([
                                lambda x: x['accessibility'],
                                lambda x: x['accessibilityData']['accessibilityData'],
                            ], r'(?P<type>(?:dis)?like) this video along with (?P<count>[\d,]+) other people')]:
                        label = (try_get(tbr, getter, dict) or {}).get('label')
                        if label:
                            mobj = re.match(regex, label)
                            if mobj:
                                info[mobj.group('type') + '_count'] = str_to_int(mobj.group('count'))
                                break

            info['like_count'] = traverse_obj(vpir, (
                'videoActions', 'menuRenderer', 'topLevelButtons', ...,
                'segmentedLikeDislikeButtonViewModel', 'likeButtonViewModel', 'likeButtonViewModel',
                'toggleButtonViewModel', 'toggleButtonViewModel', 'defaultButtonViewModel',
                'buttonViewModel', 'accessibilityText', {parse_count}), get_all=False)

            vcr = traverse_obj(vpir, ('viewCount', 'videoViewCountRenderer'))
            if vcr:
                vc = self._get_count(vcr, 'viewCount')
                # Upcoming premieres with waiting count are treated as live here
                if vcr.get('isLive'):
                    info['concurrent_view_count'] = vc
                elif info.get('view_count') is None:
                    info['view_count'] = vc

        vsir = get_first(contents, 'videoSecondaryInfoRenderer')
        if vsir:
            vor = traverse_obj(vsir, ('owner', 'videoOwnerRenderer'))
            info.update({
                'channel': self._get_text(vor, 'title'),
                'channel_follower_count': self._get_count(vor, 'subscriberCountText')})

            if not channel_handle:
                channel_handle = self.handle_from_url(
                    traverse_obj(vor, (
                        ('navigationEndpoint', ('title', 'runs', ..., 'navigationEndpoint')),
                        (('commandMetadata', 'webCommandMetadata', 'url'), ('browseEndpoint', 'canonicalBaseUrl')),
                        {str}), get_all=False))

            rows = try_get(
                vsir,
                lambda x: x['metadataRowContainer']['metadataRowContainerRenderer']['rows'],
                list) or []
            multiple_songs = False
            for row in rows:
                if try_get(row, lambda x: x['metadataRowRenderer']['hasDividerLine']) is True:
                    multiple_songs = True
                    break
            for row in rows:
                mrr = row.get('metadataRowRenderer') or {}
                mrr_title = mrr.get('title')
                if not mrr_title:
                    continue
                mrr_title = self._get_text(mrr, 'title')
                mrr_contents_text = self._get_text(mrr, ('contents', 0))
                if mrr_title == 'License':
                    info['license'] = mrr_contents_text
                elif not multiple_songs:
                    if mrr_title == 'Album':
                        info['album'] = mrr_contents_text
                    elif mrr_title == 'Artist':
                        info['artists'] = [mrr_contents_text] if mrr_contents_text else None
                    elif mrr_title == 'Song':
                        info['track'] = mrr_contents_text
            owner_badges = self._extract_badges(traverse_obj(vsir, ('owner', 'videoOwnerRenderer', 'badges')))
            if self._has_badge(owner_badges, BadgeType.VERIFIED):
                info['channel_is_verified'] = True

        info.update({
            'uploader': info.get('channel'),
            'uploader_id': channel_handle,
            'uploader_url': format_field(channel_handle, None, 'https://www.youtube.com/%s', default=None),
        })

        # We only want timestamp IF it has time precision AND a timezone
        # Currently the uploadDate in microformats appears to be in US/Pacific timezone.
        timestamp = (
            parse_iso8601(get_first(microformats, 'uploadDate'), timezone=NO_DEFAULT)
            or parse_iso8601(search_meta('uploadDate'), timezone=NO_DEFAULT)
        )
        upload_date = (
            dt.datetime.fromtimestamp(timestamp, dt.timezone.utc).strftime('%Y%m%d') if timestamp else
            (
                unified_strdate(get_first(microformats, 'uploadDate'))
                or unified_strdate(search_meta('uploadDate'))
            ))

        # In the case we cannot get the timestamp:
        # The upload date for scheduled, live and past live streams / premieres in microformats
        # may be different from the stream date. Although not in UTC, we will prefer it in this case.
        # See: https://github.com/yt-dlp/yt-dlp/pull/2223#issuecomment-1008485139
        if not upload_date or (not timestamp and live_status in ('not_live', None)):
            # this should be in UTC, as configured in the cookie/client context
            upload_date = strftime_or_none(
                self._parse_time_text(self._get_text(vpir, 'dateText'))) or upload_date

        info['upload_date'] = upload_date
        info['timestamp'] = timestamp

        if upload_date and live_status not in ('is_live', 'post_live', 'is_upcoming'):
            # Newly uploaded videos' HLS formats are potentially problematic and need to be checked
            upload_datetime = datetime_from_str(upload_date).replace(tzinfo=dt.timezone.utc)
            if upload_datetime >= datetime_from_str('today-2days'):
                for fmt in info['formats']:
                    if fmt.get('protocol') == 'm3u8_native':
                        fmt['__needs_testing'] = True

        for s_k, d_k in [('artists', 'creators'), ('track', 'alt_title')]:
            v = info.get(s_k)
            if v:
                info[d_k] = v

        badges = self._extract_badges(traverse_obj(vpir, 'badges'))

        is_private = (self._has_badge(badges, BadgeType.AVAILABILITY_PRIVATE)
                      or get_first(video_details, 'isPrivate', expected_type=bool))

        info['availability'] = (
            'public' if self._has_badge(badges, BadgeType.AVAILABILITY_PUBLIC)
            else self._availability(
                is_private=is_private,
                needs_premium=(
                    self._has_badge(badges, BadgeType.AVAILABILITY_PREMIUM)
                    or False if initial_data and is_private is not None else None),
                needs_subscription=(
                    self._has_badge(badges, BadgeType.AVAILABILITY_SUBSCRIPTION)
                    or False if initial_data and is_private is not None else None),
                needs_auth=info['age_limit'] >= 18,
                is_unlisted=None if is_private is None else (
                    self._has_badge(badges, BadgeType.AVAILABILITY_UNLISTED)
                    or get_first(microformats, 'isUnlisted', expected_type=bool))))

        info['__post_extractor'] = self.extract_comments(webpage_ytcfg, video_id, contents, webpage)

        self.mark_watched(video_id, player_responses)

        return info<|MERGE_RESOLUTION|>--- conflicted
+++ resolved
@@ -2159,50 +2159,6 @@
 
         return lambda s: ''.join(s[i] for i in cache_spec)
 
-<<<<<<< HEAD
-    def _print_sig_code(self, func, example_sig):
-        if not self.get_param('youtube_print_sig_code'):
-            return
-
-        def gen_sig_code(idxs):
-            def _genslice(start, end, step):
-                starts = '' if start == 0 else str(start)
-                ends = (':%d' % (end + step)) if end + step >= 0 else ':'
-                steps = '' if step == 1 else (':%d' % step)
-                return f's[{starts}{ends}{steps}]'
-
-            step = None
-            # Quelch pyflakes warnings - start will be set when step is set
-            start = '(Never used)'
-            for i, prev in zip(idxs[1:], idxs[:-1], strict=True):
-                if step is not None:
-                    if i - prev == step:
-                        continue
-                    yield _genslice(start, prev, step)
-                    step = None
-                    continue
-                if i - prev in [-1, 1]:
-                    step = i - prev
-                    start = prev
-                    continue
-                else:
-                    yield 's[%d]' % prev
-            if step is None:
-                yield 's[%d]' % i
-            else:
-                yield _genslice(start, i, step)
-
-        test_string = ''.join(map(chr, range(len(example_sig))))
-        cache_res = func(test_string)
-        cache_spec = [ord(c) for c in cache_res]
-        expr_code = ' + '.join(gen_sig_code(cache_spec))
-        signature_id_tuple = '({})'.format(', '.join(str(len(p)) for p in example_sig.split('.')))
-        code = (f'if tuple(len(p) for p in s.split(\'.\')) == {signature_id_tuple}:\n'
-                f'    return {expr_code}\n')
-        self.to_screen('Extracted signature function:\n' + code)
-
-=======
->>>>>>> 26404428
     def _parse_sig_js(self, jscode, player_url):
         # Examples where `sig` is funcname:
         # sig=function(a){a=a.split(""); ... ;return a.join("")};
