import base64
import binascii
import collections
import datetime as dt
import functools
import itertools
import math
import random
import re
import sys
import threading
import time
import traceback
import urllib.parse

from ._base import (
    INNERTUBE_CLIENTS,
    BadgeType,
    GvsPoTokenPolicy,
    PlayerPoTokenPolicy,
    StreamingProtocol,
    YoutubeBaseInfoExtractor,
    _PoTokenContext,
    _split_innertube_client,
    short_client_name,
)
from .jsc._builtin.ejs import _EJS_WIKI_URL
from .jsc._director import initialize_jsc_director
from .jsc.provider import JsChallengeRequest, JsChallengeType, NChallengeInput, SigChallengeInput
from .pot._director import initialize_pot_director
from .pot.provider import PoTokenContext, PoTokenRequest
from ...dependencies import protobug
from ...networking.exceptions import HTTPError
from ...utils import (
    NO_DEFAULT,
    ExtractorError,
    LazyList,
    bug_reports_message,
    clean_html,
    datetime_from_str,
    filesize_from_tbr,
    float_or_none,
    format_field,
    get_first,
    int_or_none,
    join_nonempty,
    mimetype2ext,
    orderedSet,
    parse_codecs,
    parse_count,
    parse_duration,
    parse_iso8601,
    parse_qs,
    qualities,
    remove_end,
    remove_start,
    smuggle_url,
    str_or_none,
    str_to_int,
    strftime_or_none,
    traverse_obj,
    try_call,
    try_get,
    unescapeHTML,
    unified_strdate,
    unsmuggle_url,
    update_url_query,
    url_or_none,
    urljoin,
    variadic,
)
from ...utils.networking import clean_headers, clean_proxies, select_proxy

STREAMING_DATA_CLIENT_NAME = '__yt_dlp_client'
STREAMING_DATA_FETCH_SUBS_PO_TOKEN = '__yt_dlp_fetch_subs_po_token'
STREAMING_DATA_FETCH_GVS_PO_TOKEN = '__yt_dlp_fetch_gvs_po_token'
STREAMING_DATA_PLAYER_TOKEN_PROVIDED = '__yt_dlp_player_token_provided'
STREAMING_DATA_INNERTUBE_CONTEXT = '__yt_dlp_innertube_context'
STREAMING_DATA_IS_PREMIUM_SUBSCRIBER = '__yt_dlp_is_premium_subscriber'
STREAMING_DATA_AVAILABLE_AT_TIMESTAMP = '__yt_dlp_available_at_timestamp'

PO_TOKEN_GUIDE_URL = 'https://github.com/yt-dlp/yt-dlp/wiki/PO-Token-Guide'


class YoutubeIE(YoutubeBaseInfoExtractor):
    IE_DESC = 'YouTube'
    _VALID_URL = r'''(?x)^
                     (
                         (?:https?://|//)                                    # http(s):// or protocol-independent URL
                         (?:(?:(?:(?:\w+\.)?[yY][oO][uU][tT][uU][bB][eE](?:-nocookie|kids)?\.com|
                            (?:www\.)?deturl\.com/www\.youtube\.com|
                            (?:www\.)?pwnyoutube\.com|
                            (?:www\.)?hooktube\.com|
                            (?:www\.)?yourepeat\.com|
                            tube\.majestyc\.net|
                            {invidious}|
                            youtube\.googleapis\.com)/                        # the various hostnames, with wildcard subdomains
                         (?:.*?\#/)?                                          # handle anchor (#/) redirect urls
                         (?:                                                  # the various things that can precede the ID:
                             (?:(?:v|embed|e|shorts|live)/(?!videoseries|live_stream))  # v/ or embed/ or e/ or shorts/
                             |(?:                                             # or the v= param in all its forms
                                 (?:(?:watch|movie)(?:_popup)?(?:\.php)?/?)?  # preceding watch(_popup|.php) or nothing (like /?v=xxxx)
                                 (?:\?|\#!?)                                  # the params delimiter ? or # or #!
                                 (?:.*?[&;])??                                # any other preceding param (like /?s=tuff&v=xxxx or ?s=tuff&amp;v=V36LpHqtcDY)
                                 v=
                             )
                         ))
                         |(?:
                            youtu\.be|                                        # just youtu.be/xxxx
                            vid\.plus|                                        # or vid.plus/xxxx
                            zwearz\.com/watch|                                # or zwearz.com/watch/xxxx
                            {invidious}
                         )/
                         |(?:www\.)?cleanvideosearch\.com/media/action/yt/watch\?videoId=
                         )
                     )?                                                       # all until now is optional -> you can pass the naked ID
                     (?P<id>[0-9A-Za-z_-]{{11}})                              # here is it! the YouTube video ID
                     (?(1).+)?                                                # if we found the ID, everything can follow
                     (?:\#|$)'''.format(
        invidious='|'.join(YoutubeBaseInfoExtractor._INVIDIOUS_SITES),
    )
    _EMBED_REGEX = [
        r'''(?x)
            (?:
                <(?:[0-9A-Za-z-]+?)?iframe[^>]+?src=|
                data-video-url=|
                <embed[^>]+?src=|
                embedSWF\(?:\s*|
                <object[^>]+data=|
                new\s+SWFObject\(
            )
            (["\'])
                (?P<url>(?:https?:)?//(?:www\.)?youtube(?:-nocookie)?\.com/
                (?:embed|v|p)/[0-9A-Za-z_-]{11}.*?)
            \1''',
        # https://wordpress.org/plugins/lazy-load-for-videos/
        r'''(?xs)
            <a\s[^>]*\bhref="(?P<url>https://www\.youtube\.com/watch\?v=[0-9A-Za-z_-]{11})"
            \s[^>]*\bclass="[^"]*\blazy-load-youtube''',
    ]
    _RETURN_TYPE = 'video'  # XXX: How to handle multifeed?

    _PLAYER_INFO_RE = (
        r'/s/player/(?P<id>[a-zA-Z0-9_-]{8,})/(?:tv-)?player',
        r'/(?P<id>[a-zA-Z0-9_-]{8,})/player(?:_ias\.vflset(?:/[a-zA-Z]{2,3}_[a-zA-Z]{2,3})?|-plasma-ias-(?:phone|tablet)-[a-z]{2}_[A-Z]{2}\.vflset)/base\.js$',
        r'\b(?P<id>vfl[a-zA-Z0-9_-]+)\b.*?\.js$',
    )
    _SUBTITLE_FORMATS = ('json3', 'srv1', 'srv2', 'srv3', 'ttml', 'srt', 'vtt')
    _DEFAULT_CLIENTS = ('tv', 'android_sdkless', 'web')
    _DEFAULT_JSLESS_CLIENTS = ('android_sdkless', 'web_safari', 'web')
    _DEFAULT_AUTHED_CLIENTS = ('tv_downgraded', 'web_safari', 'web')
    # Premium does not require POT (except for subtitles)
    _DEFAULT_PREMIUM_CLIENTS = ('tv_downgraded', 'web_creator', 'web')

    _GEO_BYPASS = False

    IE_NAME = 'youtube'
    _TESTS = [{
        'url': 'https://www.youtube.com/watch?v=BaW_jenozKc&t=1s&end=9',
        'info_dict': {
            'id': 'BaW_jenozKc',
            'ext': 'mp4',
            'title': 'youtube-dl test video "\'/\\ä↭𝕐',
            'age_limit': 0,
            'availability': 'public',
            'categories': ['Science & Technology'],
            'channel': 'Philipp Hagemeister',
            'channel_follower_count': int,
            'channel_id': 'UCLqxVugv74EIW3VWh2NOa3Q',
            'channel_url': 'https://www.youtube.com/channel/UCLqxVugv74EIW3VWh2NOa3Q',
            'comment_count': int,
            'description': 'md5:8fb536f4877b8a7455c2ec23794dbc22',
            'duration': 10,
            'end_time': 9,
            'heatmap': 'count:100',
            'like_count': int,
            'live_status': 'not_live',
            'playable_in_embed': True,
            'start_time': 1,
            'tags': 'count:1',
            'thumbnail': r're:https?://i\.ytimg\.com/.+',
            'timestamp': 1349198244,
            'upload_date': '20121002',
            'uploader': 'Philipp Hagemeister',
            'uploader_id': '@PhilippHagemeister',
            'uploader_url': 'https://www.youtube.com/@PhilippHagemeister',
            'view_count': int,
        },
        'skip': 'Video unavailable',
    }, {
        'note': 'Embed-only video (#1746)',
        'url': '//www.YouTube.com/watch?v=yZIXLfi8CZQ',
        'info_dict': {
            'id': 'yZIXLfi8CZQ',
            'ext': 'mp4',
            'title': 'Principal Sexually Assaults A Teacher - Episode 117 - 8th June 2012',
            'age_limit': 18,
            'description': 'md5:09b78bd971f1e3e289601dfba15ca4f7',
            'upload_date': '20120608',
        },
        'skip': 'Private video',
    }, {
        'note': 'Use the first video ID in the URL',
        'url': 'https://www.youtube.com/watch?v=BaW_jenozKc&v=yZIXLfi8CZQ',
        'info_dict': {
            'id': 'BaW_jenozKc',
            'ext': 'mp4',
            'title': 'youtube-dl test video "\'/\\ä↭𝕐',
            'age_limit': 0,
            'availability': 'public',
            'categories': ['Science & Technology'],
            'channel': 'Philipp Hagemeister',
            'channel_follower_count': int,
            'channel_id': 'UCLqxVugv74EIW3VWh2NOa3Q',
            'channel_url': 'https://www.youtube.com/channel/UCLqxVugv74EIW3VWh2NOa3Q',
            'comment_count': int,
            'description': 'md5:8fb536f4877b8a7455c2ec23794dbc22',
            'duration': 10,
            'heatmap': 'count:100',
            'like_count': int,
            'live_status': 'not_live',
            'playable_in_embed': True,
            'tags': 'count:1',
            'thumbnail': r're:https?://i\.ytimg\.com/.+',
            'timestamp': 1349198244,
            'upload_date': '20121002',
            'uploader': 'Philipp Hagemeister',
            'uploader_id': '@PhilippHagemeister',
            'uploader_url': 'https://www.youtube.com/@PhilippHagemeister',
            'view_count': int,
        },
        'skip': 'Video unavailable',
    }, {
        'note': '256k DASH audio (format 141) via DASH manifest',
        'url': 'https://www.youtube.com/watch?v=a9LDPn-MO4I',
        'info_dict': {
            'id': 'a9LDPn-MO4I',
            'ext': 'm4a',
            'title': 'UHDTV TEST 8K VIDEO.mp4',
            'age_limit': 0,
            'availability': 'public',
            'categories': ['Science & Technology'],
            'channel': '8KVIDEO',
            'channel_follower_count': int,
            'channel_id': 'UC8cn-cnCZ2FnxmjfkoLGpsQ',
            'channel_url': 'https://www.youtube.com/channel/UC8cn-cnCZ2FnxmjfkoLGpsQ',
            'comment_count': int,
            'description': '',
            'duration': 60,
            'like_count': int,
            'live_status': 'not_live',
            'media_type': 'video',
            'playable_in_embed': True,
            'tags': 'count:8',
            'thumbnail': r're:https?://i\.ytimg\.com/.+',
            'timestamp': 1349185252,
            'upload_date': '20121002',
            'uploader': '8KVIDEO',
            'uploader_id': '@8KVIDEO',
            'uploader_url': 'https://www.youtube.com/@8KVIDEO',
            'view_count': int,
        },
        'params': {
            'format': '141',
            'skip_download': True,
            'youtube_include_dash_manifest': True,
        },
        'skip': 'format 141 not served anymore',
    }, {
        # DASH manifest with encrypted signature
        'url': 'https://www.youtube.com/watch?v=IB3lcPjvWLA',
        'info_dict': {
            'id': 'IB3lcPjvWLA',
            'ext': 'm4a',
            'title': 'Afrojack, Spree Wilson - The Spark (Official Music Video) ft. Spree Wilson',
            'age_limit': 0,
            'availability': 'public',
            'categories': ['Music'],
            'channel': 'Afrojack',
            'channel_follower_count': int,
            'channel_id': 'UChuZAo1RKL85gev3Eal9_zg',
            'channel_is_verified': True,
            'channel_url': 'https://www.youtube.com/channel/UChuZAo1RKL85gev3Eal9_zg',
            'comment_count': int,
            'description': 'md5:8f5e2b82460520b619ccac1f509d43bf',
            'duration': 244,
            'heatmap': 'count:100',
            'like_count': int,
            'live_status': 'not_live',
            'media_type': 'video',
            'playable_in_embed': True,
            'tags': 'count:19',
            'thumbnail': r're:https?://i\.ytimg\.com/.+',
            'timestamp': 1381496404,
            'upload_date': '20131011',
            'uploader': 'Afrojack',
            'uploader_id': '@AfrojackVEVO',
            'uploader_url': 'https://www.youtube.com/@AfrojackVEVO',
            'view_count': int,
        },
        'params': {
            'format': '141/bestaudio[ext=m4a]',
            'skip_download': True,
            'youtube_include_dash_manifest': True,
        },
    }, {
        # Age-gated video
        # https://github.com/yt-dlp/yt-dlp/pull/575#issuecomment-888837000
        'note': 'Embed allowed age-gated video; works with web_embedded',
        'url': 'https://youtube.com/watch?v=HtVdAasjOgU',
        'info_dict': {
            'id': 'HtVdAasjOgU',
            'ext': 'mp4',
            'title': 'The Witcher 3: Wild Hunt - The Sword Of Destiny Trailer',
            'age_limit': 18,
            'availability': 'needs_auth',
            'categories': ['Gaming'],
            'channel': 'The Witcher',
            'channel_follower_count': int,
            'channel_id': 'UCzybXLxv08IApdjdN0mJhEg',
            'channel_is_verified': True,
            'channel_url': 'https://www.youtube.com/channel/UCzybXLxv08IApdjdN0mJhEg',
            'comment_count': int,
            'description': 'md5:595a43060c51c2a8cb61dd33c18e5fbd',
            'duration': 142,
            'heatmap': 'count:100',
            'like_count': int,
            'live_status': 'not_live',
            'media_type': 'video',
            'playable_in_embed': True,
            'tags': 'count:17',
            'thumbnail': r're:https?://i\.ytimg\.com/.+',
            'timestamp': 1401991663,
            'upload_date': '20140605',
            'uploader': 'The Witcher',
            'uploader_id': '@thewitcher',
            'uploader_url': 'https://www.youtube.com/@thewitcher',
            'view_count': int,
        },
        'params': {'skip_download': True},
        'skip': 'Age-restricted; requires authentication',
    }, {
        'note': 'Formerly an age-gated video with embed allowed in public site',
        'url': 'https://youtube.com/watch?v=HsUATh_Nc2U',
        'info_dict': {
            'id': 'HsUATh_Nc2U',
            'ext': 'mp4',
            'title': 'Godzilla 2 (Official Video)',
            'age_limit': 0,
            'availability': 'public',
            'categories': ['Entertainment'],
            'channel': 'FlyingKitty',
            'channel_follower_count': int,
            'channel_id': 'UCYQT13AtrJC0gsM1far_zJg',
            'channel_is_verified': True,
            'channel_url': 'https://www.youtube.com/channel/UCYQT13AtrJC0gsM1far_zJg',
            'comment_count': int,
            'description': 'md5:bf77e03fcae5529475e500129b05668a',
            'duration': 177,
            'heatmap': 'count:100',
            'like_count': int,
            'live_status': 'not_live',
            'media_type': 'video',
            'playable_in_embed': True,
            'tags': 'count:2',
            'thumbnail': r're:https?://i\.ytimg\.com/.+',
            'timestamp': 1586358900,
            'upload_date': '20200408',
            'uploader': 'FlyingKitty',
            'uploader_id': '@FlyingKitty900',
            'uploader_url': 'https://www.youtube.com/@FlyingKitty900',
            'view_count': int,
        },
        'params': {'skip_download': True},
    }, {
        'note': 'Age-gated video embedable only with clientScreen=EMBED',
        'url': 'https://youtube.com/watch?v=Tq92D6wQ1mg',
        'info_dict': {
            'id': 'Tq92D6wQ1mg',
            'ext': 'mp4',
            'title': '[MMD] Adios - EVERGLOW [+Motion DL]',
            'age_limit': 18,
            'availability': 'needs_auth',
            'categories': ['Entertainment'],
            'channel': 'Projekt Melody',
            'channel_follower_count': int,
            'channel_id': 'UC1yoRdFoFJaCY-AGfD9W0wQ',
            'channel_url': 'https://www.youtube.com/channel/UC1yoRdFoFJaCY-AGfD9W0wQ',
            'comment_count': int,
            'description': 'md5:17eccca93a786d51bc67646756894066',
            'duration': 106,
            'like_count': int,
            'live_status': 'not_live',
            'media_type': 'video',
            'playable_in_embed': True,
            'tags': 'count:5',
            'thumbnail': r're:https?://i\.ytimg\.com/.+',
            'timestamp': 1577508724,
            'upload_date': '20191228',
            'uploader': 'Projekt Melody',
            'uploader_id': '@ProjektMelody',
            'uploader_url': 'https://www.youtube.com/@ProjektMelody',
            'view_count': int,
        },
        'skip': 'Age-restricted; requires authentication',
    }, {
        'note': 'Non-age-gated non-embeddable video',
        'url': 'https://youtube.com/watch?v=MeJVWBSsPAY',
        'info_dict': {
            'id': 'MeJVWBSsPAY',
            'ext': 'mp4',
            'title': 'OOMPH! - Such Mich Find Mich (Lyrics)',
            'age_limit': 0,
            'availability': 'public',
            'categories': ['Music'],
            'channel': 'Herr Lurik',
            'channel_follower_count': int,
            'channel_id': 'UCdR3RSDPqub28LjZx0v9-aA',
            'channel_url': 'https://www.youtube.com/channel/UCdR3RSDPqub28LjZx0v9-aA',
            'description': 'md5:205c1049102a4dffa61e4831c1f16851',
            'duration': 210,
            'like_count': int,
            'live_status': 'not_live',
            'media_type': 'video',
            'playable_in_embed': False,
            'tags': 'count:5',
            'thumbnail': r're:https?://i\.ytimg\.com/.+',
            'timestamp': 1375214517,
            'upload_date': '20130730',
            'uploader': 'Herr Lurik',
            'uploader_id': '@HerrLurik',
            'uploader_url': 'https://www.youtube.com/@HerrLurik',
            'view_count': int,
        },
    }, {
        'note': 'Non-bypassable age-gated video',
        'url': 'https://youtube.com/watch?v=Cr381pDsSsA',
        'only_matching': True,
    }, {
        # video_info is None
        # https://github.com/ytdl-org/youtube-dl/issues/4421
        # YouTube Red ad is not captured for creator
        'url': '__2ABJjxzNo',
        'info_dict': {
            'id': '__2ABJjxzNo',
            'ext': 'mp4',
            'title': 'Deadmau5 - Some Chords (HD)',
            'age_limit': 0,
            'availability': 'public',
            'categories': ['Music'],
            'channel': 'deadmau5',
            'channel_follower_count': int,
            'channel_id': 'UCYEK6xds6eo-3tr4xRdflmQ',
            'channel_is_verified': True,
            'channel_url': 'https://www.youtube.com/channel/UCYEK6xds6eo-3tr4xRdflmQ',
            'comment_count': int,
            'description': 'md5:c27e1e9e095a3d9dd99de2f0f377ba06',
            'duration': 266,
            'heatmap': 'count:100',
            'like_count': int,
            'live_status': 'not_live',
            'media_type': 'video',
            'playable_in_embed': True,
            'tags': 'count:14',
            'thumbnail': r're:https?://i\.ytimg\.com/.+',
            'timestamp': 1272659179,
            'upload_date': '20100430',
            'uploader': 'deadmau5',
            'uploader_id': '@deadmau5',
            'uploader_url': 'https://www.youtube.com/@deadmau5',
            'view_count': int,
        },
        'expected_warnings': ['DASH manifest missing'],
        'params': {'skip_download': True},
    }, {
        # https://github.com/ytdl-org/youtube-dl/issues/4431
        'url': 'lqQg6PlCWgI',
        'info_dict': {
            'id': 'lqQg6PlCWgI',
            'ext': 'mp4',
            'title': 'Hockey - Women -  GER-AUS - London 2012 Olympic Games',
            'age_limit': 0,
            'availability': 'public',
            'categories': ['Sports'],
            'channel': 'Olympics',
            'channel_follower_count': int,
            'channel_id': 'UCTl3QQTvqHFjurroKxexy2Q',
            'channel_is_verified': True,
            'channel_url': 'https://www.youtube.com/channel/UCTl3QQTvqHFjurroKxexy2Q',
            'description': 'md5:04bbbf3ccceb6795947572ca36f45904',
            'duration': 6085,
            'like_count': int,
            'live_status': 'was_live',
            'media_type': 'livestream',
            'playable_in_embed': True,
            'release_date': '20120731',
            'release_timestamp': 1343767800,
            'tags': 'count:10',
            'thumbnail': r're:https?://i\.ytimg\.com/.+',
            'timestamp': 1440707674,
            'upload_date': '20150827',
            'uploader': 'Olympics',
            'uploader_id': '@Olympics',
            'uploader_url': 'https://www.youtube.com/@Olympics',
            'view_count': int,
        },
        'params': {'skip_download': True},
    }, {
        # Non-square pixels
        'url': 'https://www.youtube.com/watch?v=_b-2C3KPAM0',
        'info_dict': {
            'id': '_b-2C3KPAM0',
            'ext': 'mp4',
            'title': '[A-made] 變態妍字幕版 太妍 我就是這樣的人',
            'age_limit': 0,
            'availability': 'unlisted',
            'categories': ['People & Blogs'],
            'channel': '孫ᄋᄅ',
            'channel_follower_count': int,
            'channel_id': 'UCS-xxCmRaA6BFdmgDPA_BIw',
            'channel_url': 'https://www.youtube.com/channel/UCS-xxCmRaA6BFdmgDPA_BIw',
            'comment_count': int,
            'description': 'md5:636f03cf211e7687daffe5bded88a94f',
            'duration': 85,
            'like_count': int,
            'live_status': 'not_live',
            'media_type': 'video',
            'playable_in_embed': True,
            'stretched_ratio': 16 / 9.,
            'tags': 'count:11',
            'thumbnail': r're:https?://i\.ytimg\.com/.+',
            'timestamp': 1299776999,
            'upload_date': '20110310',
            'uploader': '孫ᄋᄅ',
            'uploader_id': '@AllenMeow',
            'uploader_url': 'https://www.youtube.com/@AllenMeow',
            'view_count': int,
        },
        'params': {'skip_download': True},
    }, {
        # url_encoded_fmt_stream_map is empty string (deprecated)
        # https://github.com/ytdl-org/youtube-dl/commit/3a9fadd6dfc127ed0707b218b11ac10c654af1e2
        # https://github.com/ytdl-org/youtube-dl/commit/67299f23d8b1894120e875edf97440de87e22308
        'url': 'qEJwOuvDf7I',
        'only_matching': True,
    }, {
        # Extraction from multiple DASH manifests
        # https://github.com/ytdl-org/youtube-dl/pull/6097
        'url': 'https://www.youtube.com/watch?v=FIl7x6_3R5Y',
        'info_dict': {
            'id': 'FIl7x6_3R5Y',
            'ext': 'mp4',
            'title': '[60fps] 150614  마마무 솔라 \'Mr. 애매모호\' 라이브 직캠 @대학로 게릴라 콘서트',
            'age_limit': 0,
            'availability': 'public',
            'categories': ['People & Blogs'],
            'channel': 'dorappi2000',
            'channel_follower_count': int,
            'channel_id': 'UCNlmrKRHLHcd2gq6LtPOTlQ',
            'channel_url': 'https://www.youtube.com/channel/UCNlmrKRHLHcd2gq6LtPOTlQ',
            'description': 'md5:116377fd2963b81ec4ce64b542173306',
            'duration': 220,
            'like_count': int,
            'live_status': 'not_live',
            'media_type': 'video',
            'playable_in_embed': True,
            'tags': 'count:12',
            'thumbnail': r're:https?://i\.ytimg\.com/.+',
            'timestamp': 1435276932,
            'upload_date': '20150626',
            'uploader': 'dorappi2000',
            'uploader_id': '@dorappi2000',
            'uploader_url': 'https://www.youtube.com/@dorappi2000',
            'view_count': int,
        },
        'params': {'skip_download': True},
    }, {
        # DASH manifest with segment_list
        # https://github.com/ytdl-org/youtube-dl/pull/5886
        'url': 'https://www.youtube.com/embed/CsmdDsKjzN8',
        'info_dict': {
            'id': 'CsmdDsKjzN8',
            'ext': 'mp4',
            'title': 'Retransmisión XVIII Media maratón Zaragoza 2015',
            'age_limit': 0,
            'availability': 'unlisted',
            'categories': ['Sports'],
            'channel': 'Airtek | LED streaming',
            'channel_follower_count': int,
            'channel_id': 'UCzTzUmjXxxacNnL8I3m4LnQ',
            'channel_url': 'https://www.youtube.com/channel/UCzTzUmjXxxacNnL8I3m4LnQ',
            'comment_count': int,
            'description': 'md5:fcac84e6c545114766f670236fc10196',
            'duration': 4394,
            'like_count': int,
            'live_status': 'was_live',
            'media_type': 'livestream',
            'playable_in_embed': True,
            'release_date': '20150510',
            'release_timestamp': 1431241011,
            'tags': 'count:31',
            'thumbnail': r're:https?://i\.ytimg\.com/.+',
            'timestamp': 1430505417,
            'upload_date': '20150501',
            'uploader': 'Airtek | LED streaming',
            'uploader_id': '@airtekledstreaming7916',
            'uploader_url': 'https://www.youtube.com/@airtekledstreaming7916',
            'view_count': int,
        },
        'params': {
            'format': '135',  # bestvideo
            'skip_download': True,
            'youtube_include_dash_manifest': True,
        },
    }, {
        # Multi-camera events (deprecated)
        # https://web.archive.org/web/20200308092705/https://support.google.com/youtube/answer/2853812
        'url': 'https://www.youtube.com/watch?v=zaPI8MvL8pg',
        'only_matching': True,
    }, {
        # Multi-camera events (deprecated)
        # https://github.com/ytdl-org/youtube-dl/issues/8536
        'url': 'https://www.youtube.com/watch?v=gVfLd0zydlo',
        'only_matching': True,
    }, {
        'url': 'https://vid.plus/FlRa-iH7PGw',
        'only_matching': True,
    }, {
        'url': 'https://zwearz.com/watch/9lWxNJF-ufM/electra-woman-dyna-girl-official-trailer-grace-helbig.html',
        'only_matching': True,
    }, {
        # Title with JS-like syntax "};"
        # https://github.com/ytdl-org/youtube-dl/issues/7468
        # Also tests cut-off URL expansion in video description
        # https://github.com/ytdl-org/youtube-dl/issues/1892
        # https://github.com/ytdl-org/youtube-dl/issues/8164
        'url': 'https://www.youtube.com/watch?v=lsguqyKfVQg',
        'info_dict': {
            'id': 'lsguqyKfVQg',
            'ext': 'mp4',
            'title': '{dark walk}; Loki/AC/Dishonored; collab w/Elflover21',
            'age_limit': 0,
            'availability': 'public',
            'categories': ['Film & Animation'],
            'channel': 'IronSoulElf',
            'channel_follower_count': int,
            'channel_id': 'UCTSRgz5jylBvFt_S7wnsqLQ',
            'channel_url': 'https://www.youtube.com/channel/UCTSRgz5jylBvFt_S7wnsqLQ',
            'comment_count': int,
            'description': 'md5:8085699c11dc3f597ce0410b0dcbb34a',
            'duration': 133,
            'like_count': int,
            'live_status': 'not_live',
            'media_type': 'video',
            'playable_in_embed': True,
            'tags': 'count:13',
            'thumbnail': r're:https?://i\.ytimg\.com/.+',
            'timestamp': 1447959261,
            'upload_date': '20151119',
            'uploader': 'IronSoulElf',
            'uploader_id': '@IronSoulElf',
            'uploader_url': 'https://www.youtube.com/@IronSoulElf',
            'view_count': int,
        },
        'params': {'skip_download': True},
    }, {
        # Tags with '};'
        # https://github.com/ytdl-org/youtube-dl/issues/7468
        'url': 'https://www.youtube.com/watch?v=Ms7iBXnlUO8',
        'only_matching': True,
    }, {
        # Video with yt:stretch=17:0
        'url': 'https://www.youtube.com/watch?v=Q39EVAstoRM',
        'info_dict': {
            'id': 'Q39EVAstoRM',
            'ext': 'mp4',
            'title': 'Clash Of Clans#14 Dicas De Ataque Para CV 4',
            'description': 'md5:ee18a25c350637c8faff806845bddee9',
            'upload_date': '20151107',
        },
        'skip': 'This video does not exist.',
    }, {
        # Video with incomplete 'yt:stretch=16:'
        'url': 'https://www.youtube.com/watch?v=FRhJzUSJbGI',
        'only_matching': True,
    }, {
        # Video licensed under Creative Commons
        'url': 'https://www.youtube.com/watch?v=M4gD1WSo5mA',
        'info_dict': {
            'id': 'M4gD1WSo5mA',
            'ext': 'mp4',
            'title': 'William Fisher, CopyrightX: Lecture 3.2, The Subject Matter of Copyright: Drama and choreography',
            'age_limit': 0,
            'availability': 'public',
            'categories': ['Education'],
            'channel': 'The Berkman Klein Center for Internet & Society',
            'channel_follower_count': int,
            'channel_id': 'UCuLGmD72gJDBwmLw06X58SA',
            'channel_url': 'https://www.youtube.com/channel/UCuLGmD72gJDBwmLw06X58SA',
            'chapters': 'count:4',
            'description': 'md5:a677553cf0840649b731a3024aeff4cc',
            'duration': 721,
            'license': 'Creative Commons Attribution license (reuse allowed)',
            'like_count': int,
            'live_status': 'not_live',
            'media_type': 'video',
            'playable_in_embed': True,
            'tags': 'count:3',
            'thumbnail': r're:https?://i\.ytimg\.com/.+',
            'timestamp': 1422422076,
            'upload_date': '20150128',
            'uploader': 'The Berkman Klein Center for Internet & Society',
            'uploader_id': '@BKCHarvard',
            'uploader_url': 'https://www.youtube.com/@BKCHarvard',
            'view_count': int,
        },
        'params': {'skip_download': True},
    }, {
        # https://github.com/ytdl-org/youtube-dl/commit/fd050249afce1bcc9e7f4a127069375467007b55
        'url': 'https://www.youtube.com/watch?v=eQcmzGIKrzg',
        'info_dict': {
            'id': 'eQcmzGIKrzg',
            'ext': 'mp4',
            'title': 'Democratic Socialism and Foreign Policy | Bernie Sanders',
            'age_limit': 0,
            'availability': 'public',
            'categories': ['News & Politics'],
            'channel': 'Bernie Sanders',
            'channel_follower_count': int,
            'channel_id': 'UCH1dpzjCEiGAt8CXkryhkZg',
            'channel_is_verified': True,
            'channel_url': 'https://www.youtube.com/channel/UCH1dpzjCEiGAt8CXkryhkZg',
            'chapters': 'count:5',
            'comment_count': int,
            'description': 'md5:13a2503d7b5904ef4b223aa101628f39',
            'duration': 4060,
            'heatmap': 'count:100',
            'license': 'Creative Commons Attribution license (reuse allowed)',
            'like_count': int,
            'live_status': 'not_live',
            'media_type': 'video',
            'playable_in_embed': True,
            'tags': 'count:12',
            'thumbnail': r're:https?://i\.ytimg\.com/.+',
            'timestamp': 1447987198,
            'upload_date': '20151120',
            'uploader': 'Bernie Sanders',
            'uploader_id': '@BernieSanders',
            'uploader_url': 'https://www.youtube.com/@BernieSanders',
            'view_count': int,
        },
        'params': {'skip_download': True},
    }, {
        'url': 'https://www.youtube.com/watch?feature=player_embedded&amp;amp;v=V36LpHqtcDY',
        'only_matching': True,
    }, {
        # YouTube Red paid video
        # https://github.com/ytdl-org/youtube-dl/issues/10059
        'url': 'https://www.youtube.com/watch?v=i1Ko8UG-Tdo',
        'only_matching': True,
    }, {
        # Rental video preview
        # https://github.com/ytdl-org/youtube-dl/commit/fd050249afce1bcc9e7f4a127069375467007b55
        'url': 'https://www.youtube.com/watch?v=yYr8q0y5Jfg',
        'info_dict': {
            'id': 'uGpuVWrhIzE',
            'ext': 'mp4',
            'title': 'Piku - Trailer',
            'description': 'md5:c36bd60c3fd6f1954086c083c72092eb',
            'upload_date': '20150811',
            'license': 'Standard YouTube License',
        },
        'skip': 'This video is not available.',
    }, {
        # YouTube Red video with episode data
        'url': 'https://www.youtube.com/watch?v=iqKdEhx-dD4',
        'info_dict': {
            'id': 'iqKdEhx-dD4',
            'ext': 'mp4',
            'title': 'Isolation - Mind Field (Ep 1)',
            'age_limit': 0,
            'availability': 'public',
            'categories': ['Entertainment'],
            'channel': 'Vsauce',
            'channel_follower_count': int,
            'channel_id': 'UC6nSFpj9HTCZ5t-N3Rm3-HA',
            'channel_is_verified': True,
            'channel_url': 'https://www.youtube.com/channel/UC6nSFpj9HTCZ5t-N3Rm3-HA',
            'comment_count': int,
            'description': 'md5:f540112edec5d09fc8cc752d3d4ba3cd',
            'duration': 2085,
            'heatmap': 'count:100',
            'like_count': int,
            'live_status': 'not_live',
            'media_type': 'video',
            'playable_in_embed': True,
            'tags': 'count:12',
            'thumbnail': r're:https?://i\.ytimg\.com/.+',
            'timestamp': 1484761047,
            'upload_date': '20170118',
            'uploader': 'Vsauce',
            'uploader_id': '@Vsauce',
            'uploader_url': 'https://www.youtube.com/@Vsauce',
            'view_count': int,
        },
        'expected_warnings': ['Skipping DASH manifest'],
        'params': {'skip_download': True},
    }, {
        # The following content has been identified by the YouTube community
        # as inappropriate or offensive to some audiences.
        'url': 'https://www.youtube.com/watch?v=6SJNVb0GnPI',
        'info_dict': {
            'id': '6SJNVb0GnPI',
            'ext': 'mp4',
            'title': 'Race Differences in Intelligence',
            'description': 'md5:5d161533167390427a1f8ee89a1fc6f1',
            'duration': 965,
            'upload_date': '20140124',
        },
        'skip': 'This video has been removed for violating YouTube\'s policy on hate speech.',
    }, {
        # itag 212
        'url': '1t24XAntNCY',
        'only_matching': True,
    }, {
        # geo restricted to JP
        'url': 'sJL6WA-aGkQ',
        'only_matching': True,
    }, {
        'url': 'https://invidio.us/watch?v=BaW_jenozKc',
        'only_matching': True,
    }, {
        'url': 'https://redirect.invidious.io/watch?v=BaW_jenozKc',
        'only_matching': True,
    }, {
        # from https://nitter.pussthecat.org/YouTube/status/1360363141947944964#m
        'url': 'https://redirect.invidious.io/Yh0AhrY9GjA',
        'only_matching': True,
    }, {
        # DRM protected
        'url': 'https://www.youtube.com/watch?v=s7_qI6_mIXc',
        'only_matching': True,
    }, {
        # Video with unsupported adaptive stream type formats
        # https://github.com/ytdl-org/youtube-dl/commit/4fe54c128a11d394874505af75aaa5a2276aa3ba
        'url': 'https://www.youtube.com/watch?v=Z4Vy8R84T1U',
        'only_matching': True,
    }, {
        # Youtube Music Auto-generated description
        # TODO: fix metadata extraction
        # https://github.com/ytdl-org/youtube-dl/issues/20599
        'url': 'https://music.youtube.com/watch?v=MgNrAu2pzNs',
        'info_dict': {
            'id': 'MgNrAu2pzNs',
            'ext': 'mp4',
            'title': 'Voyeur Girl',
            'age_limit': 0,
            'album': 'it\'s too much love to know my dear',
            'alt_title': 'Voyeur Girl',
            'artists': ['Stephen'],
            'availability': 'public',
            'categories': ['Music'],
            'channel': 'Stephen',  # TODO: should be 'Stephen - Topic'
            'channel_follower_count': int,
            'channel_id': 'UC-pWHpBjdGG69N9mM2auIAA',
            'channel_is_verified': True,
            'channel_url': 'https://www.youtube.com/channel/UC-pWHpBjdGG69N9mM2auIAA',
            'comment_count': int,
            'creators': ['Stephen'],
            'description': 'md5:7ae382a65843d6df2685993e90a8628f',
            'duration': 169,
            'heatmap': 'count:100',
            'like_count': int,
            'live_status': 'not_live',
            'media_type': 'video',
            'playable_in_embed': True,
            'release_date': '20190313',
            'tags': 'count:11',
            'thumbnail': r're:https?://i\.ytimg\.com/.+',
            'timestamp': 1552385807,
            'track': 'Voyeur Girl',
            'upload_date': '20190312',
            'uploader': 'Stephen',
            'view_count': int,
        },
        'params': {'skip_download': True},
    }, {
        'url': 'https://www.youtubekids.com/watch?v=3b8nCWDgZ6Q',
        'only_matching': True,
    }, {
        # invalid -> valid video id redirection
        # https://github.com/ytdl-org/youtube-dl/pull/25063
        'url': 'DJztXj2GPfl',
        'info_dict': {
            'id': 'DJztXj2GPfk',
            'ext': 'mp4',
            'title': 'Panjabi MC - Mundian To Bach Ke (The Dictator Soundtrack)',
            'description': 'md5:bf577a41da97918e94fa9798d9228825',
            'upload_date': '20090125',
            'artist': 'Panjabi MC',
            'track': 'Beware of the Boys (Mundian to Bach Ke) - Motivo Hi-Lectro Remix',
            'album': 'Beware of the Boys (Mundian To Bach Ke)',
        },
        'skip': 'Video unavailable',
    }, {
        # empty description results in an empty string
        # https://github.com/ytdl-org/youtube-dl/pull/26575
        'url': 'https://www.youtube.com/watch?v=x41yOUIvK2k',
        'info_dict': {
            'id': 'x41yOUIvK2k',
            'ext': 'mp4',
            'title': 'IMG 3456',
            'age_limit': 0,
            'availability': 'public',
            'categories': ['Pets & Animals'],
            'channel': 'l\'Or Vert asbl',
            'channel_follower_count': int,
            'channel_id': 'UCo03ZQPBW5U4UC3regpt1nw',
            'channel_url': 'https://www.youtube.com/channel/UCo03ZQPBW5U4UC3regpt1nw',
            'description': '',
            'duration': 7,
            'like_count': int,
            'live_status': 'not_live',
            'media_type': 'video',
            'playable_in_embed': True,
            'tags': [],
            'thumbnail': r're:https?://i\.ytimg\.com/.+',
            'timestamp': 1497343210,
            'upload_date': '20170613',
            'uploader': 'l\'Or Vert asbl',
            'uploader_id': '@ElevageOrVert',
            'uploader_url': 'https://www.youtube.com/@ElevageOrVert',
            'view_count': int,
        },
        'params': {'skip_download': True},
    }, {
        # with '};' inside yt initial data (see [1])
        # see [2] for an example with '};' inside ytInitialPlayerResponse
        # 1. https://github.com/ytdl-org/youtube-dl/issues/27093
        # 2. https://github.com/ytdl-org/youtube-dl/issues/27216
        'url': 'https://www.youtube.com/watch?v=CHqg6qOn4no',
        'info_dict': {
            'id': 'CHqg6qOn4no',
            'ext': 'mp4',
            'title': 'Part 77   Sort a list of simple types in c#',
            'age_limit': 0,
            'availability': 'public',
            'categories': ['Education'],
            'channel': 'kudvenkat',
            'channel_follower_count': int,
            'channel_id': 'UCCTVrRB5KpIiK6V2GGVsR1Q',
            'channel_is_verified': True,
            'channel_url': 'https://www.youtube.com/channel/UCCTVrRB5KpIiK6V2GGVsR1Q',
            'chapters': 'count:4',
            'comment_count': int,
            'description': 'md5:b8746fa52e10cdbf47997903f13b20dc',
            'duration': 522,
            'heatmap': 'count:100',
            'like_count': int,
            'live_status': 'not_live',
            'media_type': 'video',
            'playable_in_embed': True,
            'tags': 'count:12',
            'thumbnail': r're:https?://i\.ytimg\.com/.+',
            'timestamp': 1377976349,
            'upload_date': '20130831',
            'uploader': 'kudvenkat',
            'uploader_id': '@Csharp-video-tutorialsBlogspot',
            'uploader_url': 'https://www.youtube.com/@Csharp-video-tutorialsBlogspot',
            'view_count': int,
        },
        'params': {'skip_download': True},
    }, {
        # another example of '};' in ytInitialData
        'url': 'https://www.youtube.com/watch?v=gVfgbahppCY',
        'only_matching': True,
    }, {
        'url': 'https://www.youtube.com/watch_popup?v=63RmMXCd_bQ',
        'only_matching': True,
    }, {
        # https://github.com/ytdl-org/youtube-dl/pull/28094
        'url': 'OtqTfy26tG0',
        'info_dict': {
            'id': 'OtqTfy26tG0',
            'ext': 'mp4',
            'title': 'Burn Out',
            'age_limit': 0,
            'album': 'Every Day',
            'alt_title': 'Burn Out',
            'artists': ['The Cinematic Orchestra'],
            'availability': 'public',
            'categories': ['Music'],
            'channel': 'The Cinematic Orchestra',
            'channel_follower_count': int,
            'channel_id': 'UCIzsJBIyo8hhpFm1NK0uLgw',
            'channel_is_verified': True,
            'channel_url': 'https://www.youtube.com/channel/UCIzsJBIyo8hhpFm1NK0uLgw',
            'comment_count': int,
            'creators': ['The Cinematic Orchestra'],
            'description': 'md5:fee8b19b7ba433cc2957d1c7582067ac',
            'duration': 614,
            'heatmap': 'count:100',
            'like_count': int,
            'live_status': 'not_live',
            'media_type': 'video',
            'playable_in_embed': True,
            'release_date': '20020513',
            'release_year': 2023,
            'tags': 'count:3',
            'thumbnail': r're:https?://i\.ytimg\.com/.+',
            'timestamp': 1416497379,
            'track': 'Burn Out',
            'upload_date': '20141120',
            'uploader': 'The Cinematic Orchestra',
            'view_count': int,
        },
        'params': {'skip_download': True},
    }, {
        # controversial video, only works with bpctr when authenticated with cookies
        'url': 'https://www.youtube.com/watch?v=nGC3D_FkCmg',
        'only_matching': True,
    }, {
        # controversial video, requires bpctr/contentCheckOk
        'url': 'https://www.youtube.com/watch?v=SZJvDhaSDnc',
        'info_dict': {
            'id': 'SZJvDhaSDnc',
            'ext': 'mp4',
            'title': 'San Diego teen commits suicide after bullying over embarrassing video',
            'age_limit': 18,
            'availability': 'needs_auth',
            'categories': ['News & Politics'],
            'channel': 'CBS Mornings',
            'channel_follower_count': int,
            'channel_id': 'UC-SJ6nODDmufqBzPBwCvYvQ',
            'channel_is_verified': True,
            'channel_url': 'https://www.youtube.com/channel/UC-SJ6nODDmufqBzPBwCvYvQ',
            'comment_count': int,
            'description': 'md5:acde3a73d3f133fc97e837a9f76b53b7',
            'duration': 170,
            'like_count': int,
            'live_status': 'not_live',
            'media_type': 'video',
            'playable_in_embed': True,
            'tags': 'count:5',
            'thumbnail': r're:https?://i\.ytimg\.com/.+',
            'timestamp': 1405513526,
            'upload_date': '20140716',
            'uploader': 'CBS Mornings',
            'uploader_id': '@CBSMornings',
            'uploader_url': 'https://www.youtube.com/@CBSMornings',
            'view_count': int,
        },
        'skip': 'Age-restricted; requires authentication',
    }, {
        # restricted location
        # https://github.com/ytdl-org/youtube-dl/issues/28685
        'url': 'cBvYw8_A0vQ',
        'info_dict': {
            'id': 'cBvYw8_A0vQ',
            'ext': 'mp4',
            'title': '4K Ueno Okachimachi  Street  Scenes  上野御徒町歩き',
            'age_limit': 0,
            'availability': 'public',
            'categories': ['Travel & Events'],
            'channel': 'Walk around Japan',
            'channel_follower_count': int,
            'channel_id': 'UC3o_t8PzBmXf5S9b7GLx1Mw',
            'channel_url': 'https://www.youtube.com/channel/UC3o_t8PzBmXf5S9b7GLx1Mw',
            'description': 'md5:ea770e474b7cd6722b4c95b833c03630',
            'duration': 1456,
            'live_status': 'not_live',
            'media_type': 'video',
            'playable_in_embed': True,
            'tags': 'count:5',
            'thumbnail': r're:https?://i\.ytimg\.com/.+',
            'timestamp': 1605884416,
            'upload_date': '20201120',
            'uploader': 'Walk around Japan',
            'uploader_id': '@walkaroundjapan7124',
            'uploader_url': 'https://www.youtube.com/@walkaroundjapan7124',
            'view_count': int,
        },
        'params': {'skip_download': True},
    }, {
        # Has multiple audio streams
        'url': 'WaOKSUlf4TM',
        'only_matching': True,
    }, {
        # Requires Premium: has format 141 when requested using YTM url
        'url': 'https://music.youtube.com/watch?v=XclachpHxis',
        'only_matching': True,
    }, {
        # multiple subtitles with same lang_code
        'url': 'https://www.youtube.com/watch?v=wsQiKKfKxug',
        'only_matching': True,
    }, {
        # Force use android client fallback
        'url': 'https://www.youtube.com/watch?v=YOelRv7fMxY',
        'info_dict': {
            'id': 'YOelRv7fMxY',
            'ext': '3gp',
            'title': 'DIGGING A SECRET TUNNEL Part 1',
            'age_limit': 0,
            'availability': 'public',
            'categories': ['Entertainment'],
            'channel': 'colinfurze',
            'channel_follower_count': int,
            'channel_id': 'UCp68_FLety0O-n9QU6phsgw',
            'channel_is_verified': True,
            'channel_url': 'https://www.youtube.com/channel/UCp68_FLety0O-n9QU6phsgw',
            'chapters': 'count:4',
            'comment_count': int,
            'description': 'md5:5d5991195d599b56cd0c4148907eec50',
            'duration': 596,
            'heatmap': 'count:100',
            'like_count': int,
            'live_status': 'not_live',
            'media_type': 'video',
            'playable_in_embed': True,
            'tags': 'count:6',
            'thumbnail': r're:https?://i\.ytimg\.com/.+',
            'timestamp': 1624546829,
            'upload_date': '20210624',
            'uploader': 'colinfurze',
            'uploader_id': '@colinfurze',
            'uploader_url': 'https://www.youtube.com/@colinfurze',
            'view_count': int,
        },
        'params': {
            'extractor_args': {'youtube': {'player_client': ['android']}},
            'format': '17',  # 3gp format available on android
            'skip_download': True,
        },
        'skip': 'Android client broken',
    }, {
        # Skip download of additional client configs (remix client config in this case)
        'url': 'https://music.youtube.com/watch?v=MgNrAu2pzNs',
        'only_matching': True,
        'params': {'extractor_args': {'youtube': {'player_skip': ['configs']}}},
    }, {
        # shorts
        'url': 'https://www.youtube.com/shorts/BGQWPY4IigY',
        'only_matching': True,
    }, {
        'note': 'Storyboards',
        'url': 'https://www.youtube.com/watch?v=5KLPxDtMqe8',
        'info_dict': {
            'id': '5KLPxDtMqe8',
            'ext': 'mhtml',
            'title': 'Your Brain is Plastic',
            'age_limit': 0,
            'availability': 'public',
            'categories': ['Education'],
            'channel': 'SciShow',
            'channel_follower_count': int,
            'channel_id': 'UCZYTClx2T1of7BRZ86-8fow',
            'channel_is_verified': True,
            'channel_url': 'https://www.youtube.com/channel/UCZYTClx2T1of7BRZ86-8fow',
            'chapters': 'count:5',
            'comment_count': int,
            'description': 'md5:89cd86034bdb5466cd87c6ba206cd2bc',
            'duration': 248,
            'heatmap': 'count:100',
            'like_count': int,
            'live_status': 'not_live',
            'media_type': 'video',
            'playable_in_embed': True,
            'tags': 'count:12',
            'thumbnail': r're:https?://i\.ytimg\.com/.+',
            'timestamp': 1395685455,
            'upload_date': '20140324',
            'uploader': 'SciShow',
            'uploader_id': '@SciShow',
            'uploader_url': 'https://www.youtube.com/@SciShow',
            'view_count': int,
        },
        'params': {
            'format': 'mhtml',
            'skip_download': True,
        },
    }, {
        # Ensure video upload_date is in UTC timezone (video was uploaded 1641170939)
        'url': 'https://www.youtube.com/watch?v=2NUZ8W2llS4',
        'info_dict': {
            'id': '2NUZ8W2llS4',
            'ext': 'mp4',
            'title': 'The NP that test your phone performance 🙂',
            'age_limit': 0,
            'availability': 'public',
            'categories': ['Gaming'],
            'channel': 'Leon Nguyen',
            'channel_follower_count': int,
            'channel_id': 'UCRqNBSOHgilHfAczlUmlWHA',
            'channel_url': 'https://www.youtube.com/channel/UCRqNBSOHgilHfAczlUmlWHA',
            'comment_count': int,
            'description': 'md5:144494b24d4f9dfacb97c1bbef5de84d',
            'duration': 21,
            'heatmap': 'count:100',
            'like_count': int,
            'live_status': 'not_live',
            'media_type': 'video',
            'playable_in_embed': True,
            'tags': 'count:23',
            'thumbnail': r're:https?://i\.ytimg\.com/.+',
            'timestamp': 1641170939,
            'upload_date': '20220103',
            'uploader': 'Leon Nguyen',
            'uploader_id': '@LeonNguyen',
            'uploader_url': 'https://www.youtube.com/@LeonNguyen',
            'view_count': int,
        },
        'params': {'skip_download': True},
    }, {
        # date text is premiered video, ensure upload date in UTC (published 1641172509)
        'url': 'https://www.youtube.com/watch?v=mzZzzBU6lrM',
        'info_dict': {
            'id': 'mzZzzBU6lrM',
            'ext': 'mp4',
            'title': 'I Met GeorgeNotFound In Real Life...',
            'age_limit': 0,
            'availability': 'public',
            'categories': ['Entertainment'],
            'channel': 'Quackity',
            'channel_follower_count': int,
            'channel_id': 'UC_8NknAFiyhOUaZqHR3lq3Q',
            'channel_is_verified': True,
            'channel_url': 'https://www.youtube.com/channel/UC_8NknAFiyhOUaZqHR3lq3Q',
            'comment_count': int,
            'description': 'md5:42e72df3d4d5965903a2b9359c3ccd25',
            'duration': 955,
            'heatmap': 'count:100',
            'like_count': int,
            'live_status': 'not_live',
            'media_type': 'video',
            'playable_in_embed': True,
            'release_date': '20220103',
            'release_timestamp': 1641172509,
            'tags': 'count:26',
            'thumbnail': r're:https?://i\.ytimg\.com/.+',
            'timestamp': 1641172509,
            'upload_date': '20220103',
            'uploader': 'Quackity',
            'uploader_id': '@Quackity',
            'uploader_url': 'https://www.youtube.com/@Quackity',
            'view_count': int,
        },
        'params': {'skip_download': True},
    }, {
        # continuous livestream.
        # Upload date was 2022-07-12T05:12:29-07:00, while stream start is 2022-07-12T15:59:30+00:00
        'url': 'https://www.youtube.com/watch?v=jfKfPfyJRdk',
        'info_dict': {
            'id': 'jfKfPfyJRdk',
            'ext': 'mp4',
            'title': str,
            'age_limit': 0,
            'availability': 'public',
            'categories': ['Music'],
            'channel': 'Lofi Girl',
            'channel_follower_count': int,
            'channel_id': 'UCSJ4gkVC6NrvII8umztf0Ow',
            'channel_is_verified': True,
            'channel_url': 'https://www.youtube.com/channel/UCSJ4gkVC6NrvII8umztf0Ow',
            'concurrent_view_count': int,
            'description': 'md5:48841fcfc1be6131d729fa7b4a7784cb',
            'like_count': int,
            'live_status': 'is_live',
            'media_type': 'livestream',
            'playable_in_embed': True,
            'release_date': '20220712',
            'release_timestamp': 1657641570,
            'tags': 'count:32',
            'thumbnail': r're:https?://i\.ytimg\.com/.+',
            'timestamp': 1657627949,
            'upload_date': '20220712',
            'uploader': 'Lofi Girl',
            'uploader_id': '@LofiGirl',
            'uploader_url': 'https://www.youtube.com/@LofiGirl',
            'view_count': int,
        },
        'params': {'skip_download': True},
    }, {
        'url': 'https://www.youtube.com/watch?v=tjjjtzRLHvA',
        'info_dict': {
            'id': 'tjjjtzRLHvA',
            'ext': 'mp4',
            'title': 'ハッシュタグ無し };if window.ytcsi',
            'age_limit': 0,
            'availability': 'unlisted',
            'categories': ['Music'],
            'channel': 'Lesmiscore',
            'channel_follower_count': int,
            'channel_id': 'UCdqltm_7iv1Vs6kp6Syke5A',
            'channel_url': 'https://www.youtube.com/channel/UCdqltm_7iv1Vs6kp6Syke5A',
            'description': '',
            'duration': 6,
            'like_count': int,
            'live_status': 'not_live',
            'media_type': 'short',
            'playable_in_embed': True,
            'tags': [],
            'thumbnail': r're:https?://i\.ytimg\.com/.+',
            'timestamp': 1648005313,
            'upload_date': '20220323',
            'uploader': 'Lesmiscore',
            'uploader_id': '@lesmiscore',
            'uploader_url': 'https://www.youtube.com/@lesmiscore',
            'view_count': int,
        },
        'params': {'skip_download': True},
    }, {
        # Prefer primary title+description language metadata by default
        # Do not prefer translated description if primary is empty
        'url': 'https://www.youtube.com/watch?v=el3E4MbxRqQ',
        'info_dict': {
            'id': 'el3E4MbxRqQ',
            'ext': 'mp4',
            'title': 'dlp test video 2 - primary sv no desc',
            'age_limit': 0,
            'availability': 'unlisted',
            'categories': ['People & Blogs'],
            'channel': 'cole-dlp-test-acc',
            'channel_id': 'UCiu-3thuViMebBjw_5nWYrA',
            'channel_url': 'https://www.youtube.com/channel/UCiu-3thuViMebBjw_5nWYrA',
            'description': '',
            'duration': 5,
            'like_count': int,
            'live_status': 'not_live',
            'media_type': 'video',
            'playable_in_embed': True,
            'tags': [],
            'thumbnail': r're:https?://i\.ytimg\.com/.+',
            'timestamp': 1662677394,
            'upload_date': '20220908',
            'uploader': 'cole-dlp-test-acc',
            'uploader_id': '@coletdjnz',
            'uploader_url': 'https://www.youtube.com/@coletdjnz',
            'view_count': int,
        },
        'params': {'skip_download': True},
    }, {
        # Extractor argument: prefer translated title+description
        'url': 'https://www.youtube.com/watch?v=gHKT4uU8Zng',
        'info_dict': {
            'id': 'gHKT4uU8Zng',
            'ext': 'mp4',
            'title': 'dlp test video title primary (en-GB)',
            'age_limit': 0,
            'availability': 'public',
            'categories': ['People & Blogs'],
            'channel': 'cole-dlp-test-acc',
            'channel_id': 'UCiu-3thuViMebBjw_5nWYrA',
            'channel_url': 'https://www.youtube.com/channel/UCiu-3thuViMebBjw_5nWYrA',
            'description': 'md5:e8c098ba19888e08554f960ffbf6f90e',
            'duration': 5,
            'like_count': int,
            'live_status': 'not_live',
            'media_type': 'video',
            'playable_in_embed': True,
            'tags': [],
            'thumbnail': r're:https?://i\.ytimg\.com/.+',
            'timestamp': 1659073275,
            'upload_date': '20220729',
            'uploader': 'cole-dlp-test-acc',
            'uploader_id': '@coletdjnz',
            'uploader_url': 'https://www.youtube.com/@coletdjnz',
            'view_count': int,
        },
        'params': {
            'extractor_args': {'youtube': {'lang': ['fr']}},
            'skip_download': True,
        },
        'expected_warnings': [r'Preferring "fr" translated fields'],
    }, {
        'note': '6 channel audio',
        'url': 'https://www.youtube.com/watch?v=zgdo7-RRjgo',
        'only_matching': True,
    }, {
        'note': 'Multiple HLS formats with same itag',
        'url': 'https://www.youtube.com/watch?v=kX3nB4PpJko',
        'info_dict': {
            'id': 'kX3nB4PpJko',
            'ext': 'mp4',
            'title': 'Last To Take Hand Off Jet, Keeps It!',
            'age_limit': 0,
            'availability': 'public',
            'categories': ['Entertainment'],
            'channel': 'MrBeast',
            'channel_follower_count': int,
            'channel_id': 'UCX6OQ3DkcsbYNE6H8uQQuVA',
            'channel_is_verified': True,
            'channel_url': 'https://www.youtube.com/channel/UCX6OQ3DkcsbYNE6H8uQQuVA',
            'comment_count': int,
            'description': 'md5:42731fced13eff2c48c099fbb5c1b3a0',
            'duration': 937,
            'heatmap': 'count:100',
            'like_count': int,
            'live_status': 'not_live',
            'media_type': 'video',
            'playable_in_embed': True,
            'tags': [],
            'thumbnail': r're:https?://i\.ytimg\.com/.+',
            'timestamp': 1668286800,
            'upload_date': '20221112',
            'uploader': 'MrBeast',
            'uploader_id': '@MrBeast',
            'uploader_url': 'https://www.youtube.com/@MrBeast',
            'view_count': int,
        },
        'params': {
            'extractor_args': {'youtube': {'player_client': ['ios']}},
            'format': '233-1',
            'skip_download': True,
        },
        'skip': 'PO Token Required',
    }, {
        'note': 'Audio formats with Dynamic Range Compression',
        'url': 'https://www.youtube.com/watch?v=Tq92D6wQ1mg',
        'info_dict': {
            'id': 'Tq92D6wQ1mg',
            'ext': 'webm',
            'title': '[MMD] Adios - EVERGLOW [+Motion DL]',
            'age_limit': 18,
            'availability': 'needs_auth',
            'categories': ['Entertainment'],
            'channel': 'Projekt Melody',
            'channel_follower_count': int,
            'channel_id': 'UC1yoRdFoFJaCY-AGfD9W0wQ',
            'channel_url': 'https://www.youtube.com/channel/UC1yoRdFoFJaCY-AGfD9W0wQ',
            'comment_count': int,
            'description': 'md5:17eccca93a786d51bc67646756894066',
            'duration': 106,
            'like_count': int,
            'live_status': 'not_live',
            'media_type': 'video',
            'playable_in_embed': True,
            'tags': 'count:5',
            'thumbnail': r're:https?://i\.ytimg\.com/.+',
            'timestamp': 1577508724,
            'upload_date': '20191228',
            'uploader': 'Projekt Melody',
            'uploader_id': '@ProjektMelody',
            'uploader_url': 'https://www.youtube.com/@ProjektMelody',
            'view_count': int,
        },
        'params': {
            'extractor_args': {'youtube': {'player_client': ['tv_embedded']}},
            'format': '251-drc',
            'skip_download': True,
        },
        'skip': 'Age-restricted; requires authentication',
    }, {
        'note': 'Support /live/ URL + media type for post-live content',
        'url': 'https://www.youtube.com/live/qVv6vCqciTM',
        'info_dict': {
            'id': 'qVv6vCqciTM',
            'ext': 'mp4',
            'title': '【 #インターネット女クリスマス 】3Dで歌ってはしゃぐインターネットの女たち【月ノ美兎/名取さな】',
            'age_limit': 0,
            'availability': 'public',
            'categories': ['Entertainment'],
            'channel': 'さなちゃんねる',
            'channel_follower_count': int,
            'channel_id': 'UCIdEIHpS0TdkqRkHL5OkLtA',
            'channel_is_verified': True,
            'channel_url': 'https://www.youtube.com/channel/UCIdEIHpS0TdkqRkHL5OkLtA',
            'chapters': 'count:13',
            'comment_count': int,
            'description': 'md5:6aebf95cc4a1d731aebc01ad6cc9806d',
            'duration': 4438,
            'heatmap': 'count:100',
            'like_count': int,
            'live_status': 'was_live',
            'media_type': 'livestream',
            'playable_in_embed': True,
            'release_date': '20221223',
            'release_timestamp': 1671793345,
            'tags': 'count:6',
            'thumbnail': r're:https?://i\.ytimg\.com/.+',
            'timestamp': 1671798112,
            'upload_date': '20221223',
            'uploader': 'さなちゃんねる',
            'uploader_id': '@sana_natori',
            'uploader_url': 'https://www.youtube.com/@sana_natori',
            'view_count': int,
        },
        'params': {'skip_download': True},
    }, {
        # Fallbacks when webpage and web client is unavailable
        'url': 'https://www.youtube.com/watch?v=wSSmNUl9Snw',
        'info_dict': {
            'id': 'wSSmNUl9Snw',
            'ext': 'webm',
            'title': 'The Computer Hack That Saved Apollo 14',
            'age_limit': 0,
            # 'availability': 'public',
            # 'categories': ['Science & Technology'],
            'channel': 'Scott Manley',
            'channel_follower_count': int,
            'channel_id': 'UCxzC4EngIsMrPmbm6Nxvb-A',
            'channel_is_verified': True,
            'channel_url': 'https://www.youtube.com/channel/UCxzC4EngIsMrPmbm6Nxvb-A',
            'chapters': 'count:2',
            'comment_count': int,
            'description': 'md5:f4bed7b200404b72a394c2f97b782c02',
            'duration': 682,
            'heatmap': 'count:100',
            'like_count': int,
            'live_status': 'not_live',
            'media_type': 'video',
            'playable_in_embed': True,
            'tags': 'count:8',
            'thumbnail': r're:https?://i\.ytimg\.com/.+',
            'timestamp': 1504198713,
            'upload_date': '20170831',
            'uploader': 'Scott Manley',
            'uploader_id': '@scottmanley',
            'uploader_url': 'https://www.youtube.com/@scottmanley',
            'view_count': int,
        },
        'params': {
            'extractor_args': {'youtube': {
                'player_client': ['ios'],
                'player_skip': ['webpage'],
            }},
            'skip_download': True,
        },
        'skip': 'PO Token Required',
    }, {
        # uploader_id has non-ASCII characters that are percent-encoded in YT's JSON
        # https://github.com/yt-dlp/yt-dlp/pull/11818
        'url': 'https://www.youtube.com/shorts/18NGQq7p3LY',
        'info_dict': {
            'id': '18NGQq7p3LY',
            'ext': 'mp4',
            'title': '아이브 이서 장원영 리즈 삐끼삐끼 챌린지',
            'age_limit': 0,
            'availability': 'public',
            'categories': ['People & Blogs'],
            'channel': 'ㅇㅇ',
            'channel_follower_count': int,
            'channel_id': 'UCC25oTm2J7ZVoi5TngOHg9g',
            'channel_url': 'https://www.youtube.com/channel/UCC25oTm2J7ZVoi5TngOHg9g',
            'description': '',
            'duration': 3,
            'like_count': int,
            'live_status': 'not_live',
            'media_type': 'short',
            'playable_in_embed': True,
            'tags': [],
            'thumbnail': r're:https?://i\.ytimg\.com/.+',
            'timestamp': 1724306170,
            'upload_date': '20240822',
            'uploader': 'ㅇㅇ',
            'uploader_id': '@으아-v1k',
            'uploader_url': 'https://www.youtube.com/@으아-v1k',
            'view_count': int,
        },
        'params': {'skip_download': True},
    }, {
        # Youtube Music Auto-generated description with dot in artist name
        'url': 'https://music.youtube.com/watch?v=DbCvuSGfR3Y',
        'info_dict': {
            'id': 'DbCvuSGfR3Y',
            'ext': 'mp4',
            'title': 'Back Around',
            'artists': ['half·alive'],
            'track': 'Back Around',
            'album': 'Conditions Of A Punk',
            'release_date': '20221202',
            'release_year': 2021,
            'alt_title': 'Back Around',
            'description': 'md5:bfc0e2b3cc903a608d8a85a13cb50f95',
            'media_type': 'video',
            'uploader': 'half•alive',
            'channel': 'half•alive',
            'channel_id': 'UCYQrYophdVI3nVDPOnXyIng',
            'channel_url': 'https://www.youtube.com/channel/UCYQrYophdVI3nVDPOnXyIng',
            'channel_is_verified': True,
            'channel_follower_count': int,
            'comment_count': int,
            'view_count': int,
            'like_count': int,
            'age_limit': 0,
            'duration': 223,
            'thumbnail': 'https://i.ytimg.com/vi_webp/DbCvuSGfR3Y/maxresdefault.webp',
            'heatmap': 'count:100',
            'categories': ['Music'],
            'tags': ['half·alive', 'Conditions Of A Punk', 'Back Around'],
            'creators': ['half·alive'],
            'timestamp': 1669889281,
            'upload_date': '20221201',
            'playable_in_embed': True,
            'availability': 'public',
            'live_status': 'not_live',
        },
        'params': {
            'skip_download': True,
        },
    }, {
        # Video with two collaborators
        'url': 'https://www.youtube.com/watch?v=brhfDfLdDZ8',
        'info_dict': {
            'id': 'brhfDfLdDZ8',
            'ext': 'mp4',
            'title': 'This is the WORST Movie Science We\'ve Ever Seen',
            'description': 'md5:8afd0a3cd69ec63438fc573580436f92',
            'media_type': 'video',
            'uploader': 'Open Sauce',
            'uploader_id': '@opensaucelive',
            'uploader_url': 'https://www.youtube.com/@opensaucelive',
            'channel': 'Open Sauce',
            'channel_id': 'UC2EiGVmCeD79l_vZ204DUSw',
            'channel_url': 'https://www.youtube.com/channel/UC2EiGVmCeD79l_vZ204DUSw',
            'comment_count': int,
            'view_count': int,
            'like_count': int,
            'age_limit': 0,
            'duration': 1664,
            'thumbnail': 'https://i.ytimg.com/vi/brhfDfLdDZ8/hqdefault.jpg',
            'categories': ['Entertainment'],
            'tags': ['Moonfall', 'Bad Science', 'Open Sauce', 'Sauce+', 'The Backyard Scientist', 'William Osman', 'Allen Pan'],
            'creators': ['Open Sauce', 'William Osman 2'],
            'timestamp': 1759452918,
            'upload_date': '20251003',
            'playable_in_embed': True,
            'availability': 'public',
            'live_status': 'not_live',
        },
        'params': {'skip_download': True},
    }, {
        # Video with five collaborators
        'url': 'https://www.youtube.com/watch?v=_A9KsMbWh4E',
        'info_dict': {
            'id': '_A9KsMbWh4E',
            'ext': 'mp4',
            'title': '【MV】薫習 - LIVE UNION【RK Music】',
            'description': 'md5:9b3dc2b91103f303fcc0dac8617e7938',
            'media_type': 'video',
            'uploader': 'RK Music',
            'uploader_id': '@RKMusic_inc',
            'uploader_url': 'https://www.youtube.com/@RKMusic_inc',
            'channel': 'RK Music',
            'channel_id': 'UCiLhMk-gmE2zgF7KGVyqvFw',
            'channel_url': 'https://www.youtube.com/channel/UCiLhMk-gmE2zgF7KGVyqvFw',
            'comment_count': int,
            'view_count': int,
            'like_count': int,
            'age_limit': 0,
            'duration': 193,
            'thumbnail': 'https://i.ytimg.com/vi_webp/_A9KsMbWh4E/maxresdefault.webp',
            'categories': ['Music'],
            'tags': [],
            'creators': ['RK Music', 'HACHI', '焔魔るり CH. / Ruri Enma', '瀬戸乃とと', '水瀬 凪/MINASE Nagi'],
            'timestamp': 1761908406,
            'upload_date': '20251031',
            'release_timestamp': 1761908406,
            'release_date': '20251031',
            'playable_in_embed': True,
            'availability': 'public',
            'live_status': 'not_live',
        },
        'params': {'skip_download': True},
    }]
    _WEBPAGE_TESTS = [{
        # <object>
        # https://github.com/ytdl-org/youtube-dl/pull/12696
        'url': 'http://www.improbable.com/2017/04/03/untrained-modern-youths-and-ancient-masters-in-selfie-portraits/',
        'info_dict': {
            'id': 'msN87y-iEx0',
            'ext': 'mp4',
            'title': 'Feynman: Mirrors FUN TO IMAGINE 6',
            'upload_date': '20080526',
            'description': 'md5:873c81d308b979f0e23ee7e620b312a3',
            'age_limit': 0,
            'tags': 'count:8',
            'channel_id': 'UCCeo--lls1vna5YJABWAcVA',
            'playable_in_embed': True,
            'thumbnail': r're:https?://i\.ytimg\.com/.+',
            'like_count': int,
            'comment_count': int,
            'channel': 'Christopher Sykes',
            'live_status': 'not_live',
            'channel_url': 'https://www.youtube.com/channel/UCCeo--lls1vna5YJABWAcVA',
            'availability': 'public',
            'duration': 195,
            'view_count': int,
            'categories': ['Science & Technology'],
            'channel_follower_count': int,
            'uploader': 'Christopher Sykes',
            'uploader_url': 'https://www.youtube.com/@ChristopherSykesDocumentaries',
            'uploader_id': '@ChristopherSykesDocumentaries',
            'heatmap': 'count:100',
            'timestamp': 1211825920,
            'media_type': 'video',
        },
        'params': {'skip_download': True},
    }, {
        # <embed>
        # https://github.com/ytdl-org/youtube-dl/commit/2b88feedf7993c24b03e0a7ff169a548794de70c
        'url': 'https://badzine.de/news/als-marc-zwiebler-taufik-hidayat-schlug',
        'info_dict': {
            'id': 'bSVcWOq397g',
            'ext': 'mp4',
            'title': 'TAUFIK TUNJUKKAN KELASNYA !!! : Taufik Hidayat VS Marc Zwiebler Canada Open 2011',
            'age_limit': 0,
            'availability': 'public',
            'categories': ['Sports'],
            'channel': 'Badminton Addict Id',
            'channel_follower_count': int,
            'channel_id': 'UCfCpKOwQGUe2FUJzYNadQcQ',
            'channel_url': 'https://www.youtube.com/channel/UCfCpKOwQGUe2FUJzYNadQcQ',
            'comment_count': int,
            'description': 'md5:2c3737da9a575f301a8380b4d60592a8',
            'duration': 756,
            'like_count': int,
            'live_status': 'not_live',
            'media_type': 'video',
            'playable_in_embed': True,
            'tags': 'count:9',
            'thumbnail': r're:https?://i\.ytimg\.com/.+',
            'timestamp': 1621418412,
            'upload_date': '20210519',
            'uploader': 'Badminton Addict Id',
            'uploader_id': '@badmintonaddictid8958',
            'uploader_url': 'https://www.youtube.com/@badmintonaddictid8958',
            'view_count': int,
        },
        'params': {'skip_download': True},
    }, {
        # WordPress Plugin: YouTube Video Importer
        # https://github.com/ytdl-org/youtube-dl/commit/7deef1ba6743bf11247565e63ed7e31d2e8a9382
        'url': 'https://lothype.com/2025-chino-hills-hs-snare-quad-features-wgi2025-drumline/',
        'info_dict': {
            'id': 'lC21AX_pCfA',
            'ext': 'mp4',
            'title': '2025 Chino Hills HS Snare & Quad Features! #wgi2025 #drumline',
            'age_limit': 0,
            'availability': 'public',
            'categories': ['Music'],
            'channel': 'DrumlineAV',
            'channel_follower_count': int,
            'channel_id': 'UCqdfUdyiQOZMvW5PcTTYikQ',
            'channel_url': 'https://www.youtube.com/channel/UCqdfUdyiQOZMvW5PcTTYikQ',
            'comment_count': int,
            'description': '',
            'duration': 48,
            'like_count': int,
            'live_status': 'not_live',
            'location': 'WESTMINSTER',
            'media_type': 'short',
            'playable_in_embed': True,
            'tags': 'count:72',
            'thumbnail': r're:https?://i\.ytimg\.com/.+',
            'timestamp': 1739910835,
            'upload_date': '20250218',
            'uploader': 'DrumlineAV',
            'uploader_id': '@DrumlineAV',
            'uploader_url': 'https://www.youtube.com/@DrumlineAV',
            'view_count': int,
        },
        'params': {'skip_download': True},
    }, {
        # lazyYT
        # https://github.com/ytdl-org/youtube-dl/commit/65f3a228b16c55fee959eee055767a796479270f
        'url': 'https://rabota7.ru/%D0%91%D1%83%D1%85%D0%B3%D0%B0%D0%BB%D1%82%D0%B5%D1%80',
        'info_dict': {
            'id': 'DexR8_tTSsQ',
            'ext': 'mp4',
            'title': 'Работа бухгалтером в Москве',
            'age_limit': 0,
            'availability': 'public',
            'categories': ['People & Blogs'],
            'channel': 'Работа в Москве свежие вакансии',
            'channel_follower_count': int,
            'channel_id': 'UCG3qz_gefGaMiSBvmaxN5WQ',
            'channel_url': 'https://www.youtube.com/channel/UCG3qz_gefGaMiSBvmaxN5WQ',
            'description': 'md5:b779d3d70af4efda26cf62b76808c0e3',
            'duration': 42,
            'like_count': int,
            'live_status': 'not_live',
            'media_type': 'video',
            'playable_in_embed': True,
            'tags': 'count:7',
            'thumbnail': r're:https?://i\.ytimg\.com/.+',
            'timestamp': 1496398980,
            'upload_date': '20170602',
            'uploader': 'Работа в Москве свежие вакансии',
            'uploader_id': '@РаботавМосквесвежиевакансии',
            'uploader_url': 'https://www.youtube.com/@РаботавМосквесвежиевакансии',
            'view_count': int,
        },
        'params': {
            'extractor_args': {'generic': {'impersonate': ['chrome']}},
            'skip_download': True,
        },
    }, {
        # data-video-url=
        # https://github.com/ytdl-org/youtube-dl/pull/2948
        'url': 'https://www.uca.ac.uk/',
        'info_dict': {
            'id': 'www.uca.ac',
            'title': 'UCA | Creative Arts Degrees UK | University for the Creative Arts',
            'age_limit': 0,
            'description': 'md5:179c7a06ea1ed01b94ff5d56cb18d73b',
            'thumbnail': '/media/uca-2020/hero-headers/2025-prospectus-all-2x2.jpg',
        },
        'playlist_count': 10,
        'params': {'skip_download': True},
    }]

    _DEFAULT_PLAYER_JS_VERSION = 'actual'
    _DEFAULT_PLAYER_JS_VARIANT = 'main'
    _PLAYER_JS_VARIANT_MAP = {
        'main': 'player_ias.vflset/en_US/base.js',
        'tcc': 'player_ias_tcc.vflset/en_US/base.js',
        'tce': 'player_ias_tce.vflset/en_US/base.js',
        'es5': 'player_es5.vflset/en_US/base.js',
        'es6': 'player_es6.vflset/en_US/base.js',
        'tv': 'tv-player-ias.vflset/tv-player-ias.js',
        'tv_es6': 'tv-player-es6.vflset/tv-player-es6.js',
        'phone': 'player-plasma-ias-phone-en_US.vflset/base.js',
        'tablet': 'player-plasma-ias-tablet-en_US.vflset/base.js',
    }
    _INVERSE_PLAYER_JS_VARIANT_MAP = {v: k for k, v in _PLAYER_JS_VARIANT_MAP.items()}

    @classmethod
    def suitable(cls, url):
        from yt_dlp.utils import parse_qs

        qs = parse_qs(url)
        if qs.get('list', [None])[0]:
            return False
        return super().suitable(url)

    def __init__(self, *args, **kwargs):
        super().__init__(*args, **kwargs)
        self._code_cache = {}
        self._player_cache = {}
        self._pot_director = None

    def _real_initialize(self):
        super()._real_initialize()
        self._pot_director = initialize_pot_director(self)
        self._jsc_director = initialize_jsc_director(self)

    def _prepare_live_from_start_formats(self, formats, video_id, live_start_time, url, webpage_url, smuggled_data, is_live):
        lock = threading.Lock()
        start_time = time.time()
        # TODO: only include dash formats
        formats = [f for f in formats if f.get('is_from_start') and f.get('protocol') != 'sabr']

        def refetch_manifest(format_id, delay):
            nonlocal formats, start_time, is_live
            if time.time() <= start_time + delay:
                return

            _, _, _, _, prs, player_url = self._initial_extract(
                url, smuggled_data, webpage_url, 'web', video_id)
            video_details = traverse_obj(prs, (..., 'videoDetails'), expected_type=dict)
            microformats = traverse_obj(
                prs, (..., 'microformat', 'playerMicroformatRenderer'),
                expected_type=dict)
            _, live_status, formats, _ = self._list_formats(video_id, microformats, video_details, prs, player_url)
            is_live = live_status == 'is_live'
            start_time = time.time()

        def mpd_feed(format_id, delay):
            """
            @returns (manifest_url, manifest_stream_number, is_live) or None
            """
            for retry in self.RetryManager(fatal=False):
                with lock:
                    refetch_manifest(format_id, delay)

                f = next((f for f in formats if f['format_id'] == format_id), None)
                if not f:
                    if not is_live:
                        retry.error = f'{video_id}: Video is no longer live'
                    else:
                        retry.error = f'Cannot find refreshed manifest for format {format_id}{bug_reports_message()}'
                    continue

                # Formats from ended premieres will be missing a manifest_url
                # See https://github.com/yt-dlp/yt-dlp/issues/8543
                if not f.get('manifest_url'):
                    break

                return f['manifest_url'], f['manifest_stream_number'], is_live
            return None

        for f in formats:
            f['is_live'] = is_live
            gen = functools.partial(self._live_dash_fragments, video_id, f['format_id'],
                                    live_start_time, mpd_feed, not is_live and f.copy())
            if is_live:
                f['fragments'] = gen
                f['protocol'] = 'http_dash_segments_generator'
            else:
                f['fragments'] = LazyList(gen({}))
                del f['is_from_start']

    def _live_dash_fragments(self, video_id, format_id, live_start_time, mpd_feed, manifestless_orig_fmt, ctx):
        FETCH_SPAN, MAX_DURATION = 5, 432000

        mpd_url, stream_number, is_live = None, None, True

        begin_index = 0
        download_start_time = ctx.get('start') or time.time()

        lack_early_segments = download_start_time - (live_start_time or download_start_time) > MAX_DURATION
        if lack_early_segments:
            self.report_warning(bug_reports_message(
                'Starting download from the last 120 hours of the live stream since '
                'YouTube does not have data before that. If you think this is wrong,'), only_once=True)
            lack_early_segments = True

        known_idx, no_fragment_score, last_segment_url = begin_index, 0, None
        fragments, fragment_base_url = None, None

        def _extract_sequence_from_mpd(refresh_sequence, immediate):
            nonlocal mpd_url, stream_number, is_live, no_fragment_score, fragments, fragment_base_url
            # Obtain from MPD's maximum seq value
            old_mpd_url = mpd_url
            last_error = ctx.pop('last_error', None)
            expire_fast = immediate or (last_error and isinstance(last_error, HTTPError) and last_error.status == 403)
            mpd_url, stream_number, is_live = (mpd_feed(format_id, 5 if expire_fast else 18000)
                                               or (mpd_url, stream_number, False))
            if not refresh_sequence:
                if expire_fast and not is_live:
                    return False, last_seq
                elif old_mpd_url == mpd_url:
                    return True, last_seq
            if manifestless_orig_fmt:
                fmt_info = manifestless_orig_fmt
            else:
                try:
                    fmts, _ = self._extract_mpd_formats_and_subtitles(
                        mpd_url, None, note=False, errnote=False, fatal=False)
                except ExtractorError:
                    fmts = None
                if not fmts:
                    no_fragment_score += 2
                    return False, last_seq
                fmt_info = next(x for x in fmts if x['manifest_stream_number'] == stream_number)
            fragments = fmt_info['fragments']
            fragment_base_url = fmt_info['fragment_base_url']
            assert fragment_base_url

            _last_seq = int(re.search(r'(?:/|^)sq/(\d+)', fragments[-1]['path']).group(1))
            return True, _last_seq

        self.write_debug(f'[{video_id}] Generating fragments for format {format_id}')
        while is_live:
            fetch_time = time.time()
            if no_fragment_score > 30:
                return
            if last_segment_url:
                # Obtain from "X-Head-Seqnum" header value from each segment
                try:
                    urlh = self._request_webpage(
                        last_segment_url, None, note=False, errnote=False, fatal=False)
                except ExtractorError:
                    urlh = None
                last_seq = try_get(urlh, lambda x: int_or_none(x.headers['X-Head-Seqnum']))
                if last_seq is None:
                    no_fragment_score += 2
                    last_segment_url = None
                    continue
            else:
                should_continue, last_seq = _extract_sequence_from_mpd(True, no_fragment_score > 15)
                no_fragment_score += 2
                if not should_continue:
                    continue

            if known_idx > last_seq:
                last_segment_url = None
                continue

            last_seq += 1

            if begin_index < 0 and known_idx < 0:
                # skip from the start when it's negative value
                known_idx = last_seq + begin_index
            if lack_early_segments:
                known_idx = max(known_idx, last_seq - int(MAX_DURATION // fragments[-1]['duration']))
            try:
                for idx in range(known_idx, last_seq):
                    # do not update sequence here or you'll get skipped some part of it
                    should_continue, _ = _extract_sequence_from_mpd(False, False)
                    if not should_continue:
                        known_idx = idx - 1
                        raise ExtractorError('breaking out of outer loop')
                    last_segment_url = urljoin(fragment_base_url, f'sq/{idx}')
                    yield {
                        'url': last_segment_url,
                        'fragment_count': last_seq,
                    }
                if known_idx == last_seq:
                    no_fragment_score += 5
                else:
                    no_fragment_score = 0
                known_idx = last_seq
            except ExtractorError:
                continue

            if manifestless_orig_fmt:
                # Stop at the first iteration if running for post-live manifestless;
                # fragment count no longer increase since it starts
                break

            time.sleep(max(0, FETCH_SPAN + fetch_time - time.time()))

    def _get_player_js_version(self):
        player_js_version = self._configuration_arg('player_js_version', [''])[0] or self._DEFAULT_PLAYER_JS_VERSION
        if player_js_version == 'actual':
            return None, None
        if not re.fullmatch(r'[0-9]{5,}@[0-9a-f]{8,}', player_js_version):
            self.report_warning(
                f'Invalid player JS version "{player_js_version}" specified. '
                f'It should be "actual" or in the format of STS@HASH', only_once=True)
            return None, None
        return player_js_version.split('@')

    def _construct_player_url(self, *, player_id=None, player_url=None):
        assert player_id or player_url, '_construct_player_url must take one of player_id or player_url'
        if not player_id:
            player_id = self._extract_player_info(player_url)

        force_player_id = False
        player_id_override = self._get_player_js_version()[1]
        if player_id_override and player_id_override != player_id:
            force_player_id = f'Forcing player {player_id_override} in place of player {player_id}'
            player_id = player_id_override

        variant = self._configuration_arg('player_js_variant', [''])[0] or self._DEFAULT_PLAYER_JS_VARIANT
        if variant not in (*self._PLAYER_JS_VARIANT_MAP, 'actual'):
            self.report_warning(
                f'Invalid player JS variant name "{variant}" requested. '
                f'Valid choices are: {", ".join(self._PLAYER_JS_VARIANT_MAP)}', only_once=True)
            variant = self._DEFAULT_PLAYER_JS_VARIANT

        if not player_url:
            if force_player_id:
                self.write_debug(force_player_id, only_once=True)
            if variant == 'actual':
                # We don't have an actual variant so we always use 'main' & don't need to write debug
                variant = 'main'
            return urljoin('https://www.youtube.com', f'/s/player/{player_id}/{self._PLAYER_JS_VARIANT_MAP[variant]}')

        actual_variant = self._get_player_id_variant_and_path(player_url)[1]
        if not force_player_id and (variant == 'actual' or variant == actual_variant):
            return urljoin('https://www.youtube.com', player_url)

        if variant == 'actual':
            if actual_variant:
                variant = actual_variant
            else:
                # We need to force player_id but can't determine variant; fall back to 'main' variant
                variant = 'main'

        self.write_debug(join_nonempty(
            force_player_id,
            variant != actual_variant and f'Forcing "{variant}" player JS variant for player {player_id}',
            f'original url = {player_url}',
            delim='\n        '), only_once=True)

        return urljoin('https://www.youtube.com', f'/s/player/{player_id}/{self._PLAYER_JS_VARIANT_MAP[variant]}')

    def _extract_player_url(self, *ytcfgs, webpage=None):
        player_url = traverse_obj(
            ytcfgs, (..., 'PLAYER_JS_URL'), (..., 'WEB_PLAYER_CONTEXT_CONFIGS', ..., 'jsUrl'),
            get_all=False, expected_type=str)
        if not player_url:
            return
        return self._construct_player_url(player_url=player_url)

    def _download_player_url(self, video_id, fatal=False):
        if player_id_override := self._get_player_js_version()[1]:
            self.write_debug(f'Forcing player {player_id_override}', only_once=True)
            return self._construct_player_url(player_id=player_id_override)

        iframe_webpage = self._download_webpage_with_retries(
            'https://www.youtube.com/iframe_api',
            note='Downloading iframe API JS',
            video_id=video_id, retry_fatal=fatal)

        if iframe_webpage:
            player_version = self._search_regex(
                r'player\\?/([0-9a-fA-F]{8})\\?/', iframe_webpage, 'player version', fatal=fatal)
            if player_version:
                return self._construct_player_url(player_id=player_version)

    def _get_player_id_variant_and_path(self, player_url):
        player_id = self._extract_player_info(player_url)
        player_path = remove_start(urllib.parse.urlparse(player_url).path, f'/s/player/{player_id}/')
        variant = self._INVERSE_PLAYER_JS_VARIANT_MAP.get(player_path) or next((
            v for k, v in self._INVERSE_PLAYER_JS_VARIANT_MAP.items()
            if re.fullmatch(re.escape(k).replace('en_US', r'[a-zA-Z0-9_]+'), player_path)), None)
        if not variant:
            self.write_debug(
                f'Unable to determine player JS variant\n'
                f'        player = {player_url}', only_once=True)
        return player_id, variant, player_path

    def _player_js_cache_key(self, player_url):
        player_id, variant, player_path = self._get_player_id_variant_and_path(player_url)
        if not variant:
            variant = re.sub(r'[^a-zA-Z0-9]', '_', remove_end(player_path, '.js'))
        return f'{player_id}-{variant}'

    @classmethod
    def _extract_player_info(cls, player_url):
        for player_re in cls._PLAYER_INFO_RE:
            id_m = re.search(player_re, player_url)
            if id_m:
                break
        else:
            raise ExtractorError(f'Cannot identify player {player_url!r}')
        return id_m.group('id')

    def _load_player(self, video_id, player_url, fatal=True):
        player_js_key = self._player_js_cache_key(player_url)
        if player_js_key not in self._code_cache:
            code = self._download_webpage(
                player_url, video_id, fatal=fatal,
                note=f'Downloading player {player_js_key}',
                errnote=f'Download of {player_js_key} failed')
            if code:
                self._code_cache[player_js_key] = code
        return self._code_cache.get(player_js_key)

    def _sig_spec_cache_id(self, player_url, spec_id):
        return join_nonempty(self._player_js_cache_key(player_url), str(spec_id))

    def _load_sig_spec_from_cache(self, spec_cache_id):
        # This is almost identical to _load_player_data_from_cache
        # I hate it
        if spec_cache_id in self._player_cache:
            return self._player_cache[spec_cache_id]
        spec = self.cache.load('youtube-sigfuncs', spec_cache_id, min_ver='2025.07.21')
        if spec:
            self._player_cache[spec_cache_id] = spec
        return spec

    def _store_sig_spec_to_cache(self, spec_cache_id, spec):
        if spec_cache_id not in self._player_cache:
            self._player_cache[spec_cache_id] = spec
            self.cache.store('youtube-sigfuncs', spec_cache_id, spec)

    def _load_player_data_from_cache(self, name, player_url):
        cache_id = (f'youtube-{name}', self._player_js_cache_key(player_url))

        if data := self._player_cache.get(cache_id):
            return data

        data = self.cache.load(*cache_id, min_ver='2025.07.21')
        if data:
            self._player_cache[cache_id] = data

        return data

    def _cached(self, func, *cache_id):
        def inner(*args, **kwargs):
            if cache_id not in self._player_cache:
                try:
                    self._player_cache[cache_id] = func(*args, **kwargs)
                except ExtractorError as e:
                    self._player_cache[cache_id] = e
                except Exception as e:
                    self._player_cache[cache_id] = ExtractorError(traceback.format_exc(), cause=e)

            ret = self._player_cache[cache_id]
            if isinstance(ret, Exception):
                raise ret
            return ret
        return inner

    def _store_player_data_to_cache(self, name, player_url, data):
        cache_id = (f'youtube-{name}', self._player_js_cache_key(player_url))
        if cache_id not in self._player_cache:
            self.cache.store(*cache_id, data)
            self._player_cache[cache_id] = data

    def _extract_signature_timestamp(self, video_id, player_url, ytcfg=None, fatal=False):
        """
        Extract signatureTimestamp (sts)
        Required to tell API what sig/player version is in use.
        """
        CACHE_ENABLED = False  # TODO: enable when preprocessed player JS cache is solved/enabled

        player_sts_override = self._get_player_js_version()[0]
        if player_sts_override:
            return int(player_sts_override)

        sts = traverse_obj(ytcfg, ('STS', {int_or_none}))
        if sts:
            return sts

        if not player_url:
            error_msg = 'Cannot extract signature timestamp without player url'
            if fatal:
                raise ExtractorError(error_msg)
            self.report_warning(error_msg)
            return None

        if CACHE_ENABLED and (sts := self._load_player_data_from_cache('sts', player_url)):
            return sts

        if code := self._load_player(video_id, player_url, fatal=fatal):
            sts = int_or_none(self._search_regex(
                r'(?:signatureTimestamp|sts)\s*:\s*(?P<sts>[0-9]{5})', code,
                'JS player signature timestamp', group='sts', fatal=fatal))
            if CACHE_ENABLED and sts:
                self._store_player_data_to_cache('sts', player_url, sts)

        return sts

    def _mark_watched(self, video_id, player_responses):
        # cpn generation algorithm is reverse engineered from base.js.
        # In fact it works even with dummy cpn.
        CPN_ALPHABET = 'abcdefghijklmnopqrstuvwxyzABCDEFGHIJKLMNOPQRSTUVWXYZ0123456789-_'
        cpn = ''.join(CPN_ALPHABET[random.randint(0, 256) & 63] for _ in range(16))

        for is_full, key in enumerate(('videostatsPlaybackUrl', 'videostatsWatchtimeUrl')):
            label = 'fully ' if is_full else ''
            url = get_first(player_responses, ('playbackTracking', key, 'baseUrl'),
                            expected_type=url_or_none)
            if not url:
                self.report_warning(f'Unable to mark {label}watched')
                return
            parsed_url = urllib.parse.urlparse(url)
            qs = urllib.parse.parse_qs(parsed_url.query)

            # # more consistent results setting it to right before the end
            video_length = [str(float((qs.get('len') or ['1.5'])[0]) - 1)]

            qs.update({
                'ver': ['2'],
                'cpn': [cpn],
                'cmt': video_length,
                'el': 'detailpage',  # otherwise defaults to "shorts"
            })

            if is_full:
                # these seem to mark watchtime "history" in the real world
                # they're required, so send in a single value
                qs.update({
                    'st': 0,
                    'et': video_length,
                })

            url = urllib.parse.urlunparse(
                parsed_url._replace(query=urllib.parse.urlencode(qs, True)))

            self._download_webpage(
                url, video_id, f'Marking {label}watched',
                'Unable to mark watched', fatal=False)

    @classmethod
    def _extract_from_webpage(cls, url, webpage):
        # Invidious Instances
        # https://github.com/yt-dlp/yt-dlp/issues/195
        # https://github.com/iv-org/invidious/pull/1730
        mobj = re.search(
            r'<link rel="alternate" href="(?P<url>https://www\.youtube\.com/watch\?v=[0-9A-Za-z_-]{11})"',
            webpage)
        if mobj:
            yield cls.url_result(mobj.group('url'), cls)
            raise cls.StopExtraction

        yield from super()._extract_from_webpage(url, webpage)

        # lazyYT YouTube embed
        for id_ in re.findall(r'class="lazyYT" data-youtube-id="([^"]+)"', webpage):
            yield cls.url_result(unescapeHTML(id_), cls, id_)

        # Wordpress "YouTube Video Importer" plugin
        for m in re.findall(r'''(?x)<div[^>]+
                class=(?P<q1>[\'"])[^\'"]*\byvii_single_video_player\b[^\'"]*(?P=q1)[^>]+
                data-video_id=(?P<q2>[\'"])([^\'"]+)(?P=q2)''', webpage):
            yield cls.url_result(m[-1], cls, m[-1])

    @classmethod
    def extract_id(cls, url):
        video_id = cls.get_temp_id(url)
        if not video_id:
            raise ExtractorError(f'Invalid URL: {url}')
        return video_id

    def _extract_chapters_from_json(self, data, duration):
        chapter_list = traverse_obj(
            data, (
                'playerOverlays', 'playerOverlayRenderer', 'decoratedPlayerBarRenderer',
                'decoratedPlayerBarRenderer', 'playerBar', 'chapteredPlayerBarRenderer', 'chapters',
            ), expected_type=list)

        return self._extract_chapters_helper(
            chapter_list,
            start_function=lambda chapter: float_or_none(
                traverse_obj(chapter, ('chapterRenderer', 'timeRangeStartMillis')), scale=1000),
            title_function=lambda chapter: traverse_obj(
                chapter, ('chapterRenderer', 'title', 'simpleText'), expected_type=str),
            duration=duration)

    def _extract_chapters_from_engagement_panel(self, data, duration):
        content_list = traverse_obj(
            data,
            ('engagementPanels', ..., 'engagementPanelSectionListRenderer', 'content', 'macroMarkersListRenderer', 'contents'),
            expected_type=list)
        chapter_time = lambda chapter: parse_duration(self._get_text(chapter, 'timeDescription'))
        chapter_title = lambda chapter: self._get_text(chapter, 'title')

        return next(filter(None, (
            self._extract_chapters_helper(traverse_obj(contents, (..., 'macroMarkersListItemRenderer')),
                                          chapter_time, chapter_title, duration)
            for contents in content_list)), [])

    def _extract_heatmap(self, data):
        return traverse_obj(data, (
            'frameworkUpdates', 'entityBatchUpdate', 'mutations',
            lambda _, v: v['payload']['macroMarkersListEntity']['markersList']['markerType'] == 'MARKER_TYPE_HEATMAP',
            'payload', 'macroMarkersListEntity', 'markersList', 'markers', ..., {
                'start_time': ('startMillis', {float_or_none(scale=1000)}),
                'end_time': {lambda x: (int(x['startMillis']) + int(x['durationMillis'])) / 1000},
                'value': ('intensityScoreNormalized', {float_or_none}),
            })) or None

    def _extract_comment(self, entities, parent=None):
        comment_entity_payload = get_first(entities, ('payload', 'commentEntityPayload', {dict}))
        if not (comment_id := traverse_obj(comment_entity_payload, ('properties', 'commentId', {str}))):
            return

        toolbar_entity_payload = get_first(entities, ('payload', 'engagementToolbarStateEntityPayload', {dict}))
        time_text = traverse_obj(comment_entity_payload, ('properties', 'publishedTime', {str})) or ''

        return {
            'id': comment_id,
            'parent': parent or 'root',
            **traverse_obj(comment_entity_payload, {
                'text': ('properties', 'content', 'content', {str}),
                'like_count': ('toolbar', 'likeCountA11y', {parse_count}),
                'author_id': ('author', 'channelId', {self.ucid_or_none}),
                'author': ('author', 'displayName', {str}),
                'author_thumbnail': ('author', 'avatarThumbnailUrl', {url_or_none}),
                'author_is_uploader': ('author', 'isCreator', {bool}),
                'author_is_verified': ('author', 'isVerified', {bool}),
                'author_url': ('author', 'channelCommand', 'innertubeCommand', (
                    ('browseEndpoint', 'canonicalBaseUrl'), ('commandMetadata', 'webCommandMetadata', 'url'),
                ), {urljoin('https://www.youtube.com')}),
            }, get_all=False),
            'is_favorited': (None if toolbar_entity_payload is None else
                             toolbar_entity_payload.get('heartState') == 'TOOLBAR_HEART_STATE_HEARTED'),
            '_time_text': time_text,  # FIXME: non-standard, but we need a way of showing that it is an estimate.
            'timestamp': self._parse_time_text(time_text),
        }

    def _extract_comment_old(self, comment_renderer, parent=None):
        comment_id = comment_renderer.get('commentId')
        if not comment_id:
            return

        info = {
            'id': comment_id,
            'text': self._get_text(comment_renderer, 'contentText'),
            'like_count': self._get_count(comment_renderer, 'voteCount'),
            'author_id': traverse_obj(comment_renderer, ('authorEndpoint', 'browseEndpoint', 'browseId', {self.ucid_or_none})),
            'author': self._get_text(comment_renderer, 'authorText'),
            'author_thumbnail': traverse_obj(comment_renderer, ('authorThumbnail', 'thumbnails', -1, 'url', {url_or_none})),
            'parent': parent or 'root',
        }

        # Timestamp is an estimate calculated from the current time and time_text
        time_text = self._get_text(comment_renderer, 'publishedTimeText') or ''
        timestamp = self._parse_time_text(time_text)

        info.update({
            # FIXME: non-standard, but we need a way of showing that it is an estimate.
            '_time_text': time_text,
            'timestamp': timestamp,
        })

        info['author_url'] = urljoin(
            'https://www.youtube.com', traverse_obj(comment_renderer, ('authorEndpoint', (
                ('browseEndpoint', 'canonicalBaseUrl'), ('commandMetadata', 'webCommandMetadata', 'url'))),
                expected_type=str, get_all=False))

        author_is_uploader = traverse_obj(comment_renderer, 'authorIsChannelOwner')
        if author_is_uploader is not None:
            info['author_is_uploader'] = author_is_uploader

        comment_abr = traverse_obj(
            comment_renderer, ('actionButtons', 'commentActionButtonsRenderer'), expected_type=dict)
        if comment_abr is not None:
            info['is_favorited'] = 'creatorHeart' in comment_abr

        badges = self._extract_badges([traverse_obj(comment_renderer, 'authorCommentBadge')])
        if self._has_badge(badges, BadgeType.VERIFIED):
            info['author_is_verified'] = True

        is_pinned = traverse_obj(comment_renderer, 'pinnedCommentBadge')
        if is_pinned:
            info['is_pinned'] = True

        return info

    def _comment_entries(self, root_continuation_data, ytcfg, video_id, parent=None, tracker=None):

        get_single_config_arg = lambda c: self._configuration_arg(c, [''])[0]

        def extract_header(contents):
            _continuation = None
            for content in contents:
                comments_header_renderer = traverse_obj(content, 'commentsHeaderRenderer')
                expected_comment_count = self._get_count(
                    comments_header_renderer, 'countText', 'commentsCount')

                if expected_comment_count is not None:
                    tracker['est_total'] = expected_comment_count
                    self.to_screen(f'Downloading ~{expected_comment_count} comments')
                comment_sort_index = int(get_single_config_arg('comment_sort') != 'top')  # 1 = new, 0 = top

                sort_menu_item = try_get(
                    comments_header_renderer,
                    lambda x: x['sortMenu']['sortFilterSubMenuRenderer']['subMenuItems'][comment_sort_index], dict) or {}
                sort_continuation_ep = sort_menu_item.get('serviceEndpoint') or {}

                _continuation = self._extract_continuation_ep_data(sort_continuation_ep) or self._extract_continuation(sort_menu_item)
                if not _continuation:
                    continue

                sort_text = str_or_none(sort_menu_item.get('title'))
                if not sort_text:
                    sort_text = 'top comments' if comment_sort_index == 0 else 'newest first'
                self.to_screen(f'Sorting comments by {sort_text.lower()}')
                break
            return _continuation

        def extract_thread(contents, entity_payloads):
            if not parent:
                tracker['current_page_thread'] = 0
            for content in contents:
                if not parent and tracker['total_parent_comments'] >= max_parents:
                    yield
                comment_thread_renderer = try_get(content, lambda x: x['commentThreadRenderer'])

                # old comment format
                if not entity_payloads:
                    comment_renderer = get_first(
                        (comment_thread_renderer, content), [['commentRenderer', ('comment', 'commentRenderer')]],
                        expected_type=dict, default={})

                    comment = self._extract_comment_old(comment_renderer, parent)

                # new comment format
                else:
                    view_model = (
                        traverse_obj(comment_thread_renderer, ('commentViewModel', 'commentViewModel', {dict}))
                        or traverse_obj(content, ('commentViewModel', {dict})))
                    comment_keys = traverse_obj(view_model, (('commentKey', 'toolbarStateKey'), {str}))
                    if not comment_keys:
                        continue
                    entities = traverse_obj(entity_payloads, lambda _, v: v['entityKey'] in comment_keys)
                    comment = self._extract_comment(entities, parent)
                    if comment:
                        comment['is_pinned'] = traverse_obj(view_model, ('pinnedText', {str})) is not None

                if not comment:
                    continue
                comment_id = comment['id']

                if comment.get('is_pinned'):
                    tracker['pinned_comment_ids'].add(comment_id)
                # Sometimes YouTube may break and give us infinite looping comments.
                # See: https://github.com/yt-dlp/yt-dlp/issues/6290
                if comment_id in tracker['seen_comment_ids']:
                    if comment_id in tracker['pinned_comment_ids'] and not comment.get('is_pinned'):
                        # Pinned comments may appear a second time in newest first sort
                        # See: https://github.com/yt-dlp/yt-dlp/issues/6712
                        continue
                    self.report_warning(
                        'Detected YouTube comments looping. Stopping comment extraction '
                        f'{"for this thread" if parent else ""} as we probably cannot get any more.')
                    yield
                else:
                    tracker['seen_comment_ids'].add(comment['id'])

                tracker['running_total'] += 1
                tracker['total_reply_comments' if parent else 'total_parent_comments'] += 1
                yield comment

                # Attempt to get the replies
                comment_replies_renderer = try_get(
                    comment_thread_renderer, lambda x: x['replies']['commentRepliesRenderer'], dict)

                if comment_replies_renderer:
                    tracker['current_page_thread'] += 1
                    comment_entries_iter = self._comment_entries(
                        comment_replies_renderer, ytcfg, video_id,
                        parent=comment.get('id'), tracker=tracker)
                    yield from itertools.islice(comment_entries_iter, min(
                        max_replies_per_thread, max(0, max_replies - tracker['total_reply_comments'])))

        # Keeps track of counts across recursive calls
        if not tracker:
            tracker = {
                'running_total': 0,
                'est_total': None,
                'current_page_thread': 0,
                'total_parent_comments': 0,
                'total_reply_comments': 0,
                'seen_comment_ids': set(),
                'pinned_comment_ids': set(),
            }

        # TODO: Deprecated
        # YouTube comments have a max depth of 2
        max_depth = int_or_none(get_single_config_arg('max_comment_depth'))
        if max_depth:
            self._downloader.deprecated_feature('[youtube] max_comment_depth extractor argument is deprecated. '
                                                'Set max replies in the max-comments extractor argument instead')
        if max_depth == 1 and parent:
            return

        _max_comments, max_parents, max_replies, max_replies_per_thread, *_ = (
            int_or_none(p, default=sys.maxsize) for p in self._configuration_arg('max_comments') + [''] * 4)

        continuation = self._extract_continuation(root_continuation_data)

        response = None
        is_forced_continuation = False
        is_first_continuation = parent is None
        if is_first_continuation and not continuation:
            # Sometimes you can get comments by generating the continuation yourself,
            # even if YouTube initially reports them being disabled - e.g. stories comments.
            # Note: if the comment section is actually disabled, YouTube may return a response with
            # required check_get_keys missing. So we will disable that check initially in this case.
            continuation = self._build_api_continuation_query(self._generate_comment_continuation(video_id))
            is_forced_continuation = True

        continuation_items_path = (
            'onResponseReceivedEndpoints', ..., ('reloadContinuationItemsCommand', 'appendContinuationItemsAction'), 'continuationItems')
        for page_num in itertools.count(0):
            if not continuation:
                break
            headers = self.generate_api_headers(ytcfg=ytcfg, visitor_data=self._extract_visitor_data(response))
            comment_prog_str = f"({tracker['running_total']}/~{tracker['est_total']})"
            if page_num == 0:
                if is_first_continuation:
                    note_prefix = 'Downloading comment section API JSON'
                else:
                    note_prefix = '    Downloading comment API JSON reply thread %d %s' % (
                        tracker['current_page_thread'], comment_prog_str)
            else:
                note_prefix = '{}Downloading comment{} API JSON page {} {}'.format(
                    '       ' if parent else '', ' replies' if parent else '',
                    page_num, comment_prog_str)

            # Do a deep check for incomplete data as sometimes YouTube may return no comments for a continuation
            # Ignore check if YouTube says the comment count is 0.
            check_get_keys = None
            if not is_forced_continuation and not (tracker['est_total'] == 0 and tracker['running_total'] == 0):
                check_get_keys = [[*continuation_items_path, ..., (
                    'commentsHeaderRenderer' if is_first_continuation else ('commentThreadRenderer', 'commentViewModel', 'commentRenderer'))]]
            try:
                response = self._extract_response(
                    item_id=None, query=continuation,
                    ep='next', ytcfg=ytcfg, headers=headers, note=note_prefix,
                    check_get_keys=check_get_keys)
            except ExtractorError as e:
                # Ignore incomplete data error for replies if retries didn't work.
                # This is to allow any other parent comments and comment threads to be downloaded.
                # See: https://github.com/yt-dlp/yt-dlp/issues/4669
                if 'incomplete data' in str(e).lower() and parent:
                    if self.get_param('ignoreerrors') in (True, 'only_download'):
                        self.report_warning(
                            'Received incomplete data for a comment reply thread and retrying did not help. '
                            'Ignoring to let other comments be downloaded. Pass --no-ignore-errors to not ignore.')
                        return
                    else:
                        raise ExtractorError(
                            'Incomplete data received for comment reply thread. '
                            'Pass --ignore-errors to ignore and allow rest of comments to download.',
                            expected=True)
                raise
            is_forced_continuation = False
            continuation = None
            mutations = traverse_obj(response, ('frameworkUpdates', 'entityBatchUpdate', 'mutations', ..., {dict}))
            for continuation_items in traverse_obj(response, continuation_items_path, expected_type=list, default=[]):
                if is_first_continuation:
                    continuation = extract_header(continuation_items)
                    is_first_continuation = False
                    if continuation:
                        break
                    continue

                for entry in extract_thread(continuation_items, mutations):
                    if not entry:
                        return
                    yield entry
                continuation = self._extract_continuation({'contents': continuation_items})
                if continuation:
                    break

        message = self._get_text(root_continuation_data, ('contents', ..., 'messageRenderer', 'text'), max_runs=1)
        if message and not parent and tracker['running_total'] == 0:
            self.report_warning(f'Youtube said: {message}', video_id=video_id, only_once=True)
            raise self.CommentsDisabled

    @staticmethod
    def _generate_comment_continuation(video_id):
        """
        Generates initial comment section continuation token from given video id
        """
        token = f'\x12\r\x12\x0b{video_id}\x18\x062\'"\x11"\x0b{video_id}0\x00x\x020\x00B\x10comments-section'
        return base64.b64encode(token.encode()).decode()

    def _get_comments(self, ytcfg, video_id, contents, webpage):
        """Entry for comment extraction"""
        def _real_comment_extract(contents):
            renderer = next((
                item for item in traverse_obj(contents, (..., 'itemSectionRenderer'), default={})
                if item.get('sectionIdentifier') == 'comment-item-section'), None)
            yield from self._comment_entries(renderer, ytcfg, video_id)

        max_comments = int_or_none(self._configuration_arg('max_comments', [''])[0])
        return itertools.islice(_real_comment_extract(contents), 0, max_comments)

    @staticmethod
    def _get_checkok_params():
        return {'contentCheckOk': True, 'racyCheckOk': True}

    @classmethod
<<<<<<< HEAD
    def _generate_player_context(cls, sts=None, reload_playback_token=None):
        content_playback_context = {
=======
    def _generate_player_context(cls, sts=None, use_ad_playback_context=False):
        context = {
>>>>>>> 15263d04
            'html5Preference': 'HTML5_PREF_WANTS',
        }

        if sts is not None:
<<<<<<< HEAD
            content_playback_context['signatureTimestamp'] = sts

        playback_context = {
            'contentPlaybackContext': content_playback_context,
        }

        if reload_playback_token:
            playback_context['reloadPlaybackContext'] = {
                'reloadPlaybackParams': {'token': reload_playback_token},
=======
            context['signatureTimestamp'] = sts

        playback_context = {
            'contentPlaybackContext': context,
        }
        if use_ad_playback_context:
            playback_context['adPlaybackContext'] = {
                'pyv': True,
>>>>>>> 15263d04
            }

        return {
            'playbackContext': playback_context,
            **cls._get_checkok_params(),
        }

    def _get_config_po_token(self, client: str, context: _PoTokenContext):
        po_token_strs = self._configuration_arg('po_token', [], ie_key=YoutubeIE, casesense=True)
        for token_str in po_token_strs:
            po_token_meta, sep, po_token = token_str.partition('+')
            if not sep:
                self.report_warning(
                    f'Invalid po_token configuration format. '
                    f'Expected "CLIENT.CONTEXT+PO_TOKEN", got "{token_str}"', only_once=True)
                continue

            po_token_client, sep, po_token_context = po_token_meta.partition('.')
            if po_token_client.lower() != client:
                continue

            if not sep:
                # TODO(future): deprecate the old format?
                self.write_debug(
                    f'po_token configuration for {client} client is missing a context; assuming GVS. '
                    'You can provide a context with the format "CLIENT.CONTEXT+PO_TOKEN"',
                    only_once=True)
                po_token_context = _PoTokenContext.GVS.value

            if po_token_context.lower() != context.value:
                continue

            # Clean and validate the PO Token. This will strip invalid characters off
            # (e.g. additional url params the user may accidentally include)
            try:
                return base64.urlsafe_b64encode(base64.urlsafe_b64decode(urllib.parse.unquote(po_token))).decode()
            except (binascii.Error, ValueError):
                self.report_warning(
                    f'Invalid po_token configuration for {client} client: '
                    f'{po_token_context} PO Token should be a base64url-encoded string.',
                    only_once=True)
                continue

    def fetch_po_token(self, client='web', context: _PoTokenContext = _PoTokenContext.GVS, ytcfg=None, visitor_data=None,
                       data_sync_id=None, session_index=None, player_url=None, video_id=None, webpage=None,
                       required=False, bypass_cache=None, **kwargs):
        """
        Fetch a PO Token for a given client and context. This function will validate required parameters for a given context and client.

        EXPERIMENTAL: This method is unstable and may change or be removed without notice.

        @param client: The client to fetch the PO Token for.
        @param context: The context in which the PO Token is used.
        @param ytcfg: The ytcfg for the client.
        @param visitor_data: visitor data.
        @param data_sync_id: data sync ID.
        @param session_index: session index.
        @param player_url: player URL.
        @param video_id: video ID.
        @param webpage: video webpage.
        @param required: Whether the PO Token is required (i.e. try to fetch unless policy is "never").
        @param bypass_cache: Whether to bypass the cache.
        @param kwargs: Additional arguments to pass down. May be more added in the future.
        @return: The fetched PO Token. None if it could not be fetched.
        """

        # TODO(future): This validation should be moved into pot framework.
        #  Some sort of middleware or validation provider perhaps?

        gvs_bind_to_video_id = False
        experiments = traverse_obj(ytcfg, (
            'WEB_PLAYER_CONTEXT_CONFIGS', ..., 'serializedExperimentFlags', {urllib.parse.parse_qs}))
        if 'true' in traverse_obj(experiments, (..., 'html5_generate_content_po_token', -1)):
            self.write_debug(
                f'{video_id}: Detected experiment to bind GVS PO Token to video id.', only_once=True)
            gvs_bind_to_video_id = True

        # GVS WebPO Token is bound to visitor_data / Visitor ID when logged out.
        # Must have visitor_data for it to function.
        if (
            player_url and context == _PoTokenContext.GVS
            and not visitor_data and not self.is_authenticated and not gvs_bind_to_video_id
        ):
            self.report_warning(
                f'Unable to fetch GVS PO Token for {client} client: Missing required Visitor Data. '
                f'You may need to pass Visitor Data with --extractor-args "youtube:visitor_data=XXX"', only_once=True)
            return

        if context == _PoTokenContext.PLAYER and not video_id:
            self.report_warning(
                f'Unable to fetch Player PO Token for {client} client: Missing required Video ID')
            return

        config_po_token = self._get_config_po_token(client, context)
        if config_po_token and not bypass_cache:
            # GVS WebPO token is bound to data_sync_id / account Session ID when logged in.
            if (
                player_url and context == _PoTokenContext.GVS
                and not data_sync_id and self.is_authenticated and not gvs_bind_to_video_id
            ):
                self.report_warning(
                    f'Got a GVS PO Token for {client} client, but missing Data Sync ID for account. Formats may not work.'
                    f'You may need to pass a Data Sync ID with --extractor-args "youtube:data_sync_id=XXX"')

            self.write_debug(f'{video_id}: Retrieved a {context.value} PO Token for {client} client from config')
            return config_po_token

        # Require GVS WebPO Token if logged in for external fetching
        if player_url and context == _PoTokenContext.GVS and not data_sync_id and self.is_authenticated:
            self.report_warning(
                f'Unable to fetch GVS PO Token for {client} client: Missing required Data Sync ID for account. '
                f'You may need to pass a Data Sync ID with --extractor-args "youtube:data_sync_id=XXX"', only_once=True)
            return

        po_token = self._fetch_po_token(
            client=client,
            context=context.value,
            ytcfg=ytcfg,
            visitor_data=visitor_data,
            data_sync_id=data_sync_id,
            session_index=session_index,
            player_url=player_url,
            video_id=video_id,
            video_webpage=webpage,
            bypass_cache=bypass_cache,
            required=required,
            _gvs_bind_to_video_id=gvs_bind_to_video_id,
            **kwargs,
        )

        if po_token:
            self.write_debug(f'{video_id}: Retrieved a {context.value} PO Token for {client} client')
            return po_token

    def _fetch_po_token(self, client, **kwargs):
        context = kwargs.get('context')

        # Avoid fetching PO Tokens when not required
        fetch_pot_policy = self._configuration_arg('fetch_pot', [''], ie_key=YoutubeIE)[0]
        if fetch_pot_policy not in ('never', 'auto', 'always'):
            fetch_pot_policy = 'auto'
        if (
            fetch_pot_policy == 'never'
            or (
                fetch_pot_policy == 'auto'
                and not kwargs.get('required', False)
            )
        ):
            return None

        headers = self.get_param('http_headers').copy()
        proxies = self._downloader.proxies.copy()
        clean_headers(headers)
        clean_proxies(proxies, headers)

        innertube_host = self._select_api_hostname(None, default_client=client)

        pot_request = PoTokenRequest(
            context=PoTokenContext(context),
            innertube_context=traverse_obj(kwargs, ('ytcfg', 'INNERTUBE_CONTEXT')),
            innertube_host=innertube_host,
            internal_client_name=client,
            session_index=kwargs.get('session_index'),
            player_url=kwargs.get('player_url'),
            video_webpage=kwargs.get('video_webpage'),
            is_authenticated=self.is_authenticated,
            visitor_data=kwargs.get('visitor_data'),
            data_sync_id=kwargs.get('data_sync_id'),
            video_id=kwargs.get('video_id'),
            request_cookiejar=self._downloader.cookiejar,
            _gvs_bind_to_video_id=kwargs.get('_gvs_bind_to_video_id', False),

            # All requests that would need to be proxied should be in the
            # context of www.youtube.com or the innertube host
            request_proxy=(
                select_proxy('https://www.youtube.com', proxies)
                or select_proxy(f'https://{innertube_host}', proxies)
            ),
            request_headers=headers,
            request_timeout=self.get_param('socket_timeout'),
            request_verify_tls=not self.get_param('nocheckcertificate'),
            request_source_address=self.get_param('source_address'),

            bypass_cache=kwargs.get('bypass_cache', False),
        )

        return self._pot_director.get_po_token(pot_request)

    @staticmethod
    def _is_agegated(player_response):
        if traverse_obj(player_response, ('playabilityStatus', 'desktopLegacyAgeGateReason')):
            return True

        reasons = traverse_obj(player_response, ('playabilityStatus', ('status', 'reason')))
        AGE_GATE_REASONS = (
            'confirm your age', 'age-restricted', 'inappropriate',  # reason
            'age_verification_required', 'age_check_required',  # status
        )
        return any(expected in reason for expected in AGE_GATE_REASONS for reason in reasons)

    @staticmethod
    def _is_unplayable(player_response):
        return traverse_obj(player_response, ('playabilityStatus', 'status')) == 'UNPLAYABLE'

    def _extract_player_response(self, client, video_id, webpage_ytcfg, player_ytcfg, player_url, initial_pr, visitor_data, data_sync_id, po_token, reload_playback_token):
        headers = self.generate_api_headers(
            ytcfg=player_ytcfg,
            default_client=client,
            visitor_data=visitor_data,
            session_index=self._extract_session_index(webpage_ytcfg, player_ytcfg),
            delegated_session_id=(
                self._parse_data_sync_id(data_sync_id)[0]
                or self._extract_delegated_session_id(webpage_ytcfg, initial_pr, player_ytcfg)
            ),
            user_session_id=(
                self._parse_data_sync_id(data_sync_id)[1]
                or self._extract_user_session_id(webpage_ytcfg, initial_pr, player_ytcfg)
            ),
        )

        yt_query = {
            'videoId': video_id,
        }

        default_pp = traverse_obj(
            INNERTUBE_CLIENTS, (_split_innertube_client(client)[0], 'PLAYER_PARAMS', {str}))
        if player_params := self._configuration_arg('player_params', [default_pp], casesense=True)[0]:
            yt_query['params'] = player_params

        if po_token:
            yt_query['serviceIntegrityDimensions'] = {'poToken': po_token}

        sts = self._extract_signature_timestamp(video_id, player_url, webpage_ytcfg, fatal=False) if player_url else None
<<<<<<< HEAD
        yt_query.update(self._generate_player_context(sts, reload_playback_token))
=======

        use_ad_playback_context = (
            self._configuration_arg('use_ad_playback_context', ['false'])[0] != 'false'
            and traverse_obj(INNERTUBE_CLIENTS, (client, 'SUPPORTS_AD_PLAYBACK_CONTEXT', {bool})))

        yt_query.update(self._generate_player_context(sts, use_ad_playback_context))

>>>>>>> 15263d04
        return self._extract_response(
            item_id=video_id, ep='player', query=yt_query,
            ytcfg=player_ytcfg, headers=headers, fatal=True,
            default_client=client,
            note='Downloading {} player API JSON'.format(client.replace('_', ' ').strip()),
        ) or None

    def _get_requested_clients(self, url, smuggled_data, is_premium_subscriber):
        requested_clients = []
        excluded_clients = []
        js_runtime_available = any(p.is_available() for p in self._jsc_director.providers.values())
        default_clients = (
            self._DEFAULT_PREMIUM_CLIENTS if is_premium_subscriber
            else self._DEFAULT_AUTHED_CLIENTS if self.is_authenticated
            else self._DEFAULT_JSLESS_CLIENTS if not js_runtime_available
            else self._DEFAULT_CLIENTS
        )
        allowed_clients = sorted(
            (client for client in INNERTUBE_CLIENTS if client[:1] != '_'),
            key=lambda client: INNERTUBE_CLIENTS[client]['priority'], reverse=True)
        for client in self._configuration_arg('player_client'):
            if client == 'default':
                requested_clients.extend(default_clients)
            elif client == 'all':
                requested_clients.extend(allowed_clients)
            elif client.startswith('-'):
                excluded_clients.append(client[1:])
            elif client not in allowed_clients:
                self.report_warning(f'Skipping unsupported client "{client}"')
            else:
                requested_clients.append(client)

        if not (requested_clients or excluded_clients) and default_clients == self._DEFAULT_JSLESS_CLIENTS:
            self.report_warning(
                f'No supported JavaScript runtime could be found. Only deno is enabled by default; '
                f'to use another runtime add  --js-runtimes RUNTIME[:PATH]  to your command/config. '
                f'YouTube extraction without a JS runtime has been deprecated, and some formats may be missing. '
                f'See  {_EJS_WIKI_URL}  for details on installing one', only_once=True)

        if not requested_clients:
            requested_clients.extend(default_clients)
        for excluded_client in excluded_clients:
            if excluded_client in requested_clients:
                requested_clients.remove(excluded_client)
        if not requested_clients:
            raise ExtractorError('No player clients have been requested', expected=True)

        if self.is_authenticated:
            if (smuggled_data.get('is_music_url') or self.is_music_url(url)) and 'web_music' not in requested_clients:
                requested_clients.append('web_music')

            unsupported_clients = [
                client for client in requested_clients if not INNERTUBE_CLIENTS[client]['SUPPORTS_COOKIES']
            ]
            for client in unsupported_clients:
                self.report_warning(f'Skipping client "{client}" since it does not support cookies', only_once=True)
                requested_clients.remove(client)

        return orderedSet(requested_clients)

    def _invalid_player_response(self, pr, video_id):
        # YouTube may return a different video player response than expected.
        # See: https://github.com/TeamNewPipe/NewPipe/issues/8713
        if (pr_id := traverse_obj(pr, ('videoDetails', 'videoId'))) != video_id:
            return pr_id

    def _extract_player_responses(self, clients, video_id, webpage, webpage_client, webpage_ytcfg, is_premium_subscriber, reload_playback_token):
        initial_pr = None
        if webpage:
            initial_pr = self._search_json(
                self._YT_INITIAL_PLAYER_RESPONSE_RE, webpage,
                f'{webpage_client} client initial player response', video_id, fatal=False)

        prs = []
        deprioritized_prs = []

        if initial_pr and not self._invalid_player_response(initial_pr, video_id):
            # Android player_response does not have microFormats which are needed for
            # extraction of some data. So we return the initial_pr with formats
            # stripped out even if not requested by the user
            # See: https://github.com/yt-dlp/yt-dlp/issues/501
            prs.append({**initial_pr, 'streamingData': None})

        all_clients = set(clients)
        clients = clients[::-1]

        def append_client(*client_names):
            """ Append the first client name that exists but not already used """
            for client_name in client_names:
                actual_client = _split_innertube_client(client_name)[0]
                if actual_client in INNERTUBE_CLIENTS:
                    if actual_client not in all_clients:
                        clients.append(client_name)
                        all_clients.add(actual_client)
                        return

        tried_iframe_fallback = False
        player_url = visitor_data = data_sync_id = None
        skipped_clients = {}
        while clients:
            deprioritize_pr = False
            client, base_client, variant = _split_innertube_client(clients.pop())
            player_ytcfg = webpage_ytcfg if client == webpage_client else {}
            if 'configs' not in self._configuration_arg('player_skip') and client != webpage_client:
                player_ytcfg = self._download_ytcfg(client, video_id) or player_ytcfg

            player_url = player_url or self._extract_player_url(webpage_ytcfg, player_ytcfg, webpage=webpage)
            require_js_player = self._get_default_ytcfg(client).get('REQUIRE_JS_PLAYER')
            if 'js' in self._configuration_arg('player_skip'):
                require_js_player = False
                player_url = None

            if not player_url and not tried_iframe_fallback and require_js_player:
                player_url = self._download_player_url(video_id)
                tried_iframe_fallback = True

            pr = None
            if (
                client == webpage_client
                and 'player_response' not in self._configuration_arg('webpage_skip')
                and not reload_playback_token
            ):
                pr = initial_pr

            visitor_data = visitor_data or self._extract_visitor_data(webpage_ytcfg, initial_pr, player_ytcfg)
            data_sync_id = data_sync_id or self._extract_data_sync_id(webpage_ytcfg, initial_pr, player_ytcfg)

            fetch_po_token_args = {
                'client': client,
                'visitor_data': visitor_data,
                'video_id': video_id,
                'data_sync_id': data_sync_id if self.is_authenticated else None,
                'player_url': player_url if require_js_player else None,
                'webpage': webpage,
                'session_index': self._extract_session_index(webpage_ytcfg, player_ytcfg),
                'ytcfg': player_ytcfg or self._get_default_ytcfg(client),
            }

            # Don't need a player PO token for WEB if using player response from webpage
            player_pot_policy: PlayerPoTokenPolicy = self._get_default_ytcfg(client)['PLAYER_PO_TOKEN_POLICY']
            player_po_token = None if pr else self.fetch_po_token(
                context=_PoTokenContext.PLAYER, **fetch_po_token_args,
                required=player_pot_policy.required or player_pot_policy.recommended)

            fetch_gvs_po_token_func = functools.partial(
                self.fetch_po_token, context=_PoTokenContext.GVS, **fetch_po_token_args)

            fetch_subs_po_token_func = functools.partial(
                self.fetch_po_token, context=_PoTokenContext.SUBS, **fetch_po_token_args)

            try:
                pr = pr or self._extract_player_response(
                    client, video_id,
                    webpage_ytcfg=player_ytcfg or webpage_ytcfg,
                    player_ytcfg=player_ytcfg,
                    player_url=player_url,
                    initial_pr=initial_pr,
                    visitor_data=visitor_data,
                    data_sync_id=data_sync_id,
                    po_token=player_po_token,
                    reload_playback_token=reload_playback_token)
            except ExtractorError as e:
                self.report_warning(e)
                continue

            if pr_id := self._invalid_player_response(pr, video_id):
                skipped_clients[client] = pr_id
            elif pr:
                # Save client details for introspection later
                innertube_context = traverse_obj(player_ytcfg or self._get_default_ytcfg(client), 'INNERTUBE_CONTEXT')
                sd = pr.setdefault('streamingData', {})
                sd[STREAMING_DATA_CLIENT_NAME] = client
                sd[STREAMING_DATA_FETCH_GVS_PO_TOKEN] = fetch_gvs_po_token_func
                sd[STREAMING_DATA_PLAYER_TOKEN_PROVIDED] = bool(player_po_token)
                sd[STREAMING_DATA_INNERTUBE_CONTEXT] = innertube_context
                sd[STREAMING_DATA_FETCH_SUBS_PO_TOKEN] = fetch_subs_po_token_func
                sd[STREAMING_DATA_IS_PREMIUM_SUBSCRIBER] = is_premium_subscriber
                sd[STREAMING_DATA_AVAILABLE_AT_TIMESTAMP] = self._get_available_at_timestamp(pr, video_id, client)
                for f in traverse_obj(sd, (('formats', 'adaptiveFormats'), ..., {dict})):
                    f[STREAMING_DATA_CLIENT_NAME] = client
                    f[STREAMING_DATA_FETCH_GVS_PO_TOKEN] = fetch_gvs_po_token_func
                    f[STREAMING_DATA_IS_PREMIUM_SUBSCRIBER] = is_premium_subscriber
                    f[STREAMING_DATA_PLAYER_TOKEN_PROVIDED] = bool(player_po_token)
                if deprioritize_pr:
                    deprioritized_prs.append(pr)
                else:
                    prs.append(pr)

            # web_embedded can work around age-gate and age-verification for some embeddable videos
            if self._is_agegated(pr) and variant != 'web_embedded':
                append_client(f'web_embedded.{base_client}')
            # Unauthenticated users will only get web_embedded client formats if age-gated
            if self._is_agegated(pr) and not self.is_authenticated:
                self.to_screen(
                    f'{video_id}: This video is age-restricted; some formats may be missing '
                    f'without authentication. {self._youtube_login_hint}', only_once=True)

            # EU countries require age-verification for accounts to access age-restricted videos
            # If account is not age-verified, _is_agegated() will be truthy for non-embedded clients
            embedding_is_disabled = variant == 'web_embedded' and self._is_unplayable(pr)
            if self.is_authenticated and (self._is_agegated(pr) or embedding_is_disabled):
                self.to_screen(
                    f'{video_id}: This video is age-restricted and YouTube is requiring '
                    'account age-verification; some formats may be missing', only_once=True)
                # tv_embedded can work around the age-verification requirement for embeddable videos
                # web_creator may work around age-verification for all videos but requires PO token
                append_client('tv_embedded', 'web_creator')

            status = traverse_obj(pr, ('playabilityStatus', 'status', {str}))
            if status not in ('OK', 'LIVE_STREAM_OFFLINE', 'AGE_CHECK_REQUIRED', 'AGE_VERIFICATION_REQUIRED'):
                self.write_debug(f'{video_id}: {client} player response playability status: {status}')

        prs.extend(deprioritized_prs)

        if skipped_clients:
            self.report_warning(
                f'Skipping player responses from {"/".join(skipped_clients)} clients '
                f'(got player responses for video "{"/".join(set(skipped_clients.values()))}" instead of "{video_id}")')
            if not prs:
                raise ExtractorError(
                    'All player responses are invalid. Your IP is likely being blocked by Youtube', expected=True)
        elif not prs:
            raise ExtractorError('Failed to extract any player response')
        return prs, player_url

    def _needs_live_processing(self, live_status, duration):
        if ((live_status == 'is_live' and self.get_param('live_from_start'))
                or (live_status == 'post_live' and (duration or 0) > 2 * 3600)):
            return live_status

    def _report_pot_format_skipped(self, video_id, client_name, proto):
        msg = (
            f'{video_id}: {client_name} client {proto} formats require a GVS PO Token which was not provided. '
            'They will be skipped as they may yield HTTP Error 403. '
            f'You can manually pass a GVS PO Token for this client with --extractor-args "youtube:po_token={client_name}.gvs+XXX". '
            f'For more information, refer to  {PO_TOKEN_GUIDE_URL}')

        # Only raise a warning for non-default clients, to not confuse users.
        if client_name in (*self._DEFAULT_CLIENTS, *self._DEFAULT_AUTHED_CLIENTS):
            self.write_debug(msg, only_once=True)
        else:
            self.report_warning(msg, only_once=True)

    def _report_pot_subtitles_skipped(self, video_id, client_name, msg=None):
        msg = msg or (
            f'{video_id}: Some {client_name} client subtitles require a PO Token which was not provided. '
            'They will be discarded since they are not downloadable as-is. '
            f'You can manually pass a Subtitles PO Token for this client with '
            f'--extractor-args "youtube:po_token={client_name}.subs+XXX" . '
            f'For more information, refer to  {PO_TOKEN_GUIDE_URL}')

        subs_wanted = any((
            self.get_param('writesubtitles'),
            self.get_param('writeautomaticsub'),
            self.get_param('listsubtitles')))

        # Only raise a warning for non-default clients, to not confuse users.
        if not subs_wanted or client_name in (*self._DEFAULT_CLIENTS, *self._DEFAULT_AUTHED_CLIENTS):
            self.write_debug(msg, only_once=True)
        else:
            self.report_warning(msg, only_once=True)

    def _reload_sabr_config(self, video_id, client_name, reload_playback_token):
        # xxx: may also update client info?
        url = 'https://www.youtube.com/watch?v=' + video_id
        _, _, _, _, prs, player_url = self._initial_extract(url, {}, url, 'web', video_id, reload_playback_token)
        video_details = traverse_obj(prs, (..., 'videoDetails'), expected_type=dict)
        microformats = traverse_obj(
            prs, (..., 'microformat', 'playerMicroformatRenderer'),
            expected_type=dict)
        _, _, formats, _ = self._list_formats(video_id, microformats, video_details, prs, player_url)

        for f in formats:
            if f.get('protocol') == 'sabr':
                sabr_config = f['_sabr_config']
                if sabr_config['client_name'] == client_name:
                    return f['url'], sabr_config['video_playback_ustreamer_config']

        raise ExtractorError('No SABR formats found', expected=True)

    def _extract_formats_and_subtitles(self, video_id, player_responses, player_url, live_status, duration):
        CHUNK_SIZE = 10 << 20
        ORIGINAL_LANG_VALUE = 10
        DEFAULT_LANG_VALUE = 5
        language_map = {
            ORIGINAL_LANG_VALUE: None,
            DEFAULT_LANG_VALUE: None,
        }
        itags, stream_ids = collections.defaultdict(set), []
        itag_qualities, res_qualities = {}, {0: None}
        subtitles = {}
        q = qualities([
            # Normally tiny is the smallest video-only formats. But
            # audio-only formats with unknown quality may get tagged as tiny
            'tiny',
            'audio_quality_ultralow', 'audio_quality_low', 'audio_quality_medium', 'audio_quality_high',  # Audio only formats
            'small', 'medium', 'large', 'hd720', 'hd1080', 'hd1440', 'hd2160', 'hd2880', 'highres',
        ])
        format_types = self._configuration_arg('formats')
        all_formats = 'duplicate' in format_types
        if self._configuration_arg('include_duplicate_formats'):
            all_formats = True
            self._downloader.deprecated_feature('[youtube] include_duplicate_formats extractor argument is deprecated. '
                                                'Use formats=duplicate extractor argument instead')

        def is_super_resolution(f_url):
            return '1' in traverse_obj(f_url, ({parse_qs}, 'xtags', ..., {urllib.parse.parse_qs}, 'sr', ...))

        def solve_sig(s, spec):
            return ''.join(s[i] for i in spec)

        def build_fragments(f):
            return LazyList({
                'url': update_url_query(f['url'], {
                    'range': f'{range_start}-{min(range_start + CHUNK_SIZE - 1, f["filesize"])}',
                }),
            } for range_start in range(0, f['filesize'], CHUNK_SIZE))

        def gvs_pot_required(policy, is_premium_subscriber, has_player_token):
            return (
                policy.required
                and not (policy.not_required_with_player_token and has_player_token)
                and not (policy.not_required_for_premium and is_premium_subscriber))

        # save pots per client to avoid fetching again
        gvs_pots = {}

        def get_language_code_and_preference(fmt_stream):
            audio_track = fmt_stream.get('audioTrack') or {}
            display_name = audio_track.get('displayName') or ''
            language_code = audio_track.get('id', '').split('.')[0] or None
            if 'descriptive' in display_name.lower():
                return join_nonempty(language_code, 'desc'), -10
            if 'original' in display_name.lower():
                if language_code and not language_map.get(ORIGINAL_LANG_VALUE):
                    language_map[ORIGINAL_LANG_VALUE] = language_code
                return language_code, ORIGINAL_LANG_VALUE
            if audio_track.get('audioIsDefault'):
                if language_code and not language_map.get(DEFAULT_LANG_VALUE):
                    language_map[DEFAULT_LANG_VALUE] = language_code
                return language_code, DEFAULT_LANG_VALUE
            return language_code, -1

        for pr in player_responses:
            streaming_data = traverse_obj(pr, 'streamingData')
            if not streaming_data:
                continue
            fetch_po_token_func = streaming_data[STREAMING_DATA_FETCH_GVS_PO_TOKEN]
            is_premium_subscriber = streaming_data[STREAMING_DATA_IS_PREMIUM_SUBSCRIBER]
            player_token_provided = streaming_data[STREAMING_DATA_PLAYER_TOKEN_PROVIDED]
            client_name = streaming_data.get(STREAMING_DATA_CLIENT_NAME)
<<<<<<< HEAD
            innertube_context = streaming_data.get(STREAMING_DATA_INNERTUBE_CONTEXT)
            available_at = streaming_data[STREAMING_DATA_FETCHED_TIMESTAMP] + playback_wait
=======
            available_at = streaming_data[STREAMING_DATA_AVAILABLE_AT_TIMESTAMP]
>>>>>>> 15263d04
            streaming_formats = traverse_obj(streaming_data, (('formats', 'adaptiveFormats'), ...))

            def get_stream_id(fmt_stream):
                return str_or_none(fmt_stream.get('itag')), traverse_obj(fmt_stream, 'audioTrack', 'id'), fmt_stream.get('isDrc')

            def process_format_stream(fmt_stream, proto, missing_pot, super_resolution=False):
                itag = str_or_none(fmt_stream.get('itag'))
                audio_track = fmt_stream.get('audioTrack') or {}
                quality = fmt_stream.get('quality')
                height = int_or_none(fmt_stream.get('height'))
                if quality == 'tiny' or not quality:
                    quality = fmt_stream.get('audioQuality', '').lower() or quality
                # The 3gp format (17) in android client has a quality of "small",
                # but is actually worse than other formats
                if itag == '17':
                    quality = 'tiny'
                if quality:
                    if itag:
                        itag_qualities[itag] = quality
                    if height:
                        res_qualities[height] = quality

                language_code, language_preference = get_language_code_and_preference(fmt_stream)

                has_drm = bool(fmt_stream.get('drmFamilies'))

                if has_drm:
                    msg = f'Some {client_name} client {proto} formats have been skipped as they are DRM protected. '
                    if client_name == 'tv':
                        msg += (
                            f'{"Your account" if self.is_authenticated else "The current session"} may have '
                            f'an experiment that applies DRM to all videos on the tv client. '
                            f'See  https://github.com/yt-dlp/yt-dlp/issues/12563  for more details.'
                        )
                    self.report_warning(msg, video_id, only_once=True)

                tbr = float_or_none(fmt_stream.get('averageBitrate') or fmt_stream.get('bitrate'), 1000)
                format_duration = traverse_obj(fmt_stream, ('approxDurationMs', {float_or_none(scale=1000)}))
                # Some formats may have much smaller duration than others (possibly damaged during encoding)
                # E.g. 2-nOtRESiUc Ref: https://github.com/yt-dlp/yt-dlp/issues/2823
                # Make sure to avoid false positives with small duration differences.
                # E.g. __2ABJjxzNo, ySuUZEjARPY
                is_damaged = try_call(lambda: format_duration < duration // 2)
                if is_damaged:
                    self.report_warning(
                        f'Some {client_name} client {proto} formats are possibly damaged. They will be deprioritized', video_id, only_once=True)

                if missing_pot and 'missing_pot' not in self._configuration_arg('formats'):
                    self._report_pot_format_skipped(video_id, client_name, proto)
                    return None

                name = fmt_stream.get('qualityLabel') or quality.replace('audio_quality_', '') or ''
                fps = int_or_none(fmt_stream.get('fps')) or 0
                dct = {
                    'asr': int_or_none(fmt_stream.get('audioSampleRate')),
                    'filesize': int_or_none(fmt_stream.get('contentLength')),
                    'format_id': join_nonempty(itag, (
                        'drc' if fmt_stream.get('isDrc')
                        else 'sr' if super_resolution
                        else None)),
                    'format_note': join_nonempty(
                        join_nonempty(audio_track.get('displayName'), audio_track.get('audioIsDefault') and '(default)', delim=' '),
                        name, fmt_stream.get('isDrc') and 'DRC', super_resolution and 'AI-upscaled',
                        try_get(fmt_stream, lambda x: x['projectionType'].replace('RECTANGULAR', '').lower()),
                        try_get(fmt_stream, lambda x: x['spatialAudioType'].replace('SPATIAL_AUDIO_TYPE_', '').lower()),
                        is_damaged and 'DAMAGED', missing_pot and 'MISSING POT',
                        (self.get_param('verbose') or all_formats) and short_client_name(client_name),
                        delim=', '),
                    # Format 22 is likely to be damaged. See https://github.com/yt-dlp/yt-dlp/issues/3372
                    'source_preference': (-5 if itag == '22' else -1) + (100 if 'Premium' in name else 0),
                    'fps': fps if fps > 1 else None,  # For some formats, fps is wrongly returned as 1
                    'audio_channels': fmt_stream.get('audioChannels'),
                    'height': height,
                    'quality': q(quality) - bool(fmt_stream.get('isDrc')) / 2,
                    'has_drm': has_drm,
                    'tbr': tbr,
                    'filesize_approx': filesize_from_tbr(tbr, format_duration),
                    'width': int_or_none(fmt_stream.get('width')),
                    'language': language_code,
                    'language_preference': language_preference,
                    # Strictly de-prioritize damaged and 3gp formats
                    'preference': -10 if is_damaged else -2 if itag == '17' else None,
                }
                mime_mobj = re.match(
                    r'((?:[^/]+)/(?:[^;]+))(?:;\s*codecs="([^"]+)")?', fmt_stream.get('mimeType') or '')
                if mime_mobj:
                    dct['ext'] = mimetype2ext(mime_mobj.group(1))
                    dct.update(parse_codecs(mime_mobj.group(2)))

                single_stream = 'none' in (dct.get('acodec'), dct.get('vcodec'))
                if single_stream and dct.get('ext'):
                    dct['container'] = dct['ext'] + '_dash'

                return dct

            def process_https_formats():
                proto = 'https'
                https_fmts = []
                for fmt_stream in streaming_formats:
                    if fmt_stream.get('targetDurationSec'):
                        continue

                    # FORMAT_STREAM_TYPE_OTF(otf=1) requires downloading the init fragment
                    # (adding `&sq=0` to the URL) and parsing emsg box to determine the
                    # number of fragment that would subsequently requested with (`&sq=N`)
                    if fmt_stream.get('type') == 'FORMAT_STREAM_TYPE_OTF' and not bool(fmt_stream.get('drmFamilies')):
                        continue

                    stream_id = get_stream_id(fmt_stream)
                    if not all_formats:
                        if stream_id in stream_ids:
                            continue

                    pot_policy: GvsPoTokenPolicy = self._get_default_ytcfg(client_name)['GVS_PO_TOKEN_POLICY'][StreamingProtocol.HTTPS]

                    require_po_token = (
                        stream_id[0] not in ['18']
                        and gvs_pot_required(pot_policy, is_premium_subscriber, player_token_provided))

                    po_token = (
                        gvs_pots.get(client_name)
                        or fetch_po_token_func(required=require_po_token or pot_policy.recommended))
                    if po_token:
                        if client_name not in gvs_pots:
                            gvs_pots[client_name] = po_token

                    fmt_url = fmt_stream.get('url')
                    encrypted_sig, sc = None, None
                    if not fmt_url:
                        # We still need to register original/default language information
                        # See: https://github.com/yt-dlp/yt-dlp/issues/14883
                        get_language_code_and_preference(fmt_stream)
                        sc = urllib.parse.parse_qs(fmt_stream.get('signatureCipher'))
                        fmt_url = url_or_none(try_get(sc, lambda x: x['url'][0]))
                        encrypted_sig = try_get(sc, lambda x: x['s'][0])
                        if not all((sc, fmt_url, player_url, encrypted_sig)):
                            msg = f'Some {client_name} client https formats have been skipped as they are missing a url. '
                            if client_name in ('web', 'web_safari'):
                                msg += 'YouTube is forcing SABR streaming for this client. '
                            else:
                                msg += (
                                    f'YouTube may have enabled the SABR-only or Server-Side Ad Placement experiment for '
                                    f'{"your account" if self.is_authenticated else "the current session"}. '
                                )
                            msg += 'See  https://github.com/yt-dlp/yt-dlp/issues/12482  for more details'
                            self.report_warning(msg, video_id, only_once=True)
                            continue

                    fmt = process_format_stream(
                        fmt_stream, proto, missing_pot=require_po_token and not po_token,
                        super_resolution=is_super_resolution(fmt_url))
                    if not fmt:
                        continue

                    # signature
                    # Attempt to load sig spec from cache
                    if encrypted_sig:
                        spec_cache_id = self._sig_spec_cache_id(player_url, len(encrypted_sig))
                        spec = self._load_sig_spec_from_cache(spec_cache_id)
                        if spec:
                            self.write_debug(f'Using cached signature function {spec_cache_id}', only_once=True)
                            fmt_url += '&{}={}'.format(traverse_obj(sc, ('sp', -1)) or 'signature',
                                                       solve_sig(encrypted_sig, spec))
                        else:
                            fmt['_jsc_s_challenge'] = encrypted_sig
                            fmt['_jsc_s_sc'] = sc

                    # n challenge
                    query = parse_qs(fmt_url)
                    if query.get('n'):
                        n_challenge = query['n'][0]
                        if n_challenge in self._player_cache:
                            fmt_url = update_url_query(fmt_url, {'n': self._player_cache[n_challenge]})
                        else:
                            fmt['_jsc_n_challenge'] = n_challenge

                    if po_token:
                        fmt_url = update_url_query(fmt_url, {'pot': po_token})

                    fmt['url'] = fmt_url

                    if stream_id[0]:
                        itags[stream_id[0]].add((proto, fmt.get('language')))
                        stream_ids.append(stream_id)

                    # For handling potential pre-playback required waiting period
                    if live_status not in ('is_live', 'post_live'):
                        fmt['available_at'] = available_at

                    https_fmts.append(fmt)

                # Bulk process sig/n handling
                # Retrieve all JSC Sig and n requests for this player response in one go
                n_challenges = {}
                s_challenges = {}
                for fmt in https_fmts:
                    # This will de-duplicate requests
                    n_challenge = fmt.pop('_jsc_n_challenge', None)
                    if n_challenge is not None:
                        n_challenges.setdefault(n_challenge, []).append(fmt)

                    s_challenge = fmt.pop('_jsc_s_challenge', None)
                    if s_challenge is not None:
                        s_challenges.setdefault(len(s_challenge), {}).setdefault(s_challenge, []).append(fmt)

                challenge_requests = []
                if n_challenges:
                    challenge_requests.append(JsChallengeRequest(
                        type=JsChallengeType.N,
                        video_id=video_id,
                        input=NChallengeInput(challenges=list(n_challenges.keys()), player_url=player_url)))
                if s_challenges:
                    challenge_requests.append(JsChallengeRequest(
                        type=JsChallengeType.SIG,
                        video_id=video_id,
                        input=SigChallengeInput(challenges=[''.join(map(chr, range(spec_id))) for spec_id in s_challenges], player_url=player_url)))

                if challenge_requests:
                    for _challenge_request, challenge_response in self._jsc_director.bulk_solve(challenge_requests):
                        if challenge_response.type == JsChallengeType.SIG:
                            for challenge, result in challenge_response.output.results.items():
                                spec_id = len(challenge)
                                spec = [ord(c) for c in result]
                                self._store_sig_spec_to_cache(self._sig_spec_cache_id(player_url, spec_id), spec)
                                s_challenge_data = s_challenges.pop(spec_id, {})
                                if not s_challenge_data:
                                    continue
                                for s_challenge, fmts in s_challenge_data.items():
                                    solved_challenge = solve_sig(s_challenge, spec)
                                    for fmt in fmts:
                                        sc = fmt.pop('_jsc_s_sc')
                                        fmt['url'] += '&{}={}'.format(
                                            traverse_obj(sc, ('sp', -1)) or 'signature',
                                            solved_challenge)

                        elif challenge_response.type == JsChallengeType.N:
                            for challenge, result in challenge_response.output.results.items():
                                fmts = n_challenges.pop(challenge, [])
                                for fmt in fmts:
                                    self._player_cache[challenge] = result
                                    fmt['url'] = update_url_query(fmt['url'], {'n': result})

                    # Raise warning if any challenge requests remain
                    # Depending on type of challenge request

                    help_message = (
                        'Ensure you have a supported JavaScript runtime and '
                        'challenge solver script distribution installed. '
                        'Review any warnings presented before this message. '
                        f'For more details, refer to  {_EJS_WIKI_URL}')

                    if s_challenges:
                        self.report_warning(
                            f'Signature solving failed: Some formats may be missing. {help_message}',
                            video_id=video_id, only_once=True)
                    if n_challenges:
                        self.report_warning(
                            f'n challenge solving failed: Some formats may be missing. {help_message}',
                            video_id=video_id, only_once=True)

                    for cfmts in list(s_challenges.values()) + list(n_challenges.values()):
                        for fmt in cfmts:
                            if fmt in https_fmts:
                                https_fmts.remove(fmt)

                for fmt in https_fmts:
                    if (all_formats or 'dashy' in format_types) and fmt['filesize']:
                        yield {
                            **fmt,
                            'format_id': f'{fmt["format_id"]}-dashy' if all_formats else fmt['format_id'],
                            'protocol': 'http_dash_segments',
                            'fragments': build_fragments(fmt),
                        }
                    if all_formats or 'dashy' not in format_types:
                        fmt['downloader_options'] = {'http_chunk_size': CHUNK_SIZE}
                        yield fmt

            def process_sabr_formats_and_subtitles():
                proto = 'sabr'
                server_abr_streaming_url = streaming_data.get('serverAbrStreamingUrl')

                query = parse_qs(server_abr_streaming_url)
                if query.get('n'):
                    n_challenge = query['n'][0]
                    if n_challenge in self._player_cache:
                        server_abr_streaming_url = update_url_query(server_abr_streaming_url, {'n': self._player_cache[n_challenge]})
                    else:
                        _, challenge_response = traverse_obj(self._jsc_director.bulk_solve([JsChallengeRequest(
                            type=JsChallengeType.N,
                            video_id=video_id,
                            input=NChallengeInput(challenges=[n_challenge], player_url=player_url))]), 0) or (None, None)
                        if not challenge_response or n_challenge not in challenge_response.output.results:
                            self.report_warning(
                                f'SABR n challenge solving failed: SABR formats may be missing. '
                                f'Ensure you have a supported JavaScript runtime and '
                                f'challenge solver script distribution installed. '
                                'Review any warnings presented before this message. '
                                f'For more details, refer to  {_EJS_WIKI_URL}',
                                video_id=video_id, only_once=True)
                            return
                        solved_n = challenge_response.output.results[n_challenge]
                        self._player_cache[n_challenge] = solved_n
                        server_abr_streaming_url = update_url_query(server_abr_streaming_url, {'n': solved_n})

                video_playback_ustreamer_config = traverse_obj(
                    pr, ('playerConfig', 'mediaCommonConfig', 'mediaUstreamerRequestConfig', 'videoPlaybackUstreamerConfig'))

                if not server_abr_streaming_url or not video_playback_ustreamer_config:
                    return

                if protobug is None:
                    self.report_warning(
                        f'{video_id}: {client_name} client {proto} formats will be skipped as protobug is not installed.',
                        only_once=True)
                    return

                pot_policy: GvsPoTokenPolicy = self._get_default_ytcfg(client_name)['GVS_PO_TOKEN_POLICY'][StreamingProtocol.SABR]
                require_po_token = gvs_pot_required(pot_policy, is_premium_subscriber, player_token_provided)

                po_token = (
                    gvs_pots.get(client_name)
                    or fetch_po_token_func(required=require_po_token or pot_policy.recommended))

                if po_token:
                    if client_name not in gvs_pots:
                        gvs_pots[client_name] = po_token

                sabr_config = {
                    'video_playback_ustreamer_config': video_playback_ustreamer_config,
                    'po_token': po_token,
                    'fetch_po_token_fn': fetch_po_token_func,
                    'client_name': client_name,
                    'client_info': traverse_obj(innertube_context, 'client'),
                    'reload_config_fn': functools.partial(self._reload_sabr_config, video_id, client_name),
                    'video_id': video_id,
                    'live_status': live_status,
                }

                for fmt_stream in streaming_formats:
                    stream_id = get_stream_id(fmt_stream)
                    if not all_formats:
                        if stream_id in stream_ids:
                            continue

                    fmt = process_format_stream(fmt_stream, proto, missing_pot=require_po_token and not po_token)
                    if not fmt:
                        continue

                    caption_track = fmt_stream.get('captionTrack')

                    fmt.update({
                        'is_from_start': live_status == 'is_live' and self.get_param('live_from_start'),
                        'url': server_abr_streaming_url,
                        'protocol': 'sabr',
                    })

                    fmt['_sabr_config'] = {
                        **sabr_config,
                        'itag': stream_id[0],
                        'xtags': fmt_stream.get('xtags'),
                        'last_modified': fmt_stream.get('lastModified'),
                        'target_duration_sec': fmt_stream.get('targetDurationSec'),
                    }

                    single_stream = 'none' in (fmt.get('acodec'), fmt.get('vcodec'))

                    nonlocal subtitles
                    if caption_track:
                        # TODO: proper live subtitle extraction
                        subtitles = self._merge_subtitles({str(stream_id[0]): [fmt]}, subtitles)
                    elif single_stream:
                        if stream_id[0]:
                            itags[stream_id[0]].add((proto, fmt.get('language')))
                            stream_ids.append(stream_id)
                        yield fmt

            yield from process_https_formats()
            yield from process_sabr_formats_and_subtitles()

            needs_live_processing = self._needs_live_processing(live_status, duration)
            skip_bad_formats = 'incomplete' not in format_types

            skip_manifests = set(self._configuration_arg('skip'))
            if (needs_live_processing == 'is_live'  # These will be filtered out by YoutubeDL anyway
                    or (needs_live_processing and skip_bad_formats)):
                skip_manifests.add('hls')

            if skip_bad_formats and live_status == 'is_live' and needs_live_processing != 'is_live':
                skip_manifests.add('dash')

            def process_manifest_format(f, proto, client_name, itag, missing_pot):
                key = (proto, f.get('language'))
                if not all_formats and key in itags[itag]:
                    return False

                # For handling potential pre-playback required waiting period
                if live_status not in ('is_live', 'post_live'):
                    f['available_at'] = available_at

                if f.get('source_preference') is None:
                    f['source_preference'] = -1

                # Deprioritize since its pre-merged m3u8 formats may have lower quality audio streams
                if client_name == 'web_safari' and proto == 'hls' and live_status != 'is_live':
                    f['source_preference'] -= 1

                if missing_pot:
                    f['format_note'] = join_nonempty(f.get('format_note'), 'MISSING POT', delim=' ')
                    f['source_preference'] -= 20

                itags[itag].add(key)

                if itag and all_formats:
                    f['format_id'] = f'{itag}-{proto}'
                elif any(p != proto for p, _ in itags[itag]):
                    f['format_id'] = f'{itag}-{proto}'
                elif itag:
                    f['format_id'] = itag

                lang_code = f.get('language')
                if lang_code and lang_code == language_map[ORIGINAL_LANG_VALUE]:
                    f['format_note'] = join_nonempty(f.get('format_note'), '(original)', delim=' ')
                    f['language_preference'] = ORIGINAL_LANG_VALUE
                elif lang_code and lang_code == language_map[DEFAULT_LANG_VALUE]:
                    f['format_note'] = join_nonempty(f.get('format_note'), '(default)', delim=' ')
                    f['language_preference'] = DEFAULT_LANG_VALUE

                if itag in ('616', '235'):
                    f['format_note'] = join_nonempty(f.get('format_note'), 'Premium', delim=' ')
                    f['source_preference'] += 100

                f['quality'] = q(itag_qualities.get(try_get(f, lambda f: f['format_id'].split('-')[0]), -1))
                if f['quality'] == -1 and f.get('height'):
                    f['quality'] = q(res_qualities[min(res_qualities, key=lambda x: abs(x - f['height']))])
                if self.get_param('verbose') or all_formats:
                    f['format_note'] = join_nonempty(
                        f.get('format_note'), short_client_name(client_name), delim=', ')
                if f.get('fps') and f['fps'] <= 1:
                    del f['fps']

                if proto == 'hls' and f.get('has_drm'):
                    f['has_drm'] = 'maybe'
                    f['source_preference'] -= 5
                return True

            hls_manifest_url = 'hls' not in skip_manifests and streaming_data.get('hlsManifestUrl')
            if hls_manifest_url:
                pot_policy: GvsPoTokenPolicy = self._get_default_ytcfg(
                    client_name)['GVS_PO_TOKEN_POLICY'][StreamingProtocol.HLS]
                require_po_token = gvs_pot_required(pot_policy, is_premium_subscriber, player_token_provided)
                po_token = gvs_pots.get(client_name, fetch_po_token_func(required=require_po_token or pot_policy.recommended))
                if po_token:
                    hls_manifest_url = hls_manifest_url.rstrip('/') + f'/pot/{po_token}'
                    if client_name not in gvs_pots:
                        gvs_pots[client_name] = po_token
                if require_po_token and not po_token and 'missing_pot' not in self._configuration_arg('formats'):
                    self._report_pot_format_skipped(video_id, client_name, 'hls')
                else:
                    fmts, subs = self._extract_m3u8_formats_and_subtitles(
                        hls_manifest_url, video_id, 'mp4', fatal=False, live=live_status == 'is_live')
                    for sub in traverse_obj(subs, (..., ..., {dict})):
                        # TODO: If HLS video requires a PO Token, do the subs also require pot?
                        # Save client name for debugging
                        sub[STREAMING_DATA_CLIENT_NAME] = client_name
                    subtitles = self._merge_subtitles(subs, subtitles)
                    for f in fmts:
                        if process_manifest_format(f, 'hls', client_name, self._search_regex(
                                r'/itag/(\d+)', f['url'], 'itag', default=None), require_po_token and not po_token):
                            yield f

            dash_manifest_url = 'dash' not in skip_manifests and streaming_data.get('dashManifestUrl')
            if dash_manifest_url:
                pot_policy: GvsPoTokenPolicy = self._get_default_ytcfg(
                    client_name)['GVS_PO_TOKEN_POLICY'][StreamingProtocol.DASH]
                require_po_token = gvs_pot_required(pot_policy, is_premium_subscriber, player_token_provided)
                po_token = gvs_pots.get(client_name, fetch_po_token_func(required=require_po_token or pot_policy.recommended))
                if po_token:
                    dash_manifest_url = dash_manifest_url.rstrip('/') + f'/pot/{po_token}'
                    if client_name not in gvs_pots:
                        gvs_pots[client_name] = po_token
                if require_po_token and not po_token and 'missing_pot' not in self._configuration_arg('formats'):
                    self._report_pot_format_skipped(video_id, client_name, 'dash')
                else:
                    formats, subs = self._extract_mpd_formats_and_subtitles(dash_manifest_url, video_id, fatal=False)
                    for sub in traverse_obj(subs, (..., ..., {dict})):
                        # TODO: If DASH video requires a PO Token, do the subs also require pot?
                        # Save client name for debugging
                        sub[STREAMING_DATA_CLIENT_NAME] = client_name
                    subtitles = self._merge_subtitles(subs, subtitles)  # Prioritize HLS subs over DASH
                    for f in formats:
                        if process_manifest_format(f, 'dash', client_name, f['format_id'], require_po_token and not po_token):
                            f['filesize'] = int_or_none(self._search_regex(
                                r'/clen/(\d+)', f.get('fragment_base_url') or f['url'], 'file size', default=None))
                            if needs_live_processing:
                                f['is_from_start'] = True
                            yield f
        yield subtitles

    def _extract_storyboard(self, player_responses, duration):
        spec = get_first(
            player_responses, ('storyboards', 'playerStoryboardSpecRenderer', 'spec'), default='').split('|')[::-1]
        base_url = url_or_none(urljoin('https://i.ytimg.com/', spec.pop() or None))
        if not base_url:
            return
        L = len(spec) - 1
        for i, args in enumerate(spec):
            args = args.split('#')
            counts = list(map(int_or_none, args[:5]))
            if len(args) != 8 or not all(counts):
                self.report_warning(f'Malformed storyboard {i}: {"#".join(args)}{bug_reports_message()}')
                continue
            width, height, frame_count, cols, rows = counts
            N, sigh = args[6:]

            url = base_url.replace('$L', str(L - i)).replace('$N', N) + f'&sigh={sigh}'
            fragment_count = frame_count / (cols * rows)
            fragment_duration = duration / fragment_count
            yield {
                'format_id': f'sb{i}',
                'format_note': 'storyboard',
                'ext': 'mhtml',
                'protocol': 'mhtml',
                'acodec': 'none',
                'vcodec': 'none',
                'url': url,
                'width': width,
                'height': height,
                'fps': frame_count / duration,
                'rows': rows,
                'columns': cols,
                'fragments': [{
                    'url': url.replace('$M', str(j)),
                    'duration': min(fragment_duration, duration - (j * fragment_duration)),
                } for j in range(math.ceil(fragment_count))],
            }

    def _download_initial_webpage(self, webpage_url, webpage_client, video_id):
        webpage = None
        if webpage_url and 'webpage' not in self._configuration_arg('player_skip'):
            query = {'bpctr': '9999999999', 'has_verified': '1'}
            pp = (
                self._configuration_arg('player_params', [None], casesense=True)[0]
                or traverse_obj(INNERTUBE_CLIENTS, (webpage_client, 'PLAYER_PARAMS', {str}))
            )
            if pp:
                query['pp'] = pp
            webpage = self._download_webpage_with_retries(
                webpage_url, video_id, query=query,
                headers=traverse_obj(self._get_default_ytcfg(webpage_client), {
                    'User-Agent': ('INNERTUBE_CONTEXT', 'client', 'userAgent', {str}),
                }))
        return webpage

    def _get_available_at_timestamp(self, player_response, video_id, client):
        now = time.time()
        wait_seconds = 0

        for renderer in traverse_obj(player_response, (
            'adSlots', lambda _, v: v['adSlotRenderer']['adSlotMetadata']['triggerEvent'] == 'SLOT_TRIGGER_EVENT_BEFORE_CONTENT',
            'adSlotRenderer', 'fulfillmentContent', 'fulfilledLayout', 'playerBytesAdLayoutRenderer', 'renderingContent', (
                None,
                ('playerBytesSequentialLayoutRenderer', 'sequentialLayouts', ..., 'playerBytesAdLayoutRenderer', 'renderingContent'),
            ), 'instreamVideoAdRenderer', {dict},
        )):
            duration = traverse_obj(renderer, ('playerVars', {urllib.parse.parse_qs}, 'length_seconds', -1, {int_or_none}))
            ad = 'an ad' if duration is None else f'a {duration}s ad'

            skip_time = traverse_obj(renderer, ('skipOffsetMilliseconds', {float_or_none(scale=1000)}))
            if skip_time is not None:
                # YT allows skipping this ad; use the wait-until-skip time instead of full ad duration
                skip_time = skip_time if skip_time % 1 else int(skip_time)
                ad += f' skippable after {skip_time}s'
                duration = skip_time

            if duration is not None:
                self.write_debug(f'{video_id}: Detected {ad} for {client}')
                wait_seconds += duration

        if wait_seconds:
            return math.ceil(now) + wait_seconds

        return int(now)

    def _list_formats(self, video_id, microformats, video_details, player_responses, player_url, duration=None):
        live_broadcast_details = traverse_obj(microformats, (..., 'liveBroadcastDetails'))
        is_live = get_first(video_details, 'isLive')
        if is_live is None:
            is_live = get_first(live_broadcast_details, 'isLiveNow')
        live_content = get_first(video_details, 'isLiveContent')
        is_upcoming = get_first(video_details, 'isUpcoming')
        post_live = get_first(video_details, 'isPostLiveDvr')
        live_status = ('post_live' if post_live
                       else 'is_live' if is_live
                       else 'is_upcoming' if is_upcoming
                       else 'was_live' if live_content
                       else 'not_live' if False in (is_live, live_content)
                       else None)
        *formats, subtitles = self._extract_formats_and_subtitles(video_id, player_responses, player_url, live_status, duration)
        if all(f.get('has_drm') for f in formats):
            # If there are no formats that definitely don't have DRM, all have DRM
            for f in formats:
                f['has_drm'] = True

        return live_broadcast_details, live_status, formats, subtitles

    def _download_initial_data(self, video_id, webpage, webpage_client, webpage_ytcfg):
        initial_data = None
        if webpage and 'initial_data' not in self._configuration_arg('webpage_skip'):
            initial_data = self.extract_yt_initial_data(video_id, webpage, fatal=False)
            if not traverse_obj(initial_data, 'contents'):
                self.report_warning('Incomplete data received in embedded initial data; re-fetching using API.')
                initial_data = None
        if not initial_data and 'initial_data' not in self._configuration_arg('player_skip'):
            query = {'videoId': video_id}
            query.update(self._get_checkok_params())
            initial_data = self._extract_response(
                item_id=video_id, ep='next', fatal=False,
                ytcfg=webpage_ytcfg, query=query, check_get_keys='contents',
                note='Downloading initial data API JSON', default_client=webpage_client)
        return initial_data

    def _is_premium_subscriber(self, initial_data):
        if not self.is_authenticated or not initial_data:
            return False

        tlr = traverse_obj(
            initial_data, ('topbar', 'desktopTopbarRenderer', 'logo', 'topbarLogoRenderer'))
        return (
            traverse_obj(tlr, ('iconImage', 'iconType')) == 'YOUTUBE_PREMIUM_LOGO'
            or 'premium' in (self._get_text(tlr, 'tooltipText') or '').lower()
        )

    def _initial_extract(self, url, smuggled_data, webpage_url, webpage_client, video_id, reload_playback_token=None):
        # This function is also used by live-from-start refresh
        webpage = self._download_initial_webpage(webpage_url, webpage_client, video_id)
        webpage_ytcfg = self.extract_ytcfg(video_id, webpage) or self._get_default_ytcfg(webpage_client)

        initial_data = self._download_initial_data(video_id, webpage, webpage_client, webpage_ytcfg)

        is_premium_subscriber = self._is_premium_subscriber(initial_data)
        if is_premium_subscriber:
            self.write_debug('Detected YouTube Premium subscription')

        player_responses, player_url = self._extract_player_responses(
            self._get_requested_clients(url, smuggled_data, is_premium_subscriber),
            video_id, webpage, webpage_client, webpage_ytcfg, is_premium_subscriber, reload_playback_token)

        return webpage, webpage_ytcfg, initial_data, is_premium_subscriber, player_responses, player_url

    def _real_extract(self, url):
        url, smuggled_data = unsmuggle_url(url, {})
        video_id = self._match_id(url)

        base_url = self.http_scheme() + '//www.youtube.com/'
        webpage_url = base_url + 'watch?v=' + video_id
        webpage_client = 'web'

        webpage, webpage_ytcfg, initial_data, is_premium_subscriber, player_responses, player_url = self._initial_extract(
            url, smuggled_data, webpage_url, webpage_client, video_id)

        playability_statuses = traverse_obj(
            player_responses, (..., 'playabilityStatus'), expected_type=dict)

        trailer_video_id = get_first(
            playability_statuses,
            ('errorScreen', 'playerLegacyDesktopYpcTrailerRenderer', 'trailerVideoId'),
            expected_type=str)
        if trailer_video_id:
            return self.url_result(
                trailer_video_id, self.ie_key(), trailer_video_id)

        search_meta = ((lambda x: self._html_search_meta(x, webpage, default=None))
                       if webpage else (lambda x: None))

        video_details = traverse_obj(player_responses, (..., 'videoDetails'), expected_type=dict)
        microformats = traverse_obj(
            player_responses, (..., 'microformat', 'playerMicroformatRenderer'),
            expected_type=dict)

        # Fallbacks in case player responses are missing metadata
        initial_sdcr = traverse_obj(initial_data, (
            'engagementPanels', ..., 'engagementPanelSectionListRenderer',
            'content', 'structuredDescriptionContentRenderer', {dict}, any))
        initial_description = traverse_obj(initial_sdcr, (
            'items', ..., 'expandableVideoDescriptionBodyRenderer',
            'attributedDescriptionBodyText', 'content', {str}, any))
        # videoDescriptionHeaderRenderer also has publishDate/channel/handle/ucid, but not needed
        initial_vdhr = traverse_obj(initial_sdcr, (
            'items', ..., 'videoDescriptionHeaderRenderer', {dict}, any)) or {}
        initial_video_details_renderer = traverse_obj(initial_data, (
            'playerOverlays', 'playerOverlayRenderer', 'videoDetails',
            'playerOverlayVideoDetailsRenderer', {dict})) or {}
        initial_title = (
            self._get_text(initial_vdhr, 'title')
            or self._get_text(initial_video_details_renderer, 'title'))

        translated_title = self._get_text(microformats, (..., 'title'))
        video_title = ((self._preferred_lang and translated_title)
                       or get_first(video_details, 'title')  # primary
                       or translated_title
                       or search_meta(['og:title', 'twitter:title', 'title']))
        if not video_title and initial_title:
            self.report_warning(
                'No title found in player responses; falling back to title from initial data. '
                'Other metadata may also be missing')
            video_title = initial_title
        translated_description = self._get_text(microformats, (..., 'description'))
        original_description = get_first(video_details, 'shortDescription')
        video_description = (
            (self._preferred_lang and translated_description)
            # If original description is blank, it will be an empty string.
            # Do not prefer translated description in this case.
            or original_description if original_description is not None else translated_description)
        if video_description is None:
            video_description = initial_description

        multifeed_metadata_list = get_first(
            player_responses,
            ('multicamera', 'playerLegacyMulticameraRenderer', 'metadataList'),
            expected_type=str)
        if multifeed_metadata_list and not smuggled_data.get('force_singlefeed'):
            if self.get_param('noplaylist'):
                self.to_screen(f'Downloading just video {video_id} because of --no-playlist')
            else:
                entries = []
                feed_ids = []
                for feed in multifeed_metadata_list.split(','):
                    # Unquote should take place before split on comma (,) since textual
                    # fields may contain comma as well (see
                    # https://github.com/ytdl-org/youtube-dl/issues/8536)
                    feed_data = urllib.parse.parse_qs(
                        urllib.parse.unquote_plus(feed))

                    def feed_entry(name):
                        return try_get(
                            feed_data, lambda x: x[name][0], str)

                    feed_id = feed_entry('id')
                    if not feed_id:
                        continue
                    feed_title = feed_entry('title')
                    title = video_title
                    if feed_title:
                        title += f' ({feed_title})'
                    entries.append({
                        '_type': 'url_transparent',
                        'ie_key': 'Youtube',
                        'url': smuggle_url(
                            '{}watch?v={}'.format(base_url, feed_data['id'][0]),
                            {'force_singlefeed': True}),
                        'title': title,
                    })
                    feed_ids.append(feed_id)
                self.to_screen(
                    'Downloading multifeed video ({}) - add --no-playlist to just download video {}'.format(
                        ', '.join(feed_ids), video_id))
                return self.playlist_result(
                    entries, video_id, video_title, video_description)

        duration = (int_or_none(get_first(video_details, 'lengthSeconds'))
                    or int_or_none(get_first(microformats, 'lengthSeconds'))
                    or parse_duration(search_meta('duration')) or None)

        live_broadcast_details, live_status, formats, automatic_captions = \
            self._list_formats(video_id, microformats, video_details, player_responses, player_url, duration)
        streaming_data = traverse_obj(player_responses, (..., 'streamingData'))
        if live_status == 'post_live':
            self.write_debug(f'{video_id}: Video is in Post-Live Manifestless mode')

        if not formats:
            if not self.get_param('allow_unplayable_formats') and traverse_obj(streaming_data, (..., 'licenseInfos')):
                self.report_drm(video_id)
            pemr = get_first(
                playability_statuses,
                ('errorScreen', 'playerErrorMessageRenderer'), expected_type=dict) or {}
            reason = self._get_text(pemr, 'reason') or get_first(playability_statuses, 'reason')
            subreason = clean_html(self._get_text(pemr, 'subreason') or '')
            if subreason:
                if subreason.startswith('The uploader has not made this video available in your country'):
                    countries = get_first(microformats, 'availableCountries')
                    if not countries:
                        regions_allowed = search_meta('regionsAllowed')
                        countries = regions_allowed.split(',') if regions_allowed else None
                    self.raise_geo_restricted(subreason, countries, metadata_available=True)
                reason += f'. {subreason}'
            if reason:
                if 'sign in' in reason.lower():
                    reason = remove_end(reason, 'This helps protect our community. Learn more')
                    reason = f'{remove_end(reason.strip(), ".")}. {self._youtube_login_hint}'
                elif get_first(playability_statuses, ('errorScreen', 'playerCaptchaViewModel', {dict})):
                    reason += '. YouTube is requiring a captcha challenge before playback'
                elif "This content isn't available, try again later" in reason:
                    reason = (
                        f'{remove_end(reason.strip(), ".")}. {"Your account" if self.is_authenticated else "The current session"} '
                        f'has been rate-limited by YouTube for up to an hour. It is recommended to use `-t sleep` to add a delay '
                        f'between video requests to avoid exceeding the rate limit. For more information, refer to  '
                        f'https://github.com/yt-dlp/yt-dlp/wiki/Extractors#this-content-isnt-available-try-again-later'
                    )
                self.raise_no_formats(reason, expected=True)

        keywords = get_first(video_details, 'keywords', expected_type=list) or []
        if not keywords and webpage:
            keywords = [
                unescapeHTML(m.group('content'))
                for m in re.finditer(self._meta_regex('og:video:tag'), webpage)]
        for keyword in keywords:
            if keyword.startswith('yt:stretch='):
                mobj = re.search(r'(\d+)\s*:\s*(\d+)', keyword)
                if mobj:
                    # NB: float is intentional for forcing float division
                    w, h = (float(v) for v in mobj.groups())
                    if w > 0 and h > 0:
                        ratio = w / h
                        for f in formats:
                            if f.get('vcodec') != 'none':
                                f['stretched_ratio'] = ratio
                        break
        thumbnails = self._extract_thumbnails((video_details, microformats), (..., ..., 'thumbnail'))
        thumbnail_url = search_meta(['og:image', 'twitter:image'])
        if thumbnail_url:
            thumbnails.append({
                'url': thumbnail_url,
            })
        original_thumbnails = thumbnails.copy()

        # The best resolution thumbnails sometimes does not appear in the webpage
        # See: https://github.com/yt-dlp/yt-dlp/issues/340
        # List of possible thumbnails - Ref: <https://stackoverflow.com/a/20542029>
        thumbnail_names = [
            # While the *1,*2,*3 thumbnails are just below their corresponding "*default" variants
            # in resolution, these are not the custom thumbnail. So de-prioritize them
            'maxresdefault', 'hq720', 'sddefault', 'hqdefault', '0', 'mqdefault', 'default',
            'sd1', 'sd2', 'sd3', 'hq1', 'hq2', 'hq3', 'mq1', 'mq2', 'mq3', '1', '2', '3',
        ]
        n_thumbnail_names = len(thumbnail_names)
        thumbnails.extend({
            'url': 'https://i.ytimg.com/vi{webp}/{video_id}/{name}{live}.{ext}'.format(
                video_id=video_id, name=name, ext=ext,
                webp='_webp' if ext == 'webp' else '', live='_live' if live_status == 'is_live' else ''),
        } for name in thumbnail_names for ext in ('webp', 'jpg'))
        for thumb in thumbnails:
            i = next((i for i, t in enumerate(thumbnail_names) if f'/{video_id}/{t}' in thumb['url']), n_thumbnail_names)
            thumb['preference'] = (0 if '.webp' in thumb['url'] else -1) - (2 * i)
        self._remove_duplicate_formats(thumbnails)
        self._downloader._sort_thumbnails(original_thumbnails)

        category = get_first(microformats, 'category') or search_meta('genre')
        channel_id = self.ucid_or_none(str_or_none(
            get_first(video_details, 'channelId')
            or get_first(microformats, 'externalChannelId')
            or search_meta('channelId')))
        owner_profile_url = get_first(microformats, 'ownerProfileUrl')

        live_start_time = parse_iso8601(get_first(live_broadcast_details, 'startTimestamp'))
        live_end_time = parse_iso8601(get_first(live_broadcast_details, 'endTimestamp'))
        if not duration and live_end_time and live_start_time:
            duration = live_end_time - live_start_time

        needs_live_processing = self._needs_live_processing(live_status, duration)

        def is_bad_format(fmt):
            if needs_live_processing and not fmt.get('is_from_start'):
                return True
            elif (live_status == 'is_live' and needs_live_processing != 'is_live'
                    and fmt.get('protocol') == 'http_dash_segments'):
                return True

        for fmt in filter(is_bad_format, formats):
            fmt['preference'] = (fmt.get('preference') or -1) - 10
            fmt['format_note'] = join_nonempty(fmt.get('format_note'), '(Last 2 hours)', delim=' ')

        if needs_live_processing:
            self._prepare_live_from_start_formats(
                formats, video_id, live_start_time, url, webpage_url, smuggled_data, live_status == 'is_live')

        formats.extend(self._extract_storyboard(player_responses, duration))

        channel_handle = self.handle_from_url(owner_profile_url)

        info = {
            'id': video_id,
            'title': video_title,
            'formats': formats,
            'thumbnails': thumbnails,
            # The best thumbnail that we are sure exists. Prevents unnecessary
            # URL checking if user don't care about getting the best possible thumbnail
            'thumbnail': traverse_obj(original_thumbnails, (-1, 'url')),
            'description': video_description,
            'channel_id': channel_id,
            'channel_url': format_field(channel_id, None, 'https://www.youtube.com/channel/%s', default=None),
            'duration': duration,
            'view_count': int_or_none(
                get_first((video_details, microformats), (..., 'viewCount'))
                or search_meta('interactionCount')),
            'average_rating': float_or_none(get_first(video_details, 'averageRating')),
            'age_limit': 18 if (
                get_first(microformats, 'isFamilySafe') is False
                or search_meta('isFamilyFriendly') == 'false'
                or search_meta('og:restrictions:age') == '18+') else 0,
            'webpage_url': webpage_url,
            'categories': [category] if category else None,
            'tags': keywords,
            'playable_in_embed': get_first(playability_statuses, 'playableInEmbed'),
            'live_status': live_status,
            'media_type': (
                'livestream' if get_first(video_details, 'isLiveContent')
                else 'short' if get_first(microformats, 'isShortsEligible')
                else 'video'),
            'release_timestamp': live_start_time,
            '_format_sort_fields': (  # source_preference is lower for potentially damaged formats
                'quality', 'res', 'fps', 'hdr:12', 'source',
                'vcodec:vp9.2' if 'prefer-vp9-sort' in self.get_param('compat_opts', []) else 'vcodec',
                'channels', 'acodec', 'lang', 'proto'),
        }

        def get_lang_code(track):
            return (remove_start(track.get('vssId') or '', '.').replace('.', '-')
                    or track.get('languageCode'))

        def process_language(container, base_url, lang_code, sub_name, client_name, query):
            lang_subs = container.setdefault(lang_code, [])
            for fmt in self._SUBTITLE_FORMATS:
                # xosf=1 results in undesirable text position data for vtt, json3 & srv* subtitles
                # See: https://github.com/yt-dlp/yt-dlp/issues/13654
                query = {**query, 'fmt': fmt, 'xosf': []}
                lang_subs.append({
                    'ext': fmt,
                    'url': urljoin('https://www.youtube.com', update_url_query(base_url, query)),
                    'name': sub_name,
                    'impersonate': True,
                    STREAMING_DATA_CLIENT_NAME: client_name,
                })

        def set_audio_lang_from_orig_subs_lang(lang_code):
            for f in formats:
                if f.get('acodec') != 'none' and not f.get('language'):
                    f['language'] = lang_code

        subtitles = {}
        skipped_subs_clients = set()

        # Only web/mweb clients provide translationLanguages, so include initial_pr in the traversal
        translation_languages = {
            lang['languageCode']: self._get_text(lang['languageName'], max_runs=1)
            for lang in traverse_obj(player_responses, (
                ..., 'captions', 'playerCaptionsTracklistRenderer', 'translationLanguages',
                lambda _, v: v['languageCode'] and v['languageName']))
        }
        # NB: Constructing the full subtitle dictionary is slow
        get_translated_subs = 'translated_subs' not in self._configuration_arg('skip') and (
            self.get_param('writeautomaticsub', False) or self.get_param('listsubtitles'))

        # Filter out initial_pr which does not have streamingData (smuggled client context)
        prs = traverse_obj(player_responses, (
            lambda _, v: v['streamingData'] and v['captions']['playerCaptionsTracklistRenderer']))
        all_captions = traverse_obj(prs, (
            ..., 'captions', 'playerCaptionsTracklistRenderer', 'captionTracks', ..., {dict}))
        need_subs_langs = {get_lang_code(sub) for sub in all_captions if sub.get('kind') != 'asr'}
        need_caps_langs = {
            remove_start(get_lang_code(sub), 'a-')
            for sub in all_captions if sub.get('kind') == 'asr'}

        for pr in prs:
            pctr = pr['captions']['playerCaptionsTracklistRenderer']
            client_name = pr['streamingData'][STREAMING_DATA_CLIENT_NAME]
            innertube_client_name = pr['streamingData'][STREAMING_DATA_INNERTUBE_CONTEXT]['client']['clientName']
            pot_policy: GvsPoTokenPolicy = self._get_default_ytcfg(client_name)['SUBS_PO_TOKEN_POLICY']
            fetch_subs_po_token_func = pr['streamingData'][STREAMING_DATA_FETCH_SUBS_PO_TOKEN]

            pot_params = {}
            already_fetched_pot = False

            for caption_track in traverse_obj(pctr, ('captionTracks', lambda _, v: v['baseUrl'])):
                base_url = caption_track['baseUrl']
                qs = parse_qs(base_url)
                lang_code = get_lang_code(caption_track)
                requires_pot = (
                    # We can detect the experiment for now
                    any(e in traverse_obj(qs, ('exp', ...)) for e in ('xpe', 'xpv'))
                    or (pot_policy.required and not (pot_policy.not_required_for_premium and is_premium_subscriber)))

                if not already_fetched_pot:
                    already_fetched_pot = True
                    if subs_po_token := fetch_subs_po_token_func(required=requires_pot or pot_policy.recommended):
                        pot_params.update({
                            'pot': subs_po_token,
                            'potc': '1',
                            'c': innertube_client_name,
                        })

                if not pot_params and requires_pot:
                    skipped_subs_clients.add(client_name)
                    self._report_pot_subtitles_skipped(video_id, client_name)
                    break

                orig_lang = qs.get('lang', [None])[-1]
                lang_name = self._get_text(caption_track, 'name', max_runs=1)
                is_manual_subs = caption_track.get('kind') != 'asr'
                if is_manual_subs:
                    if not lang_code:
                        continue
                    process_language(
                        subtitles, base_url, lang_code, lang_name, client_name, pot_params)
                    if not caption_track.get('isTranslatable'):
                        continue
                for trans_code, trans_name in translation_languages.items():
                    if not trans_code:
                        continue
                    orig_trans_code = trans_code
                    if is_manual_subs and trans_code != 'und':
                        if not get_translated_subs:
                            continue
                        trans_code += f'-{lang_code}'
                        trans_name += format_field(lang_name, None, ' from %s')
                    if lang_code == f'a-{orig_trans_code}':
                        # Set audio language based on original subtitles
                        set_audio_lang_from_orig_subs_lang(orig_trans_code)
                        # Add an "-orig" label to the original language so that it can be distinguished.
                        # The subs are returned without "-orig" as well for compatibility
                        process_language(
                            automatic_captions, base_url, f'{trans_code}-orig',
                            f'{trans_name} (Original)', client_name, pot_params)
                    # Setting tlang=lang returns damaged subtitles.
                    process_language(
                        automatic_captions, base_url, trans_code, trans_name, client_name,
                        pot_params if orig_lang == orig_trans_code else {'tlang': trans_code, **pot_params})

                # Extract automatic captions when the language is not in 'translationLanguages'
                # e.g. Cantonese [yue], see https://github.com/yt-dlp/yt-dlp/issues/14889
                lang_code = remove_start(lang_code, 'a-')
                if is_manual_subs or not lang_code or lang_code in automatic_captions:
                    continue
                lang_name = remove_end(lang_name, ' (auto-generated)')
                if caption_track.get('isTranslatable'):
                    # We can assume this is the original audio language
                    set_audio_lang_from_orig_subs_lang(lang_code)
                    process_language(
                        automatic_captions, base_url, f'{lang_code}-orig',
                        f'{lang_name} (Original)', client_name, pot_params)
                process_language(
                    automatic_captions, base_url, lang_code, lang_name, client_name, pot_params)

            # Avoid duplication if we've already got everything we need
            need_subs_langs.difference_update(subtitles)
            need_caps_langs.difference_update(automatic_captions)
            if not (need_subs_langs or need_caps_langs):
                break

        if skipped_subs_clients and (need_subs_langs or need_caps_langs):
            self._report_pot_subtitles_skipped(video_id, True, msg=join_nonempty(
                f'{video_id}: There are missing subtitles languages because a PO token was not provided.',
                need_subs_langs and f'Subtitles for these languages are missing: {", ".join(need_subs_langs)}.',
                need_caps_langs and f'Automatic captions for {len(need_caps_langs)} languages are missing.',
                delim=' '))

        info['automatic_captions'] = automatic_captions
        info['subtitles'] = subtitles

        parsed_url = urllib.parse.urlparse(url)
        for component in [parsed_url.fragment, parsed_url.query]:
            query = urllib.parse.parse_qs(component)
            for k, v in query.items():
                for d_k, s_ks in [('start', ('start', 't')), ('end', ('end',))]:
                    d_k += '_time'
                    if d_k not in info and k in s_ks:
                        info[d_k] = parse_duration(v[0])

        # Youtube Music Auto-generated description
        if (video_description or '').strip().endswith('\nAuto-generated by YouTube.'):
            mobj = re.search(
                r'''(?xs)
                    (?:\n|^)(?P<track>[^\n·]+)\ ·\ (?P<artist>[^\n]+)\n+
                    (?P<album>[^\n]+)\n+
                    (?:℗\s*(?P<release_year>\d{4}))?
                    (?:.+?\nReleased\ on\s*:\s*(?P<release_date>\d{4}-\d{2}-\d{2}))?
                    (?:.+?\nArtist\s*:\s*(?P<clean_artist>[^\n]+)\n)?
                    .+\nAuto-generated\ by\ YouTube\.\s*$
                ''', video_description)
            if mobj:
                release_year = mobj.group('release_year')
                release_date = mobj.group('release_date')
                if release_date:
                    release_date = release_date.replace('-', '')
                    if not release_year:
                        release_year = release_date[:4]
                info.update({
                    'album': mobj.group('album'.strip()),
                    'artists': ([a] if (a := mobj.group('clean_artist'))
                                else [a.strip() for a in mobj.group('artist').split(' · ')]),
                    'track': mobj.group('track').strip(),
                    'release_date': release_date,
                    'release_year': int_or_none(release_year),
                })

        COMMENTS_SECTION_IDS = ('comment-item-section', 'engagement-panel-comments-section')
        info['comment_count'] = traverse_obj(initial_data, (
            'contents', 'twoColumnWatchNextResults', 'results', 'results', 'contents', ..., 'itemSectionRenderer',
            'contents', ..., 'commentsEntryPointHeaderRenderer', 'commentCount',
        ), (
            'engagementPanels', lambda _, v: v['engagementPanelSectionListRenderer']['panelIdentifier'] in COMMENTS_SECTION_IDS,
            'engagementPanelSectionListRenderer', 'header', 'engagementPanelTitleHeaderRenderer', 'contextualInfo',
        ), expected_type=self._get_count, get_all=False)

        try:  # This will error if there is no livechat
            initial_data['contents']['twoColumnWatchNextResults']['conversationBar']['liveChatRenderer']['continuations'][0]['reloadContinuationData']['continuation']
        except (KeyError, IndexError, TypeError):
            pass
        else:
            info.setdefault('subtitles', {})['live_chat'] = [{
                # url is needed to set cookies
                'url': f'https://www.youtube.com/watch?v={video_id}&bpctr=9999999999&has_verified=1',
                'video_id': video_id,
                'ext': 'json',
                'protocol': ('youtube_live_chat' if live_status in ('is_live', 'is_upcoming')
                             else 'youtube_live_chat_replay'),
            }]

        if initial_data:
            info['chapters'] = (
                self._extract_chapters_from_json(initial_data, duration)
                or self._extract_chapters_from_engagement_panel(initial_data, duration)
                or self._extract_chapters_from_description(video_description, duration)
                or None)

            info['heatmap'] = self._extract_heatmap(initial_data)

        contents = traverse_obj(
            initial_data, ('contents', 'twoColumnWatchNextResults', 'results', 'results', 'contents'),
            expected_type=list, default=[])

        vpir = get_first(contents, 'videoPrimaryInfoRenderer')
        if vpir:
            stl = vpir.get('superTitleLink')
            if stl:
                stl = self._get_text(stl)
                if try_get(
                        vpir,
                        lambda x: x['superTitleIcon']['iconType']) == 'LOCATION_PIN':
                    info['location'] = stl
                else:
                    mobj = re.search(r'(.+?)\s*S(\d+)\s*•?\s*E(\d+)', stl)
                    if mobj:
                        info.update({
                            'series': mobj.group(1),
                            'season_number': int(mobj.group(2)),
                            'episode_number': int(mobj.group(3)),
                        })
            for tlb in (try_get(
                    vpir,
                    lambda x: x['videoActions']['menuRenderer']['topLevelButtons'],
                    list) or []):
                tbrs = variadic(
                    traverse_obj(
                        tlb, ('toggleButtonRenderer', ...),
                        ('segmentedLikeDislikeButtonRenderer', ..., 'toggleButtonRenderer')))
                for tbr in tbrs:
                    for getter, regex in [(
                            lambda x: x['defaultText']['accessibility']['accessibilityData'],
                            r'(?P<count>[\d,]+)\s*(?P<type>(?:dis)?like)'), ([
                                lambda x: x['accessibility'],
                                lambda x: x['accessibilityData']['accessibilityData'],
                            ], r'(?P<type>(?:dis)?like) this video along with (?P<count>[\d,]+) other people')]:
                        label = (try_get(tbr, getter, dict) or {}).get('label')
                        if label:
                            mobj = re.match(regex, label)
                            if mobj:
                                info[mobj.group('type') + '_count'] = str_to_int(mobj.group('count'))
                                break

            info['like_count'] = traverse_obj(vpir, (
                'videoActions', 'menuRenderer', 'topLevelButtons', ...,
                'segmentedLikeDislikeButtonViewModel', 'likeButtonViewModel', 'likeButtonViewModel',
                'toggleButtonViewModel', 'toggleButtonViewModel', 'defaultButtonViewModel',
                'buttonViewModel', 'accessibilityText', {parse_count}), get_all=False)

            vcr = traverse_obj(vpir, ('viewCount', 'videoViewCountRenderer'))
            if vcr:
                vc = self._get_count(vcr, 'viewCount')
                # Upcoming premieres with waiting count are treated as live here
                if vcr.get('isLive'):
                    info['concurrent_view_count'] = vc
                elif info.get('view_count') is None:
                    info['view_count'] = vc

        vsir = get_first(contents, 'videoSecondaryInfoRenderer')
        if vsir:
            vor = traverse_obj(vsir, ('owner', 'videoOwnerRenderer'))
            collaborators = traverse_obj(vor, (
                'attributedTitle', 'commandRuns', ..., 'onTap', 'innertubeCommand', 'showDialogCommand',
                'panelLoadingStrategy', 'inlineContent', 'dialogViewModel', 'customContent', 'listViewModel',
                'listItems', ..., 'listItemViewModel', 'title', 'content', {str}))
            info.update({
                'channel': self._get_text(vor, 'title') or (collaborators[0] if collaborators else None),
                'channel_follower_count': self._get_count(vor, 'subscriberCountText'),
                'creators': collaborators if collaborators else None,
            })

            if not channel_handle:
                channel_handle = self.handle_from_url(
                    traverse_obj(vor, (
                        ('navigationEndpoint', ('title', 'runs', ..., 'navigationEndpoint')),
                        (('commandMetadata', 'webCommandMetadata', 'url'), ('browseEndpoint', 'canonicalBaseUrl')),
                        {str}), get_all=False))

            rows = try_get(
                vsir,
                lambda x: x['metadataRowContainer']['metadataRowContainerRenderer']['rows'],
                list) or []
            multiple_songs = False
            for row in rows:
                if try_get(row, lambda x: x['metadataRowRenderer']['hasDividerLine']) is True:
                    multiple_songs = True
                    break
            for row in rows:
                mrr = row.get('metadataRowRenderer') or {}
                mrr_title = mrr.get('title')
                if not mrr_title:
                    continue
                mrr_title = self._get_text(mrr, 'title')
                mrr_contents_text = self._get_text(mrr, ('contents', 0))
                if mrr_title == 'License':
                    info['license'] = mrr_contents_text
                elif not multiple_songs:
                    if mrr_title == 'Album':
                        info['album'] = mrr_contents_text
                    elif mrr_title == 'Artist':
                        info['artists'] = [mrr_contents_text] if mrr_contents_text else None
                    elif mrr_title == 'Song':
                        info['track'] = mrr_contents_text
            owner_badges = self._extract_badges(traverse_obj(vsir, ('owner', 'videoOwnerRenderer', 'badges')))
            if self._has_badge(owner_badges, BadgeType.VERIFIED):
                info['channel_is_verified'] = True

        info.update({
            'uploader': info.get('channel'),
            'uploader_id': channel_handle,
            'uploader_url': format_field(channel_handle, None, 'https://www.youtube.com/%s', default=None),
        })

        # We only want timestamp IF it has time precision AND a timezone
        # Currently the uploadDate in microformats appears to be in US/Pacific timezone.
        timestamp = (
            parse_iso8601(get_first(microformats, 'uploadDate'), timezone=NO_DEFAULT)
            or parse_iso8601(search_meta('uploadDate'), timezone=NO_DEFAULT)
        )
        upload_date = (
            dt.datetime.fromtimestamp(timestamp, dt.timezone.utc).strftime('%Y%m%d') if timestamp else
            (
                unified_strdate(get_first(microformats, 'uploadDate'))
                or unified_strdate(search_meta('uploadDate'))
            ))

        # In the case we cannot get the timestamp:
        # The upload date for scheduled, live and past live streams / premieres in microformats
        # may be different from the stream date. Although not in UTC, we will prefer it in this case.
        # See: https://github.com/yt-dlp/yt-dlp/pull/2223#issuecomment-1008485139
        if not upload_date or (not timestamp and live_status in ('not_live', None)):
            # this should be in UTC, as configured in the cookie/client context
            upload_date = strftime_or_none(
                self._parse_time_text(self._get_text(vpir, 'dateText'))) or upload_date

        info['upload_date'] = upload_date
        info['timestamp'] = timestamp

        if upload_date and live_status not in ('is_live', 'post_live', 'is_upcoming'):
            # Newly uploaded videos' HLS formats are potentially problematic and need to be checked
            upload_datetime = datetime_from_str(upload_date).replace(tzinfo=dt.timezone.utc)
            if upload_datetime >= datetime_from_str('today-2days'):
                for fmt in info['formats']:
                    if fmt.get('protocol') == 'm3u8_native':
                        fmt['__needs_testing'] = True

        for s_k, d_k in [('artists', 'creators'), ('track', 'alt_title')]:
            v = info.get(s_k)
            if v:
                info[d_k] = v

        badges = self._extract_badges(traverse_obj(vpir, 'badges'))

        is_private = (self._has_badge(badges, BadgeType.AVAILABILITY_PRIVATE)
                      or get_first(video_details, 'isPrivate', expected_type=bool))

        info['availability'] = (
            'public' if self._has_badge(badges, BadgeType.AVAILABILITY_PUBLIC)
            else self._availability(
                is_private=is_private,
                needs_premium=(
                    self._has_badge(badges, BadgeType.AVAILABILITY_PREMIUM)
                    or False if initial_data and is_private is not None else None),
                needs_subscription=(
                    self._has_badge(badges, BadgeType.AVAILABILITY_SUBSCRIPTION)
                    or False if initial_data and is_private is not None else None),
                needs_auth=info['age_limit'] >= 18,
                is_unlisted=None if is_private is None else (
                    self._has_badge(badges, BadgeType.AVAILABILITY_UNLISTED)
                    or get_first(microformats, 'isUnlisted', expected_type=bool))))

        info['__post_extractor'] = self.extract_comments(webpage_ytcfg, video_id, contents, webpage)

        self.mark_watched(video_id, player_responses)

        return info<|MERGE_RESOLUTION|>--- conflicted
+++ resolved
@@ -2631,18 +2631,12 @@
         return {'contentCheckOk': True, 'racyCheckOk': True}
 
     @classmethod
-<<<<<<< HEAD
-    def _generate_player_context(cls, sts=None, reload_playback_token=None):
+    def _generate_player_context(cls, sts=None, reload_playback_token=None, use_ad_playback_context=False):
         content_playback_context = {
-=======
-    def _generate_player_context(cls, sts=None, use_ad_playback_context=False):
-        context = {
->>>>>>> 15263d04
             'html5Preference': 'HTML5_PREF_WANTS',
         }
 
         if sts is not None:
-<<<<<<< HEAD
             content_playback_context['signatureTimestamp'] = sts
 
         playback_context = {
@@ -2652,16 +2646,11 @@
         if reload_playback_token:
             playback_context['reloadPlaybackContext'] = {
                 'reloadPlaybackParams': {'token': reload_playback_token},
-=======
-            context['signatureTimestamp'] = sts
-
-        playback_context = {
-            'contentPlaybackContext': context,
-        }
+            }
+
         if use_ad_playback_context:
             playback_context['adPlaybackContext'] = {
                 'pyv': True,
->>>>>>> 15263d04
             }
 
         return {
@@ -2895,17 +2884,17 @@
             yt_query['serviceIntegrityDimensions'] = {'poToken': po_token}
 
         sts = self._extract_signature_timestamp(video_id, player_url, webpage_ytcfg, fatal=False) if player_url else None
-<<<<<<< HEAD
-        yt_query.update(self._generate_player_context(sts, reload_playback_token))
-=======
 
         use_ad_playback_context = (
             self._configuration_arg('use_ad_playback_context', ['false'])[0] != 'false'
             and traverse_obj(INNERTUBE_CLIENTS, (client, 'SUPPORTS_AD_PLAYBACK_CONTEXT', {bool})))
 
-        yt_query.update(self._generate_player_context(sts, use_ad_playback_context))
-
->>>>>>> 15263d04
+        yt_query.update(
+            self._generate_player_context(
+                sts=sts,
+                reload_playback_token=reload_playback_token,
+                use_ad_playback_context=use_ad_playback_context))
+
         return self._extract_response(
             item_id=video_id, ep='player', query=yt_query,
             ytcfg=player_ytcfg, headers=headers, fatal=True,
@@ -3257,12 +3246,8 @@
             is_premium_subscriber = streaming_data[STREAMING_DATA_IS_PREMIUM_SUBSCRIBER]
             player_token_provided = streaming_data[STREAMING_DATA_PLAYER_TOKEN_PROVIDED]
             client_name = streaming_data.get(STREAMING_DATA_CLIENT_NAME)
-<<<<<<< HEAD
             innertube_context = streaming_data.get(STREAMING_DATA_INNERTUBE_CONTEXT)
-            available_at = streaming_data[STREAMING_DATA_FETCHED_TIMESTAMP] + playback_wait
-=======
             available_at = streaming_data[STREAMING_DATA_AVAILABLE_AT_TIMESTAMP]
->>>>>>> 15263d04
             streaming_formats = traverse_obj(streaming_data, (('formats', 'adaptiveFormats'), ...))
 
             def get_stream_id(fmt_stream):
