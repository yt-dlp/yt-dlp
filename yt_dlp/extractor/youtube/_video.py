import base64
import binascii
import collections
import datetime as dt
import functools
import itertools
import json
import math
import os.path
import random
import re
import sys
import threading
import time
import traceback
import urllib.parse

from ._base import (
    INNERTUBE_CLIENTS,
    BadgeType,
    YoutubeBaseInfoExtractor,
    _PoTokenContext,
    _split_innertube_client,
    short_client_name,
)
<<<<<<< HEAD
from ...jsinterp import JSInterpreter, PhantomJSwrapper
=======
from .pot._director import initialize_pot_director
from .pot.provider import PoTokenContext, PoTokenRequest
from ..openload import PhantomJSwrapper
from ...jsinterp import JSInterpreter
>>>>>>> 7794374d
from ...networking.exceptions import HTTPError
from ...utils import (
    NO_DEFAULT,
    ExtractorError,
    LazyList,
    bug_reports_message,
    clean_html,
    datetime_from_str,
    filesize_from_tbr,
    filter_dict,
    float_or_none,
    format_field,
    get_first,
    int_or_none,
    join_nonempty,
    js_to_json,
    mimetype2ext,
    orderedSet,
    parse_codecs,
    parse_count,
    parse_duration,
    parse_iso8601,
    parse_qs,
    qualities,
    remove_end,
    remove_start,
    smuggle_url,
    str_or_none,
    str_to_int,
    strftime_or_none,
    traverse_obj,
    try_call,
    try_get,
    unescapeHTML,
    unified_strdate,
    unsmuggle_url,
    update_url_query,
    url_or_none,
    urljoin,
    variadic,
)
from ...utils.networking import clean_headers, clean_proxies, select_proxy

STREAMING_DATA_CLIENT_NAME = '__yt_dlp_client'
STREAMING_DATA_INITIAL_PO_TOKEN = '__yt_dlp_po_token'
STREAMING_DATA_FETCH_SUBS_PO_TOKEN = '__yt_dlp_fetch_subs_po_token'
STREAMING_DATA_INNERTUBE_CONTEXT = '__yt_dlp_innertube_context'

PO_TOKEN_GUIDE_URL = 'https://github.com/yt-dlp/yt-dlp/wiki/PO-Token-Guide'


class YoutubeIE(YoutubeBaseInfoExtractor):
    IE_DESC = 'YouTube'
    _VALID_URL = r'''(?x)^
                     (
                         (?:https?://|//)                                    # http(s):// or protocol-independent URL
                         (?:(?:(?:(?:\w+\.)?[yY][oO][uU][tT][uU][bB][eE](?:-nocookie|kids)?\.com|
                            (?:www\.)?deturl\.com/www\.youtube\.com|
                            (?:www\.)?pwnyoutube\.com|
                            (?:www\.)?hooktube\.com|
                            (?:www\.)?yourepeat\.com|
                            tube\.majestyc\.net|
                            {invidious}|
                            youtube\.googleapis\.com)/                        # the various hostnames, with wildcard subdomains
                         (?:.*?\#/)?                                          # handle anchor (#/) redirect urls
                         (?:                                                  # the various things that can precede the ID:
                             (?:(?:v|embed|e|shorts|live)/(?!videoseries|live_stream))  # v/ or embed/ or e/ or shorts/
                             |(?:                                             # or the v= param in all its forms
                                 (?:(?:watch|movie)(?:_popup)?(?:\.php)?/?)?  # preceding watch(_popup|.php) or nothing (like /?v=xxxx)
                                 (?:\?|\#!?)                                  # the params delimiter ? or # or #!
                                 (?:.*?[&;])??                                # any other preceding param (like /?s=tuff&v=xxxx or ?s=tuff&amp;v=V36LpHqtcDY)
                                 v=
                             )
                         ))
                         |(?:
                            youtu\.be|                                        # just youtu.be/xxxx
                            vid\.plus|                                        # or vid.plus/xxxx
                            zwearz\.com/watch|                                # or zwearz.com/watch/xxxx
                            {invidious}
                         )/
                         |(?:www\.)?cleanvideosearch\.com/media/action/yt/watch\?videoId=
                         )
                     )?                                                       # all until now is optional -> you can pass the naked ID
                     (?P<id>[0-9A-Za-z_-]{{11}})                              # here is it! the YouTube video ID
                     (?(1).+)?                                                # if we found the ID, everything can follow
                     (?:\#|$)'''.format(
        invidious='|'.join(YoutubeBaseInfoExtractor._INVIDIOUS_SITES),
    )
    _EMBED_REGEX = [
        r'''(?x)
            (?:
                <(?:[0-9A-Za-z-]+?)?iframe[^>]+?src=|
                data-video-url=|
                <embed[^>]+?src=|
                embedSWF\(?:\s*|
                <object[^>]+data=|
                new\s+SWFObject\(
            )
            (["\'])
                (?P<url>(?:https?:)?//(?:www\.)?youtube(?:-nocookie)?\.com/
                (?:embed|v|p)/[0-9A-Za-z_-]{11}.*?)
            \1''',
        # https://wordpress.org/plugins/lazy-load-for-videos/
        r'''(?xs)
            <a\s[^>]*\bhref="(?P<url>https://www\.youtube\.com/watch\?v=[0-9A-Za-z_-]{11})"
            \s[^>]*\bclass="[^"]*\blazy-load-youtube''',
    ]
    _RETURN_TYPE = 'video'  # XXX: How to handle multifeed?

    _PLAYER_INFO_RE = (
        r'/s/player/(?P<id>[a-zA-Z0-9_-]{8,})/(?:tv-)?player',
        r'/(?P<id>[a-zA-Z0-9_-]{8,})/player(?:_ias\.vflset(?:/[a-zA-Z]{2,3}_[a-zA-Z]{2,3})?|-plasma-ias-(?:phone|tablet)-[a-z]{2}_[A-Z]{2}\.vflset)/base\.js$',
        r'\b(?P<id>vfl[a-zA-Z0-9_-]+)\b.*?\.js$',
    )
    _formats = {  # NB: Used in YoutubeWebArchiveIE and GoogleDriveIE
        '5': {'ext': 'flv', 'width': 400, 'height': 240, 'acodec': 'mp3', 'abr': 64, 'vcodec': 'h263'},
        '6': {'ext': 'flv', 'width': 450, 'height': 270, 'acodec': 'mp3', 'abr': 64, 'vcodec': 'h263'},
        '13': {'ext': '3gp', 'acodec': 'aac', 'vcodec': 'mp4v'},
        '17': {'ext': '3gp', 'width': 176, 'height': 144, 'acodec': 'aac', 'abr': 24, 'vcodec': 'mp4v'},
        '18': {'ext': 'mp4', 'width': 640, 'height': 360, 'acodec': 'aac', 'abr': 96, 'vcodec': 'h264'},
        '22': {'ext': 'mp4', 'width': 1280, 'height': 720, 'acodec': 'aac', 'abr': 192, 'vcodec': 'h264'},
        '34': {'ext': 'flv', 'width': 640, 'height': 360, 'acodec': 'aac', 'abr': 128, 'vcodec': 'h264'},
        '35': {'ext': 'flv', 'width': 854, 'height': 480, 'acodec': 'aac', 'abr': 128, 'vcodec': 'h264'},
        # itag 36 videos are either 320x180 (BaW_jenozKc) or 320x240 (__2ABJjxzNo), abr varies as well
        '36': {'ext': '3gp', 'width': 320, 'acodec': 'aac', 'vcodec': 'mp4v'},
        '37': {'ext': 'mp4', 'width': 1920, 'height': 1080, 'acodec': 'aac', 'abr': 192, 'vcodec': 'h264'},
        '38': {'ext': 'mp4', 'width': 4096, 'height': 3072, 'acodec': 'aac', 'abr': 192, 'vcodec': 'h264'},
        '43': {'ext': 'webm', 'width': 640, 'height': 360, 'acodec': 'vorbis', 'abr': 128, 'vcodec': 'vp8'},
        '44': {'ext': 'webm', 'width': 854, 'height': 480, 'acodec': 'vorbis', 'abr': 128, 'vcodec': 'vp8'},
        '45': {'ext': 'webm', 'width': 1280, 'height': 720, 'acodec': 'vorbis', 'abr': 192, 'vcodec': 'vp8'},
        '46': {'ext': 'webm', 'width': 1920, 'height': 1080, 'acodec': 'vorbis', 'abr': 192, 'vcodec': 'vp8'},
        '59': {'ext': 'mp4', 'width': 854, 'height': 480, 'acodec': 'aac', 'abr': 128, 'vcodec': 'h264'},
        '78': {'ext': 'mp4', 'width': 854, 'height': 480, 'acodec': 'aac', 'abr': 128, 'vcodec': 'h264'},


        # 3D videos
        '82': {'ext': 'mp4', 'height': 360, 'format_note': '3D', 'acodec': 'aac', 'abr': 128, 'vcodec': 'h264', 'preference': -20},
        '83': {'ext': 'mp4', 'height': 480, 'format_note': '3D', 'acodec': 'aac', 'abr': 128, 'vcodec': 'h264', 'preference': -20},
        '84': {'ext': 'mp4', 'height': 720, 'format_note': '3D', 'acodec': 'aac', 'abr': 192, 'vcodec': 'h264', 'preference': -20},
        '85': {'ext': 'mp4', 'height': 1080, 'format_note': '3D', 'acodec': 'aac', 'abr': 192, 'vcodec': 'h264', 'preference': -20},
        '100': {'ext': 'webm', 'height': 360, 'format_note': '3D', 'acodec': 'vorbis', 'abr': 128, 'vcodec': 'vp8', 'preference': -20},
        '101': {'ext': 'webm', 'height': 480, 'format_note': '3D', 'acodec': 'vorbis', 'abr': 192, 'vcodec': 'vp8', 'preference': -20},
        '102': {'ext': 'webm', 'height': 720, 'format_note': '3D', 'acodec': 'vorbis', 'abr': 192, 'vcodec': 'vp8', 'preference': -20},

        # Apple HTTP Live Streaming
        '91': {'ext': 'mp4', 'height': 144, 'format_note': 'HLS', 'acodec': 'aac', 'abr': 48, 'vcodec': 'h264', 'preference': -10},
        '92': {'ext': 'mp4', 'height': 240, 'format_note': 'HLS', 'acodec': 'aac', 'abr': 48, 'vcodec': 'h264', 'preference': -10},
        '93': {'ext': 'mp4', 'height': 360, 'format_note': 'HLS', 'acodec': 'aac', 'abr': 128, 'vcodec': 'h264', 'preference': -10},
        '94': {'ext': 'mp4', 'height': 480, 'format_note': 'HLS', 'acodec': 'aac', 'abr': 128, 'vcodec': 'h264', 'preference': -10},
        '95': {'ext': 'mp4', 'height': 720, 'format_note': 'HLS', 'acodec': 'aac', 'abr': 256, 'vcodec': 'h264', 'preference': -10},
        '96': {'ext': 'mp4', 'height': 1080, 'format_note': 'HLS', 'acodec': 'aac', 'abr': 256, 'vcodec': 'h264', 'preference': -10},
        '132': {'ext': 'mp4', 'height': 240, 'format_note': 'HLS', 'acodec': 'aac', 'abr': 48, 'vcodec': 'h264', 'preference': -10},
        '151': {'ext': 'mp4', 'height': 72, 'format_note': 'HLS', 'acodec': 'aac', 'abr': 24, 'vcodec': 'h264', 'preference': -10},

        # DASH mp4 video
        '133': {'ext': 'mp4', 'height': 240, 'format_note': 'DASH video', 'vcodec': 'h264'},
        '134': {'ext': 'mp4', 'height': 360, 'format_note': 'DASH video', 'vcodec': 'h264'},
        '135': {'ext': 'mp4', 'height': 480, 'format_note': 'DASH video', 'vcodec': 'h264'},
        '136': {'ext': 'mp4', 'height': 720, 'format_note': 'DASH video', 'vcodec': 'h264'},
        '137': {'ext': 'mp4', 'height': 1080, 'format_note': 'DASH video', 'vcodec': 'h264'},
        '138': {'ext': 'mp4', 'format_note': 'DASH video', 'vcodec': 'h264'},  # Height can vary (https://github.com/ytdl-org/youtube-dl/issues/4559)
        '160': {'ext': 'mp4', 'height': 144, 'format_note': 'DASH video', 'vcodec': 'h264'},
        '212': {'ext': 'mp4', 'height': 480, 'format_note': 'DASH video', 'vcodec': 'h264'},
        '264': {'ext': 'mp4', 'height': 1440, 'format_note': 'DASH video', 'vcodec': 'h264'},
        '298': {'ext': 'mp4', 'height': 720, 'format_note': 'DASH video', 'vcodec': 'h264', 'fps': 60},
        '299': {'ext': 'mp4', 'height': 1080, 'format_note': 'DASH video', 'vcodec': 'h264', 'fps': 60},
        '266': {'ext': 'mp4', 'height': 2160, 'format_note': 'DASH video', 'vcodec': 'h264'},

        # Dash mp4 audio
        '139': {'ext': 'm4a', 'format_note': 'DASH audio', 'acodec': 'aac', 'abr': 48, 'container': 'm4a_dash'},
        '140': {'ext': 'm4a', 'format_note': 'DASH audio', 'acodec': 'aac', 'abr': 128, 'container': 'm4a_dash'},
        '141': {'ext': 'm4a', 'format_note': 'DASH audio', 'acodec': 'aac', 'abr': 256, 'container': 'm4a_dash'},
        '256': {'ext': 'm4a', 'format_note': 'DASH audio', 'acodec': 'aac', 'container': 'm4a_dash'},
        '258': {'ext': 'm4a', 'format_note': 'DASH audio', 'acodec': 'aac', 'container': 'm4a_dash'},
        '325': {'ext': 'm4a', 'format_note': 'DASH audio', 'acodec': 'dtse', 'container': 'm4a_dash'},
        '328': {'ext': 'm4a', 'format_note': 'DASH audio', 'acodec': 'ec-3', 'container': 'm4a_dash'},

        # Dash webm
        '167': {'ext': 'webm', 'height': 360, 'width': 640, 'format_note': 'DASH video', 'container': 'webm', 'vcodec': 'vp8'},
        '168': {'ext': 'webm', 'height': 480, 'width': 854, 'format_note': 'DASH video', 'container': 'webm', 'vcodec': 'vp8'},
        '169': {'ext': 'webm', 'height': 720, 'width': 1280, 'format_note': 'DASH video', 'container': 'webm', 'vcodec': 'vp8'},
        '170': {'ext': 'webm', 'height': 1080, 'width': 1920, 'format_note': 'DASH video', 'container': 'webm', 'vcodec': 'vp8'},
        '218': {'ext': 'webm', 'height': 480, 'width': 854, 'format_note': 'DASH video', 'container': 'webm', 'vcodec': 'vp8'},
        '219': {'ext': 'webm', 'height': 480, 'width': 854, 'format_note': 'DASH video', 'container': 'webm', 'vcodec': 'vp8'},
        '278': {'ext': 'webm', 'height': 144, 'format_note': 'DASH video', 'container': 'webm', 'vcodec': 'vp9'},
        '242': {'ext': 'webm', 'height': 240, 'format_note': 'DASH video', 'vcodec': 'vp9'},
        '243': {'ext': 'webm', 'height': 360, 'format_note': 'DASH video', 'vcodec': 'vp9'},
        '244': {'ext': 'webm', 'height': 480, 'format_note': 'DASH video', 'vcodec': 'vp9'},
        '245': {'ext': 'webm', 'height': 480, 'format_note': 'DASH video', 'vcodec': 'vp9'},
        '246': {'ext': 'webm', 'height': 480, 'format_note': 'DASH video', 'vcodec': 'vp9'},
        '247': {'ext': 'webm', 'height': 720, 'format_note': 'DASH video', 'vcodec': 'vp9'},
        '248': {'ext': 'webm', 'height': 1080, 'format_note': 'DASH video', 'vcodec': 'vp9'},
        '271': {'ext': 'webm', 'height': 1440, 'format_note': 'DASH video', 'vcodec': 'vp9'},
        # itag 272 videos are either 3840x2160 (e.g. RtoitU2A-3E) or 7680x4320 (sLprVF6d7Ug)
        '272': {'ext': 'webm', 'height': 2160, 'format_note': 'DASH video', 'vcodec': 'vp9'},
        '302': {'ext': 'webm', 'height': 720, 'format_note': 'DASH video', 'vcodec': 'vp9', 'fps': 60},
        '303': {'ext': 'webm', 'height': 1080, 'format_note': 'DASH video', 'vcodec': 'vp9', 'fps': 60},
        '308': {'ext': 'webm', 'height': 1440, 'format_note': 'DASH video', 'vcodec': 'vp9', 'fps': 60},
        '313': {'ext': 'webm', 'height': 2160, 'format_note': 'DASH video', 'vcodec': 'vp9'},
        '315': {'ext': 'webm', 'height': 2160, 'format_note': 'DASH video', 'vcodec': 'vp9', 'fps': 60},

        # Dash webm audio
        '171': {'ext': 'webm', 'acodec': 'vorbis', 'format_note': 'DASH audio', 'abr': 128},
        '172': {'ext': 'webm', 'acodec': 'vorbis', 'format_note': 'DASH audio', 'abr': 256},

        # Dash webm audio with opus inside
        '249': {'ext': 'webm', 'format_note': 'DASH audio', 'acodec': 'opus', 'abr': 50},
        '250': {'ext': 'webm', 'format_note': 'DASH audio', 'acodec': 'opus', 'abr': 70},
        '251': {'ext': 'webm', 'format_note': 'DASH audio', 'acodec': 'opus', 'abr': 160},

        # RTMP (unnamed)
        '_rtmp': {'protocol': 'rtmp'},

        # av01 video only formats sometimes served with "unknown" codecs
        '394': {'ext': 'mp4', 'height': 144, 'format_note': 'DASH video', 'vcodec': 'av01.0.00M.08'},
        '395': {'ext': 'mp4', 'height': 240, 'format_note': 'DASH video', 'vcodec': 'av01.0.00M.08'},
        '396': {'ext': 'mp4', 'height': 360, 'format_note': 'DASH video', 'vcodec': 'av01.0.01M.08'},
        '397': {'ext': 'mp4', 'height': 480, 'format_note': 'DASH video', 'vcodec': 'av01.0.04M.08'},
        '398': {'ext': 'mp4', 'height': 720, 'format_note': 'DASH video', 'vcodec': 'av01.0.05M.08'},
        '399': {'ext': 'mp4', 'height': 1080, 'format_note': 'DASH video', 'vcodec': 'av01.0.08M.08'},
        '400': {'ext': 'mp4', 'height': 1440, 'format_note': 'DASH video', 'vcodec': 'av01.0.12M.08'},
        '401': {'ext': 'mp4', 'height': 2160, 'format_note': 'DASH video', 'vcodec': 'av01.0.12M.08'},
    }
    _SUBTITLE_FORMATS = ('json3', 'srv1', 'srv2', 'srv3', 'ttml', 'vtt')
    _DEFAULT_CLIENTS = ('tv', 'ios', 'web')
    _DEFAULT_AUTHED_CLIENTS = ('tv', 'web')

    _GEO_BYPASS = False

    IE_NAME = 'youtube'
    _TESTS = [
        {
            'url': 'https://www.youtube.com/watch?v=BaW_jenozKc&t=1s&end=9',
            'info_dict': {
                'id': 'BaW_jenozKc',
                'ext': 'mp4',
                'title': 'youtube-dl test video "\'/\\ä↭𝕐',
                'channel': 'Philipp Hagemeister',
                'channel_id': 'UCLqxVugv74EIW3VWh2NOa3Q',
                'channel_url': r're:https?://(?:www\.)?youtube\.com/channel/UCLqxVugv74EIW3VWh2NOa3Q',
                'upload_date': '20121002',
                'description': 'md5:8fb536f4877b8a7455c2ec23794dbc22',
                'categories': ['Science & Technology'],
                'tags': ['youtube-dl'],
                'duration': 10,
                'view_count': int,
                'like_count': int,
                'availability': 'public',
                'playable_in_embed': True,
                'thumbnail': 'https://i.ytimg.com/vi/BaW_jenozKc/maxresdefault.jpg',
                'live_status': 'not_live',
                'age_limit': 0,
                'start_time': 1,
                'end_time': 9,
                'comment_count': int,
                'channel_follower_count': int,
                'uploader': 'Philipp Hagemeister',
                'uploader_url': 'https://www.youtube.com/@PhilippHagemeister',
                'uploader_id': '@PhilippHagemeister',
                'heatmap': 'count:100',
                'timestamp': 1349198244,
            },
        },
        {
            'url': '//www.YouTube.com/watch?v=yZIXLfi8CZQ',
            'note': 'Embed-only video (#1746)',
            'info_dict': {
                'id': 'yZIXLfi8CZQ',
                'ext': 'mp4',
                'upload_date': '20120608',
                'title': 'Principal Sexually Assaults A Teacher - Episode 117 - 8th June 2012',
                'description': 'md5:09b78bd971f1e3e289601dfba15ca4f7',
                'age_limit': 18,
            },
            'skip': 'Private video',
        },
        {
            'url': 'https://www.youtube.com/watch?v=BaW_jenozKc&v=yZIXLfi8CZQ',
            'note': 'Use the first video ID in the URL',
            'info_dict': {
                'id': 'BaW_jenozKc',
                'ext': 'mp4',
                'title': 'youtube-dl test video "\'/\\ä↭𝕐',
                'channel': 'Philipp Hagemeister',
                'channel_id': 'UCLqxVugv74EIW3VWh2NOa3Q',
                'channel_url': r're:https?://(?:www\.)?youtube\.com/channel/UCLqxVugv74EIW3VWh2NOa3Q',
                'upload_date': '20121002',
                'description': 'md5:8fb536f4877b8a7455c2ec23794dbc22',
                'categories': ['Science & Technology'],
                'tags': ['youtube-dl'],
                'duration': 10,
                'view_count': int,
                'like_count': int,
                'availability': 'public',
                'playable_in_embed': True,
                'thumbnail': 'https://i.ytimg.com/vi/BaW_jenozKc/maxresdefault.jpg',
                'live_status': 'not_live',
                'age_limit': 0,
                'comment_count': int,
                'channel_follower_count': int,
                'uploader': 'Philipp Hagemeister',
                'uploader_url': 'https://www.youtube.com/@PhilippHagemeister',
                'uploader_id': '@PhilippHagemeister',
                'heatmap': 'count:100',
                'timestamp': 1349198244,
            },
            'params': {
                'skip_download': True,
            },
        },
        {
            'url': 'https://www.youtube.com/watch?v=a9LDPn-MO4I',
            'note': '256k DASH audio (format 141) via DASH manifest',
            'info_dict': {
                'id': 'a9LDPn-MO4I',
                'ext': 'm4a',
                'upload_date': '20121002',
                'description': '',
                'title': 'UHDTV TEST 8K VIDEO.mp4',
            },
            'params': {
                'youtube_include_dash_manifest': True,
                'format': '141',
            },
            'skip': 'format 141 not served anymore',
        },
        # DASH manifest with encrypted signature
        {
            'url': 'https://www.youtube.com/watch?v=IB3lcPjvWLA',
            'info_dict': {
                'id': 'IB3lcPjvWLA',
                'ext': 'm4a',
                'title': 'Afrojack, Spree Wilson - The Spark (Official Music Video) ft. Spree Wilson',
                'description': 'md5:8f5e2b82460520b619ccac1f509d43bf',
                'duration': 244,
                'upload_date': '20131011',
                'abr': 129.495,
                'like_count': int,
                'channel_id': 'UChuZAo1RKL85gev3Eal9_zg',
                'playable_in_embed': True,
                'channel_url': 'https://www.youtube.com/channel/UChuZAo1RKL85gev3Eal9_zg',
                'view_count': int,
                'track': 'The Spark',
                'live_status': 'not_live',
                'thumbnail': 'https://i.ytimg.com/vi_webp/IB3lcPjvWLA/maxresdefault.webp',
                'channel': 'Afrojack',
                'tags': 'count:19',
                'availability': 'public',
                'categories': ['Music'],
                'age_limit': 0,
                'alt_title': 'The Spark',
                'channel_follower_count': int,
                'uploader': 'Afrojack',
                'uploader_url': 'https://www.youtube.com/@Afrojack',
                'uploader_id': '@Afrojack',
                'media_type': 'video',
            },
            'params': {
                'youtube_include_dash_manifest': True,
                'format': '141/bestaudio[ext=m4a]',
            },
        },
        # Age-gate videos. See https://github.com/yt-dlp/yt-dlp/pull/575#issuecomment-888837000
        {
            'note': 'Embed allowed age-gate video; works with web_embedded',
            'url': 'https://youtube.com/watch?v=HtVdAasjOgU',
            'info_dict': {
                'id': 'HtVdAasjOgU',
                'ext': 'mp4',
                'title': 'The Witcher 3: Wild Hunt - The Sword Of Destiny Trailer',
                'description': r're:(?s).{100,}About the Game\n.*?The Witcher 3: Wild Hunt.{100,}',
                'duration': 142,
                'upload_date': '20140605',
                'age_limit': 18,
                'categories': ['Gaming'],
                'thumbnail': 'https://i.ytimg.com/vi_webp/HtVdAasjOgU/maxresdefault.webp',
                'availability': 'needs_auth',
                'channel_url': 'https://www.youtube.com/channel/UCzybXLxv08IApdjdN0mJhEg',
                'like_count': int,
                'channel': 'The Witcher',
                'live_status': 'not_live',
                'tags': 'count:17',
                'channel_id': 'UCzybXLxv08IApdjdN0mJhEg',
                'playable_in_embed': True,
                'view_count': int,
                'channel_follower_count': int,
                'uploader': 'The Witcher',
                'uploader_url': 'https://www.youtube.com/@thewitcher',
                'uploader_id': '@thewitcher',
                'comment_count': int,
                'channel_is_verified': True,
                'heatmap': 'count:100',
                'timestamp': 1401991663,
                'media_type': 'video',
            },
        },
        {
            'note': 'Formerly an age-gate video with embed allowed in public site',
            'url': 'https://youtube.com/watch?v=HsUATh_Nc2U',
            'info_dict': {
                'id': 'HsUATh_Nc2U',
                'ext': 'mp4',
                'title': 'Godzilla 2 (Official Video)',
                'description': 'md5:bf77e03fcae5529475e500129b05668a',
                'upload_date': '20200408',
                'age_limit': 0,
                'availability': 'public',
                'channel_id': 'UCYQT13AtrJC0gsM1far_zJg',
                'channel': 'FlyingKitty',
                'channel_url': 'https://www.youtube.com/channel/UCYQT13AtrJC0gsM1far_zJg',
                'view_count': int,
                'categories': ['Entertainment'],
                'live_status': 'not_live',
                'tags': ['Flyingkitty', 'godzilla 2'],
                'thumbnail': 'https://i.ytimg.com/vi/HsUATh_Nc2U/maxresdefault.jpg',
                'like_count': int,
                'duration': 177,
                'playable_in_embed': True,
                'channel_follower_count': int,
                'uploader': 'FlyingKitty',
                'uploader_url': 'https://www.youtube.com/@FlyingKitty900',
                'uploader_id': '@FlyingKitty900',
                'comment_count': int,
                'channel_is_verified': True,
                'media_type': 'video',
            },
        },
        {
            'note': 'Age-gate video embedable only with clientScreen=EMBED',
            'url': 'https://youtube.com/watch?v=Tq92D6wQ1mg',
            'info_dict': {
                'id': 'Tq92D6wQ1mg',
                'title': '[MMD] Adios - EVERGLOW [+Motion DL]',
                'ext': 'mp4',
                'upload_date': '20191228',
                'description': 'md5:17eccca93a786d51bc67646756894066',
                'age_limit': 18,
                'like_count': int,
                'availability': 'needs_auth',
                'channel_id': 'UC1yoRdFoFJaCY-AGfD9W0wQ',
                'view_count': int,
                'thumbnail': 'https://i.ytimg.com/vi_webp/Tq92D6wQ1mg/sddefault.webp',
                'channel': 'Projekt Melody',
                'live_status': 'not_live',
                'tags': ['mmd', 'dance', 'mikumikudance', 'kpop', 'vtuber'],
                'playable_in_embed': True,
                'categories': ['Entertainment'],
                'duration': 106,
                'channel_url': 'https://www.youtube.com/channel/UC1yoRdFoFJaCY-AGfD9W0wQ',
                'comment_count': int,
                'channel_follower_count': int,
                'uploader': 'Projekt Melody',
                'uploader_url': 'https://www.youtube.com/@ProjektMelody',
                'uploader_id': '@ProjektMelody',
                'timestamp': 1577508724,
            },
            'skip': 'Age-restricted; requires authentication',
        },
        {
            'note': 'Non-Agegated non-embeddable video',
            'url': 'https://youtube.com/watch?v=MeJVWBSsPAY',
            'info_dict': {
                'id': 'MeJVWBSsPAY',
                'ext': 'mp4',
                'title': 'OOMPH! - Such Mich Find Mich (Lyrics)',
                'description': 'Fan Video. Music & Lyrics by OOMPH!.',
                'upload_date': '20130730',
                'track': 'Such mich find mich',
                'age_limit': 0,
                'tags': ['oomph', 'such mich find mich', 'lyrics', 'german industrial', 'musica industrial'],
                'like_count': int,
                'playable_in_embed': False,
                'creator': 'OOMPH!',
                'thumbnail': 'https://i.ytimg.com/vi/MeJVWBSsPAY/sddefault.jpg',
                'view_count': int,
                'alt_title': 'Such mich find mich',
                'duration': 210,
                'channel': 'Herr Lurik',
                'channel_id': 'UCdR3RSDPqub28LjZx0v9-aA',
                'categories': ['Music'],
                'availability': 'public',
                'channel_url': 'https://www.youtube.com/channel/UCdR3RSDPqub28LjZx0v9-aA',
                'live_status': 'not_live',
                'artist': 'OOMPH!',
                'channel_follower_count': int,
                'uploader': 'Herr Lurik',
                'uploader_url': 'https://www.youtube.com/@HerrLurik',
                'uploader_id': '@HerrLurik',
                'media_type': 'video',
            },
        },
        {
            'note': 'Non-bypassable age-gated video',
            'url': 'https://youtube.com/watch?v=Cr381pDsSsA',
            'only_matching': True,
        },
        # video_info is None (https://github.com/ytdl-org/youtube-dl/issues/4421)
        # YouTube Red ad is not captured for creator
        {
            'url': '__2ABJjxzNo',
            'info_dict': {
                'id': '__2ABJjxzNo',
                'ext': 'mp4',
                'duration': 266,
                'upload_date': '20100430',
                'creator': 'deadmau5',
                'description': 'md5:6cbcd3a92ce1bc676fc4d6ab4ace2336',
                'title': 'Deadmau5 - Some Chords (HD)',
                'alt_title': 'Some Chords',
                'availability': 'public',
                'tags': 'count:14',
                'channel_id': 'UCYEK6xds6eo-3tr4xRdflmQ',
                'view_count': int,
                'live_status': 'not_live',
                'channel': 'deadmau5',
                'thumbnail': 'https://i.ytimg.com/vi_webp/__2ABJjxzNo/maxresdefault.webp',
                'like_count': int,
                'track': 'Some Chords',
                'artist': 'deadmau5',
                'playable_in_embed': True,
                'age_limit': 0,
                'channel_url': 'https://www.youtube.com/channel/UCYEK6xds6eo-3tr4xRdflmQ',
                'categories': ['Music'],
                'album': 'Some Chords',
                'channel_follower_count': int,
                'uploader': 'deadmau5',
                'uploader_url': 'https://www.youtube.com/@deadmau5',
                'uploader_id': '@deadmau5',
                'media_type': 'video',
            },
            'expected_warnings': [
                'DASH manifest missing',
            ],
        },
        # Olympics (https://github.com/ytdl-org/youtube-dl/issues/4431)
        {
            'url': 'lqQg6PlCWgI',
            'info_dict': {
                'id': 'lqQg6PlCWgI',
                'ext': 'mp4',
                'duration': 6085,
                'upload_date': '20150827',
                'description': 'md5:04bbbf3ccceb6795947572ca36f45904',
                'title': 'Hockey - Women -  GER-AUS - London 2012 Olympic Games',
                'like_count': int,
                'release_timestamp': 1343767800,
                'playable_in_embed': True,
                'categories': ['Sports'],
                'release_date': '20120731',
                'channel': 'Olympics',
                'tags': ['Hockey', '2012-07-31', '31 July 2012', 'Riverbank Arena', 'Session', 'Olympics', 'Olympic Games', 'London 2012', '2012 Summer Olympics', 'Summer Games'],
                'channel_id': 'UCTl3QQTvqHFjurroKxexy2Q',
                'thumbnail': 'https://i.ytimg.com/vi/lqQg6PlCWgI/maxresdefault.jpg',
                'age_limit': 0,
                'availability': 'public',
                'live_status': 'was_live',
                'view_count': int,
                'channel_url': 'https://www.youtube.com/channel/UCTl3QQTvqHFjurroKxexy2Q',
                'channel_follower_count': int,
                'uploader': 'Olympics',
                'uploader_url': 'https://www.youtube.com/@Olympics',
                'uploader_id': '@Olympics',
                'channel_is_verified': True,
                'timestamp': 1440707674,
                'media_type': 'livestream',
            },
            'params': {
                'skip_download': 'requires avconv',
            },
        },
        # Non-square pixels
        {
            'url': 'https://www.youtube.com/watch?v=_b-2C3KPAM0',
            'info_dict': {
                'id': '_b-2C3KPAM0',
                'ext': 'mp4',
                'stretched_ratio': 16 / 9.,
                'duration': 85,
                'upload_date': '20110310',
                'description': 'made by Wacom from Korea | 字幕&加油添醋 by TY\'s Allen | 感謝heylisa00cavey1001同學熱情提供梗及翻譯',
                'title': '[A-made] 變態妍字幕版 太妍 我就是這樣的人',
                'playable_in_embed': True,
                'channel': '孫ᄋᄅ',
                'age_limit': 0,
                'tags': 'count:11',
                'channel_url': 'https://www.youtube.com/channel/UCS-xxCmRaA6BFdmgDPA_BIw',
                'channel_id': 'UCS-xxCmRaA6BFdmgDPA_BIw',
                'thumbnail': 'https://i.ytimg.com/vi/_b-2C3KPAM0/maxresdefault.jpg',
                'view_count': int,
                'categories': ['People & Blogs'],
                'like_count': int,
                'live_status': 'not_live',
                'availability': 'unlisted',
                'comment_count': int,
                'channel_follower_count': int,
                'uploader': '孫ᄋᄅ',
                'uploader_url': 'https://www.youtube.com/@AllenMeow',
                'uploader_id': '@AllenMeow',
                'timestamp': 1299776999,
                'media_type': 'video',
            },
        },
        # url_encoded_fmt_stream_map is empty string
        {
            'url': 'qEJwOuvDf7I',
            'info_dict': {
                'id': 'qEJwOuvDf7I',
                'ext': 'webm',
                'title': 'Обсуждение судебной практики по выборам 14 сентября 2014 года в Санкт-Петербурге',
                'description': '',
                'upload_date': '20150404',
            },
            'params': {
                'skip_download': 'requires avconv',
            },
            'skip': 'This live event has ended.',
        },
        # Extraction from multiple DASH manifests (https://github.com/ytdl-org/youtube-dl/pull/6097)
        {
            'url': 'https://www.youtube.com/watch?v=FIl7x6_3R5Y',
            'info_dict': {
                'id': 'FIl7x6_3R5Y',
                'ext': 'webm',
                'title': 'md5:7b81415841e02ecd4313668cde88737a',
                'description': 'md5:116377fd2963b81ec4ce64b542173306',
                'duration': 220,
                'upload_date': '20150625',
                'formats': 'mincount:31',
            },
            'skip': 'not actual anymore',
        },
        # DASH manifest with segment_list
        {
            'url': 'https://www.youtube.com/embed/CsmdDsKjzN8',
            'md5': '8ce563a1d667b599d21064e982ab9e31',
            'info_dict': {
                'id': 'CsmdDsKjzN8',
                'ext': 'mp4',
                'upload_date': '20150501',  # According to '<meta itemprop="datePublished"', but in other places it's 20150510
                'description': 'Retransmisión en directo de la XVIII media maratón de Zaragoza.',
                'title': 'Retransmisión XVIII Media maratón Zaragoza 2015',
            },
            'params': {
                'youtube_include_dash_manifest': True,
                'format': '135',  # bestvideo
            },
            'skip': 'This live event has ended.',
        },
        {
            # Multifeed videos (multiple cameras), URL can be of any Camera
            # TODO: fix multifeed titles
            'url': 'https://www.youtube.com/watch?v=zaPI8MvL8pg',
            'info_dict': {
                'id': 'zaPI8MvL8pg',
                'title': 'Terraria 1.2 Live Stream | Let\'s Play - Part 04',
                'description': 'md5:563ccbc698b39298481ca3c571169519',
            },
            'playlist': [{
                'info_dict': {
                    'id': 'j5yGuxZ8lLU',
                    'ext': 'mp4',
                    'title': 'Terraria 1.2 Live Stream | Let\'s Play - Part 04 (Chris)',
                    'description': 'md5:563ccbc698b39298481ca3c571169519',
                    'duration': 10120,
                    'channel_follower_count': int,
                    'channel_url': 'https://www.youtube.com/channel/UCN2XePorRokPB9TEgRZpddg',
                    'availability': 'public',
                    'playable_in_embed': True,
                    'upload_date': '20131105',
                    'categories': ['Gaming'],
                    'live_status': 'was_live',
                    'tags': 'count:24',
                    'release_timestamp': 1383701910,
                    'thumbnail': 'https://i.ytimg.com/vi/j5yGuxZ8lLU/maxresdefault.jpg',
                    'comment_count': int,
                    'age_limit': 0,
                    'like_count': int,
                    'channel_id': 'UCN2XePorRokPB9TEgRZpddg',
                    'channel': 'WiiLikeToPlay',
                    'view_count': int,
                    'release_date': '20131106',
                    'uploader': 'WiiLikeToPlay',
                    'uploader_id': '@WLTP',
                    'uploader_url': 'https://www.youtube.com/@WLTP',
                },
            }, {
                'info_dict': {
                    'id': 'zaPI8MvL8pg',
                    'ext': 'mp4',
                    'title': 'Terraria 1.2 Live Stream | Let\'s Play - Part 04 (Tyson)',
                    'availability': 'public',
                    'channel_url': 'https://www.youtube.com/channel/UCN2XePorRokPB9TEgRZpddg',
                    'channel': 'WiiLikeToPlay',
                    'channel_follower_count': int,
                    'description': 'md5:563ccbc698b39298481ca3c571169519',
                    'duration': 10108,
                    'age_limit': 0,
                    'like_count': int,
                    'tags': 'count:24',
                    'channel_id': 'UCN2XePorRokPB9TEgRZpddg',
                    'release_timestamp': 1383701915,
                    'comment_count': int,
                    'upload_date': '20131105',
                    'thumbnail': 'https://i.ytimg.com/vi/zaPI8MvL8pg/maxresdefault.jpg',
                    'release_date': '20131106',
                    'playable_in_embed': True,
                    'live_status': 'was_live',
                    'categories': ['Gaming'],
                    'view_count': int,
                    'uploader': 'WiiLikeToPlay',
                    'uploader_id': '@WLTP',
                    'uploader_url': 'https://www.youtube.com/@WLTP',
                },
            }, {
                'info_dict': {
                    'id': 'R7r3vfO7Hao',
                    'ext': 'mp4',
                    'title': 'Terraria 1.2 Live Stream | Let\'s Play - Part 04 (Spencer)',
                    'thumbnail': 'https://i.ytimg.com/vi/R7r3vfO7Hao/maxresdefault.jpg',
                    'channel_id': 'UCN2XePorRokPB9TEgRZpddg',
                    'like_count': int,
                    'availability': 'public',
                    'playable_in_embed': True,
                    'upload_date': '20131105',
                    'description': 'md5:563ccbc698b39298481ca3c571169519',
                    'channel_follower_count': int,
                    'tags': 'count:24',
                    'release_date': '20131106',
                    'comment_count': int,
                    'channel_url': 'https://www.youtube.com/channel/UCN2XePorRokPB9TEgRZpddg',
                    'channel': 'WiiLikeToPlay',
                    'categories': ['Gaming'],
                    'release_timestamp': 1383701914,
                    'live_status': 'was_live',
                    'age_limit': 0,
                    'duration': 10128,
                    'view_count': int,
                    'uploader': 'WiiLikeToPlay',
                    'uploader_id': '@WLTP',
                    'uploader_url': 'https://www.youtube.com/@WLTP',
                },
            }],
            'params': {'skip_download': True},
            'skip': 'Not multifeed anymore',
        },
        {
            # Multifeed video with comma in title (see https://github.com/ytdl-org/youtube-dl/issues/8536)
            'url': 'https://www.youtube.com/watch?v=gVfLd0zydlo',
            'info_dict': {
                'id': 'gVfLd0zydlo',
                'title': 'DevConf.cz 2016 Day 2 Workshops 1 14:00 - 15:30',
            },
            'playlist_count': 2,
            'skip': 'Not multifeed anymore',
        },
        {
            'url': 'https://vid.plus/FlRa-iH7PGw',
            'only_matching': True,
        },
        {
            'url': 'https://zwearz.com/watch/9lWxNJF-ufM/electra-woman-dyna-girl-official-trailer-grace-helbig.html',
            'only_matching': True,
        },
        {
            # Title with JS-like syntax "};" (see https://github.com/ytdl-org/youtube-dl/issues/7468)
            # Also tests cut-off URL expansion in video description (see
            # https://github.com/ytdl-org/youtube-dl/issues/1892,
            # https://github.com/ytdl-org/youtube-dl/issues/8164)
            'url': 'https://www.youtube.com/watch?v=lsguqyKfVQg',
            'info_dict': {
                'id': 'lsguqyKfVQg',
                'ext': 'mp4',
                'title': '{dark walk}; Loki/AC/Dishonored; collab w/Elflover21',
                'alt_title': 'Dark Walk',
                'description': 'md5:8085699c11dc3f597ce0410b0dcbb34a',
                'duration': 133,
                'upload_date': '20151119',
                'creator': 'Todd Haberman;\nDaniel Law Heath and Aaron Kaplan',
                'track': 'Dark Walk',
                'artist': 'Todd Haberman;\nDaniel Law Heath and Aaron Kaplan',
                'album': 'Position Music - Production Music Vol. 143 - Dark Walk',
                'thumbnail': 'https://i.ytimg.com/vi_webp/lsguqyKfVQg/maxresdefault.webp',
                'categories': ['Film & Animation'],
                'view_count': int,
                'live_status': 'not_live',
                'channel_url': 'https://www.youtube.com/channel/UCTSRgz5jylBvFt_S7wnsqLQ',
                'channel_id': 'UCTSRgz5jylBvFt_S7wnsqLQ',
                'tags': 'count:13',
                'availability': 'public',
                'channel': 'IronSoulElf',
                'playable_in_embed': True,
                'like_count': int,
                'age_limit': 0,
                'channel_follower_count': int,
                'media_type': 'video',
            },
            'params': {
                'skip_download': True,
            },
        },
        {
            # Tags with '};' (see https://github.com/ytdl-org/youtube-dl/issues/7468)
            'url': 'https://www.youtube.com/watch?v=Ms7iBXnlUO8',
            'only_matching': True,
        },
        {
            # Video with yt:stretch=17:0
            'url': 'https://www.youtube.com/watch?v=Q39EVAstoRM',
            'info_dict': {
                'id': 'Q39EVAstoRM',
                'ext': 'mp4',
                'title': 'Clash Of Clans#14 Dicas De Ataque Para CV 4',
                'description': 'md5:ee18a25c350637c8faff806845bddee9',
                'upload_date': '20151107',
            },
            'params': {
                'skip_download': True,
            },
            'skip': 'This video does not exist.',
        },
        {
            # Video with incomplete 'yt:stretch=16:'
            'url': 'https://www.youtube.com/watch?v=FRhJzUSJbGI',
            'only_matching': True,
        },
        {
            # Video licensed under Creative Commons
            'url': 'https://www.youtube.com/watch?v=M4gD1WSo5mA',
            'info_dict': {
                'id': 'M4gD1WSo5mA',
                'ext': 'mp4',
                'title': 'md5:e41008789470fc2533a3252216f1c1d1',
                'description': 'md5:a677553cf0840649b731a3024aeff4cc',
                'duration': 721,
                'upload_date': '20150128',
                'license': 'Creative Commons Attribution license (reuse allowed)',
                'channel_id': 'UCuLGmD72gJDBwmLw06X58SA',
                'channel_url': 'https://www.youtube.com/channel/UCuLGmD72gJDBwmLw06X58SA',
                'like_count': int,
                'age_limit': 0,
                'tags': ['Copyright (Legal Subject)', 'Law (Industry)', 'William W. Fisher (Author)'],
                'channel': 'The Berkman Klein Center for Internet & Society',
                'availability': 'public',
                'view_count': int,
                'categories': ['Education'],
                'thumbnail': 'https://i.ytimg.com/vi_webp/M4gD1WSo5mA/maxresdefault.webp',
                'live_status': 'not_live',
                'playable_in_embed': True,
                'channel_follower_count': int,
                'chapters': list,
                'uploader': 'The Berkman Klein Center for Internet & Society',
                'uploader_id': '@BKCHarvard',
                'uploader_url': 'https://www.youtube.com/@BKCHarvard',
                'timestamp': 1422422076,
                'media_type': 'video',
            },
            'params': {
                'skip_download': True,
            },
        },
        {
            'url': 'https://www.youtube.com/watch?v=eQcmzGIKrzg',
            'info_dict': {
                'id': 'eQcmzGIKrzg',
                'ext': 'mp4',
                'title': 'Democratic Socialism and Foreign Policy | Bernie Sanders',
                'description': 'md5:13a2503d7b5904ef4b223aa101628f39',
                'duration': 4060,
                'upload_date': '20151120',
                'license': 'Creative Commons Attribution license (reuse allowed)',
                'playable_in_embed': True,
                'tags': 'count:12',
                'like_count': int,
                'channel_id': 'UCH1dpzjCEiGAt8CXkryhkZg',
                'age_limit': 0,
                'availability': 'public',
                'categories': ['News & Politics'],
                'channel': 'Bernie Sanders',
                'thumbnail': 'https://i.ytimg.com/vi_webp/eQcmzGIKrzg/maxresdefault.webp',
                'view_count': int,
                'live_status': 'not_live',
                'channel_url': 'https://www.youtube.com/channel/UCH1dpzjCEiGAt8CXkryhkZg',
                'comment_count': int,
                'channel_follower_count': int,
                'chapters': list,
                'uploader': 'Bernie Sanders',
                'uploader_url': 'https://www.youtube.com/@BernieSanders',
                'uploader_id': '@BernieSanders',
                'channel_is_verified': True,
                'heatmap': 'count:100',
                'timestamp': 1447987198,
                'media_type': 'video',
            },
            'params': {
                'skip_download': True,
            },
        },
        {
            'url': 'https://www.youtube.com/watch?feature=player_embedded&amp;amp;v=V36LpHqtcDY',
            'only_matching': True,
        },
        {
            # YouTube Red paid video (https://github.com/ytdl-org/youtube-dl/issues/10059)
            'url': 'https://www.youtube.com/watch?v=i1Ko8UG-Tdo',
            'only_matching': True,
        },
        {
            # Rental video preview
            'url': 'https://www.youtube.com/watch?v=yYr8q0y5Jfg',
            'info_dict': {
                'id': 'uGpuVWrhIzE',
                'ext': 'mp4',
                'title': 'Piku - Trailer',
                'description': 'md5:c36bd60c3fd6f1954086c083c72092eb',
                'upload_date': '20150811',
                'license': 'Standard YouTube License',
            },
            'params': {
                'skip_download': True,
            },
            'skip': 'This video is not available.',
        },
        {
            # YouTube Red video with episode data
            'url': 'https://www.youtube.com/watch?v=iqKdEhx-dD4',
            'info_dict': {
                'id': 'iqKdEhx-dD4',
                'ext': 'mp4',
                'title': 'Isolation - Mind Field (Ep 1)',
                'description': 'md5:f540112edec5d09fc8cc752d3d4ba3cd',
                'duration': 2085,
                'upload_date': '20170118',
                'series': 'Mind Field',
                'season_number': 1,
                'episode_number': 1,
                'thumbnail': 'https://i.ytimg.com/vi_webp/iqKdEhx-dD4/maxresdefault.webp',
                'tags': 'count:12',
                'view_count': int,
                'availability': 'public',
                'age_limit': 0,
                'channel': 'Vsauce',
                'episode': 'Episode 1',
                'categories': ['Entertainment'],
                'season': 'Season 1',
                'channel_id': 'UC6nSFpj9HTCZ5t-N3Rm3-HA',
                'channel_url': 'https://www.youtube.com/channel/UC6nSFpj9HTCZ5t-N3Rm3-HA',
                'like_count': int,
                'playable_in_embed': True,
                'live_status': 'not_live',
                'channel_follower_count': int,
                'uploader': 'Vsauce',
                'uploader_url': 'https://www.youtube.com/@Vsauce',
                'uploader_id': '@Vsauce',
                'comment_count': int,
                'channel_is_verified': True,
                'timestamp': 1484761047,
                'media_type': 'video',
            },
            'params': {
                'skip_download': True,
            },
            'expected_warnings': [
                'Skipping DASH manifest',
            ],
        },
        {
            # The following content has been identified by the YouTube community
            # as inappropriate or offensive to some audiences.
            'url': 'https://www.youtube.com/watch?v=6SJNVb0GnPI',
            'info_dict': {
                'id': '6SJNVb0GnPI',
                'ext': 'mp4',
                'title': 'Race Differences in Intelligence',
                'description': 'md5:5d161533167390427a1f8ee89a1fc6f1',
                'duration': 965,
                'upload_date': '20140124',
            },
            'params': {
                'skip_download': True,
            },
            'skip': 'This video has been removed for violating YouTube\'s policy on hate speech.',
        },
        {
            # itag 212
            'url': '1t24XAntNCY',
            'only_matching': True,
        },
        {
            # geo restricted to JP
            'url': 'sJL6WA-aGkQ',
            'only_matching': True,
        },
        {
            'url': 'https://invidio.us/watch?v=BaW_jenozKc',
            'only_matching': True,
        },
        {
            'url': 'https://redirect.invidious.io/watch?v=BaW_jenozKc',
            'only_matching': True,
        },
        {
            # from https://nitter.pussthecat.org/YouTube/status/1360363141947944964#m
            'url': 'https://redirect.invidious.io/Yh0AhrY9GjA',
            'only_matching': True,
        },
        {
            # DRM protected
            'url': 'https://www.youtube.com/watch?v=s7_qI6_mIXc',
            'only_matching': True,
        },
        {
            # Video with unsupported adaptive stream type formats
            'url': 'https://www.youtube.com/watch?v=Z4Vy8R84T1U',
            'info_dict': {
                'id': 'Z4Vy8R84T1U',
                'ext': 'mp4',
                'title': 'saman SMAN 53 Jakarta(Sancety) opening COFFEE4th at SMAN 53 Jakarta',
                'description': 'md5:d41d8cd98f00b204e9800998ecf8427e',
                'duration': 433,
                'upload_date': '20130923',
                'formats': 'maxcount:10',
            },
            'params': {
                'skip_download': True,
                'youtube_include_dash_manifest': False,
            },
            'skip': 'not actual anymore',
        },
        {
            # Youtube Music Auto-generated description
            # TODO: fix metadata extraction
            'url': 'https://music.youtube.com/watch?v=MgNrAu2pzNs',
            'info_dict': {
                'id': 'MgNrAu2pzNs',
                'ext': 'mp4',
                'title': 'Voyeur Girl',
                'description': 'md5:7ae382a65843d6df2685993e90a8628f',
                'upload_date': '20190312',
                'artists': ['Stephen'],
                'creators': ['Stephen'],
                'track': 'Voyeur Girl',
                'album': 'it\'s too much love to know my dear',
                'release_date': '20190313',
                'alt_title': 'Voyeur Girl',
                'view_count': int,
                'playable_in_embed': True,
                'like_count': int,
                'categories': ['Music'],
                'channel_url': 'https://www.youtube.com/channel/UC-pWHpBjdGG69N9mM2auIAA',
                'channel': 'Stephen',  # TODO: should be "Stephen - Topic"
                'uploader': 'Stephen',
                'availability': 'public',
                'duration': 169,
                'thumbnail': 'https://i.ytimg.com/vi_webp/MgNrAu2pzNs/maxresdefault.webp',
                'age_limit': 0,
                'channel_id': 'UC-pWHpBjdGG69N9mM2auIAA',
                'tags': 'count:11',
                'live_status': 'not_live',
                'channel_follower_count': int,
                'media_type': 'video',
            },
            'params': {
                'skip_download': True,
            },
        },
        {
            'url': 'https://www.youtubekids.com/watch?v=3b8nCWDgZ6Q',
            'only_matching': True,
        },
        {
            # invalid -> valid video id redirection
            'url': 'DJztXj2GPfl',
            'info_dict': {
                'id': 'DJztXj2GPfk',
                'ext': 'mp4',
                'title': 'Panjabi MC - Mundian To Bach Ke (The Dictator Soundtrack)',
                'description': 'md5:bf577a41da97918e94fa9798d9228825',
                'upload_date': '20090125',
                'artist': 'Panjabi MC',
                'track': 'Beware of the Boys (Mundian to Bach Ke) - Motivo Hi-Lectro Remix',
                'album': 'Beware of the Boys (Mundian To Bach Ke)',
            },
            'params': {
                'skip_download': True,
            },
            'skip': 'Video unavailable',
        },
        {
            # empty description results in an empty string
            'url': 'https://www.youtube.com/watch?v=x41yOUIvK2k',
            'info_dict': {
                'id': 'x41yOUIvK2k',
                'ext': 'mp4',
                'title': 'IMG 3456',
                'description': '',
                'upload_date': '20170613',
                'view_count': int,
                'thumbnail': 'https://i.ytimg.com/vi_webp/x41yOUIvK2k/maxresdefault.webp',
                'like_count': int,
                'channel_id': 'UCo03ZQPBW5U4UC3regpt1nw',
                'tags': [],
                'channel_url': 'https://www.youtube.com/channel/UCo03ZQPBW5U4UC3regpt1nw',
                'availability': 'public',
                'age_limit': 0,
                'categories': ['Pets & Animals'],
                'duration': 7,
                'playable_in_embed': True,
                'live_status': 'not_live',
                'channel': 'l\'Or Vert asbl',
                'channel_follower_count': int,
                'uploader': 'l\'Or Vert asbl',
                'uploader_url': 'https://www.youtube.com/@ElevageOrVert',
                'uploader_id': '@ElevageOrVert',
                'timestamp': 1497343210,
                'media_type': 'video',
            },
            'params': {
                'skip_download': True,
            },
        },
        {
            # with '};' inside yt initial data (see [1])
            # see [2] for an example with '};' inside ytInitialPlayerResponse
            # 1. https://github.com/ytdl-org/youtube-dl/issues/27093
            # 2. https://github.com/ytdl-org/youtube-dl/issues/27216
            'url': 'https://www.youtube.com/watch?v=CHqg6qOn4no',
            'info_dict': {
                'id': 'CHqg6qOn4no',
                'ext': 'mp4',
                'title': 'Part 77   Sort a list of simple types in c#',
                'description': 'md5:b8746fa52e10cdbf47997903f13b20dc',
                'upload_date': '20130831',
                'channel_id': 'UCCTVrRB5KpIiK6V2GGVsR1Q',
                'like_count': int,
                'channel_url': 'https://www.youtube.com/channel/UCCTVrRB5KpIiK6V2GGVsR1Q',
                'live_status': 'not_live',
                'categories': ['Education'],
                'availability': 'public',
                'thumbnail': 'https://i.ytimg.com/vi/CHqg6qOn4no/sddefault.jpg',
                'tags': 'count:12',
                'playable_in_embed': True,
                'age_limit': 0,
                'view_count': int,
                'duration': 522,
                'channel': 'kudvenkat',
                'comment_count': int,
                'channel_follower_count': int,
                'chapters': list,
                'uploader': 'kudvenkat',
                'uploader_url': 'https://www.youtube.com/@Csharp-video-tutorialsBlogspot',
                'uploader_id': '@Csharp-video-tutorialsBlogspot',
                'channel_is_verified': True,
                'heatmap': 'count:100',
                'timestamp': 1377976349,
                'media_type': 'video',
            },
            'params': {
                'skip_download': True,
            },
        },
        {
            # another example of '};' in ytInitialData
            'url': 'https://www.youtube.com/watch?v=gVfgbahppCY',
            'only_matching': True,
        },
        {
            'url': 'https://www.youtube.com/watch_popup?v=63RmMXCd_bQ',
            'only_matching': True,
        },
        {
            # https://github.com/ytdl-org/youtube-dl/pull/28094
            'url': 'OtqTfy26tG0',
            'info_dict': {
                'id': 'OtqTfy26tG0',
                'ext': 'mp4',
                'title': 'Burn Out',
                'description': 'md5:8d07b84dcbcbfb34bc12a56d968b6131',
                'upload_date': '20141120',
                'artist': 'The Cinematic Orchestra',
                'track': 'Burn Out',
                'album': 'Every Day',
                'like_count': int,
                'live_status': 'not_live',
                'alt_title': 'Burn Out',
                'duration': 614,
                'age_limit': 0,
                'view_count': int,
                'channel_url': 'https://www.youtube.com/channel/UCIzsJBIyo8hhpFm1NK0uLgw',
                'creator': 'The Cinematic Orchestra',
                'channel': 'The Cinematic Orchestra',
                'tags': ['The Cinematic Orchestra', 'Every Day', 'Burn Out'],
                'channel_id': 'UCIzsJBIyo8hhpFm1NK0uLgw',
                'availability': 'public',
                'thumbnail': 'https://i.ytimg.com/vi/OtqTfy26tG0/maxresdefault.jpg',
                'categories': ['Music'],
                'playable_in_embed': True,
                'channel_follower_count': int,
                'uploader': 'The Cinematic Orchestra',
                'comment_count': int,
                'media_type': 'video',
            },
            'params': {
                'skip_download': True,
            },
        },
        {
            # controversial video, only works with bpctr when authenticated with cookies
            'url': 'https://www.youtube.com/watch?v=nGC3D_FkCmg',
            'only_matching': True,
        },
        {
            # controversial video, requires bpctr/contentCheckOk
            'url': 'https://www.youtube.com/watch?v=SZJvDhaSDnc',
            'info_dict': {
                'id': 'SZJvDhaSDnc',
                'ext': 'mp4',
                'title': 'San Diego teen commits suicide after bullying over embarrassing video',
                'channel_id': 'UC-SJ6nODDmufqBzPBwCvYvQ',
                'upload_date': '20140716',
                'description': 'md5:acde3a73d3f133fc97e837a9f76b53b7',
                'duration': 170,
                'categories': ['News & Politics'],
                'view_count': int,
                'channel': 'CBS Mornings',
                'tags': ['suicide', 'bullying', 'video', 'cbs', 'news'],
                'thumbnail': 'https://i.ytimg.com/vi/SZJvDhaSDnc/hqdefault.jpg',
                'age_limit': 18,
                'availability': 'needs_auth',
                'channel_url': 'https://www.youtube.com/channel/UC-SJ6nODDmufqBzPBwCvYvQ',
                'like_count': int,
                'live_status': 'not_live',
                'playable_in_embed': True,
                'channel_follower_count': int,
                'uploader': 'CBS Mornings',
                'uploader_url': 'https://www.youtube.com/@CBSMornings',
                'uploader_id': '@CBSMornings',
                'comment_count': int,
                'channel_is_verified': True,
                'timestamp': 1405513526,
            },
            'skip': 'Age-restricted; requires authentication',
        },
        {
            # restricted location, https://github.com/ytdl-org/youtube-dl/issues/28685
            'url': 'cBvYw8_A0vQ',
            'info_dict': {
                'id': 'cBvYw8_A0vQ',
                'ext': 'mp4',
                'title': '4K Ueno Okachimachi  Street  Scenes  上野御徒町歩き',
                'description': 'md5:ea770e474b7cd6722b4c95b833c03630',
                'upload_date': '20201120',
                'duration': 1456,
                'categories': ['Travel & Events'],
                'channel_id': 'UC3o_t8PzBmXf5S9b7GLx1Mw',
                'view_count': int,
                'channel': 'Walk around Japan',
                'tags': ['Ueno Tokyo', 'Okachimachi Tokyo', 'Ameyoko Street', 'Tokyo attraction', 'Travel in Tokyo'],
                'thumbnail': 'https://i.ytimg.com/vi/cBvYw8_A0vQ/hqdefault.jpg',
                'age_limit': 0,
                'availability': 'public',
                'channel_url': 'https://www.youtube.com/channel/UC3o_t8PzBmXf5S9b7GLx1Mw',
                'live_status': 'not_live',
                'playable_in_embed': True,
                'channel_follower_count': int,
                'uploader': 'Walk around Japan',
                'uploader_url': 'https://www.youtube.com/@walkaroundjapan7124',
                'uploader_id': '@walkaroundjapan7124',
                'timestamp': 1605884416,
                'media_type': 'video',
            },
            'params': {
                'skip_download': True,
            },
        }, {
            # Has multiple audio streams
            'url': 'WaOKSUlf4TM',
            'only_matching': True,
        }, {
            # Requires Premium: has format 141 when requested using YTM url
            'url': 'https://music.youtube.com/watch?v=XclachpHxis',
            'only_matching': True,
        }, {
            # multiple subtitles with same lang_code
            'url': 'https://www.youtube.com/watch?v=wsQiKKfKxug',
            'only_matching': True,
        }, {
            # Force use android client fallback
            'url': 'https://www.youtube.com/watch?v=YOelRv7fMxY',
            'info_dict': {
                'id': 'YOelRv7fMxY',
                'title': 'DIGGING A SECRET TUNNEL Part 1',
                'ext': '3gp',
                'upload_date': '20210624',
                'channel_id': 'UCp68_FLety0O-n9QU6phsgw',
                'channel_url': r're:https?://(?:www\.)?youtube\.com/channel/UCp68_FLety0O-n9QU6phsgw',
                'description': 'md5:5d5991195d599b56cd0c4148907eec50',
                'duration': 596,
                'categories': ['Entertainment'],
                'view_count': int,
                'channel': 'colinfurze',
                'tags': ['Colin', 'furze', 'Terry', 'tunnel', 'underground', 'bunker'],
                'thumbnail': 'https://i.ytimg.com/vi/YOelRv7fMxY/maxresdefault.jpg',
                'age_limit': 0,
                'availability': 'public',
                'like_count': int,
                'live_status': 'not_live',
                'playable_in_embed': True,
                'channel_follower_count': int,
                'chapters': list,
                'uploader': 'colinfurze',
                'uploader_url': 'https://www.youtube.com/@colinfurze',
                'uploader_id': '@colinfurze',
                'comment_count': int,
                'channel_is_verified': True,
                'heatmap': 'count:100',
            },
            'params': {
                'format': '17',  # 3gp format available on android
                'extractor_args': {'youtube': {'player_client': ['android']}},
            },
            'skip': 'android client broken',
        },
        {
            # Skip download of additional client configs (remix client config in this case)
            'url': 'https://music.youtube.com/watch?v=MgNrAu2pzNs',
            'only_matching': True,
            'params': {
                'extractor_args': {'youtube': {'player_skip': ['configs']}},
            },
        }, {
            # shorts
            'url': 'https://www.youtube.com/shorts/BGQWPY4IigY',
            'only_matching': True,
        }, {
            'note': 'Storyboards',
            'url': 'https://www.youtube.com/watch?v=5KLPxDtMqe8',
            'info_dict': {
                'id': '5KLPxDtMqe8',
                'ext': 'mhtml',
                'format_id': 'sb0',
                'title': 'Your Brain is Plastic',
                'description': 'md5:89cd86034bdb5466cd87c6ba206cd2bc',
                'upload_date': '20140324',
                'like_count': int,
                'channel_id': 'UCZYTClx2T1of7BRZ86-8fow',
                'channel_url': 'https://www.youtube.com/channel/UCZYTClx2T1of7BRZ86-8fow',
                'view_count': int,
                'thumbnail': 'https://i.ytimg.com/vi/5KLPxDtMqe8/maxresdefault.jpg',
                'playable_in_embed': True,
                'tags': 'count:12',
                'availability': 'public',
                'channel': 'SciShow',
                'live_status': 'not_live',
                'duration': 248,
                'categories': ['Education'],
                'age_limit': 0,
                'channel_follower_count': int,
                'chapters': list,
                'uploader': 'SciShow',
                'uploader_url': 'https://www.youtube.com/@SciShow',
                'uploader_id': '@SciShow',
                'comment_count': int,
                'channel_is_verified': True,
                'heatmap': 'count:100',
                'timestamp': 1395685455,
                'media_type': 'video',
            }, 'params': {'format': 'mhtml', 'skip_download': True},
        }, {
            # Ensure video upload_date is in UTC timezone (video was uploaded 1641170939)
            'url': 'https://www.youtube.com/watch?v=2NUZ8W2llS4',
            'info_dict': {
                'id': '2NUZ8W2llS4',
                'ext': 'mp4',
                'title': 'The NP that test your phone performance 🙂',
                'description': 'md5:144494b24d4f9dfacb97c1bbef5de84d',
                'channel_id': 'UCRqNBSOHgilHfAczlUmlWHA',
                'channel_url': 'https://www.youtube.com/channel/UCRqNBSOHgilHfAczlUmlWHA',
                'duration': 21,
                'view_count': int,
                'age_limit': 0,
                'categories': ['Gaming'],
                'tags': 'count:23',
                'playable_in_embed': True,
                'live_status': 'not_live',
                'upload_date': '20220103',
                'like_count': int,
                'availability': 'public',
                'channel': 'Leon Nguyen',
                'thumbnail': 'https://i.ytimg.com/vi_webp/2NUZ8W2llS4/maxresdefault.webp',
                'comment_count': int,
                'channel_follower_count': int,
                'uploader': 'Leon Nguyen',
                'uploader_url': 'https://www.youtube.com/@LeonNguyen',
                'uploader_id': '@LeonNguyen',
                'heatmap': 'count:100',
                'timestamp': 1641170939,
                'media_type': 'video',
            },
        }, {
            # date text is premiered video, ensure upload date in UTC (published 1641172509)
            'url': 'https://www.youtube.com/watch?v=mzZzzBU6lrM',
            'info_dict': {
                'id': 'mzZzzBU6lrM',
                'ext': 'mp4',
                'title': 'I Met GeorgeNotFound In Real Life...',
                'description': 'md5:978296ec9783a031738b684d4ebf302d',
                'channel_id': 'UC_8NknAFiyhOUaZqHR3lq3Q',
                'channel_url': 'https://www.youtube.com/channel/UC_8NknAFiyhOUaZqHR3lq3Q',
                'duration': 955,
                'view_count': int,
                'age_limit': 0,
                'categories': ['Entertainment'],
                'tags': 'count:26',
                'playable_in_embed': True,
                'live_status': 'not_live',
                'release_timestamp': 1641172509,
                'release_date': '20220103',
                'upload_date': '20220103',
                'like_count': int,
                'availability': 'public',
                'channel': 'Quackity',
                'thumbnail': 'https://i.ytimg.com/vi/mzZzzBU6lrM/maxresdefault.jpg',
                'channel_follower_count': int,
                'uploader': 'Quackity',
                'uploader_id': '@Quackity',
                'uploader_url': 'https://www.youtube.com/@Quackity',
                'comment_count': int,
                'channel_is_verified': True,
                'heatmap': 'count:100',
                'timestamp': 1641172509,
                'media_type': 'video',
            },
        },
        {   # continuous livestream.
            # Upload date was 2022-07-12T05:12:29-07:00, while stream start is 2022-07-12T15:59:30+00:00
            'url': 'https://www.youtube.com/watch?v=jfKfPfyJRdk',
            'info_dict': {
                'id': 'jfKfPfyJRdk',
                'ext': 'mp4',
                'channel_id': 'UCSJ4gkVC6NrvII8umztf0Ow',
                'like_count': int,
                'uploader': 'Lofi Girl',
                'categories': ['Music'],
                'concurrent_view_count': int,
                'playable_in_embed': True,
                'timestamp': 1657627949,
                'release_date': '20220712',
                'channel_url': 'https://www.youtube.com/channel/UCSJ4gkVC6NrvII8umztf0Ow',
                'description': 'md5:452d5c82f72bb7e62a4e0297c3f01c23',
                'age_limit': 0,
                'thumbnail': 'https://i.ytimg.com/vi/jfKfPfyJRdk/maxresdefault.jpg',
                'release_timestamp': 1657641570,
                'uploader_url': 'https://www.youtube.com/@LofiGirl',
                'channel_follower_count': int,
                'channel_is_verified': True,
                'title': r're:^lofi hip hop radio 📚 beats to relax/study to',
                'view_count': int,
                'live_status': 'is_live',
                'media_type': 'livestream',
                'tags': 'count:32',
                'channel': 'Lofi Girl',
                'availability': 'public',
                'upload_date': '20220712',
                'uploader_id': '@LofiGirl',
            },
            'params': {'skip_download': True},
        }, {
            'url': 'https://www.youtube.com/watch?v=tjjjtzRLHvA',
            'info_dict': {
                'id': 'tjjjtzRLHvA',
                'ext': 'mp4',
                'title': 'ハッシュタグ無し };if window.ytcsi',
                'upload_date': '20220323',
                'like_count': int,
                'availability': 'unlisted',
                'channel': 'Lesmiscore',
                'thumbnail': r're:^https?://.*\.jpg',
                'age_limit': 0,
                'categories': ['Music'],
                'view_count': int,
                'description': '',
                'channel_url': 'https://www.youtube.com/channel/UCdqltm_7iv1Vs6kp6Syke5A',
                'channel_id': 'UCdqltm_7iv1Vs6kp6Syke5A',
                'live_status': 'not_live',
                'playable_in_embed': True,
                'channel_follower_count': int,
                'duration': 6,
                'tags': [],
                'uploader_id': '@lesmiscore',
                'uploader': 'Lesmiscore',
                'uploader_url': 'https://www.youtube.com/@lesmiscore',
                'timestamp': 1648005313,
                'media_type': 'short',
            },
        }, {
            # Prefer primary title+description language metadata by default
            # Do not prefer translated description if primary is empty
            'url': 'https://www.youtube.com/watch?v=el3E4MbxRqQ',
            'info_dict': {
                'id': 'el3E4MbxRqQ',
                'ext': 'mp4',
                'title': 'dlp test video 2 - primary sv no desc',
                'description': '',
                'channel': 'cole-dlp-test-acc',
                'tags': [],
                'view_count': int,
                'channel_url': 'https://www.youtube.com/channel/UCiu-3thuViMebBjw_5nWYrA',
                'like_count': int,
                'playable_in_embed': True,
                'availability': 'unlisted',
                'thumbnail': r're:^https?://.*\.jpg',
                'age_limit': 0,
                'duration': 5,
                'live_status': 'not_live',
                'upload_date': '20220908',
                'categories': ['People & Blogs'],
                'channel_id': 'UCiu-3thuViMebBjw_5nWYrA',
                'uploader_url': 'https://www.youtube.com/@coletdjnz',
                'uploader_id': '@coletdjnz',
                'uploader': 'cole-dlp-test-acc',
                'timestamp': 1662677394,
                'media_type': 'video',
            },
            'params': {'skip_download': True},
        }, {
            # Extractor argument: prefer translated title+description
            'url': 'https://www.youtube.com/watch?v=gHKT4uU8Zng',
            'info_dict': {
                'id': 'gHKT4uU8Zng',
                'ext': 'mp4',
                'channel': 'cole-dlp-test-acc',
                'tags': [],
                'duration': 5,
                'live_status': 'not_live',
                'channel_id': 'UCiu-3thuViMebBjw_5nWYrA',
                'upload_date': '20220729',
                'view_count': int,
                'categories': ['People & Blogs'],
                'thumbnail': r're:^https?://.*\.jpg',
                'title': 'dlp test video title translated (fr)',
                'availability': 'public',
                'age_limit': 0,
                'description': 'dlp test video description translated (fr)',
                'playable_in_embed': True,
                'channel_url': 'https://www.youtube.com/channel/UCiu-3thuViMebBjw_5nWYrA',
                'uploader_url': 'https://www.youtube.com/@coletdjnz',
                'uploader_id': '@coletdjnz',
                'uploader': 'cole-dlp-test-acc',
                'timestamp': 1659073275,
                'like_count': int,
                'media_type': 'video',
            },
            'params': {'skip_download': True, 'extractor_args': {'youtube': {'lang': ['fr']}}},
            'expected_warnings': [r'Preferring "fr" translated fields'],
        }, {
            'note': '6 channel audio',
            'url': 'https://www.youtube.com/watch?v=zgdo7-RRjgo',
            'only_matching': True,
        }, {
            'note': 'Multiple HLS formats with same itag',
            'url': 'https://www.youtube.com/watch?v=kX3nB4PpJko',
            'info_dict': {
                'id': 'kX3nB4PpJko',
                'ext': 'mp4',
                'categories': ['Entertainment'],
                'description': 'md5:e8031ff6e426cdb6a77670c9b81f6fa6',
                'live_status': 'not_live',
                'duration': 937,
                'channel_follower_count': int,
                'thumbnail': 'https://i.ytimg.com/vi_webp/kX3nB4PpJko/maxresdefault.webp',
                'title': 'Last To Take Hand Off Jet, Keeps It!',
                'channel': 'MrBeast',
                'playable_in_embed': True,
                'view_count': int,
                'upload_date': '20221112',
                'channel_url': 'https://www.youtube.com/channel/UCX6OQ3DkcsbYNE6H8uQQuVA',
                'age_limit': 0,
                'availability': 'public',
                'channel_id': 'UCX6OQ3DkcsbYNE6H8uQQuVA',
                'like_count': int,
                'tags': [],
                'uploader': 'MrBeast',
                'uploader_url': 'https://www.youtube.com/@MrBeast',
                'uploader_id': '@MrBeast',
                'comment_count': int,
                'channel_is_verified': True,
                'heatmap': 'count:100',
                'media_type': 'video',
            },
            'params': {'extractor_args': {'youtube': {'player_client': ['ios']}}, 'format': '233-1'},
        }, {
            'note': 'Audio formats with Dynamic Range Compression',
            'url': 'https://www.youtube.com/watch?v=Tq92D6wQ1mg',
            'info_dict': {
                'id': 'Tq92D6wQ1mg',
                'ext': 'webm',
                'title': '[MMD] Adios - EVERGLOW [+Motion DL]',
                'channel_url': 'https://www.youtube.com/channel/UC1yoRdFoFJaCY-AGfD9W0wQ',
                'channel_id': 'UC1yoRdFoFJaCY-AGfD9W0wQ',
                'channel_follower_count': int,
                'description': 'md5:17eccca93a786d51bc67646756894066',
                'upload_date': '20191228',
                'tags': ['mmd', 'dance', 'mikumikudance', 'kpop', 'vtuber'],
                'playable_in_embed': True,
                'like_count': int,
                'categories': ['Entertainment'],
                'thumbnail': 'https://i.ytimg.com/vi/Tq92D6wQ1mg/sddefault.jpg',
                'age_limit': 18,
                'channel': 'Projekt Melody',
                'view_count': int,
                'availability': 'needs_auth',
                'comment_count': int,
                'live_status': 'not_live',
                'duration': 106,
                'uploader': 'Projekt Melody',
                'uploader_id': '@ProjektMelody',
                'uploader_url': 'https://www.youtube.com/@ProjektMelody',
                'timestamp': 1577508724,
            },
            'params': {'extractor_args': {'youtube': {'player_client': ['tv_embedded']}}, 'format': '251-drc'},
            'skip': 'Age-restricted; requires authentication',
        },
        {
            'note': 'Support /live/ URL + media type for post-live content',
            'url': 'https://www.youtube.com/live/qVv6vCqciTM',
            'info_dict': {
                'id': 'qVv6vCqciTM',
                'ext': 'mp4',
                'age_limit': 0,
                'comment_count': int,
                'chapters': 'count:13',
                'upload_date': '20221223',
                'thumbnail': 'https://i.ytimg.com/vi/qVv6vCqciTM/maxresdefault.jpg',
                'channel_url': 'https://www.youtube.com/channel/UCIdEIHpS0TdkqRkHL5OkLtA',
                'like_count': int,
                'release_date': '20221223',
                'tags': ['Vtuber', '月ノ美兎', '名取さな', 'にじさんじ', 'クリスマス', '3D配信'],
                'title': '【 #インターネット女クリスマス 】3Dで歌ってはしゃぐインターネットの女たち【月ノ美兎/名取さな】',
                'view_count': int,
                'playable_in_embed': True,
                'duration': 4438,
                'availability': 'public',
                'channel_follower_count': int,
                'channel_id': 'UCIdEIHpS0TdkqRkHL5OkLtA',
                'categories': ['Entertainment'],
                'live_status': 'was_live',
                'media_type': 'livestream',
                'release_timestamp': 1671793345,
                'channel': 'さなちゃんねる',
                'description': 'md5:6aebf95cc4a1d731aebc01ad6cc9806d',
                'uploader': 'さなちゃんねる',
                'uploader_url': 'https://www.youtube.com/@sana_natori',
                'uploader_id': '@sana_natori',
                'channel_is_verified': True,
                'heatmap': 'count:100',
                'timestamp': 1671798112,
            },
        },
        {
            # Fallbacks when webpage and web client is unavailable
            'url': 'https://www.youtube.com/watch?v=wSSmNUl9Snw',
            'info_dict': {
                'id': 'wSSmNUl9Snw',
                'ext': 'mp4',
                # 'categories': ['Science & Technology'],
                'view_count': int,
                'chapters': 'count:2',
                'channel': 'Scott Manley',
                'like_count': int,
                'age_limit': 0,
                # 'availability': 'public',
                'channel_follower_count': int,
                'live_status': 'not_live',
                'upload_date': '20170831',
                'duration': 682,
                'tags': 'count:8',
                'uploader_url': 'https://www.youtube.com/@scottmanley',
                'description': 'md5:f4bed7b200404b72a394c2f97b782c02',
                'uploader': 'Scott Manley',
                'uploader_id': '@scottmanley',
                'title': 'The Computer Hack That Saved Apollo 14',
                'channel_id': 'UCxzC4EngIsMrPmbm6Nxvb-A',
                'thumbnail': r're:^https?://.*\.webp',
                'channel_url': 'https://www.youtube.com/channel/UCxzC4EngIsMrPmbm6Nxvb-A',
                'playable_in_embed': True,
                'comment_count': int,
                'channel_is_verified': True,
                'heatmap': 'count:100',
                'media_type': 'video',
            },
            'params': {
                'extractor_args': {'youtube': {'player_client': ['ios'], 'player_skip': ['webpage']}},
            },
        },
        {
            # uploader_id has non-ASCII characters that are percent-encoded in YT's JSON
            'url': 'https://www.youtube.com/shorts/18NGQq7p3LY',
            'info_dict': {
                'id': '18NGQq7p3LY',
                'ext': 'mp4',
                'title': '아이브 이서 장원영 리즈 삐끼삐끼 챌린지',
                'description': '',
                'uploader': 'ㅇㅇ',
                'uploader_id': '@으아-v1k',
                'uploader_url': 'https://www.youtube.com/@으아-v1k',
                'channel': 'ㅇㅇ',
                'channel_id': 'UCC25oTm2J7ZVoi5TngOHg9g',
                'channel_url': 'https://www.youtube.com/channel/UCC25oTm2J7ZVoi5TngOHg9g',
                'thumbnail': r're:https?://.+/.+\.jpg',
                'playable_in_embed': True,
                'age_limit': 0,
                'duration': 3,
                'timestamp': 1724306170,
                'upload_date': '20240822',
                'availability': 'public',
                'live_status': 'not_live',
                'view_count': int,
                'like_count': int,
                'channel_follower_count': int,
                'categories': ['People & Blogs'],
                'tags': [],
                'media_type': 'short',
            },
        },
    ]

    _WEBPAGE_TESTS = [
        # YouTube <object> embed
        {
            'url': 'http://www.improbable.com/2017/04/03/untrained-modern-youths-and-ancient-masters-in-selfie-portraits/',
            'md5': '873c81d308b979f0e23ee7e620b312a3',
            'info_dict': {
                'id': 'msN87y-iEx0',
                'ext': 'mp4',
                'title': 'Feynman: Mirrors FUN TO IMAGINE 6',
                'upload_date': '20080526',
                'description': 'md5:873c81d308b979f0e23ee7e620b312a3',
                'age_limit': 0,
                'tags': ['feynman', 'mirror', 'science', 'physics', 'imagination', 'fun', 'cool', 'puzzle'],
                'channel_id': 'UCCeo--lls1vna5YJABWAcVA',
                'playable_in_embed': True,
                'thumbnail': 'https://i.ytimg.com/vi/msN87y-iEx0/hqdefault.jpg',
                'like_count': int,
                'comment_count': int,
                'channel': 'Christopher Sykes',
                'live_status': 'not_live',
                'channel_url': 'https://www.youtube.com/channel/UCCeo--lls1vna5YJABWAcVA',
                'availability': 'public',
                'duration': 195,
                'view_count': int,
                'categories': ['Science & Technology'],
                'channel_follower_count': int,
                'uploader': 'Christopher Sykes',
                'uploader_url': 'https://www.youtube.com/@ChristopherSykesDocumentaries',
                'uploader_id': '@ChristopherSykesDocumentaries',
                'heatmap': 'count:100',
                'timestamp': 1211825920,
                'media_type': 'video',
            },
            'params': {
                'skip_download': True,
            },
        },
    ]

    _PLAYER_JS_VARIANT_MAP = {
        'main': 'player_ias.vflset/en_US/base.js',
        'tce': 'player_ias_tce.vflset/en_US/base.js',
        'tv': 'tv-player-ias.vflset/tv-player-ias.js',
        'tv_es6': 'tv-player-es6.vflset/tv-player-es6.js',
        'phone': 'player-plasma-ias-phone-en_US.vflset/base.js',
        'tablet': 'player-plasma-ias-tablet-en_US.vflset/base.js',
    }
    _INVERSE_PLAYER_JS_VARIANT_MAP = {v: k for k, v in _PLAYER_JS_VARIANT_MAP.items()}

    @classmethod
    def suitable(cls, url):
        from yt_dlp.utils import parse_qs

        qs = parse_qs(url)
        if qs.get('list', [None])[0]:
            return False
        return super().suitable(url)

    def __init__(self, *args, **kwargs):
        super().__init__(*args, **kwargs)
        self._code_cache = {}
        self._player_cache = {}
        self._pot_director = None

    def _real_initialize(self):
        super()._real_initialize()
        self._pot_director = initialize_pot_director(self)

    def _prepare_live_from_start_formats(self, formats, video_id, live_start_time, url, webpage_url, smuggled_data, is_live):
        lock = threading.Lock()
        start_time = time.time()
        formats = [f for f in formats if f.get('is_from_start')]

        def refetch_manifest(format_id, delay):
            nonlocal formats, start_time, is_live
            if time.time() <= start_time + delay:
                return

            _, _, prs, player_url = self._download_player_responses(url, smuggled_data, video_id, webpage_url)
            video_details = traverse_obj(prs, (..., 'videoDetails'), expected_type=dict)
            microformats = traverse_obj(
                prs, (..., 'microformat', 'playerMicroformatRenderer'),
                expected_type=dict)
            _, live_status, _, formats, _ = self._list_formats(video_id, microformats, video_details, prs, player_url)
            is_live = live_status == 'is_live'
            start_time = time.time()

        def mpd_feed(format_id, delay):
            """
            @returns (manifest_url, manifest_stream_number, is_live) or None
            """
            for retry in self.RetryManager(fatal=False):
                with lock:
                    refetch_manifest(format_id, delay)

                f = next((f for f in formats if f['format_id'] == format_id), None)
                if not f:
                    if not is_live:
                        retry.error = f'{video_id}: Video is no longer live'
                    else:
                        retry.error = f'Cannot find refreshed manifest for format {format_id}{bug_reports_message()}'
                    continue

                # Formats from ended premieres will be missing a manifest_url
                # See https://github.com/yt-dlp/yt-dlp/issues/8543
                if not f.get('manifest_url'):
                    break

                return f['manifest_url'], f['manifest_stream_number'], is_live
            return None

        for f in formats:
            f['is_live'] = is_live
            gen = functools.partial(self._live_dash_fragments, video_id, f['format_id'],
                                    live_start_time, mpd_feed, not is_live and f.copy())
            if is_live:
                f['fragments'] = gen
                f['protocol'] = 'http_dash_segments_generator'
            else:
                f['fragments'] = LazyList(gen({}))
                del f['is_from_start']

    def _live_dash_fragments(self, video_id, format_id, live_start_time, mpd_feed, manifestless_orig_fmt, ctx):
        FETCH_SPAN, MAX_DURATION = 5, 432000

        mpd_url, stream_number, is_live = None, None, True

        begin_index = 0
        download_start_time = ctx.get('start') or time.time()

        lack_early_segments = download_start_time - (live_start_time or download_start_time) > MAX_DURATION
        if lack_early_segments:
            self.report_warning(bug_reports_message(
                'Starting download from the last 120 hours of the live stream since '
                'YouTube does not have data before that. If you think this is wrong,'), only_once=True)
            lack_early_segments = True

        known_idx, no_fragment_score, last_segment_url = begin_index, 0, None
        fragments, fragment_base_url = None, None

        def _extract_sequence_from_mpd(refresh_sequence, immediate):
            nonlocal mpd_url, stream_number, is_live, no_fragment_score, fragments, fragment_base_url
            # Obtain from MPD's maximum seq value
            old_mpd_url = mpd_url
            last_error = ctx.pop('last_error', None)
            expire_fast = immediate or (last_error and isinstance(last_error, HTTPError) and last_error.status == 403)
            mpd_url, stream_number, is_live = (mpd_feed(format_id, 5 if expire_fast else 18000)
                                               or (mpd_url, stream_number, False))
            if not refresh_sequence:
                if expire_fast and not is_live:
                    return False, last_seq
                elif old_mpd_url == mpd_url:
                    return True, last_seq
            if manifestless_orig_fmt:
                fmt_info = manifestless_orig_fmt
            else:
                try:
                    fmts, _ = self._extract_mpd_formats_and_subtitles(
                        mpd_url, None, note=False, errnote=False, fatal=False)
                except ExtractorError:
                    fmts = None
                if not fmts:
                    no_fragment_score += 2
                    return False, last_seq
                fmt_info = next(x for x in fmts if x['manifest_stream_number'] == stream_number)
            fragments = fmt_info['fragments']
            fragment_base_url = fmt_info['fragment_base_url']
            assert fragment_base_url

            _last_seq = int(re.search(r'(?:/|^)sq/(\d+)', fragments[-1]['path']).group(1))
            return True, _last_seq

        self.write_debug(f'[{video_id}] Generating fragments for format {format_id}')
        while is_live:
            fetch_time = time.time()
            if no_fragment_score > 30:
                return
            if last_segment_url:
                # Obtain from "X-Head-Seqnum" header value from each segment
                try:
                    urlh = self._request_webpage(
                        last_segment_url, None, note=False, errnote=False, fatal=False)
                except ExtractorError:
                    urlh = None
                last_seq = try_get(urlh, lambda x: int_or_none(x.headers['X-Head-Seqnum']))
                if last_seq is None:
                    no_fragment_score += 2
                    last_segment_url = None
                    continue
            else:
                should_continue, last_seq = _extract_sequence_from_mpd(True, no_fragment_score > 15)
                no_fragment_score += 2
                if not should_continue:
                    continue

            if known_idx > last_seq:
                last_segment_url = None
                continue

            last_seq += 1

            if begin_index < 0 and known_idx < 0:
                # skip from the start when it's negative value
                known_idx = last_seq + begin_index
            if lack_early_segments:
                known_idx = max(known_idx, last_seq - int(MAX_DURATION // fragments[-1]['duration']))
            try:
                for idx in range(known_idx, last_seq):
                    # do not update sequence here or you'll get skipped some part of it
                    should_continue, _ = _extract_sequence_from_mpd(False, False)
                    if not should_continue:
                        known_idx = idx - 1
                        raise ExtractorError('breaking out of outer loop')
                    last_segment_url = urljoin(fragment_base_url, f'sq/{idx}')
                    yield {
                        'url': last_segment_url,
                        'fragment_count': last_seq,
                    }
                if known_idx == last_seq:
                    no_fragment_score += 5
                else:
                    no_fragment_score = 0
                known_idx = last_seq
            except ExtractorError:
                continue

            if manifestless_orig_fmt:
                # Stop at the first iteration if running for post-live manifestless;
                # fragment count no longer increase since it starts
                break

            time.sleep(max(0, FETCH_SPAN + fetch_time - time.time()))

    def _extract_player_url(self, *ytcfgs, webpage=None):
        player_url = traverse_obj(
            ytcfgs, (..., 'PLAYER_JS_URL'), (..., 'WEB_PLAYER_CONTEXT_CONFIGS', ..., 'jsUrl'),
            get_all=False, expected_type=str)
        if not player_url:
            return

        requested_js_variant = self._configuration_arg('player_js_variant', [''])[0] or 'actual'
        if requested_js_variant in self._PLAYER_JS_VARIANT_MAP:
            player_id = self._extract_player_info(player_url)
            original_url = player_url
            player_url = f'/s/player/{player_id}/{self._PLAYER_JS_VARIANT_MAP[requested_js_variant]}'
            if original_url != player_url:
                self.write_debug(
                    f'Forcing "{requested_js_variant}" player JS variant for player {player_id}\n'
                    f'        original url = {original_url}', only_once=True)
        elif requested_js_variant != 'actual':
            self.report_warning(
                f'Invalid player JS variant name "{requested_js_variant}" requested. '
                f'Valid choices are: {", ".join(self._PLAYER_JS_VARIANT_MAP)}', only_once=True)

        return urljoin('https://www.youtube.com', player_url)

    def _download_player_url(self, video_id, fatal=False):
        iframe_webpage = self._download_webpage_with_retries(
            'https://www.youtube.com/iframe_api',
            note='Downloading iframe API JS',
            video_id=video_id, retry_fatal=fatal)

        if iframe_webpage:
            player_version = self._search_regex(
                r'player\\?/([0-9a-fA-F]{8})\\?/', iframe_webpage, 'player version', fatal=fatal)
            if player_version:
                return f'https://www.youtube.com/s/player/{player_version}/player_ias.vflset/en_US/base.js'

    def _player_js_cache_key(self, player_url):
        player_id = self._extract_player_info(player_url)
        player_path = remove_start(urllib.parse.urlparse(player_url).path, f'/s/player/{player_id}/')
        variant = self._INVERSE_PLAYER_JS_VARIANT_MAP.get(player_path) or next((
            v for k, v in self._INVERSE_PLAYER_JS_VARIANT_MAP.items()
            if re.fullmatch(re.escape(k).replace('en_US', r'[a-zA-Z0-9_]+'), player_path)), None)
        if not variant:
            self.write_debug(
                f'Unable to determine player JS variant\n'
                f'        player = {player_url}', only_once=True)
            variant = re.sub(r'[^a-zA-Z0-9]', '_', remove_end(player_path, '.js'))
        return join_nonempty(player_id, variant)

    def _signature_cache_id(self, example_sig):
        """ Return a string representation of a signature """
        return '.'.join(str(len(part)) for part in example_sig.split('.'))

    @classmethod
    def _extract_player_info(cls, player_url):
        for player_re in cls._PLAYER_INFO_RE:
            id_m = re.search(player_re, player_url)
            if id_m:
                break
        else:
            raise ExtractorError(f'Cannot identify player {player_url!r}')
        return id_m.group('id')

    def _load_player(self, video_id, player_url, fatal=True):
        player_js_key = self._player_js_cache_key(player_url)
        if player_js_key not in self._code_cache:
            code = self._download_webpage(
                player_url, video_id, fatal=fatal,
                note=f'Downloading player {player_js_key}',
                errnote=f'Download of {player_js_key} failed')
            if code:
                self._code_cache[player_js_key] = code
        return self._code_cache.get(player_js_key)

    def _extract_signature_function(self, video_id, player_url, example_sig):
        # Read from filesystem cache
        func_id = join_nonempty(
            self._player_js_cache_key(player_url), self._signature_cache_id(example_sig))
        assert os.path.basename(func_id) == func_id

        self.write_debug(f'Extracting signature function {func_id}')
        cache_spec, code = self.cache.load('youtube-sigfuncs', func_id, min_ver='2025.03.31'), None

        if not cache_spec:
            code = self._load_player(video_id, player_url)
        if code:
            res = self._parse_sig_js(code, player_url)
            test_string = ''.join(map(chr, range(len(example_sig))))
            cache_spec = [ord(c) for c in res(test_string)]
            self.cache.store('youtube-sigfuncs', func_id, cache_spec)

        return lambda s: ''.join(s[i] for i in cache_spec)

    def _print_sig_code(self, func, example_sig):
        if not self.get_param('youtube_print_sig_code'):
            return

        def gen_sig_code(idxs):
            def _genslice(start, end, step):
                starts = '' if start == 0 else str(start)
                ends = (':%d' % (end + step)) if end + step >= 0 else ':'
                steps = '' if step == 1 else (':%d' % step)
                return f's[{starts}{ends}{steps}]'

            step = None
            # Quelch pyflakes warnings - start will be set when step is set
            start = '(Never used)'
            for i, prev in zip(idxs[1:], idxs[:-1]):
                if step is not None:
                    if i - prev == step:
                        continue
                    yield _genslice(start, prev, step)
                    step = None
                    continue
                if i - prev in [-1, 1]:
                    step = i - prev
                    start = prev
                    continue
                else:
                    yield 's[%d]' % prev
            if step is None:
                yield 's[%d]' % i
            else:
                yield _genslice(start, i, step)

        test_string = ''.join(map(chr, range(len(example_sig))))
        cache_res = func(test_string)
        cache_spec = [ord(c) for c in cache_res]
        expr_code = ' + '.join(gen_sig_code(cache_spec))
        signature_id_tuple = '({})'.format(', '.join(str(len(p)) for p in example_sig.split('.')))
        code = (f'if tuple(len(p) for p in s.split(\'.\')) == {signature_id_tuple}:\n'
                f'    return {expr_code}\n')
        self.to_screen('Extracted signature function:\n' + code)

    def _parse_sig_js(self, jscode, player_url):
        # Examples where `sig` is funcname:
        # sig=function(a){a=a.split(""); ... ;return a.join("")};
        # ;c&&(c=sig(decodeURIComponent(c)),a.set(b,encodeURIComponent(c)));return a};
        # {var l=f,m=h.sp,n=sig(decodeURIComponent(h.s));l.set(m,encodeURIComponent(n))}
        # sig=function(J){J=J.split(""); ... ;return J.join("")};
        # ;N&&(N=sig(decodeURIComponent(N)),J.set(R,encodeURIComponent(N)));return J};
        # {var H=u,k=f.sp,v=sig(decodeURIComponent(f.s));H.set(k,encodeURIComponent(v))}
        funcname = self._search_regex(
            (r'\b(?P<var>[a-zA-Z0-9_$]+)&&\((?P=var)=(?P<sig>[a-zA-Z0-9_$]{2,})\(decodeURIComponent\((?P=var)\)\)',
             r'(?P<sig>[a-zA-Z0-9_$]+)\s*=\s*function\(\s*(?P<arg>[a-zA-Z0-9_$]+)\s*\)\s*{\s*(?P=arg)\s*=\s*(?P=arg)\.split\(\s*""\s*\)\s*;\s*[^}]+;\s*return\s+(?P=arg)\.join\(\s*""\s*\)',
             r'(?:\b|[^a-zA-Z0-9_$])(?P<sig>[a-zA-Z0-9_$]{2,})\s*=\s*function\(\s*a\s*\)\s*{\s*a\s*=\s*a\.split\(\s*""\s*\)(?:;[a-zA-Z0-9_$]{2}\.[a-zA-Z0-9_$]{2}\(a,\d+\))?',
             # Old patterns
             r'\b[cs]\s*&&\s*[adf]\.set\([^,]+\s*,\s*encodeURIComponent\s*\(\s*(?P<sig>[a-zA-Z0-9$]+)\(',
             r'\b[a-zA-Z0-9]+\s*&&\s*[a-zA-Z0-9]+\.set\([^,]+\s*,\s*encodeURIComponent\s*\(\s*(?P<sig>[a-zA-Z0-9$]+)\(',
             r'\bm=(?P<sig>[a-zA-Z0-9$]{2,})\(decodeURIComponent\(h\.s\)\)',
             # Obsolete patterns
             r'("|\')signature\1\s*,\s*(?P<sig>[a-zA-Z0-9$]+)\(',
             r'\.sig\|\|(?P<sig>[a-zA-Z0-9$]+)\(',
             r'yt\.akamaized\.net/\)\s*\|\|\s*.*?\s*[cs]\s*&&\s*[adf]\.set\([^,]+\s*,\s*(?:encodeURIComponent\s*\()?\s*(?P<sig>[a-zA-Z0-9$]+)\(',
             r'\b[cs]\s*&&\s*[adf]\.set\([^,]+\s*,\s*(?P<sig>[a-zA-Z0-9$]+)\(',
             r'\bc\s*&&\s*[a-zA-Z0-9]+\.set\([^,]+\s*,\s*\([^)]*\)\s*\(\s*(?P<sig>[a-zA-Z0-9$]+)\('),
            jscode, 'Initial JS player signature function name', group='sig')

        varname, global_list = self._interpret_player_js_global_var(jscode, player_url)
        jsi = JSInterpreter(jscode)
        initial_function = jsi.extract_function(funcname, filter_dict({varname: global_list}))
        return lambda s: initial_function([s])

    def _cached(self, func, *cache_id):
        def inner(*args, **kwargs):
            if cache_id not in self._player_cache:
                try:
                    self._player_cache[cache_id] = func(*args, **kwargs)
                except ExtractorError as e:
                    self._player_cache[cache_id] = e
                except Exception as e:
                    self._player_cache[cache_id] = ExtractorError(traceback.format_exc(), cause=e)

            ret = self._player_cache[cache_id]
            if isinstance(ret, Exception):
                raise ret
            return ret
        return inner

    def _load_player_data_from_cache(self, name, player_url):
        cache_id = (f'youtube-{name}', self._player_js_cache_key(player_url))

        if data := self._player_cache.get(cache_id):
            return data

        data = self.cache.load(*cache_id, min_ver='2025.03.31')
        if data:
            self._player_cache[cache_id] = data

        return data

    def _store_player_data_to_cache(self, name, player_url, data):
        cache_id = (f'youtube-{name}', self._player_js_cache_key(player_url))
        if cache_id not in self._player_cache:
            self.cache.store(*cache_id, data)
            self._player_cache[cache_id] = data

    def _decrypt_signature(self, s, video_id, player_url):
        """Turn the encrypted s field into a working signature"""
        extract_sig = self._cached(
            self._extract_signature_function, 'sig', player_url, self._signature_cache_id(s))
        func = extract_sig(video_id, player_url, s)
        self._print_sig_code(func, s)
        return func(s)

    def _decrypt_nsig(self, s, video_id, player_url):
        """Turn the encrypted n field into a working signature"""
        if player_url is None:
            raise ExtractorError('Cannot decrypt nsig without player_url')
        player_url = urljoin('https://www.youtube.com', player_url)

        try:
            jsi, player_id, func_code = self._extract_n_function_code(video_id, player_url)
        except ExtractorError as e:
            raise ExtractorError('Unable to extract nsig function code', cause=e)
        if self.get_param('youtube_print_sig_code'):
            self.to_screen(f'Extracted nsig function from {player_id}:\n{func_code[1]}\n')

        try:
            extract_nsig = self._cached(self._extract_n_function_from_code, 'nsig func', player_url)
            ret = extract_nsig(jsi, func_code)(s)
        except JSInterpreter.Exception as e:
            try:
                jsi = PhantomJSwrapper(self, timeout=5000)
            except ExtractorError:
                raise e
            self.report_warning(
                f'Native nsig extraction failed: Trying with PhantomJS\n'
                f'         n = {s} ; player = {player_url}', video_id)
            self.write_debug(e, only_once=True)

            args, func_body = func_code
            ret = jsi.execute(
                f'console.log(function({", ".join(args)}) {{ {func_body} }}({s!r}));',
                video_id=video_id, note='Executing signature code').strip()

        self.write_debug(f'Decrypted nsig {s} => {ret}')
        # Only cache nsig func JS code to disk if successful, and only once
        self._store_player_data_to_cache('nsig', player_url, func_code)
        return ret

    def _extract_n_function_name(self, jscode, player_url=None):
        varname, global_list = self._interpret_player_js_global_var(jscode, player_url)
        if debug_str := traverse_obj(global_list, (lambda _, v: v.endswith('_w8_'), any)):
            funcname = self._search_regex(
                r'''(?xs)
                    [;\n](?:
                        (?P<f>function\s+)|
                        (?:var\s+)?
                    )(?P<funcname>[a-zA-Z0-9_$]+)\s*(?(f)|=\s*function\s*)
                    \((?P<argname>[a-zA-Z0-9_$]+)\)\s*\{
                    (?:(?!\}[;\n]).)+
                    \}\s*catch\(\s*[a-zA-Z0-9_$]+\s*\)\s*
                    \{\s*return\s+%s\[%d\]\s*\+\s*(?P=argname)\s*\}\s*return\s+[^}]+\}[;\n]
                ''' % (re.escape(varname), global_list.index(debug_str)),
                jscode, 'nsig function name', group='funcname', default=None)
            if funcname:
                return funcname
            self.write_debug(join_nonempty(
                'Initial search was unable to find nsig function name',
                player_url and f'        player = {player_url}', delim='\n'), only_once=True)

        # Examples (with placeholders nfunc, narray, idx):
        # *  .get("n"))&&(b=nfunc(b)
        # *  .get("n"))&&(b=narray[idx](b)
        # *  b=String.fromCharCode(110),c=a.get(b))&&c=narray[idx](c)
        # *  a.D&&(b="nn"[+a.D],c=a.get(b))&&(c=narray[idx](c),a.set(b,c),narray.length||nfunc("")
        # *  a.D&&(PL(a),b=a.j.n||null)&&(b=narray[0](b),a.set("n",b),narray.length||nfunc("")
        # *  a.D&&(b="nn"[+a.D],vL(a),c=a.j[b]||null)&&(c=narray[idx](c),a.set(b,c),narray.length||nfunc("")
        # *  J.J="";J.url="";J.Z&&(R="nn"[+J.Z],mW(J),N=J.K[R]||null)&&(N=narray[idx](N),J.set(R,N))}};
        funcname, idx = self._search_regex(
            r'''(?x)
            (?:
                \.get\("n"\)\)&&\(b=|
                (?:
                    b=String\.fromCharCode\(110\)|
                    (?P<str_idx>[a-zA-Z0-9_$.]+)&&\(b="nn"\[\+(?P=str_idx)\]
                )
                (?:
                    ,[a-zA-Z0-9_$]+\(a\))?,c=a\.
                    (?:
                        get\(b\)|
                        [a-zA-Z0-9_$]+\[b\]\|\|null
                    )\)&&\(c=|
                \b(?P<var>[a-zA-Z0-9_$]+)=
            )(?P<nfunc>[a-zA-Z0-9_$]+)(?:\[(?P<idx>\d+)\])?\([a-zA-Z]\)
            (?(var),[a-zA-Z0-9_$]+\.set\((?:"n+"|[a-zA-Z0-9_$]+)\,(?P=var)\))''',
            jscode, 'n function name', group=('nfunc', 'idx'), default=(None, None))
        if not funcname:
            self.report_warning(join_nonempty(
                'Falling back to generic n function search',
                player_url and f'         player = {player_url}', delim='\n'), only_once=True)
            return self._search_regex(
                r'''(?xs)
                ;\s*(?P<name>[a-zA-Z0-9_$]+)\s*=\s*function\([a-zA-Z0-9_$]+\)
                \s*\{(?:(?!};).)+?return\s*(?P<q>["'])[\w-]+_w8_(?P=q)\s*\+\s*[a-zA-Z0-9_$]+''',
                jscode, 'Initial JS player n function name', group='name')
        elif not idx:
            return funcname

        return json.loads(js_to_json(self._search_regex(
            rf'var {re.escape(funcname)}\s*=\s*(\[.+?\])\s*[,;]', jscode,
            f'Initial JS player n function list ({funcname}.{idx})')))[int(idx)]

    def _extract_player_js_global_var(self, jscode, player_url):
        """Returns tuple of strings: variable assignment code, variable name, variable value code"""
        extract_global_var = self._cached(self._search_regex, 'js global array', player_url)
        varcode, varname, varvalue = extract_global_var(
            r'''(?x)
                (?P<q1>["\'])use\s+strict(?P=q1);\s*
                (?P<code>
                    var\s+(?P<name>[a-zA-Z0-9_$]+)\s*=\s*
                    (?P<value>
                        (?P<q2>["\'])(?:(?!(?P=q2)).|\\.)+(?P=q2)
                        \.split\((?P<q3>["\'])(?:(?!(?P=q3)).)+(?P=q3)\)
                        |\[\s*(?:(?P<q4>["\'])(?:(?!(?P=q4)).|\\.)*(?P=q4)\s*,?\s*)+\]
                    )
                )[;,]
            ''', jscode, 'global variable', group=('code', 'name', 'value'), default=(None, None, None))
        if not varcode:
            self.write_debug(join_nonempty(
                'No global array variable found in player JS',
                player_url and f'        player = {player_url}', delim='\n'), only_once=True)
        return varcode, varname, varvalue

    def _interpret_player_js_global_var(self, jscode, player_url):
        """Returns tuple of: variable name string, variable value list"""
        _, varname, array_code = self._extract_player_js_global_var(jscode, player_url)
        jsi = JSInterpreter(array_code)
        interpret_global_var = self._cached(jsi.interpret_expression, 'js global list', player_url)
        return varname, interpret_global_var(array_code, {}, allow_recursion=10)

    def _fixup_n_function_code(self, argnames, nsig_code, jscode, player_url):
        varcode, varname, _ = self._extract_player_js_global_var(jscode, player_url)
        if varcode and varname:
            nsig_code = varcode + '; ' + nsig_code
            _, global_list = self._interpret_player_js_global_var(jscode, player_url)
        else:
            varname = 'dlp_wins'
            global_list = []

        undefined_idx = global_list.index('undefined') if 'undefined' in global_list else r'\d+'
        fixed_code = re.sub(
            rf'''(?x)
                ;\s*if\s*\(\s*typeof\s+[a-zA-Z0-9_$]+\s*===?\s*(?:
                    (["\'])undefined\1|
                    {re.escape(varname)}\[{undefined_idx}\]
                )\s*\)\s*return\s+{re.escape(argnames[0])};
            ''', ';', nsig_code)
        if fixed_code == nsig_code:
            self.write_debug(join_nonempty(
                'No typeof statement found in nsig function code',
                player_url and f'        player = {player_url}', delim='\n'), only_once=True)
        return argnames, fixed_code

    def _extract_n_function_code(self, video_id, player_url):
        player_id = self._extract_player_info(player_url)
        func_code = self._load_player_data_from_cache('nsig', player_url)
        jscode = func_code or self._load_player(video_id, player_url)
        jsi = JSInterpreter(jscode)

        if func_code:
            return jsi, player_id, func_code

        func_name = self._extract_n_function_name(jscode, player_url=player_url)

        # XXX: Workaround for the global array variable and lack of `typeof` implementation
        func_code = self._fixup_n_function_code(*jsi.extract_function_code(func_name), jscode, player_url)

        return jsi, player_id, func_code

    def _extract_n_function_from_code(self, jsi, func_code):
        func = jsi.extract_function_from_code(*func_code)

        def extract_nsig(s):
            try:
                ret = func([s])
            except JSInterpreter.Exception:
                raise
            except Exception as e:
                raise JSInterpreter.Exception(traceback.format_exc(), cause=e)

            if ret.startswith('enhanced_except_') or ret.endswith(s):
                raise JSInterpreter.Exception('Signature function returned an exception')
            return ret

        return extract_nsig

    def _extract_signature_timestamp(self, video_id, player_url, ytcfg=None, fatal=False):
        """
        Extract signatureTimestamp (sts)
        Required to tell API what sig/player version is in use.
        """
        if sts := traverse_obj(ytcfg, ('STS', {int_or_none})):
            return sts

        if not player_url:
            error_msg = 'Cannot extract signature timestamp without player url'
            if fatal:
                raise ExtractorError(error_msg)
            self.report_warning(error_msg)
            return None

        sts = self._load_player_data_from_cache('sts', player_url)
        if sts:
            return sts

        if code := self._load_player(video_id, player_url, fatal=fatal):
            sts = int_or_none(self._search_regex(
                r'(?:signatureTimestamp|sts)\s*:\s*(?P<sts>[0-9]{5})', code,
                'JS player signature timestamp', group='sts', fatal=fatal))
            if sts:
                self._store_player_data_to_cache('sts', player_url, sts)

        return sts

    def _mark_watched(self, video_id, player_responses):
        for is_full, key in enumerate(('videostatsPlaybackUrl', 'videostatsWatchtimeUrl')):
            label = 'fully ' if is_full else ''
            url = get_first(player_responses, ('playbackTracking', key, 'baseUrl'),
                            expected_type=url_or_none)
            if not url:
                self.report_warning(f'Unable to mark {label}watched')
                return
            parsed_url = urllib.parse.urlparse(url)
            qs = urllib.parse.parse_qs(parsed_url.query)

            # cpn generation algorithm is reverse engineered from base.js.
            # In fact it works even with dummy cpn.
            CPN_ALPHABET = 'abcdefghijklmnopqrstuvwxyzABCDEFGHIJKLMNOPQRSTUVWXYZ0123456789-_'
            cpn = ''.join(CPN_ALPHABET[random.randint(0, 256) & 63] for _ in range(16))

            # # more consistent results setting it to right before the end
            video_length = [str(float((qs.get('len') or ['1.5'])[0]) - 1)]

            qs.update({
                'ver': ['2'],
                'cpn': [cpn],
                'cmt': video_length,
                'el': 'detailpage',  # otherwise defaults to "shorts"
            })

            if is_full:
                # these seem to mark watchtime "history" in the real world
                # they're required, so send in a single value
                qs.update({
                    'st': 0,
                    'et': video_length,
                })

            url = urllib.parse.urlunparse(
                parsed_url._replace(query=urllib.parse.urlencode(qs, True)))

            self._download_webpage(
                url, video_id, f'Marking {label}watched',
                'Unable to mark watched', fatal=False)

    @classmethod
    def _extract_from_webpage(cls, url, webpage):
        # Invidious Instances
        # https://github.com/yt-dlp/yt-dlp/issues/195
        # https://github.com/iv-org/invidious/pull/1730
        mobj = re.search(
            r'<link rel="alternate" href="(?P<url>https://www\.youtube\.com/watch\?v=[0-9A-Za-z_-]{11})"',
            webpage)
        if mobj:
            yield cls.url_result(mobj.group('url'), cls)
            raise cls.StopExtraction

        yield from super()._extract_from_webpage(url, webpage)

        # lazyYT YouTube embed
        for id_ in re.findall(r'class="lazyYT" data-youtube-id="([^"]+)"', webpage):
            yield cls.url_result(unescapeHTML(id_), cls, id_)

        # Wordpress "YouTube Video Importer" plugin
        for m in re.findall(r'''(?x)<div[^>]+
                class=(?P<q1>[\'"])[^\'"]*\byvii_single_video_player\b[^\'"]*(?P=q1)[^>]+
                data-video_id=(?P<q2>[\'"])([^\'"]+)(?P=q2)''', webpage):
            yield cls.url_result(m[-1], cls, m[-1])

    @classmethod
    def extract_id(cls, url):
        video_id = cls.get_temp_id(url)
        if not video_id:
            raise ExtractorError(f'Invalid URL: {url}')
        return video_id

    def _extract_chapters_from_json(self, data, duration):
        chapter_list = traverse_obj(
            data, (
                'playerOverlays', 'playerOverlayRenderer', 'decoratedPlayerBarRenderer',
                'decoratedPlayerBarRenderer', 'playerBar', 'chapteredPlayerBarRenderer', 'chapters',
            ), expected_type=list)

        return self._extract_chapters_helper(
            chapter_list,
            start_function=lambda chapter: float_or_none(
                traverse_obj(chapter, ('chapterRenderer', 'timeRangeStartMillis')), scale=1000),
            title_function=lambda chapter: traverse_obj(
                chapter, ('chapterRenderer', 'title', 'simpleText'), expected_type=str),
            duration=duration)

    def _extract_chapters_from_engagement_panel(self, data, duration):
        content_list = traverse_obj(
            data,
            ('engagementPanels', ..., 'engagementPanelSectionListRenderer', 'content', 'macroMarkersListRenderer', 'contents'),
            expected_type=list)
        chapter_time = lambda chapter: parse_duration(self._get_text(chapter, 'timeDescription'))
        chapter_title = lambda chapter: self._get_text(chapter, 'title')

        return next(filter(None, (
            self._extract_chapters_helper(traverse_obj(contents, (..., 'macroMarkersListItemRenderer')),
                                          chapter_time, chapter_title, duration)
            for contents in content_list)), [])

    def _extract_heatmap(self, data):
        return traverse_obj(data, (
            'frameworkUpdates', 'entityBatchUpdate', 'mutations',
            lambda _, v: v['payload']['macroMarkersListEntity']['markersList']['markerType'] == 'MARKER_TYPE_HEATMAP',
            'payload', 'macroMarkersListEntity', 'markersList', 'markers', ..., {
                'start_time': ('startMillis', {float_or_none(scale=1000)}),
                'end_time': {lambda x: (int(x['startMillis']) + int(x['durationMillis'])) / 1000},
                'value': ('intensityScoreNormalized', {float_or_none}),
            })) or None

    def _extract_comment(self, entities, parent=None):
        comment_entity_payload = get_first(entities, ('payload', 'commentEntityPayload', {dict}))
        if not (comment_id := traverse_obj(comment_entity_payload, ('properties', 'commentId', {str}))):
            return

        toolbar_entity_payload = get_first(entities, ('payload', 'engagementToolbarStateEntityPayload', {dict}))
        time_text = traverse_obj(comment_entity_payload, ('properties', 'publishedTime', {str})) or ''

        return {
            'id': comment_id,
            'parent': parent or 'root',
            **traverse_obj(comment_entity_payload, {
                'text': ('properties', 'content', 'content', {str}),
                'like_count': ('toolbar', 'likeCountA11y', {parse_count}),
                'author_id': ('author', 'channelId', {self.ucid_or_none}),
                'author': ('author', 'displayName', {str}),
                'author_thumbnail': ('author', 'avatarThumbnailUrl', {url_or_none}),
                'author_is_uploader': ('author', 'isCreator', {bool}),
                'author_is_verified': ('author', 'isVerified', {bool}),
                'author_url': ('author', 'channelCommand', 'innertubeCommand', (
                    ('browseEndpoint', 'canonicalBaseUrl'), ('commandMetadata', 'webCommandMetadata', 'url'),
                ), {urljoin('https://www.youtube.com')}),
            }, get_all=False),
            'is_favorited': (None if toolbar_entity_payload is None else
                             toolbar_entity_payload.get('heartState') == 'TOOLBAR_HEART_STATE_HEARTED'),
            '_time_text': time_text,  # FIXME: non-standard, but we need a way of showing that it is an estimate.
            'timestamp': self._parse_time_text(time_text),
        }

    def _extract_comment_old(self, comment_renderer, parent=None):
        comment_id = comment_renderer.get('commentId')
        if not comment_id:
            return

        info = {
            'id': comment_id,
            'text': self._get_text(comment_renderer, 'contentText'),
            'like_count': self._get_count(comment_renderer, 'voteCount'),
            'author_id': traverse_obj(comment_renderer, ('authorEndpoint', 'browseEndpoint', 'browseId', {self.ucid_or_none})),
            'author': self._get_text(comment_renderer, 'authorText'),
            'author_thumbnail': traverse_obj(comment_renderer, ('authorThumbnail', 'thumbnails', -1, 'url', {url_or_none})),
            'parent': parent or 'root',
        }

        # Timestamp is an estimate calculated from the current time and time_text
        time_text = self._get_text(comment_renderer, 'publishedTimeText') or ''
        timestamp = self._parse_time_text(time_text)

        info.update({
            # FIXME: non-standard, but we need a way of showing that it is an estimate.
            '_time_text': time_text,
            'timestamp': timestamp,
        })

        info['author_url'] = urljoin(
            'https://www.youtube.com', traverse_obj(comment_renderer, ('authorEndpoint', (
                ('browseEndpoint', 'canonicalBaseUrl'), ('commandMetadata', 'webCommandMetadata', 'url'))),
                expected_type=str, get_all=False))

        author_is_uploader = traverse_obj(comment_renderer, 'authorIsChannelOwner')
        if author_is_uploader is not None:
            info['author_is_uploader'] = author_is_uploader

        comment_abr = traverse_obj(
            comment_renderer, ('actionButtons', 'commentActionButtonsRenderer'), expected_type=dict)
        if comment_abr is not None:
            info['is_favorited'] = 'creatorHeart' in comment_abr

        badges = self._extract_badges([traverse_obj(comment_renderer, 'authorCommentBadge')])
        if self._has_badge(badges, BadgeType.VERIFIED):
            info['author_is_verified'] = True

        is_pinned = traverse_obj(comment_renderer, 'pinnedCommentBadge')
        if is_pinned:
            info['is_pinned'] = True

        return info

    def _comment_entries(self, root_continuation_data, ytcfg, video_id, parent=None, tracker=None):

        get_single_config_arg = lambda c: self._configuration_arg(c, [''])[0]

        def extract_header(contents):
            _continuation = None
            for content in contents:
                comments_header_renderer = traverse_obj(content, 'commentsHeaderRenderer')
                expected_comment_count = self._get_count(
                    comments_header_renderer, 'countText', 'commentsCount')

                if expected_comment_count is not None:
                    tracker['est_total'] = expected_comment_count
                    self.to_screen(f'Downloading ~{expected_comment_count} comments')
                comment_sort_index = int(get_single_config_arg('comment_sort') != 'top')  # 1 = new, 0 = top

                sort_menu_item = try_get(
                    comments_header_renderer,
                    lambda x: x['sortMenu']['sortFilterSubMenuRenderer']['subMenuItems'][comment_sort_index], dict) or {}
                sort_continuation_ep = sort_menu_item.get('serviceEndpoint') or {}

                _continuation = self._extract_continuation_ep_data(sort_continuation_ep) or self._extract_continuation(sort_menu_item)
                if not _continuation:
                    continue

                sort_text = str_or_none(sort_menu_item.get('title'))
                if not sort_text:
                    sort_text = 'top comments' if comment_sort_index == 0 else 'newest first'
                self.to_screen(f'Sorting comments by {sort_text.lower()}')
                break
            return _continuation

        def extract_thread(contents, entity_payloads):
            if not parent:
                tracker['current_page_thread'] = 0
            for content in contents:
                if not parent and tracker['total_parent_comments'] >= max_parents:
                    yield
                comment_thread_renderer = try_get(content, lambda x: x['commentThreadRenderer'])

                # old comment format
                if not entity_payloads:
                    comment_renderer = get_first(
                        (comment_thread_renderer, content), [['commentRenderer', ('comment', 'commentRenderer')]],
                        expected_type=dict, default={})

                    comment = self._extract_comment_old(comment_renderer, parent)

                # new comment format
                else:
                    view_model = (
                        traverse_obj(comment_thread_renderer, ('commentViewModel', 'commentViewModel', {dict}))
                        or traverse_obj(content, ('commentViewModel', {dict})))
                    comment_keys = traverse_obj(view_model, (('commentKey', 'toolbarStateKey'), {str}))
                    if not comment_keys:
                        continue
                    entities = traverse_obj(entity_payloads, lambda _, v: v['entityKey'] in comment_keys)
                    comment = self._extract_comment(entities, parent)
                    if comment:
                        comment['is_pinned'] = traverse_obj(view_model, ('pinnedText', {str})) is not None

                if not comment:
                    continue
                comment_id = comment['id']

                if comment.get('is_pinned'):
                    tracker['pinned_comment_ids'].add(comment_id)
                # Sometimes YouTube may break and give us infinite looping comments.
                # See: https://github.com/yt-dlp/yt-dlp/issues/6290
                if comment_id in tracker['seen_comment_ids']:
                    if comment_id in tracker['pinned_comment_ids'] and not comment.get('is_pinned'):
                        # Pinned comments may appear a second time in newest first sort
                        # See: https://github.com/yt-dlp/yt-dlp/issues/6712
                        continue
                    self.report_warning(
                        'Detected YouTube comments looping. Stopping comment extraction '
                        f'{"for this thread" if parent else ""} as we probably cannot get any more.')
                    yield
                else:
                    tracker['seen_comment_ids'].add(comment['id'])

                tracker['running_total'] += 1
                tracker['total_reply_comments' if parent else 'total_parent_comments'] += 1
                yield comment

                # Attempt to get the replies
                comment_replies_renderer = try_get(
                    comment_thread_renderer, lambda x: x['replies']['commentRepliesRenderer'], dict)

                if comment_replies_renderer:
                    tracker['current_page_thread'] += 1
                    comment_entries_iter = self._comment_entries(
                        comment_replies_renderer, ytcfg, video_id,
                        parent=comment.get('id'), tracker=tracker)
                    yield from itertools.islice(comment_entries_iter, min(
                        max_replies_per_thread, max(0, max_replies - tracker['total_reply_comments'])))

        # Keeps track of counts across recursive calls
        if not tracker:
            tracker = {
                'running_total': 0,
                'est_total': None,
                'current_page_thread': 0,
                'total_parent_comments': 0,
                'total_reply_comments': 0,
                'seen_comment_ids': set(),
                'pinned_comment_ids': set(),
            }

        # TODO: Deprecated
        # YouTube comments have a max depth of 2
        max_depth = int_or_none(get_single_config_arg('max_comment_depth'))
        if max_depth:
            self._downloader.deprecated_feature('[youtube] max_comment_depth extractor argument is deprecated. '
                                                'Set max replies in the max-comments extractor argument instead')
        if max_depth == 1 and parent:
            return

        max_comments, max_parents, max_replies, max_replies_per_thread, *_ = (
            int_or_none(p, default=sys.maxsize) for p in self._configuration_arg('max_comments') + [''] * 4)

        continuation = self._extract_continuation(root_continuation_data)

        response = None
        is_forced_continuation = False
        is_first_continuation = parent is None
        if is_first_continuation and not continuation:
            # Sometimes you can get comments by generating the continuation yourself,
            # even if YouTube initially reports them being disabled - e.g. stories comments.
            # Note: if the comment section is actually disabled, YouTube may return a response with
            # required check_get_keys missing. So we will disable that check initially in this case.
            continuation = self._build_api_continuation_query(self._generate_comment_continuation(video_id))
            is_forced_continuation = True

        continuation_items_path = (
            'onResponseReceivedEndpoints', ..., ('reloadContinuationItemsCommand', 'appendContinuationItemsAction'), 'continuationItems')
        for page_num in itertools.count(0):
            if not continuation:
                break
            headers = self.generate_api_headers(ytcfg=ytcfg, visitor_data=self._extract_visitor_data(response))
            comment_prog_str = f"({tracker['running_total']}/~{tracker['est_total']})"
            if page_num == 0:
                if is_first_continuation:
                    note_prefix = 'Downloading comment section API JSON'
                else:
                    note_prefix = '    Downloading comment API JSON reply thread %d %s' % (
                        tracker['current_page_thread'], comment_prog_str)
            else:
                note_prefix = '{}Downloading comment{} API JSON page {} {}'.format(
                    '       ' if parent else '', ' replies' if parent else '',
                    page_num, comment_prog_str)

            # Do a deep check for incomplete data as sometimes YouTube may return no comments for a continuation
            # Ignore check if YouTube says the comment count is 0.
            check_get_keys = None
            if not is_forced_continuation and not (tracker['est_total'] == 0 and tracker['running_total'] == 0):
                check_get_keys = [[*continuation_items_path, ..., (
                    'commentsHeaderRenderer' if is_first_continuation else ('commentThreadRenderer', 'commentViewModel', 'commentRenderer'))]]
            try:
                response = self._extract_response(
                    item_id=None, query=continuation,
                    ep='next', ytcfg=ytcfg, headers=headers, note=note_prefix,
                    check_get_keys=check_get_keys)
            except ExtractorError as e:
                # Ignore incomplete data error for replies if retries didn't work.
                # This is to allow any other parent comments and comment threads to be downloaded.
                # See: https://github.com/yt-dlp/yt-dlp/issues/4669
                if 'incomplete data' in str(e).lower() and parent:
                    if self.get_param('ignoreerrors') in (True, 'only_download'):
                        self.report_warning(
                            'Received incomplete data for a comment reply thread and retrying did not help. '
                            'Ignoring to let other comments be downloaded. Pass --no-ignore-errors to not ignore.')
                        return
                    else:
                        raise ExtractorError(
                            'Incomplete data received for comment reply thread. '
                            'Pass --ignore-errors to ignore and allow rest of comments to download.',
                            expected=True)
                raise
            is_forced_continuation = False
            continuation = None
            mutations = traverse_obj(response, ('frameworkUpdates', 'entityBatchUpdate', 'mutations', ..., {dict}))
            for continuation_items in traverse_obj(response, continuation_items_path, expected_type=list, default=[]):
                if is_first_continuation:
                    continuation = extract_header(continuation_items)
                    is_first_continuation = False
                    if continuation:
                        break
                    continue

                for entry in extract_thread(continuation_items, mutations):
                    if not entry:
                        return
                    yield entry
                continuation = self._extract_continuation({'contents': continuation_items})
                if continuation:
                    break

        message = self._get_text(root_continuation_data, ('contents', ..., 'messageRenderer', 'text'), max_runs=1)
        if message and not parent and tracker['running_total'] == 0:
            self.report_warning(f'Youtube said: {message}', video_id=video_id, only_once=True)
            raise self.CommentsDisabled

    @staticmethod
    def _generate_comment_continuation(video_id):
        """
        Generates initial comment section continuation token from given video id
        """
        token = f'\x12\r\x12\x0b{video_id}\x18\x062\'"\x11"\x0b{video_id}0\x00x\x020\x00B\x10comments-section'
        return base64.b64encode(token.encode()).decode()

    def _get_comments(self, ytcfg, video_id, contents, webpage):
        """Entry for comment extraction"""
        def _real_comment_extract(contents):
            renderer = next((
                item for item in traverse_obj(contents, (..., 'itemSectionRenderer'), default={})
                if item.get('sectionIdentifier') == 'comment-item-section'), None)
            yield from self._comment_entries(renderer, ytcfg, video_id)

        max_comments = int_or_none(self._configuration_arg('max_comments', [''])[0])
        return itertools.islice(_real_comment_extract(contents), 0, max_comments)

    @staticmethod
    def _get_checkok_params():
        return {'contentCheckOk': True, 'racyCheckOk': True}

    @classmethod
    def _generate_player_context(cls, sts=None):
        context = {
            'html5Preference': 'HTML5_PREF_WANTS',
        }
        if sts is not None:
            context['signatureTimestamp'] = sts
        return {
            'playbackContext': {
                'contentPlaybackContext': context,
            },
            **cls._get_checkok_params(),
        }

    def _get_config_po_token(self, client: str, context: _PoTokenContext):
        po_token_strs = self._configuration_arg('po_token', [], ie_key=YoutubeIE, casesense=True)
        for token_str in po_token_strs:
            po_token_meta, sep, po_token = token_str.partition('+')
            if not sep:
                self.report_warning(
                    f'Invalid po_token configuration format. '
                    f'Expected "CLIENT.CONTEXT+PO_TOKEN", got "{token_str}"', only_once=True)
                continue

            po_token_client, sep, po_token_context = po_token_meta.partition('.')
            if po_token_client.lower() != client:
                continue

            if not sep:
                # TODO(future): deprecate the old format?
                self.write_debug(
                    f'po_token configuration for {client} client is missing a context; assuming GVS. '
                    'You can provide a context with the format "CLIENT.CONTEXT+PO_TOKEN"',
                    only_once=True)
                po_token_context = _PoTokenContext.GVS.value

            if po_token_context.lower() != context.value:
                continue

            # Clean and validate the PO Token. This will strip invalid characters off
            # (e.g. additional url params the user may accidentally include)
            try:
                return base64.urlsafe_b64encode(base64.urlsafe_b64decode(urllib.parse.unquote(po_token))).decode()
            except (binascii.Error, ValueError):
                self.report_warning(
                    f'Invalid po_token configuration for {client} client: '
                    f'{po_token_context} PO Token should be a base64url-encoded string.',
                    only_once=True)
                continue

    def fetch_po_token(self, client='web', context=_PoTokenContext.GVS, ytcfg=None, visitor_data=None,
                       data_sync_id=None, session_index=None, player_url=None, video_id=None, webpage=None,
                       required=False, **kwargs):
        """
        Fetch a PO Token for a given client and context. This function will validate required parameters for a given context and client.

        EXPERIMENTAL: This method is unstable and may change or be removed without notice.

        @param client: The client to fetch the PO Token for.
        @param context: The context in which the PO Token is used.
        @param ytcfg: The ytcfg for the client.
        @param visitor_data: visitor data.
        @param data_sync_id: data sync ID.
        @param session_index: session index.
        @param player_url: player URL.
        @param video_id: video ID.
        @param webpage: video webpage.
        @param required: Whether the PO Token is required (i.e. try to fetch unless policy is "never").
        @param kwargs: Additional arguments to pass down. May be more added in the future.
        @return: The fetched PO Token. None if it could not be fetched.
        """

        # TODO(future): This validation should be moved into pot framework.
        #  Some sort of middleware or validation provider perhaps?

        # GVS WebPO Token is bound to visitor_data / Visitor ID when logged out.
        # Must have visitor_data for it to function.
        if player_url and context == _PoTokenContext.GVS and not visitor_data and not self.is_authenticated:
            self.report_warning(
                f'Unable to fetch GVS PO Token for {client} client: Missing required Visitor Data. '
                f'You may need to pass Visitor Data with --extractor-args "youtube:visitor_data=XXX"')
            return

        if context == _PoTokenContext.PLAYER and not video_id:
            self.report_warning(
                f'Unable to fetch Player PO Token for {client} client: Missing required Video ID')
            return

        config_po_token = self._get_config_po_token(client, context)
        if config_po_token:
            # GVS WebPO token is bound to data_sync_id / account Session ID when logged in.
            if player_url and context == _PoTokenContext.GVS and not data_sync_id and self.is_authenticated:
                self.report_warning(
                    f'Got a GVS PO Token for {client} client, but missing Data Sync ID for account. Formats may not work.'
                    f'You may need to pass a Data Sync ID with --extractor-args "youtube:data_sync_id=XXX"')

            self.write_debug(f'{video_id}: Retrieved a {context.value} PO Token for {client} client from config')
            return config_po_token

        # Require GVS WebPO Token if logged in for external fetching
        if player_url and context == _PoTokenContext.GVS and not data_sync_id and self.is_authenticated:
            self.report_warning(
                f'Unable to fetch GVS PO Token for {client} client: Missing required Data Sync ID for account. '
                f'You may need to pass a Data Sync ID with --extractor-args "youtube:data_sync_id=XXX"')
            return

        po_token = self._fetch_po_token(
            client=client,
            context=context.value,
            ytcfg=ytcfg,
            visitor_data=visitor_data,
            data_sync_id=data_sync_id,
            session_index=session_index,
            player_url=player_url,
            video_id=video_id,
            video_webpage=webpage,
            required=required,
            **kwargs,
        )

        if po_token:
            self.write_debug(f'{video_id}: Retrieved a {context.value} PO Token for {client} client')
            return po_token

    def _fetch_po_token(self, client, **kwargs):
        context = kwargs.get('context')

        # Avoid fetching PO Tokens when not required
        fetch_pot_policy = self._configuration_arg('fetch_pot', [''], ie_key=YoutubeIE)[0]
        if fetch_pot_policy not in ('never', 'auto', 'always'):
            fetch_pot_policy = 'auto'
        if (
            fetch_pot_policy == 'never'
            or (
                fetch_pot_policy == 'auto'
                and _PoTokenContext(context) not in self._get_default_ytcfg(client)['PO_TOKEN_REQUIRED_CONTEXTS']
                and not kwargs.get('required', False)
            )
        ):
            return None

        headers = self.get_param('http_headers').copy()
        proxies = self._downloader.proxies.copy()
        clean_headers(headers)
        clean_proxies(proxies, headers)

        innertube_host = self._select_api_hostname(None, default_client=client)

        pot_request = PoTokenRequest(
            context=PoTokenContext(context),
            innertube_context=traverse_obj(kwargs, ('ytcfg', 'INNERTUBE_CONTEXT')),
            innertube_host=innertube_host,
            internal_client_name=client,
            session_index=kwargs.get('session_index'),
            player_url=kwargs.get('player_url'),
            video_webpage=kwargs.get('video_webpage'),
            is_authenticated=self.is_authenticated,
            visitor_data=kwargs.get('visitor_data'),
            data_sync_id=kwargs.get('data_sync_id'),
            video_id=kwargs.get('video_id'),
            request_cookiejar=self._downloader.cookiejar,

            # All requests that would need to be proxied should be in the
            # context of www.youtube.com or the innertube host
            request_proxy=(
                select_proxy('https://www.youtube.com', proxies)
                or select_proxy(f'https://{innertube_host}', proxies)
            ),
            request_headers=headers,
            request_timeout=self.get_param('socket_timeout'),
            request_verify_tls=not self.get_param('nocheckcertificate'),
            request_source_address=self.get_param('source_address'),

            bypass_cache=False,
        )

        return self._pot_director.get_po_token(pot_request)

    @staticmethod
    def _is_agegated(player_response):
        if traverse_obj(player_response, ('playabilityStatus', 'desktopLegacyAgeGateReason')):
            return True

        reasons = traverse_obj(player_response, ('playabilityStatus', ('status', 'reason')))
        AGE_GATE_REASONS = (
            'confirm your age', 'age-restricted', 'inappropriate',  # reason
            'age_verification_required', 'age_check_required',  # status
        )
        return any(expected in reason for expected in AGE_GATE_REASONS for reason in reasons)

    @staticmethod
    def _is_unplayable(player_response):
        return traverse_obj(player_response, ('playabilityStatus', 'status')) == 'UNPLAYABLE'

    def _extract_player_response(self, client, video_id, master_ytcfg, player_ytcfg, player_url, initial_pr, visitor_data, data_sync_id, po_token):
        headers = self.generate_api_headers(
            ytcfg=player_ytcfg,
            default_client=client,
            visitor_data=visitor_data,
            session_index=self._extract_session_index(master_ytcfg, player_ytcfg),
            delegated_session_id=(
                self._parse_data_sync_id(data_sync_id)[0]
                or self._extract_delegated_session_id(master_ytcfg, initial_pr, player_ytcfg)
            ),
            user_session_id=(
                self._parse_data_sync_id(data_sync_id)[1]
                or self._extract_user_session_id(master_ytcfg, initial_pr, player_ytcfg)
            ),
        )

        yt_query = {
            'videoId': video_id,
        }

        default_pp = traverse_obj(
            INNERTUBE_CLIENTS, (_split_innertube_client(client)[0], 'PLAYER_PARAMS', {str}))
        if player_params := self._configuration_arg('player_params', [default_pp], casesense=True)[0]:
            yt_query['params'] = player_params

        if po_token:
            yt_query['serviceIntegrityDimensions'] = {'poToken': po_token}

        sts = self._extract_signature_timestamp(video_id, player_url, master_ytcfg, fatal=False) if player_url else None
        yt_query.update(self._generate_player_context(sts))
        return self._extract_response(
            item_id=video_id, ep='player', query=yt_query,
            ytcfg=player_ytcfg, headers=headers, fatal=True,
            default_client=client,
            note='Downloading {} player API JSON'.format(client.replace('_', ' ').strip()),
        ) or None

    def _get_requested_clients(self, url, smuggled_data):
        requested_clients = []
        excluded_clients = []
        default_clients = self._DEFAULT_AUTHED_CLIENTS if self.is_authenticated else self._DEFAULT_CLIENTS
        allowed_clients = sorted(
            (client for client in INNERTUBE_CLIENTS if client[:1] != '_'),
            key=lambda client: INNERTUBE_CLIENTS[client]['priority'], reverse=True)
        for client in self._configuration_arg('player_client'):
            if client == 'default':
                requested_clients.extend(default_clients)
            elif client == 'all':
                requested_clients.extend(allowed_clients)
            elif client.startswith('-'):
                excluded_clients.append(client[1:])
            elif client not in allowed_clients:
                self.report_warning(f'Skipping unsupported client "{client}"')
            else:
                requested_clients.append(client)
        if not requested_clients:
            requested_clients.extend(default_clients)
        for excluded_client in excluded_clients:
            if excluded_client in requested_clients:
                requested_clients.remove(excluded_client)
        if not requested_clients:
            raise ExtractorError('No player clients have been requested', expected=True)

        if self.is_authenticated:
            if (smuggled_data.get('is_music_url') or self.is_music_url(url)) and 'web_music' not in requested_clients:
                requested_clients.append('web_music')

            unsupported_clients = [
                client for client in requested_clients if not INNERTUBE_CLIENTS[client]['SUPPORTS_COOKIES']
            ]
            for client in unsupported_clients:
                self.report_warning(f'Skipping client "{client}" since it does not support cookies', only_once=True)
                requested_clients.remove(client)

        return orderedSet(requested_clients)

    def _invalid_player_response(self, pr, video_id):
        # YouTube may return a different video player response than expected.
        # See: https://github.com/TeamNewPipe/NewPipe/issues/8713
        if (pr_id := traverse_obj(pr, ('videoDetails', 'videoId'))) != video_id:
            return pr_id

    def _extract_player_responses(self, clients, video_id, webpage, master_ytcfg, smuggled_data):
        initial_pr = None
        if webpage:
            initial_pr = self._search_json(
                self._YT_INITIAL_PLAYER_RESPONSE_RE, webpage, 'initial player response', video_id, fatal=False)

        prs = []
        deprioritized_prs = []

        if initial_pr and not self._invalid_player_response(initial_pr, video_id):
            # Android player_response does not have microFormats which are needed for
            # extraction of some data. So we return the initial_pr with formats
            # stripped out even if not requested by the user
            # See: https://github.com/yt-dlp/yt-dlp/issues/501
            prs.append({**initial_pr, 'streamingData': None})

        all_clients = set(clients)
        clients = clients[::-1]

        def append_client(*client_names):
            """ Append the first client name that exists but not already used """
            for client_name in client_names:
                actual_client = _split_innertube_client(client_name)[0]
                if actual_client in INNERTUBE_CLIENTS:
                    if actual_client not in all_clients:
                        clients.append(client_name)
                        all_clients.add(actual_client)
                        return

        tried_iframe_fallback = False
        player_url = visitor_data = data_sync_id = None
        skipped_clients = {}
        while clients:
            deprioritize_pr = False
            client, base_client, variant = _split_innertube_client(clients.pop())
            player_ytcfg = master_ytcfg if client == 'web' else {}
            if 'configs' not in self._configuration_arg('player_skip') and client != 'web':
                player_ytcfg = self._download_ytcfg(client, video_id) or player_ytcfg

            player_url = player_url or self._extract_player_url(master_ytcfg, player_ytcfg, webpage=webpage)
            require_js_player = self._get_default_ytcfg(client).get('REQUIRE_JS_PLAYER')
            if 'js' in self._configuration_arg('player_skip'):
                require_js_player = False
                player_url = None

            if not player_url and not tried_iframe_fallback and require_js_player:
                player_url = self._download_player_url(video_id)
                tried_iframe_fallback = True

            pr = initial_pr if client == 'web' else None

            visitor_data = visitor_data or self._extract_visitor_data(master_ytcfg, initial_pr, player_ytcfg)
            data_sync_id = data_sync_id or self._extract_data_sync_id(master_ytcfg, initial_pr, player_ytcfg)

            fetch_po_token_args = {
                'client': client,
                'visitor_data': visitor_data,
                'video_id': video_id,
                'data_sync_id': data_sync_id if self.is_authenticated else None,
                'player_url': player_url if require_js_player else None,
                'webpage': webpage,
                'session_index': self._extract_session_index(master_ytcfg, player_ytcfg),
                'ytcfg': player_ytcfg or self._get_default_ytcfg(client),
            }

            # Don't need a player PO token for WEB if using player response from webpage
            player_po_token = None if pr else self.fetch_po_token(
                context=_PoTokenContext.PLAYER, **fetch_po_token_args)

            gvs_po_token = self.fetch_po_token(
                context=_PoTokenContext.GVS, **fetch_po_token_args)

            fetch_subs_po_token_func = functools.partial(
                self.fetch_po_token,
                context=_PoTokenContext.SUBS,
                **fetch_po_token_args,
            )

            required_pot_contexts = self._get_default_ytcfg(client)['PO_TOKEN_REQUIRED_CONTEXTS']

            if (
                not player_po_token
                and _PoTokenContext.PLAYER in required_pot_contexts
            ):
                # TODO: may need to skip player response request. Unsure yet..
                self.report_warning(
                    f'No Player PO Token provided for {client} client, '
                    f'which may be required for working {client} formats. This client will be deprioritized'
                    f'You can manually pass a Player PO Token for this client with --extractor-args "youtube:po_token={client}.player+XXX". '
                    f'For more information, refer to {PO_TOKEN_GUIDE_URL} .', only_once=True)
                deprioritize_pr = True

            if (
                not gvs_po_token
                and _PoTokenContext.GVS in required_pot_contexts
                and 'missing_pot' in self._configuration_arg('formats')
            ):
                # note: warning with help message is provided later during format processing
                self.report_warning(
                    f'No GVS PO Token provided for {client} client, '
                    f'which may be required for working {client} formats. This client will be deprioritized',
                    only_once=True)
                deprioritize_pr = True

            try:
                pr = pr or self._extract_player_response(
                    client, video_id,
                    master_ytcfg=player_ytcfg or master_ytcfg,
                    player_ytcfg=player_ytcfg,
                    player_url=player_url,
                    initial_pr=initial_pr,
                    visitor_data=visitor_data,
                    data_sync_id=data_sync_id,
                    po_token=player_po_token)
            except ExtractorError as e:
                self.report_warning(e)
                continue

            if pr_id := self._invalid_player_response(pr, video_id):
                skipped_clients[client] = pr_id
            elif pr:
                # Save client details for introspection later
                innertube_context = traverse_obj(player_ytcfg or self._get_default_ytcfg(client), 'INNERTUBE_CONTEXT')
                sd = pr.setdefault('streamingData', {})
                sd[STREAMING_DATA_CLIENT_NAME] = client
                sd[STREAMING_DATA_INITIAL_PO_TOKEN] = gvs_po_token
                sd[STREAMING_DATA_INNERTUBE_CONTEXT] = innertube_context
                sd[STREAMING_DATA_FETCH_SUBS_PO_TOKEN] = fetch_subs_po_token_func
                for f in traverse_obj(sd, (('formats', 'adaptiveFormats'), ..., {dict})):
                    f[STREAMING_DATA_CLIENT_NAME] = client
                    f[STREAMING_DATA_INITIAL_PO_TOKEN] = gvs_po_token
                if deprioritize_pr:
                    deprioritized_prs.append(pr)
                else:
                    prs.append(pr)

            # web_embedded can work around age-gate and age-verification for some embeddable videos
            if self._is_agegated(pr) and variant != 'web_embedded':
                append_client(f'web_embedded.{base_client}')
            # Unauthenticated users will only get web_embedded client formats if age-gated
            if self._is_agegated(pr) and not self.is_authenticated:
                self.to_screen(
                    f'{video_id}: This video is age-restricted; some formats may be missing '
                    f'without authentication. {self._youtube_login_hint}', only_once=True)

            # EU countries require age-verification for accounts to access age-restricted videos
            # If account is not age-verified, _is_agegated() will be truthy for non-embedded clients
            embedding_is_disabled = variant == 'web_embedded' and self._is_unplayable(pr)
            if self.is_authenticated and (self._is_agegated(pr) or embedding_is_disabled):
                self.to_screen(
                    f'{video_id}: This video is age-restricted and YouTube is requiring '
                    'account age-verification; some formats may be missing', only_once=True)
                # tv_embedded can work around the age-verification requirement for embeddable videos
                # web_creator may work around age-verification for all videos but requires PO token
                append_client('tv_embedded', 'web_creator')

        prs.extend(deprioritized_prs)

        if skipped_clients:
            self.report_warning(
                f'Skipping player responses from {"/".join(skipped_clients)} clients '
                f'(got player responses for video "{"/".join(set(skipped_clients.values()))}" instead of "{video_id}")')
            if not prs:
                raise ExtractorError(
                    'All player responses are invalid. Your IP is likely being blocked by Youtube', expected=True)
        elif not prs:
            raise ExtractorError('Failed to extract any player response')
        return prs, player_url

    def _needs_live_processing(self, live_status, duration):
        if ((live_status == 'is_live' and self.get_param('live_from_start'))
                or (live_status == 'post_live' and (duration or 0) > 2 * 3600)):
            return live_status

    def _report_pot_format_skipped(self, video_id, client_name, proto):
        msg = (
            f'{video_id}: {client_name} client {proto} formats require a GVS PO Token which was not provided. '
            'They will be skipped as they may yield HTTP Error 403. '
            f'You can manually pass a GVS PO Token for this client with --extractor-args "youtube:po_token={client_name}.gvs+XXX". '
            f'For more information, refer to  {PO_TOKEN_GUIDE_URL} . '
            'To enable these broken formats anyway, pass --extractor-args "youtube:formats=missing_pot"')

        # Only raise a warning for non-default clients, to not confuse users.
        # iOS HLS formats still work without PO Token, so we don't need to warn about them.
        if client_name in (*self._DEFAULT_CLIENTS, *self._DEFAULT_AUTHED_CLIENTS):
            self.write_debug(msg, only_once=True)
        else:
            self.report_warning(msg, only_once=True)

    def _report_pot_subtitles_skipped(self, video_id, client_name, msg=None):
        msg = msg or (
            f'{video_id}: Some {client_name} client subtitles require a PO Token which was not provided. '
            'They will be discarded since they are not downloadable as-is. '
            f'You can manually pass a Subtitles PO Token for this client with '
            f'--extractor-args "youtube:po_token={client_name}.subs+XXX" . '
            f'For more information, refer to  {PO_TOKEN_GUIDE_URL}')

        subs_wanted = any((
            self.get_param('writesubtitles'),
            self.get_param('writeautomaticsub'),
            self.get_param('listsubtitles')))

        # Only raise a warning for non-default clients, to not confuse users.
        if not subs_wanted or client_name in (*self._DEFAULT_CLIENTS, *self._DEFAULT_AUTHED_CLIENTS):
            self.write_debug(msg, only_once=True)
        else:
            self.report_warning(msg, only_once=True)

    def _extract_formats_and_subtitles(self, streaming_data, video_id, player_url, live_status, duration):
        CHUNK_SIZE = 10 << 20
        PREFERRED_LANG_VALUE = 10
        original_language = None
        itags, stream_ids = collections.defaultdict(set), []
        itag_qualities, res_qualities = {}, {0: None}
        q = qualities([
            # Normally tiny is the smallest video-only formats. But
            # audio-only formats with unknown quality may get tagged as tiny
            'tiny',
            'audio_quality_ultralow', 'audio_quality_low', 'audio_quality_medium', 'audio_quality_high',  # Audio only formats
            'small', 'medium', 'large', 'hd720', 'hd1080', 'hd1440', 'hd2160', 'hd2880', 'highres',
        ])
        streaming_formats = traverse_obj(streaming_data, (..., ('formats', 'adaptiveFormats'), ...))
        format_types = self._configuration_arg('formats')
        all_formats = 'duplicate' in format_types
        if self._configuration_arg('include_duplicate_formats'):
            all_formats = True
            self._downloader.deprecated_feature('[youtube] include_duplicate_formats extractor argument is deprecated. '
                                                'Use formats=duplicate extractor argument instead')

        def build_fragments(f):
            return LazyList({
                'url': update_url_query(f['url'], {
                    'range': f'{range_start}-{min(range_start + CHUNK_SIZE - 1, f["filesize"])}',
                }),
            } for range_start in range(0, f['filesize'], CHUNK_SIZE))

        for fmt in streaming_formats:
            client_name = fmt[STREAMING_DATA_CLIENT_NAME]
            if fmt.get('targetDurationSec'):
                continue

            itag = str_or_none(fmt.get('itag'))
            audio_track = fmt.get('audioTrack') or {}
            stream_id = (itag, audio_track.get('id'), fmt.get('isDrc'))
            if not all_formats:
                if stream_id in stream_ids:
                    continue

            quality = fmt.get('quality')
            height = int_or_none(fmt.get('height'))
            if quality == 'tiny' or not quality:
                quality = fmt.get('audioQuality', '').lower() or quality
            # The 3gp format (17) in android client has a quality of "small",
            # but is actually worse than other formats
            if itag == '17':
                quality = 'tiny'
            if quality:
                if itag:
                    itag_qualities[itag] = quality
                if height:
                    res_qualities[height] = quality

            display_name = audio_track.get('displayName') or ''
            is_original = 'original' in display_name.lower()
            is_descriptive = 'descriptive' in display_name.lower()
            is_default = audio_track.get('audioIsDefault')
            language_code = audio_track.get('id', '').split('.')[0]
            if language_code and (is_original or (is_default and not original_language)):
                original_language = language_code

            has_drm = bool(fmt.get('drmFamilies'))

            # FORMAT_STREAM_TYPE_OTF(otf=1) requires downloading the init fragment
            # (adding `&sq=0` to the URL) and parsing emsg box to determine the
            # number of fragment that would subsequently requested with (`&sq=N`)
            if fmt.get('type') == 'FORMAT_STREAM_TYPE_OTF' and not has_drm:
                continue

            if has_drm:
                msg = f'Some {client_name} client https formats have been skipped as they are DRM protected. '
                if client_name == 'tv':
                    msg += (
                        f'{"Your account" if self.is_authenticated else "The current session"} may have '
                        f'an experiment that applies DRM to all videos on the tv client. '
                        f'See  https://github.com/yt-dlp/yt-dlp/issues/12563  for more details.'
                    )
                self.report_warning(msg, video_id, only_once=True)

            fmt_url = fmt.get('url')
            if not fmt_url:
                sc = urllib.parse.parse_qs(fmt.get('signatureCipher'))
                fmt_url = url_or_none(try_get(sc, lambda x: x['url'][0]))
                encrypted_sig = try_get(sc, lambda x: x['s'][0])
                if not all((sc, fmt_url, player_url, encrypted_sig)):
                    msg = f'Some {client_name} client https formats have been skipped as they are missing a url. '
                    if client_name == 'web':
                        msg += 'YouTube is forcing SABR streaming for this client. '
                    else:
                        msg += (
                            f'YouTube may have enabled the SABR-only or Server-Side Ad Placement experiment for '
                            f'{"your account" if self.is_authenticated else "the current session"}. '
                        )
                    msg += 'See  https://github.com/yt-dlp/yt-dlp/issues/12482  for more details'
                    self.report_warning(msg, video_id, only_once=True)
                    continue
                try:
                    fmt_url += '&{}={}'.format(
                        traverse_obj(sc, ('sp', -1)) or 'signature',
                        self._decrypt_signature(encrypted_sig, video_id, player_url),
                    )
                except ExtractorError as e:
                    self.report_warning('Signature extraction failed: Some formats may be missing',
                                        video_id=video_id, only_once=True)
                    self.write_debug(e, only_once=True)
                    continue

            query = parse_qs(fmt_url)
            if query.get('n'):
                try:
                    decrypt_nsig = self._cached(self._decrypt_nsig, 'nsig', query['n'][0])
                    fmt_url = update_url_query(fmt_url, {
                        'n': decrypt_nsig(query['n'][0], video_id, player_url),
                    })
                except ExtractorError as e:
                    if player_url:
                        self.report_warning(
                            f'nsig extraction failed: Some formats may be missing\n'
                            f'         n = {query["n"][0]} ; player = {player_url}\n'
                            f'         {bug_reports_message(before="")}',
                            video_id=video_id, only_once=True)
                        self.write_debug(e, only_once=True)
                    else:
                        self.report_warning(
                            'Cannot decrypt nsig without player_url: Some formats may be missing',
                            video_id=video_id, only_once=True)
                    continue

            tbr = float_or_none(fmt.get('averageBitrate') or fmt.get('bitrate'), 1000)
            format_duration = traverse_obj(fmt, ('approxDurationMs', {float_or_none(scale=1000)}))
            # Some formats may have much smaller duration than others (possibly damaged during encoding)
            # E.g. 2-nOtRESiUc Ref: https://github.com/yt-dlp/yt-dlp/issues/2823
            # Make sure to avoid false positives with small duration differences.
            # E.g. __2ABJjxzNo, ySuUZEjARPY
            is_damaged = try_call(lambda: format_duration < duration // 2)
            if is_damaged:
                self.report_warning(
                    'Some formats are possibly damaged. They will be deprioritized', video_id, only_once=True)

            po_token = fmt.get(STREAMING_DATA_INITIAL_PO_TOKEN)

            if po_token:
                fmt_url = update_url_query(fmt_url, {'pot': po_token})

            # Clients that require PO Token return videoplayback URLs that may return 403
            require_po_token = (
                not po_token
                and _PoTokenContext.GVS in self._get_default_ytcfg(client_name)['PO_TOKEN_REQUIRED_CONTEXTS']
                and itag not in ['18'])  # these formats do not require PO Token

            if require_po_token and 'missing_pot' not in self._configuration_arg('formats'):
                self._report_pot_format_skipped(video_id, client_name, 'https')
                continue

            name = fmt.get('qualityLabel') or quality.replace('audio_quality_', '') or ''
            fps = int_or_none(fmt.get('fps')) or 0
            dct = {
                'asr': int_or_none(fmt.get('audioSampleRate')),
                'filesize': int_or_none(fmt.get('contentLength')),
                'format_id': f'{itag}{"-drc" if fmt.get("isDrc") else ""}',
                'format_note': join_nonempty(
                    join_nonempty(display_name, is_default and ' (default)', delim=''),
                    name, fmt.get('isDrc') and 'DRC',
                    try_get(fmt, lambda x: x['projectionType'].replace('RECTANGULAR', '').lower()),
                    try_get(fmt, lambda x: x['spatialAudioType'].replace('SPATIAL_AUDIO_TYPE_', '').lower()),
                    is_damaged and 'DAMAGED', require_po_token and 'MISSING POT',
                    (self.get_param('verbose') or all_formats) and short_client_name(client_name),
                    delim=', '),
                # Format 22 is likely to be damaged. See https://github.com/yt-dlp/yt-dlp/issues/3372
                'source_preference': (-5 if itag == '22' else -1) + (100 if 'Premium' in name else 0),
                'fps': fps if fps > 1 else None,  # For some formats, fps is wrongly returned as 1
                'audio_channels': fmt.get('audioChannels'),
                'height': height,
                'quality': q(quality) - bool(fmt.get('isDrc')) / 2,
                'has_drm': has_drm,
                'tbr': tbr,
                'filesize_approx': filesize_from_tbr(tbr, format_duration),
                'url': fmt_url,
                'width': int_or_none(fmt.get('width')),
                'language': join_nonempty(language_code, 'desc' if is_descriptive else '') or None,
                'language_preference': PREFERRED_LANG_VALUE if is_original else 5 if is_default else -10 if is_descriptive else -1,
                # Strictly de-prioritize damaged and 3gp formats
                'preference': -10 if is_damaged else -2 if itag == '17' else None,
            }
            mime_mobj = re.match(
                r'((?:[^/]+)/(?:[^;]+))(?:;\s*codecs="([^"]+)")?', fmt.get('mimeType') or '')
            if mime_mobj:
                dct['ext'] = mimetype2ext(mime_mobj.group(1))
                dct.update(parse_codecs(mime_mobj.group(2)))
            if itag:
                itags[itag].add(('https', dct.get('language')))
                stream_ids.append(stream_id)
            single_stream = 'none' in (dct.get('acodec'), dct.get('vcodec'))
            if single_stream and dct.get('ext'):
                dct['container'] = dct['ext'] + '_dash'

            if (all_formats or 'dashy' in format_types) and dct['filesize']:
                yield {
                    **dct,
                    'format_id': f'{dct["format_id"]}-dashy' if all_formats else dct['format_id'],
                    'protocol': 'http_dash_segments',
                    'fragments': build_fragments(dct),
                }
            if all_formats or 'dashy' not in format_types:
                dct['downloader_options'] = {'http_chunk_size': CHUNK_SIZE}
                yield dct

        needs_live_processing = self._needs_live_processing(live_status, duration)
        skip_bad_formats = 'incomplete' not in format_types
        if self._configuration_arg('include_incomplete_formats'):
            skip_bad_formats = False
            self._downloader.deprecated_feature('[youtube] include_incomplete_formats extractor argument is deprecated. '
                                                'Use formats=incomplete extractor argument instead')

        skip_manifests = set(self._configuration_arg('skip'))
        if (not self.get_param('youtube_include_hls_manifest', True)
                or needs_live_processing == 'is_live'  # These will be filtered out by YoutubeDL anyway
                or (needs_live_processing and skip_bad_formats)):
            skip_manifests.add('hls')

        if not self.get_param('youtube_include_dash_manifest', True):
            skip_manifests.add('dash')
        if self._configuration_arg('include_live_dash'):
            self._downloader.deprecated_feature('[youtube] include_live_dash extractor argument is deprecated. '
                                                'Use formats=incomplete extractor argument instead')
        elif skip_bad_formats and live_status == 'is_live' and needs_live_processing != 'is_live':
            skip_manifests.add('dash')

        def process_manifest_format(f, proto, client_name, itag, po_token):
            key = (proto, f.get('language'))
            if not all_formats and key in itags[itag]:
                return False

            if f.get('source_preference') is None:
                f['source_preference'] = -1

            # Clients that require PO Token return videoplayback URLs that may return 403
            # hls does not currently require PO Token
            if (
                not po_token
                and _PoTokenContext.GVS in self._get_default_ytcfg(client_name)['PO_TOKEN_REQUIRED_CONTEXTS']
                and proto != 'hls'
            ):
                if 'missing_pot' not in self._configuration_arg('formats'):
                    self._report_pot_format_skipped(video_id, client_name, proto)
                    return False
                f['format_note'] = join_nonempty(f.get('format_note'), 'MISSING POT', delim=' ')
                f['source_preference'] -= 20

            itags[itag].add(key)

            if itag and all_formats:
                f['format_id'] = f'{itag}-{proto}'
            elif any(p != proto for p, _ in itags[itag]):
                f['format_id'] = f'{itag}-{proto}'
            elif itag:
                f['format_id'] = itag

            if original_language and f.get('language') == original_language:
                f['format_note'] = join_nonempty(f.get('format_note'), '(default)', delim=' ')
                f['language_preference'] = PREFERRED_LANG_VALUE

            if itag in ('616', '235'):
                f['format_note'] = join_nonempty(f.get('format_note'), 'Premium', delim=' ')
                f['source_preference'] += 100

            f['quality'] = q(itag_qualities.get(try_get(f, lambda f: f['format_id'].split('-')[0]), -1))
            if f['quality'] == -1 and f.get('height'):
                f['quality'] = q(res_qualities[min(res_qualities, key=lambda x: abs(x - f['height']))])
            if self.get_param('verbose') or all_formats:
                f['format_note'] = join_nonempty(
                    f.get('format_note'), short_client_name(client_name), delim=', ')
            if f.get('fps') and f['fps'] <= 1:
                del f['fps']

            if proto == 'hls' and f.get('has_drm'):
                f['has_drm'] = 'maybe'
                f['source_preference'] -= 5
            return True

        subtitles = {}
        for sd in streaming_data:
            client_name = sd[STREAMING_DATA_CLIENT_NAME]
            po_token = sd.get(STREAMING_DATA_INITIAL_PO_TOKEN)
            hls_manifest_url = 'hls' not in skip_manifests and sd.get('hlsManifestUrl')
            if hls_manifest_url:
                if po_token:
                    hls_manifest_url = hls_manifest_url.rstrip('/') + f'/pot/{po_token}'
                fmts, subs = self._extract_m3u8_formats_and_subtitles(
                    hls_manifest_url, video_id, 'mp4', fatal=False, live=live_status == 'is_live')
                for sub in traverse_obj(subs, (..., ..., {dict})):
                    # HLS subs (m3u8) do not need a PO token; save client name for debugging
                    sub[STREAMING_DATA_CLIENT_NAME] = client_name
                subtitles = self._merge_subtitles(subs, subtitles)
                for f in fmts:
                    if process_manifest_format(f, 'hls', client_name, self._search_regex(
                            r'/itag/(\d+)', f['url'], 'itag', default=None), po_token):
                        yield f

            dash_manifest_url = 'dash' not in skip_manifests and sd.get('dashManifestUrl')
            if dash_manifest_url:
                if po_token:
                    dash_manifest_url = dash_manifest_url.rstrip('/') + f'/pot/{po_token}'
                formats, subs = self._extract_mpd_formats_and_subtitles(dash_manifest_url, video_id, fatal=False)
                for sub in traverse_obj(subs, (..., ..., {dict})):
                    # TODO: Investigate if DASH subs ever need a PO token; save client name for debugging
                    sub[STREAMING_DATA_CLIENT_NAME] = client_name
                subtitles = self._merge_subtitles(subs, subtitles)  # Prioritize HLS subs over DASH
                for f in formats:
                    if process_manifest_format(f, 'dash', client_name, f['format_id'], po_token):
                        f['filesize'] = int_or_none(self._search_regex(
                            r'/clen/(\d+)', f.get('fragment_base_url') or f['url'], 'file size', default=None))
                        if needs_live_processing:
                            f['is_from_start'] = True

                        yield f
        yield subtitles

    def _extract_storyboard(self, player_responses, duration):
        spec = get_first(
            player_responses, ('storyboards', 'playerStoryboardSpecRenderer', 'spec'), default='').split('|')[::-1]
        base_url = url_or_none(urljoin('https://i.ytimg.com/', spec.pop() or None))
        if not base_url:
            return
        L = len(spec) - 1
        for i, args in enumerate(spec):
            args = args.split('#')
            counts = list(map(int_or_none, args[:5]))
            if len(args) != 8 or not all(counts):
                self.report_warning(f'Malformed storyboard {i}: {"#".join(args)}{bug_reports_message()}')
                continue
            width, height, frame_count, cols, rows = counts
            N, sigh = args[6:]

            url = base_url.replace('$L', str(L - i)).replace('$N', N) + f'&sigh={sigh}'
            fragment_count = frame_count / (cols * rows)
            fragment_duration = duration / fragment_count
            yield {
                'format_id': f'sb{i}',
                'format_note': 'storyboard',
                'ext': 'mhtml',
                'protocol': 'mhtml',
                'acodec': 'none',
                'vcodec': 'none',
                'url': url,
                'width': width,
                'height': height,
                'fps': frame_count / duration,
                'rows': rows,
                'columns': cols,
                'fragments': [{
                    'url': url.replace('$M', str(j)),
                    'duration': min(fragment_duration, duration - (j * fragment_duration)),
                } for j in range(math.ceil(fragment_count))],
            }

    def _download_player_responses(self, url, smuggled_data, video_id, webpage_url):
        webpage = None
        if 'webpage' not in self._configuration_arg('player_skip'):
            query = {'bpctr': '9999999999', 'has_verified': '1'}
            pp = self._configuration_arg('player_params', [None], casesense=True)[0]
            if pp:
                query['pp'] = pp
            webpage = self._download_webpage_with_retries(webpage_url, video_id, query=query)

        master_ytcfg = self.extract_ytcfg(video_id, webpage) or self._get_default_ytcfg()

        player_responses, player_url = self._extract_player_responses(
            self._get_requested_clients(url, smuggled_data),
            video_id, webpage, master_ytcfg, smuggled_data)

        return webpage, master_ytcfg, player_responses, player_url

    def _list_formats(self, video_id, microformats, video_details, player_responses, player_url, duration=None):
        live_broadcast_details = traverse_obj(microformats, (..., 'liveBroadcastDetails'))
        is_live = get_first(video_details, 'isLive')
        if is_live is None:
            is_live = get_first(live_broadcast_details, 'isLiveNow')
        live_content = get_first(video_details, 'isLiveContent')
        is_upcoming = get_first(video_details, 'isUpcoming')
        post_live = get_first(video_details, 'isPostLiveDvr')
        live_status = ('post_live' if post_live
                       else 'is_live' if is_live
                       else 'is_upcoming' if is_upcoming
                       else 'was_live' if live_content
                       else 'not_live' if False in (is_live, live_content)
                       else None)
        streaming_data = traverse_obj(player_responses, (..., 'streamingData'))
        *formats, subtitles = self._extract_formats_and_subtitles(streaming_data, video_id, player_url, live_status, duration)
        if all(f.get('has_drm') for f in formats):
            # If there are no formats that definitely don't have DRM, all have DRM
            for f in formats:
                f['has_drm'] = True

        return live_broadcast_details, live_status, streaming_data, formats, subtitles

    def _real_extract(self, url):
        url, smuggled_data = unsmuggle_url(url, {})
        video_id = self._match_id(url)

        base_url = self.http_scheme() + '//www.youtube.com/'
        webpage_url = base_url + 'watch?v=' + video_id

        webpage, master_ytcfg, player_responses, player_url = self._download_player_responses(url, smuggled_data, video_id, webpage_url)

        playability_statuses = traverse_obj(
            player_responses, (..., 'playabilityStatus'), expected_type=dict)

        trailer_video_id = get_first(
            playability_statuses,
            ('errorScreen', 'playerLegacyDesktopYpcTrailerRenderer', 'trailerVideoId'),
            expected_type=str)
        if trailer_video_id:
            return self.url_result(
                trailer_video_id, self.ie_key(), trailer_video_id)

        search_meta = ((lambda x: self._html_search_meta(x, webpage, default=None))
                       if webpage else (lambda x: None))

        video_details = traverse_obj(player_responses, (..., 'videoDetails'), expected_type=dict)
        microformats = traverse_obj(
            player_responses, (..., 'microformat', 'playerMicroformatRenderer'),
            expected_type=dict)

        translated_title = self._get_text(microformats, (..., 'title'))
        video_title = ((self._preferred_lang and translated_title)
                       or get_first(video_details, 'title')  # primary
                       or translated_title
                       or search_meta(['og:title', 'twitter:title', 'title']))
        translated_description = self._get_text(microformats, (..., 'description'))
        original_description = get_first(video_details, 'shortDescription')
        video_description = (
            (self._preferred_lang and translated_description)
            # If original description is blank, it will be an empty string.
            # Do not prefer translated description in this case.
            or original_description if original_description is not None else translated_description)

        multifeed_metadata_list = get_first(
            player_responses,
            ('multicamera', 'playerLegacyMulticameraRenderer', 'metadataList'),
            expected_type=str)
        if multifeed_metadata_list and not smuggled_data.get('force_singlefeed'):
            if self.get_param('noplaylist'):
                self.to_screen(f'Downloading just video {video_id} because of --no-playlist')
            else:
                entries = []
                feed_ids = []
                for feed in multifeed_metadata_list.split(','):
                    # Unquote should take place before split on comma (,) since textual
                    # fields may contain comma as well (see
                    # https://github.com/ytdl-org/youtube-dl/issues/8536)
                    feed_data = urllib.parse.parse_qs(
                        urllib.parse.unquote_plus(feed))

                    def feed_entry(name):
                        return try_get(
                            feed_data, lambda x: x[name][0], str)

                    feed_id = feed_entry('id')
                    if not feed_id:
                        continue
                    feed_title = feed_entry('title')
                    title = video_title
                    if feed_title:
                        title += f' ({feed_title})'
                    entries.append({
                        '_type': 'url_transparent',
                        'ie_key': 'Youtube',
                        'url': smuggle_url(
                            '{}watch?v={}'.format(base_url, feed_data['id'][0]),
                            {'force_singlefeed': True}),
                        'title': title,
                    })
                    feed_ids.append(feed_id)
                self.to_screen(
                    'Downloading multifeed video ({}) - add --no-playlist to just download video {}'.format(
                        ', '.join(feed_ids), video_id))
                return self.playlist_result(
                    entries, video_id, video_title, video_description)

        duration = (int_or_none(get_first(video_details, 'lengthSeconds'))
                    or int_or_none(get_first(microformats, 'lengthSeconds'))
                    or parse_duration(search_meta('duration')) or None)

        live_broadcast_details, live_status, streaming_data, formats, automatic_captions = \
            self._list_formats(video_id, microformats, video_details, player_responses, player_url, duration)
        if live_status == 'post_live':
            self.write_debug(f'{video_id}: Video is in Post-Live Manifestless mode')

        if not formats:
            if not self.get_param('allow_unplayable_formats') and traverse_obj(streaming_data, (..., 'licenseInfos')):
                self.report_drm(video_id)
            pemr = get_first(
                playability_statuses,
                ('errorScreen', 'playerErrorMessageRenderer'), expected_type=dict) or {}
            reason = self._get_text(pemr, 'reason') or get_first(playability_statuses, 'reason')
            subreason = clean_html(self._get_text(pemr, 'subreason') or '')
            if subreason:
                if subreason.startswith('The uploader has not made this video available in your country'):
                    countries = get_first(microformats, 'availableCountries')
                    if not countries:
                        regions_allowed = search_meta('regionsAllowed')
                        countries = regions_allowed.split(',') if regions_allowed else None
                    self.raise_geo_restricted(subreason, countries, metadata_available=True)
                reason += f'. {subreason}'
            if reason:
                if 'sign in' in reason.lower():
                    reason = remove_end(reason, 'This helps protect our community. Learn more')
                    reason = f'{remove_end(reason.strip(), ".")}. {self._youtube_login_hint}'
                elif get_first(playability_statuses, ('errorScreen', 'playerCaptchaViewModel', {dict})):
                    reason += '. YouTube is requiring a captcha challenge before playback'
                elif "This content isn't available, try again later" in reason:
                    reason = (
                        f'{remove_end(reason.strip(), ".")}. {"Your account" if self.is_authenticated else "The current session"} '
                        f'has been rate-limited by YouTube for up to an hour. It is recommended to use `-t sleep` to add a delay '
                        f'between video requests to avoid exceeding the rate limit. For more information, refer to  '
                        f'https://github.com/yt-dlp/yt-dlp/wiki/Extractors#this-content-isnt-available-try-again-later'
                    )
                self.raise_no_formats(reason, expected=True)

        keywords = get_first(video_details, 'keywords', expected_type=list) or []
        if not keywords and webpage:
            keywords = [
                unescapeHTML(m.group('content'))
                for m in re.finditer(self._meta_regex('og:video:tag'), webpage)]
        for keyword in keywords:
            if keyword.startswith('yt:stretch='):
                mobj = re.search(r'(\d+)\s*:\s*(\d+)', keyword)
                if mobj:
                    # NB: float is intentional for forcing float division
                    w, h = (float(v) for v in mobj.groups())
                    if w > 0 and h > 0:
                        ratio = w / h
                        for f in formats:
                            if f.get('vcodec') != 'none':
                                f['stretched_ratio'] = ratio
                        break
        thumbnails = self._extract_thumbnails((video_details, microformats), (..., ..., 'thumbnail'))
        thumbnail_url = search_meta(['og:image', 'twitter:image'])
        if thumbnail_url:
            thumbnails.append({
                'url': thumbnail_url,
            })
        original_thumbnails = thumbnails.copy()

        # The best resolution thumbnails sometimes does not appear in the webpage
        # See: https://github.com/yt-dlp/yt-dlp/issues/340
        # List of possible thumbnails - Ref: <https://stackoverflow.com/a/20542029>
        thumbnail_names = [
            # While the *1,*2,*3 thumbnails are just below their corresponding "*default" variants
            # in resolution, these are not the custom thumbnail. So de-prioritize them
            'maxresdefault', 'hq720', 'sddefault', 'hqdefault', '0', 'mqdefault', 'default',
            'sd1', 'sd2', 'sd3', 'hq1', 'hq2', 'hq3', 'mq1', 'mq2', 'mq3', '1', '2', '3',
        ]
        n_thumbnail_names = len(thumbnail_names)
        thumbnails.extend({
            'url': 'https://i.ytimg.com/vi{webp}/{video_id}/{name}{live}.{ext}'.format(
                video_id=video_id, name=name, ext=ext,
                webp='_webp' if ext == 'webp' else '', live='_live' if live_status == 'is_live' else ''),
        } for name in thumbnail_names for ext in ('webp', 'jpg'))
        for thumb in thumbnails:
            i = next((i for i, t in enumerate(thumbnail_names) if f'/{video_id}/{t}' in thumb['url']), n_thumbnail_names)
            thumb['preference'] = (0 if '.webp' in thumb['url'] else -1) - (2 * i)
        self._remove_duplicate_formats(thumbnails)
        self._downloader._sort_thumbnails(original_thumbnails)

        category = get_first(microformats, 'category') or search_meta('genre')
        channel_id = self.ucid_or_none(str_or_none(
            get_first(video_details, 'channelId')
            or get_first(microformats, 'externalChannelId')
            or search_meta('channelId')))
        owner_profile_url = get_first(microformats, 'ownerProfileUrl')

        live_start_time = parse_iso8601(get_first(live_broadcast_details, 'startTimestamp'))
        live_end_time = parse_iso8601(get_first(live_broadcast_details, 'endTimestamp'))
        if not duration and live_end_time and live_start_time:
            duration = live_end_time - live_start_time

        needs_live_processing = self._needs_live_processing(live_status, duration)

        def is_bad_format(fmt):
            if needs_live_processing and not fmt.get('is_from_start'):
                return True
            elif (live_status == 'is_live' and needs_live_processing != 'is_live'
                    and fmt.get('protocol') == 'http_dash_segments'):
                return True

        for fmt in filter(is_bad_format, formats):
            fmt['preference'] = (fmt.get('preference') or -1) - 10
            fmt['format_note'] = join_nonempty(fmt.get('format_note'), '(Last 2 hours)', delim=' ')

        if needs_live_processing:
            self._prepare_live_from_start_formats(
                formats, video_id, live_start_time, url, webpage_url, smuggled_data, live_status == 'is_live')

        formats.extend(self._extract_storyboard(player_responses, duration))

        channel_handle = self.handle_from_url(owner_profile_url)

        info = {
            'id': video_id,
            'title': video_title,
            'formats': formats,
            'thumbnails': thumbnails,
            # The best thumbnail that we are sure exists. Prevents unnecessary
            # URL checking if user don't care about getting the best possible thumbnail
            'thumbnail': traverse_obj(original_thumbnails, (-1, 'url')),
            'description': video_description,
            'channel_id': channel_id,
            'channel_url': format_field(channel_id, None, 'https://www.youtube.com/channel/%s', default=None),
            'duration': duration,
            'view_count': int_or_none(
                get_first((video_details, microformats), (..., 'viewCount'))
                or search_meta('interactionCount')),
            'average_rating': float_or_none(get_first(video_details, 'averageRating')),
            'age_limit': 18 if (
                get_first(microformats, 'isFamilySafe') is False
                or search_meta('isFamilyFriendly') == 'false'
                or search_meta('og:restrictions:age') == '18+') else 0,
            'webpage_url': webpage_url,
            'categories': [category] if category else None,
            'tags': keywords,
            'playable_in_embed': get_first(playability_statuses, 'playableInEmbed'),
            'live_status': live_status,
            'media_type': (
                'livestream' if get_first(video_details, 'isLiveContent')
                else 'short' if get_first(microformats, 'isShortsEligible')
                else 'video'),
            'release_timestamp': live_start_time,
            '_format_sort_fields': (  # source_preference is lower for potentially damaged formats
                'quality', 'res', 'fps', 'hdr:12', 'source', 'vcodec', 'channels', 'acodec', 'lang', 'proto'),
        }

        def get_lang_code(track):
            return (remove_start(track.get('vssId') or '', '.').replace('.', '-')
                    or track.get('languageCode'))

        def process_language(container, base_url, lang_code, sub_name, client_name, query):
            lang_subs = container.setdefault(lang_code, [])
            for fmt in self._SUBTITLE_FORMATS:
                query = {**query, 'fmt': fmt}
                lang_subs.append({
                    'ext': fmt,
                    'url': urljoin('https://www.youtube.com', update_url_query(base_url, query)),
                    'name': sub_name,
                    STREAMING_DATA_CLIENT_NAME: client_name,
                })

        subtitles = {}
        skipped_subs_clients = set()

        # Only web/mweb clients provide translationLanguages, so include initial_pr in the traversal
        translation_languages = {
            lang['languageCode']: self._get_text(lang['languageName'], max_runs=1)
            for lang in traverse_obj(player_responses, (
                ..., 'captions', 'playerCaptionsTracklistRenderer', 'translationLanguages',
                lambda _, v: v['languageCode'] and v['languageName']))
        }
        # NB: Constructing the full subtitle dictionary is slow
        get_translated_subs = 'translated_subs' not in self._configuration_arg('skip') and (
            self.get_param('writeautomaticsub', False) or self.get_param('listsubtitles'))

        # Filter out initial_pr which does not have streamingData (smuggled client context)
        prs = traverse_obj(player_responses, (
            lambda _, v: v['streamingData'] and v['captions']['playerCaptionsTracklistRenderer']))
        all_captions = traverse_obj(prs, (
            ..., 'captions', 'playerCaptionsTracklistRenderer', 'captionTracks', ..., {dict}))
        need_subs_langs = {get_lang_code(sub) for sub in all_captions if sub.get('kind') != 'asr'}
        need_caps_langs = {
            remove_start(get_lang_code(sub), 'a-')
            for sub in all_captions if sub.get('kind') == 'asr'}

        for pr in prs:
            pctr = pr['captions']['playerCaptionsTracklistRenderer']
            client_name = pr['streamingData'][STREAMING_DATA_CLIENT_NAME]
            innertube_client_name = pr['streamingData'][STREAMING_DATA_INNERTUBE_CONTEXT]['client']['clientName']
            required_contexts = self._get_default_ytcfg(client_name)['PO_TOKEN_REQUIRED_CONTEXTS']
            fetch_subs_po_token_func = pr['streamingData'][STREAMING_DATA_FETCH_SUBS_PO_TOKEN]

            pot_params = {}
            already_fetched_pot = False

            for caption_track in traverse_obj(pctr, ('captionTracks', lambda _, v: v['baseUrl'])):
                base_url = caption_track['baseUrl']
                qs = parse_qs(base_url)
                lang_code = get_lang_code(caption_track)
                requires_pot = (
                    # We can detect the experiment for now
                    any(e in traverse_obj(qs, ('exp', ...)) for e in ('xpe', 'xpv'))
                    or _PoTokenContext.SUBS in required_contexts)

                if not already_fetched_pot:
                    already_fetched_pot = True
                    if subs_po_token := fetch_subs_po_token_func(required=requires_pot):
                        pot_params.update({
                            'pot': subs_po_token,
                            'potc': '1',
                            'c': innertube_client_name,
                        })

                if not pot_params and requires_pot:
                    skipped_subs_clients.add(client_name)
                    self._report_pot_subtitles_skipped(video_id, client_name)
                    break

                orig_lang = qs.get('lang', [None])[-1]
                lang_name = self._get_text(caption_track, 'name', max_runs=1)
                if caption_track.get('kind') != 'asr':
                    if not lang_code:
                        continue
                    process_language(
                        subtitles, base_url, lang_code, lang_name, client_name, pot_params)
                    if not caption_track.get('isTranslatable'):
                        continue
                for trans_code, trans_name in translation_languages.items():
                    if not trans_code:
                        continue
                    orig_trans_code = trans_code
                    if caption_track.get('kind') != 'asr' and trans_code != 'und':
                        if not get_translated_subs:
                            continue
                        trans_code += f'-{lang_code}'
                        trans_name += format_field(lang_name, None, ' from %s')
                    if lang_code == f'a-{orig_trans_code}':
                        # Set audio language based on original subtitles
                        for f in formats:
                            if f.get('acodec') != 'none' and not f.get('language'):
                                f['language'] = orig_trans_code
                        # Add an "-orig" label to the original language so that it can be distinguished.
                        # The subs are returned without "-orig" as well for compatibility
                        process_language(
                            automatic_captions, base_url, f'{trans_code}-orig',
                            f'{trans_name} (Original)', client_name, pot_params)
                    # Setting tlang=lang returns damaged subtitles.
                    process_language(
                        automatic_captions, base_url, trans_code, trans_name, client_name,
                        pot_params if orig_lang == orig_trans_code else {'tlang': trans_code, **pot_params})

            # Avoid duplication if we've already got everything we need
            need_subs_langs.difference_update(subtitles)
            need_caps_langs.difference_update(automatic_captions)
            if not (need_subs_langs or need_caps_langs):
                break

        if skipped_subs_clients and (need_subs_langs or need_caps_langs):
            self._report_pot_subtitles_skipped(video_id, True, msg=join_nonempty(
                f'{video_id}: There are missing subtitles languages because a PO token was not provided.',
                need_subs_langs and f'Subtitles for these languages are missing: {", ".join(need_subs_langs)}.',
                need_caps_langs and f'Automatic captions for {len(need_caps_langs)} languages are missing.',
                delim=' '))

        info['automatic_captions'] = automatic_captions
        info['subtitles'] = subtitles

        parsed_url = urllib.parse.urlparse(url)
        for component in [parsed_url.fragment, parsed_url.query]:
            query = urllib.parse.parse_qs(component)
            for k, v in query.items():
                for d_k, s_ks in [('start', ('start', 't')), ('end', ('end',))]:
                    d_k += '_time'
                    if d_k not in info and k in s_ks:
                        info[d_k] = parse_duration(v[0])

        # Youtube Music Auto-generated description
        if (video_description or '').strip().endswith('\nAuto-generated by YouTube.'):
            # XXX: Causes catastrophic backtracking if description has "·"
            # E.g. https://www.youtube.com/watch?v=DoPaAxMQoiI
            # Simulating atomic groups:  (?P<a>[^xy]+)x  =>  (?=(?P<a>[^xy]+))(?P=a)x
            # reduces it, but does not fully fix it. https://regex101.com/r/8Ssf2h/2
            mobj = re.search(
                r'''(?xs)
                    (?=(?P<track>[^\n·]+))(?P=track)·
                    (?=(?P<artist>[^\n]+))(?P=artist)\n+
                    (?=(?P<album>[^\n]+))(?P=album)\n
                    (?:.+?℗\s*(?P<release_year>\d{4})(?!\d))?
                    (?:.+?Released\ on\s*:\s*(?P<release_date>\d{4}-\d{2}-\d{2}))?
                    (.+?\nArtist\s*:\s*
                        (?=(?P<clean_artist>[^\n]+))(?P=clean_artist)\n
                    )?.+\nAuto-generated\ by\ YouTube\.\s*$
                ''', video_description)
            if mobj:
                release_year = mobj.group('release_year')
                release_date = mobj.group('release_date')
                if release_date:
                    release_date = release_date.replace('-', '')
                    if not release_year:
                        release_year = release_date[:4]
                info.update({
                    'album': mobj.group('album'.strip()),
                    'artists': ([a] if (a := mobj.group('clean_artist'))
                                else [a.strip() for a in mobj.group('artist').split('·')]),
                    'track': mobj.group('track').strip(),
                    'release_date': release_date,
                    'release_year': int_or_none(release_year),
                })

        initial_data = None
        if webpage:
            initial_data = self.extract_yt_initial_data(video_id, webpage, fatal=False)
            if not traverse_obj(initial_data, 'contents'):
                self.report_warning('Incomplete data received in embedded initial data; re-fetching using API.')
                initial_data = None
        if not initial_data and 'initial_data' not in self._configuration_arg('player_skip'):
            query = {'videoId': video_id}
            query.update(self._get_checkok_params())
            initial_data = self._extract_response(
                item_id=video_id, ep='next', fatal=False,
                ytcfg=master_ytcfg, query=query, check_get_keys='contents',
                headers=self.generate_api_headers(ytcfg=master_ytcfg),
                note='Downloading initial data API JSON')

        COMMENTS_SECTION_IDS = ('comment-item-section', 'engagement-panel-comments-section')
        info['comment_count'] = traverse_obj(initial_data, (
            'contents', 'twoColumnWatchNextResults', 'results', 'results', 'contents', ..., 'itemSectionRenderer',
            'contents', ..., 'commentsEntryPointHeaderRenderer', 'commentCount',
        ), (
            'engagementPanels', lambda _, v: v['engagementPanelSectionListRenderer']['panelIdentifier'] in COMMENTS_SECTION_IDS,
            'engagementPanelSectionListRenderer', 'header', 'engagementPanelTitleHeaderRenderer', 'contextualInfo',
        ), expected_type=self._get_count, get_all=False)

        try:  # This will error if there is no livechat
            initial_data['contents']['twoColumnWatchNextResults']['conversationBar']['liveChatRenderer']['continuations'][0]['reloadContinuationData']['continuation']
        except (KeyError, IndexError, TypeError):
            pass
        else:
            info.setdefault('subtitles', {})['live_chat'] = [{
                # url is needed to set cookies
                'url': f'https://www.youtube.com/watch?v={video_id}&bpctr=9999999999&has_verified=1',
                'video_id': video_id,
                'ext': 'json',
                'protocol': ('youtube_live_chat' if live_status in ('is_live', 'is_upcoming')
                             else 'youtube_live_chat_replay'),
            }]

        if initial_data:
            info['chapters'] = (
                self._extract_chapters_from_json(initial_data, duration)
                or self._extract_chapters_from_engagement_panel(initial_data, duration)
                or self._extract_chapters_from_description(video_description, duration)
                or None)

            info['heatmap'] = self._extract_heatmap(initial_data)

        contents = traverse_obj(
            initial_data, ('contents', 'twoColumnWatchNextResults', 'results', 'results', 'contents'),
            expected_type=list, default=[])

        vpir = get_first(contents, 'videoPrimaryInfoRenderer')
        if vpir:
            stl = vpir.get('superTitleLink')
            if stl:
                stl = self._get_text(stl)
                if try_get(
                        vpir,
                        lambda x: x['superTitleIcon']['iconType']) == 'LOCATION_PIN':
                    info['location'] = stl
                else:
                    mobj = re.search(r'(.+?)\s*S(\d+)\s*•?\s*E(\d+)', stl)
                    if mobj:
                        info.update({
                            'series': mobj.group(1),
                            'season_number': int(mobj.group(2)),
                            'episode_number': int(mobj.group(3)),
                        })
            for tlb in (try_get(
                    vpir,
                    lambda x: x['videoActions']['menuRenderer']['topLevelButtons'],
                    list) or []):
                tbrs = variadic(
                    traverse_obj(
                        tlb, ('toggleButtonRenderer', ...),
                        ('segmentedLikeDislikeButtonRenderer', ..., 'toggleButtonRenderer')))
                for tbr in tbrs:
                    for getter, regex in [(
                            lambda x: x['defaultText']['accessibility']['accessibilityData'],
                            r'(?P<count>[\d,]+)\s*(?P<type>(?:dis)?like)'), ([
                                lambda x: x['accessibility'],
                                lambda x: x['accessibilityData']['accessibilityData'],
                            ], r'(?P<type>(?:dis)?like) this video along with (?P<count>[\d,]+) other people')]:
                        label = (try_get(tbr, getter, dict) or {}).get('label')
                        if label:
                            mobj = re.match(regex, label)
                            if mobj:
                                info[mobj.group('type') + '_count'] = str_to_int(mobj.group('count'))
                                break

            info['like_count'] = traverse_obj(vpir, (
                'videoActions', 'menuRenderer', 'topLevelButtons', ...,
                'segmentedLikeDislikeButtonViewModel', 'likeButtonViewModel', 'likeButtonViewModel',
                'toggleButtonViewModel', 'toggleButtonViewModel', 'defaultButtonViewModel',
                'buttonViewModel', 'accessibilityText', {parse_count}), get_all=False)

            vcr = traverse_obj(vpir, ('viewCount', 'videoViewCountRenderer'))
            if vcr:
                vc = self._get_count(vcr, 'viewCount')
                # Upcoming premieres with waiting count are treated as live here
                if vcr.get('isLive'):
                    info['concurrent_view_count'] = vc
                elif info.get('view_count') is None:
                    info['view_count'] = vc

        vsir = get_first(contents, 'videoSecondaryInfoRenderer')
        if vsir:
            vor = traverse_obj(vsir, ('owner', 'videoOwnerRenderer'))
            info.update({
                'channel': self._get_text(vor, 'title'),
                'channel_follower_count': self._get_count(vor, 'subscriberCountText')})

            if not channel_handle:
                channel_handle = self.handle_from_url(
                    traverse_obj(vor, (
                        ('navigationEndpoint', ('title', 'runs', ..., 'navigationEndpoint')),
                        (('commandMetadata', 'webCommandMetadata', 'url'), ('browseEndpoint', 'canonicalBaseUrl')),
                        {str}), get_all=False))

            rows = try_get(
                vsir,
                lambda x: x['metadataRowContainer']['metadataRowContainerRenderer']['rows'],
                list) or []
            multiple_songs = False
            for row in rows:
                if try_get(row, lambda x: x['metadataRowRenderer']['hasDividerLine']) is True:
                    multiple_songs = True
                    break
            for row in rows:
                mrr = row.get('metadataRowRenderer') or {}
                mrr_title = mrr.get('title')
                if not mrr_title:
                    continue
                mrr_title = self._get_text(mrr, 'title')
                mrr_contents_text = self._get_text(mrr, ('contents', 0))
                if mrr_title == 'License':
                    info['license'] = mrr_contents_text
                elif not multiple_songs:
                    if mrr_title == 'Album':
                        info['album'] = mrr_contents_text
                    elif mrr_title == 'Artist':
                        info['artists'] = [mrr_contents_text] if mrr_contents_text else None
                    elif mrr_title == 'Song':
                        info['track'] = mrr_contents_text
            owner_badges = self._extract_badges(traverse_obj(vsir, ('owner', 'videoOwnerRenderer', 'badges')))
            if self._has_badge(owner_badges, BadgeType.VERIFIED):
                info['channel_is_verified'] = True

        info.update({
            'uploader': info.get('channel'),
            'uploader_id': channel_handle,
            'uploader_url': format_field(channel_handle, None, 'https://www.youtube.com/%s', default=None),
        })

        # We only want timestamp IF it has time precision AND a timezone
        # Currently the uploadDate in microformats appears to be in US/Pacific timezone.
        timestamp = (
            parse_iso8601(get_first(microformats, 'uploadDate'), timezone=NO_DEFAULT)
            or parse_iso8601(search_meta('uploadDate'), timezone=NO_DEFAULT)
        )
        upload_date = (
            dt.datetime.fromtimestamp(timestamp, dt.timezone.utc).strftime('%Y%m%d') if timestamp else
            (
                unified_strdate(get_first(microformats, 'uploadDate'))
                or unified_strdate(search_meta('uploadDate'))
            ))

        # In the case we cannot get the timestamp:
        # The upload date for scheduled, live and past live streams / premieres in microformats
        # may be different from the stream date. Although not in UTC, we will prefer it in this case.
        # See: https://github.com/yt-dlp/yt-dlp/pull/2223#issuecomment-1008485139
        if not upload_date or (not timestamp and live_status in ('not_live', None)):
            # this should be in UTC, as configured in the cookie/client context
            upload_date = strftime_or_none(
                self._parse_time_text(self._get_text(vpir, 'dateText'))) or upload_date

        info['upload_date'] = upload_date
        info['timestamp'] = timestamp

        if upload_date and live_status not in ('is_live', 'post_live', 'is_upcoming'):
            # Newly uploaded videos' HLS formats are potentially problematic and need to be checked
            upload_datetime = datetime_from_str(upload_date).replace(tzinfo=dt.timezone.utc)
            if upload_datetime >= datetime_from_str('today-2days'):
                for fmt in info['formats']:
                    if fmt.get('protocol') == 'm3u8_native':
                        fmt['__needs_testing'] = True

        for s_k, d_k in [('artists', 'creators'), ('track', 'alt_title')]:
            v = info.get(s_k)
            if v:
                info[d_k] = v

        badges = self._extract_badges(traverse_obj(vpir, 'badges'))

        is_private = (self._has_badge(badges, BadgeType.AVAILABILITY_PRIVATE)
                      or get_first(video_details, 'isPrivate', expected_type=bool))

        info['availability'] = (
            'public' if self._has_badge(badges, BadgeType.AVAILABILITY_PUBLIC)
            else self._availability(
                is_private=is_private,
                needs_premium=(
                    self._has_badge(badges, BadgeType.AVAILABILITY_PREMIUM)
                    or False if initial_data and is_private is not None else None),
                needs_subscription=(
                    self._has_badge(badges, BadgeType.AVAILABILITY_SUBSCRIPTION)
                    or False if initial_data and is_private is not None else None),
                needs_auth=info['age_limit'] >= 18,
                is_unlisted=None if is_private is None else (
                    self._has_badge(badges, BadgeType.AVAILABILITY_UNLISTED)
                    or get_first(microformats, 'isUnlisted', expected_type=bool))))

        info['__post_extractor'] = self.extract_comments(master_ytcfg, video_id, contents, webpage)

        self.mark_watched(video_id, player_responses)

        return info<|MERGE_RESOLUTION|>--- conflicted
+++ resolved
@@ -23,14 +23,9 @@
     _split_innertube_client,
     short_client_name,
 )
-<<<<<<< HEAD
-from ...jsinterp import JSInterpreter, PhantomJSwrapper
-=======
 from .pot._director import initialize_pot_director
 from .pot.provider import PoTokenContext, PoTokenRequest
-from ..openload import PhantomJSwrapper
-from ...jsinterp import JSInterpreter
->>>>>>> 7794374d
+from ...jsinterp import JSInterpreter, PhantomJSwrapper
 from ...networking.exceptions import HTTPError
 from ...utils import (
     NO_DEFAULT,
