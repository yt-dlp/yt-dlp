import base64
import binascii
import collections
import datetime as dt
import functools
import itertools
import json
import math
import os.path
import random
import re
import sys
import threading
import time
import traceback
import urllib.parse

from ._base import (
    INNERTUBE_CLIENTS,
    BadgeType,
    GvsPoTokenPolicy,
    PlayerPoTokenPolicy,
    StreamingProtocol,
    YoutubeBaseInfoExtractor,
    _PoTokenContext,
    _split_innertube_client,
    short_client_name,
)
from .pot._director import initialize_pot_director
from .pot.provider import PoTokenContext, PoTokenRequest
from ..openload import PhantomJSwrapper
from ...dependencies import protobug
from ...jsinterp import JSInterpreter, LocalNameSpace
from ...networking.exceptions import HTTPError
from ...utils import (
    NO_DEFAULT,
    ExtractorError,
    LazyList,
    bug_reports_message,
    clean_html,
    datetime_from_str,
    filesize_from_tbr,
    filter_dict,
    float_or_none,
    format_field,
    get_first,
    int_or_none,
    join_nonempty,
    js_to_json,
    mimetype2ext,
    orderedSet,
    parse_codecs,
    parse_count,
    parse_duration,
    parse_iso8601,
    parse_qs,
    qualities,
    remove_end,
    remove_start,
    smuggle_url,
    str_or_none,
    str_to_int,
    strftime_or_none,
    traverse_obj,
    try_call,
    try_get,
    unescapeHTML,
    unified_strdate,
    unsmuggle_url,
    update_url_query,
    url_or_none,
    urljoin,
    variadic,
)
from ...utils.networking import clean_headers, clean_proxies, select_proxy

STREAMING_DATA_CLIENT_NAME = '__yt_dlp_client'
STREAMING_DATA_FETCH_SUBS_PO_TOKEN = '__yt_dlp_fetch_subs_po_token'
STREAMING_DATA_FETCH_GVS_PO_TOKEN = '__yt_dlp_fetch_gvs_po_token'
STREAMING_DATA_PLAYER_TOKEN_PROVIDED = '__yt_dlp_player_token_provided'
STREAMING_DATA_INNERTUBE_CONTEXT = '__yt_dlp_innertube_context'
STREAMING_DATA_IS_PREMIUM_SUBSCRIBER = '__yt_dlp_is_premium_subscriber'
STREAMING_DATA_FETCHED_TIMESTAMP = '__yt_dlp_fetched_timestamp'

PO_TOKEN_GUIDE_URL = 'https://github.com/yt-dlp/yt-dlp/wiki/PO-Token-Guide'


class YoutubeIE(YoutubeBaseInfoExtractor):
    IE_DESC = 'YouTube'
    _VALID_URL = r'''(?x)^
                     (
                         (?:https?://|//)                                    # http(s):// or protocol-independent URL
                         (?:(?:(?:(?:\w+\.)?[yY][oO][uU][tT][uU][bB][eE](?:-nocookie|kids)?\.com|
                            (?:www\.)?deturl\.com/www\.youtube\.com|
                            (?:www\.)?pwnyoutube\.com|
                            (?:www\.)?hooktube\.com|
                            (?:www\.)?yourepeat\.com|
                            tube\.majestyc\.net|
                            {invidious}|
                            youtube\.googleapis\.com)/                        # the various hostnames, with wildcard subdomains
                         (?:.*?\#/)?                                          # handle anchor (#/) redirect urls
                         (?:                                                  # the various things that can precede the ID:
                             (?:(?:v|embed|e|shorts|live)/(?!videoseries|live_stream))  # v/ or embed/ or e/ or shorts/
                             |(?:                                             # or the v= param in all its forms
                                 (?:(?:watch|movie)(?:_popup)?(?:\.php)?/?)?  # preceding watch(_popup|.php) or nothing (like /?v=xxxx)
                                 (?:\?|\#!?)                                  # the params delimiter ? or # or #!
                                 (?:.*?[&;])??                                # any other preceding param (like /?s=tuff&v=xxxx or ?s=tuff&amp;v=V36LpHqtcDY)
                                 v=
                             )
                         ))
                         |(?:
                            youtu\.be|                                        # just youtu.be/xxxx
                            vid\.plus|                                        # or vid.plus/xxxx
                            zwearz\.com/watch|                                # or zwearz.com/watch/xxxx
                            {invidious}
                         )/
                         |(?:www\.)?cleanvideosearch\.com/media/action/yt/watch\?videoId=
                         )
                     )?                                                       # all until now is optional -> you can pass the naked ID
                     (?P<id>[0-9A-Za-z_-]{{11}})                              # here is it! the YouTube video ID
                     (?(1).+)?                                                # if we found the ID, everything can follow
                     (?:\#|$)'''.format(
        invidious='|'.join(YoutubeBaseInfoExtractor._INVIDIOUS_SITES),
    )
    _EMBED_REGEX = [
        r'''(?x)
            (?:
                <(?:[0-9A-Za-z-]+?)?iframe[^>]+?src=|
                data-video-url=|
                <embed[^>]+?src=|
                embedSWF\(?:\s*|
                <object[^>]+data=|
                new\s+SWFObject\(
            )
            (["\'])
                (?P<url>(?:https?:)?//(?:www\.)?youtube(?:-nocookie)?\.com/
                (?:embed|v|p)/[0-9A-Za-z_-]{11}.*?)
            \1''',
        # https://wordpress.org/plugins/lazy-load-for-videos/
        r'''(?xs)
            <a\s[^>]*\bhref="(?P<url>https://www\.youtube\.com/watch\?v=[0-9A-Za-z_-]{11})"
            \s[^>]*\bclass="[^"]*\blazy-load-youtube''',
    ]
    _RETURN_TYPE = 'video'  # XXX: How to handle multifeed?

    _PLAYER_INFO_RE = (
        r'/s/player/(?P<id>[a-zA-Z0-9_-]{8,})/(?:tv-)?player',
        r'/(?P<id>[a-zA-Z0-9_-]{8,})/player(?:_ias\.vflset(?:/[a-zA-Z]{2,3}_[a-zA-Z]{2,3})?|-plasma-ias-(?:phone|tablet)-[a-z]{2}_[A-Z]{2}\.vflset)/base\.js$',
        r'\b(?P<id>vfl[a-zA-Z0-9_-]+)\b.*?\.js$',
    )
    _formats = {  # NB: Used in YoutubeWebArchiveIE and GoogleDriveIE
        '5': {'ext': 'flv', 'width': 400, 'height': 240, 'acodec': 'mp3', 'abr': 64, 'vcodec': 'h263'},
        '6': {'ext': 'flv', 'width': 450, 'height': 270, 'acodec': 'mp3', 'abr': 64, 'vcodec': 'h263'},
        '13': {'ext': '3gp', 'acodec': 'aac', 'vcodec': 'mp4v'},
        '17': {'ext': '3gp', 'width': 176, 'height': 144, 'acodec': 'aac', 'abr': 24, 'vcodec': 'mp4v'},
        '18': {'ext': 'mp4', 'width': 640, 'height': 360, 'acodec': 'aac', 'abr': 96, 'vcodec': 'h264'},
        '22': {'ext': 'mp4', 'width': 1280, 'height': 720, 'acodec': 'aac', 'abr': 192, 'vcodec': 'h264'},
        '34': {'ext': 'flv', 'width': 640, 'height': 360, 'acodec': 'aac', 'abr': 128, 'vcodec': 'h264'},
        '35': {'ext': 'flv', 'width': 854, 'height': 480, 'acodec': 'aac', 'abr': 128, 'vcodec': 'h264'},
        # itag 36 videos are either 320x180 (BaW_jenozKc) or 320x240 (__2ABJjxzNo), abr varies as well
        '36': {'ext': '3gp', 'width': 320, 'acodec': 'aac', 'vcodec': 'mp4v'},
        '37': {'ext': 'mp4', 'width': 1920, 'height': 1080, 'acodec': 'aac', 'abr': 192, 'vcodec': 'h264'},
        '38': {'ext': 'mp4', 'width': 4096, 'height': 3072, 'acodec': 'aac', 'abr': 192, 'vcodec': 'h264'},
        '43': {'ext': 'webm', 'width': 640, 'height': 360, 'acodec': 'vorbis', 'abr': 128, 'vcodec': 'vp8'},
        '44': {'ext': 'webm', 'width': 854, 'height': 480, 'acodec': 'vorbis', 'abr': 128, 'vcodec': 'vp8'},
        '45': {'ext': 'webm', 'width': 1280, 'height': 720, 'acodec': 'vorbis', 'abr': 192, 'vcodec': 'vp8'},
        '46': {'ext': 'webm', 'width': 1920, 'height': 1080, 'acodec': 'vorbis', 'abr': 192, 'vcodec': 'vp8'},
        '59': {'ext': 'mp4', 'width': 854, 'height': 480, 'acodec': 'aac', 'abr': 128, 'vcodec': 'h264'},
        '78': {'ext': 'mp4', 'width': 854, 'height': 480, 'acodec': 'aac', 'abr': 128, 'vcodec': 'h264'},


        # 3D videos
        '82': {'ext': 'mp4', 'height': 360, 'format_note': '3D', 'acodec': 'aac', 'abr': 128, 'vcodec': 'h264', 'preference': -20},
        '83': {'ext': 'mp4', 'height': 480, 'format_note': '3D', 'acodec': 'aac', 'abr': 128, 'vcodec': 'h264', 'preference': -20},
        '84': {'ext': 'mp4', 'height': 720, 'format_note': '3D', 'acodec': 'aac', 'abr': 192, 'vcodec': 'h264', 'preference': -20},
        '85': {'ext': 'mp4', 'height': 1080, 'format_note': '3D', 'acodec': 'aac', 'abr': 192, 'vcodec': 'h264', 'preference': -20},
        '100': {'ext': 'webm', 'height': 360, 'format_note': '3D', 'acodec': 'vorbis', 'abr': 128, 'vcodec': 'vp8', 'preference': -20},
        '101': {'ext': 'webm', 'height': 480, 'format_note': '3D', 'acodec': 'vorbis', 'abr': 192, 'vcodec': 'vp8', 'preference': -20},
        '102': {'ext': 'webm', 'height': 720, 'format_note': '3D', 'acodec': 'vorbis', 'abr': 192, 'vcodec': 'vp8', 'preference': -20},

        # Apple HTTP Live Streaming
        '91': {'ext': 'mp4', 'height': 144, 'format_note': 'HLS', 'acodec': 'aac', 'abr': 48, 'vcodec': 'h264', 'preference': -10},
        '92': {'ext': 'mp4', 'height': 240, 'format_note': 'HLS', 'acodec': 'aac', 'abr': 48, 'vcodec': 'h264', 'preference': -10},
        '93': {'ext': 'mp4', 'height': 360, 'format_note': 'HLS', 'acodec': 'aac', 'abr': 128, 'vcodec': 'h264', 'preference': -10},
        '94': {'ext': 'mp4', 'height': 480, 'format_note': 'HLS', 'acodec': 'aac', 'abr': 128, 'vcodec': 'h264', 'preference': -10},
        '95': {'ext': 'mp4', 'height': 720, 'format_note': 'HLS', 'acodec': 'aac', 'abr': 256, 'vcodec': 'h264', 'preference': -10},
        '96': {'ext': 'mp4', 'height': 1080, 'format_note': 'HLS', 'acodec': 'aac', 'abr': 256, 'vcodec': 'h264', 'preference': -10},
        '132': {'ext': 'mp4', 'height': 240, 'format_note': 'HLS', 'acodec': 'aac', 'abr': 48, 'vcodec': 'h264', 'preference': -10},
        '151': {'ext': 'mp4', 'height': 72, 'format_note': 'HLS', 'acodec': 'aac', 'abr': 24, 'vcodec': 'h264', 'preference': -10},

        # DASH mp4 video
        '133': {'ext': 'mp4', 'height': 240, 'format_note': 'DASH video', 'vcodec': 'h264'},
        '134': {'ext': 'mp4', 'height': 360, 'format_note': 'DASH video', 'vcodec': 'h264'},
        '135': {'ext': 'mp4', 'height': 480, 'format_note': 'DASH video', 'vcodec': 'h264'},
        '136': {'ext': 'mp4', 'height': 720, 'format_note': 'DASH video', 'vcodec': 'h264'},
        '137': {'ext': 'mp4', 'height': 1080, 'format_note': 'DASH video', 'vcodec': 'h264'},
        '138': {'ext': 'mp4', 'format_note': 'DASH video', 'vcodec': 'h264'},  # Height can vary (https://github.com/ytdl-org/youtube-dl/issues/4559)
        '160': {'ext': 'mp4', 'height': 144, 'format_note': 'DASH video', 'vcodec': 'h264'},
        '212': {'ext': 'mp4', 'height': 480, 'format_note': 'DASH video', 'vcodec': 'h264'},
        '264': {'ext': 'mp4', 'height': 1440, 'format_note': 'DASH video', 'vcodec': 'h264'},
        '298': {'ext': 'mp4', 'height': 720, 'format_note': 'DASH video', 'vcodec': 'h264', 'fps': 60},
        '299': {'ext': 'mp4', 'height': 1080, 'format_note': 'DASH video', 'vcodec': 'h264', 'fps': 60},
        '266': {'ext': 'mp4', 'height': 2160, 'format_note': 'DASH video', 'vcodec': 'h264'},

        # Dash mp4 audio
        '139': {'ext': 'm4a', 'format_note': 'DASH audio', 'acodec': 'aac', 'abr': 48, 'container': 'm4a_dash'},
        '140': {'ext': 'm4a', 'format_note': 'DASH audio', 'acodec': 'aac', 'abr': 128, 'container': 'm4a_dash'},
        '141': {'ext': 'm4a', 'format_note': 'DASH audio', 'acodec': 'aac', 'abr': 256, 'container': 'm4a_dash'},
        '256': {'ext': 'm4a', 'format_note': 'DASH audio', 'acodec': 'aac', 'container': 'm4a_dash'},
        '258': {'ext': 'm4a', 'format_note': 'DASH audio', 'acodec': 'aac', 'container': 'm4a_dash'},
        '325': {'ext': 'm4a', 'format_note': 'DASH audio', 'acodec': 'dtse', 'container': 'm4a_dash'},
        '328': {'ext': 'm4a', 'format_note': 'DASH audio', 'acodec': 'ec-3', 'container': 'm4a_dash'},

        # Dash webm
        '167': {'ext': 'webm', 'height': 360, 'width': 640, 'format_note': 'DASH video', 'container': 'webm', 'vcodec': 'vp8'},
        '168': {'ext': 'webm', 'height': 480, 'width': 854, 'format_note': 'DASH video', 'container': 'webm', 'vcodec': 'vp8'},
        '169': {'ext': 'webm', 'height': 720, 'width': 1280, 'format_note': 'DASH video', 'container': 'webm', 'vcodec': 'vp8'},
        '170': {'ext': 'webm', 'height': 1080, 'width': 1920, 'format_note': 'DASH video', 'container': 'webm', 'vcodec': 'vp8'},
        '218': {'ext': 'webm', 'height': 480, 'width': 854, 'format_note': 'DASH video', 'container': 'webm', 'vcodec': 'vp8'},
        '219': {'ext': 'webm', 'height': 480, 'width': 854, 'format_note': 'DASH video', 'container': 'webm', 'vcodec': 'vp8'},
        '278': {'ext': 'webm', 'height': 144, 'format_note': 'DASH video', 'container': 'webm', 'vcodec': 'vp9'},
        '242': {'ext': 'webm', 'height': 240, 'format_note': 'DASH video', 'vcodec': 'vp9'},
        '243': {'ext': 'webm', 'height': 360, 'format_note': 'DASH video', 'vcodec': 'vp9'},
        '244': {'ext': 'webm', 'height': 480, 'format_note': 'DASH video', 'vcodec': 'vp9'},
        '245': {'ext': 'webm', 'height': 480, 'format_note': 'DASH video', 'vcodec': 'vp9'},
        '246': {'ext': 'webm', 'height': 480, 'format_note': 'DASH video', 'vcodec': 'vp9'},
        '247': {'ext': 'webm', 'height': 720, 'format_note': 'DASH video', 'vcodec': 'vp9'},
        '248': {'ext': 'webm', 'height': 1080, 'format_note': 'DASH video', 'vcodec': 'vp9'},
        '271': {'ext': 'webm', 'height': 1440, 'format_note': 'DASH video', 'vcodec': 'vp9'},
        # itag 272 videos are either 3840x2160 (e.g. RtoitU2A-3E) or 7680x4320 (sLprVF6d7Ug)
        '272': {'ext': 'webm', 'height': 2160, 'format_note': 'DASH video', 'vcodec': 'vp9'},
        '302': {'ext': 'webm', 'height': 720, 'format_note': 'DASH video', 'vcodec': 'vp9', 'fps': 60},
        '303': {'ext': 'webm', 'height': 1080, 'format_note': 'DASH video', 'vcodec': 'vp9', 'fps': 60},
        '308': {'ext': 'webm', 'height': 1440, 'format_note': 'DASH video', 'vcodec': 'vp9', 'fps': 60},
        '313': {'ext': 'webm', 'height': 2160, 'format_note': 'DASH video', 'vcodec': 'vp9'},
        '315': {'ext': 'webm', 'height': 2160, 'format_note': 'DASH video', 'vcodec': 'vp9', 'fps': 60},

        # Dash webm audio
        '171': {'ext': 'webm', 'acodec': 'vorbis', 'format_note': 'DASH audio', 'abr': 128},
        '172': {'ext': 'webm', 'acodec': 'vorbis', 'format_note': 'DASH audio', 'abr': 256},

        # Dash webm audio with opus inside
        '249': {'ext': 'webm', 'format_note': 'DASH audio', 'acodec': 'opus', 'abr': 50},
        '250': {'ext': 'webm', 'format_note': 'DASH audio', 'acodec': 'opus', 'abr': 70},
        '251': {'ext': 'webm', 'format_note': 'DASH audio', 'acodec': 'opus', 'abr': 160},

        # RTMP (unnamed)
        '_rtmp': {'protocol': 'rtmp'},

        # av01 video only formats sometimes served with "unknown" codecs
        '394': {'ext': 'mp4', 'height': 144, 'format_note': 'DASH video', 'vcodec': 'av01.0.00M.08'},
        '395': {'ext': 'mp4', 'height': 240, 'format_note': 'DASH video', 'vcodec': 'av01.0.00M.08'},
        '396': {'ext': 'mp4', 'height': 360, 'format_note': 'DASH video', 'vcodec': 'av01.0.01M.08'},
        '397': {'ext': 'mp4', 'height': 480, 'format_note': 'DASH video', 'vcodec': 'av01.0.04M.08'},
        '398': {'ext': 'mp4', 'height': 720, 'format_note': 'DASH video', 'vcodec': 'av01.0.05M.08'},
        '399': {'ext': 'mp4', 'height': 1080, 'format_note': 'DASH video', 'vcodec': 'av01.0.08M.08'},
        '400': {'ext': 'mp4', 'height': 1440, 'format_note': 'DASH video', 'vcodec': 'av01.0.12M.08'},
        '401': {'ext': 'mp4', 'height': 2160, 'format_note': 'DASH video', 'vcodec': 'av01.0.12M.08'},
    }
    _SUBTITLE_FORMATS = ('json3', 'srv1', 'srv2', 'srv3', 'ttml', 'srt', 'vtt')
    _DEFAULT_CLIENTS = ('tv', 'tv_simply', 'web')
    _DEFAULT_AUTHED_CLIENTS = ('tv', 'web_safari', 'web')
    # Premium does not require POT (except for subtitles)
    _DEFAULT_PREMIUM_CLIENTS = ('tv', 'web_creator', 'web')

    _GEO_BYPASS = False

    IE_NAME = 'youtube'
    _TESTS = [{
        'url': 'https://www.youtube.com/watch?v=BaW_jenozKc&t=1s&end=9',
        'info_dict': {
            'id': 'BaW_jenozKc',
            'ext': 'mp4',
            'title': 'youtube-dl test video "\'/\\ä↭𝕐',
            'age_limit': 0,
            'availability': 'public',
            'categories': ['Science & Technology'],
            'channel': 'Philipp Hagemeister',
            'channel_follower_count': int,
            'channel_id': 'UCLqxVugv74EIW3VWh2NOa3Q',
            'channel_url': 'https://www.youtube.com/channel/UCLqxVugv74EIW3VWh2NOa3Q',
            'comment_count': int,
            'description': 'md5:8fb536f4877b8a7455c2ec23794dbc22',
            'duration': 10,
            'end_time': 9,
            'heatmap': 'count:100',
            'like_count': int,
            'live_status': 'not_live',
            'playable_in_embed': True,
            'start_time': 1,
            'tags': 'count:1',
            'thumbnail': r're:https?://i\.ytimg\.com/.+',
            'timestamp': 1349198244,
            'upload_date': '20121002',
            'uploader': 'Philipp Hagemeister',
            'uploader_id': '@PhilippHagemeister',
            'uploader_url': 'https://www.youtube.com/@PhilippHagemeister',
            'view_count': int,
        },
        'skip': 'Video unavailable',
    }, {
        'note': 'Embed-only video (#1746)',
        'url': '//www.YouTube.com/watch?v=yZIXLfi8CZQ',
        'info_dict': {
            'id': 'yZIXLfi8CZQ',
            'ext': 'mp4',
            'title': 'Principal Sexually Assaults A Teacher - Episode 117 - 8th June 2012',
            'age_limit': 18,
            'description': 'md5:09b78bd971f1e3e289601dfba15ca4f7',
            'upload_date': '20120608',
        },
        'skip': 'Private video',
    }, {
        'note': 'Use the first video ID in the URL',
        'url': 'https://www.youtube.com/watch?v=BaW_jenozKc&v=yZIXLfi8CZQ',
        'info_dict': {
            'id': 'BaW_jenozKc',
            'ext': 'mp4',
            'title': 'youtube-dl test video "\'/\\ä↭𝕐',
            'age_limit': 0,
            'availability': 'public',
            'categories': ['Science & Technology'],
            'channel': 'Philipp Hagemeister',
            'channel_follower_count': int,
            'channel_id': 'UCLqxVugv74EIW3VWh2NOa3Q',
            'channel_url': 'https://www.youtube.com/channel/UCLqxVugv74EIW3VWh2NOa3Q',
            'comment_count': int,
            'description': 'md5:8fb536f4877b8a7455c2ec23794dbc22',
            'duration': 10,
            'heatmap': 'count:100',
            'like_count': int,
            'live_status': 'not_live',
            'playable_in_embed': True,
            'tags': 'count:1',
            'thumbnail': r're:https?://i\.ytimg\.com/.+',
            'timestamp': 1349198244,
            'upload_date': '20121002',
            'uploader': 'Philipp Hagemeister',
            'uploader_id': '@PhilippHagemeister',
            'uploader_url': 'https://www.youtube.com/@PhilippHagemeister',
            'view_count': int,
        },
        'skip': 'Video unavailable',
    }, {
        'note': '256k DASH audio (format 141) via DASH manifest',
        'url': 'https://www.youtube.com/watch?v=a9LDPn-MO4I',
        'info_dict': {
            'id': 'a9LDPn-MO4I',
            'ext': 'm4a',
            'title': 'UHDTV TEST 8K VIDEO.mp4',
            'age_limit': 0,
            'availability': 'public',
            'categories': ['Science & Technology'],
            'channel': '8KVIDEO',
            'channel_follower_count': int,
            'channel_id': 'UC8cn-cnCZ2FnxmjfkoLGpsQ',
            'channel_url': 'https://www.youtube.com/channel/UC8cn-cnCZ2FnxmjfkoLGpsQ',
            'comment_count': int,
            'description': '',
            'duration': 60,
            'like_count': int,
            'live_status': 'not_live',
            'media_type': 'video',
            'playable_in_embed': True,
            'tags': 'count:8',
            'thumbnail': r're:https?://i\.ytimg\.com/.+',
            'timestamp': 1349185252,
            'upload_date': '20121002',
            'uploader': '8KVIDEO',
            'uploader_id': '@8KVIDEO',
            'uploader_url': 'https://www.youtube.com/@8KVIDEO',
            'view_count': int,
        },
        'params': {
            'format': '141',
            'skip_download': True,
            'youtube_include_dash_manifest': True,
        },
        'skip': 'format 141 not served anymore',
    }, {
        # DASH manifest with encrypted signature
        'url': 'https://www.youtube.com/watch?v=IB3lcPjvWLA',
        'info_dict': {
            'id': 'IB3lcPjvWLA',
            'ext': 'm4a',
            'title': 'Afrojack, Spree Wilson - The Spark (Official Music Video) ft. Spree Wilson',
            'age_limit': 0,
            'availability': 'public',
            'categories': ['Music'],
            'channel': 'Afrojack',
            'channel_follower_count': int,
            'channel_id': 'UChuZAo1RKL85gev3Eal9_zg',
            'channel_is_verified': True,
            'channel_url': 'https://www.youtube.com/channel/UChuZAo1RKL85gev3Eal9_zg',
            'comment_count': int,
            'description': 'md5:8f5e2b82460520b619ccac1f509d43bf',
            'duration': 244,
            'heatmap': 'count:100',
            'like_count': int,
            'live_status': 'not_live',
            'media_type': 'video',
            'playable_in_embed': True,
            'tags': 'count:19',
            'thumbnail': r're:https?://i\.ytimg\.com/.+',
            'timestamp': 1381496404,
            'upload_date': '20131011',
            'uploader': 'Afrojack',
            'uploader_id': '@AfrojackVEVO',
            'uploader_url': 'https://www.youtube.com/@AfrojackVEVO',
            'view_count': int,
        },
        'params': {
            'format': '141/bestaudio[ext=m4a]',
            'skip_download': True,
            'youtube_include_dash_manifest': True,
        },
    }, {
        # Age-gated video
        # https://github.com/yt-dlp/yt-dlp/pull/575#issuecomment-888837000
        'note': 'Embed allowed age-gated video; works with web_embedded',
        'url': 'https://youtube.com/watch?v=HtVdAasjOgU',
        'info_dict': {
            'id': 'HtVdAasjOgU',
            'ext': 'mp4',
            'title': 'The Witcher 3: Wild Hunt - The Sword Of Destiny Trailer',
            'age_limit': 18,
            'availability': 'needs_auth',
            'categories': ['Gaming'],
            'channel': 'The Witcher',
            'channel_follower_count': int,
            'channel_id': 'UCzybXLxv08IApdjdN0mJhEg',
            'channel_is_verified': True,
            'channel_url': 'https://www.youtube.com/channel/UCzybXLxv08IApdjdN0mJhEg',
            'comment_count': int,
            'description': 'md5:595a43060c51c2a8cb61dd33c18e5fbd',
            'duration': 142,
            'heatmap': 'count:100',
            'like_count': int,
            'live_status': 'not_live',
            'media_type': 'video',
            'playable_in_embed': True,
            'tags': 'count:17',
            'thumbnail': r're:https?://i\.ytimg\.com/.+',
            'timestamp': 1401991663,
            'upload_date': '20140605',
            'uploader': 'The Witcher',
            'uploader_id': '@thewitcher',
            'uploader_url': 'https://www.youtube.com/@thewitcher',
            'view_count': int,
        },
        'params': {'skip_download': True},
        'skip': 'Age-restricted; requires authentication',
    }, {
        'note': 'Formerly an age-gated video with embed allowed in public site',
        'url': 'https://youtube.com/watch?v=HsUATh_Nc2U',
        'info_dict': {
            'id': 'HsUATh_Nc2U',
            'ext': 'mp4',
            'title': 'Godzilla 2 (Official Video)',
            'age_limit': 0,
            'availability': 'public',
            'categories': ['Entertainment'],
            'channel': 'FlyingKitty',
            'channel_follower_count': int,
            'channel_id': 'UCYQT13AtrJC0gsM1far_zJg',
            'channel_is_verified': True,
            'channel_url': 'https://www.youtube.com/channel/UCYQT13AtrJC0gsM1far_zJg',
            'comment_count': int,
            'description': 'md5:bf77e03fcae5529475e500129b05668a',
            'duration': 177,
            'heatmap': 'count:100',
            'like_count': int,
            'live_status': 'not_live',
            'media_type': 'video',
            'playable_in_embed': True,
            'tags': 'count:2',
            'thumbnail': r're:https?://i\.ytimg\.com/.+',
            'timestamp': 1586358900,
            'upload_date': '20200408',
            'uploader': 'FlyingKitty',
            'uploader_id': '@FlyingKitty900',
            'uploader_url': 'https://www.youtube.com/@FlyingKitty900',
            'view_count': int,
        },
        'params': {'skip_download': True},
    }, {
        'note': 'Age-gated video embedable only with clientScreen=EMBED',
        'url': 'https://youtube.com/watch?v=Tq92D6wQ1mg',
        'info_dict': {
            'id': 'Tq92D6wQ1mg',
            'ext': 'mp4',
            'title': '[MMD] Adios - EVERGLOW [+Motion DL]',
            'age_limit': 18,
            'availability': 'needs_auth',
            'categories': ['Entertainment'],
            'channel': 'Projekt Melody',
            'channel_follower_count': int,
            'channel_id': 'UC1yoRdFoFJaCY-AGfD9W0wQ',
            'channel_url': 'https://www.youtube.com/channel/UC1yoRdFoFJaCY-AGfD9W0wQ',
            'comment_count': int,
            'description': 'md5:17eccca93a786d51bc67646756894066',
            'duration': 106,
            'like_count': int,
            'live_status': 'not_live',
            'media_type': 'video',
            'playable_in_embed': True,
            'tags': 'count:5',
            'thumbnail': r're:https?://i\.ytimg\.com/.+',
            'timestamp': 1577508724,
            'upload_date': '20191228',
            'uploader': 'Projekt Melody',
            'uploader_id': '@ProjektMelody',
            'uploader_url': 'https://www.youtube.com/@ProjektMelody',
            'view_count': int,
        },
        'skip': 'Age-restricted; requires authentication',
    }, {
        'note': 'Non-age-gated non-embeddable video',
        'url': 'https://youtube.com/watch?v=MeJVWBSsPAY',
        'info_dict': {
            'id': 'MeJVWBSsPAY',
            'ext': 'mp4',
            'title': 'OOMPH! - Such Mich Find Mich (Lyrics)',
            'age_limit': 0,
            'availability': 'public',
            'categories': ['Music'],
            'channel': 'Herr Lurik',
            'channel_follower_count': int,
            'channel_id': 'UCdR3RSDPqub28LjZx0v9-aA',
            'channel_url': 'https://www.youtube.com/channel/UCdR3RSDPqub28LjZx0v9-aA',
            'description': 'md5:205c1049102a4dffa61e4831c1f16851',
            'duration': 210,
            'like_count': int,
            'live_status': 'not_live',
            'media_type': 'video',
            'playable_in_embed': False,
            'tags': 'count:5',
            'thumbnail': r're:https?://i\.ytimg\.com/.+',
            'timestamp': 1375214517,
            'upload_date': '20130730',
            'uploader': 'Herr Lurik',
            'uploader_id': '@HerrLurik',
            'uploader_url': 'https://www.youtube.com/@HerrLurik',
            'view_count': int,
        },
    }, {
        'note': 'Non-bypassable age-gated video',
        'url': 'https://youtube.com/watch?v=Cr381pDsSsA',
        'only_matching': True,
    }, {
        # video_info is None
        # https://github.com/ytdl-org/youtube-dl/issues/4421
        # YouTube Red ad is not captured for creator
        'url': '__2ABJjxzNo',
        'info_dict': {
            'id': '__2ABJjxzNo',
            'ext': 'mp4',
            'title': 'Deadmau5 - Some Chords (HD)',
            'age_limit': 0,
            'availability': 'public',
            'categories': ['Music'],
            'channel': 'deadmau5',
            'channel_follower_count': int,
            'channel_id': 'UCYEK6xds6eo-3tr4xRdflmQ',
            'channel_is_verified': True,
            'channel_url': 'https://www.youtube.com/channel/UCYEK6xds6eo-3tr4xRdflmQ',
            'comment_count': int,
            'description': 'md5:c27e1e9e095a3d9dd99de2f0f377ba06',
            'duration': 266,
            'heatmap': 'count:100',
            'like_count': int,
            'live_status': 'not_live',
            'media_type': 'video',
            'playable_in_embed': True,
            'tags': 'count:14',
            'thumbnail': r're:https?://i\.ytimg\.com/.+',
            'timestamp': 1272659179,
            'upload_date': '20100430',
            'uploader': 'deadmau5',
            'uploader_id': '@deadmau5',
            'uploader_url': 'https://www.youtube.com/@deadmau5',
            'view_count': int,
        },
        'expected_warnings': ['DASH manifest missing'],
        'params': {'skip_download': True},
    }, {
        # https://github.com/ytdl-org/youtube-dl/issues/4431
        'url': 'lqQg6PlCWgI',
        'info_dict': {
            'id': 'lqQg6PlCWgI',
            'ext': 'mp4',
            'title': 'Hockey - Women -  GER-AUS - London 2012 Olympic Games',
            'age_limit': 0,
            'availability': 'public',
            'categories': ['Sports'],
            'channel': 'Olympics',
            'channel_follower_count': int,
            'channel_id': 'UCTl3QQTvqHFjurroKxexy2Q',
            'channel_is_verified': True,
            'channel_url': 'https://www.youtube.com/channel/UCTl3QQTvqHFjurroKxexy2Q',
            'description': 'md5:04bbbf3ccceb6795947572ca36f45904',
            'duration': 6085,
            'like_count': int,
            'live_status': 'was_live',
            'media_type': 'livestream',
            'playable_in_embed': True,
            'release_date': '20120731',
            'release_timestamp': 1343767800,
            'tags': 'count:10',
            'thumbnail': r're:https?://i\.ytimg\.com/.+',
            'timestamp': 1440707674,
            'upload_date': '20150827',
            'uploader': 'Olympics',
            'uploader_id': '@Olympics',
            'uploader_url': 'https://www.youtube.com/@Olympics',
            'view_count': int,
        },
        'params': {'skip_download': True},
    }, {
        # Non-square pixels
        'url': 'https://www.youtube.com/watch?v=_b-2C3KPAM0',
        'info_dict': {
            'id': '_b-2C3KPAM0',
            'ext': 'mp4',
            'title': '[A-made] 變態妍字幕版 太妍 我就是這樣的人',
            'age_limit': 0,
            'availability': 'unlisted',
            'categories': ['People & Blogs'],
            'channel': '孫ᄋᄅ',
            'channel_follower_count': int,
            'channel_id': 'UCS-xxCmRaA6BFdmgDPA_BIw',
            'channel_url': 'https://www.youtube.com/channel/UCS-xxCmRaA6BFdmgDPA_BIw',
            'comment_count': int,
            'description': 'md5:636f03cf211e7687daffe5bded88a94f',
            'duration': 85,
            'like_count': int,
            'live_status': 'not_live',
            'media_type': 'video',
            'playable_in_embed': True,
            'stretched_ratio': 16 / 9.,
            'tags': 'count:11',
            'thumbnail': r're:https?://i\.ytimg\.com/.+',
            'timestamp': 1299776999,
            'upload_date': '20110310',
            'uploader': '孫ᄋᄅ',
            'uploader_id': '@AllenMeow',
            'uploader_url': 'https://www.youtube.com/@AllenMeow',
            'view_count': int,
        },
        'params': {'skip_download': True},
    }, {
        # url_encoded_fmt_stream_map is empty string (deprecated)
        # https://github.com/ytdl-org/youtube-dl/commit/3a9fadd6dfc127ed0707b218b11ac10c654af1e2
        # https://github.com/ytdl-org/youtube-dl/commit/67299f23d8b1894120e875edf97440de87e22308
        'url': 'qEJwOuvDf7I',
        'only_matching': True,
    }, {
        # Extraction from multiple DASH manifests
        # https://github.com/ytdl-org/youtube-dl/pull/6097
        'url': 'https://www.youtube.com/watch?v=FIl7x6_3R5Y',
        'info_dict': {
            'id': 'FIl7x6_3R5Y',
            'ext': 'mp4',
            'title': '[60fps] 150614  마마무 솔라 \'Mr. 애매모호\' 라이브 직캠 @대학로 게릴라 콘서트',
            'age_limit': 0,
            'availability': 'public',
            'categories': ['People & Blogs'],
            'channel': 'dorappi2000',
            'channel_follower_count': int,
            'channel_id': 'UCNlmrKRHLHcd2gq6LtPOTlQ',
            'channel_url': 'https://www.youtube.com/channel/UCNlmrKRHLHcd2gq6LtPOTlQ',
            'description': 'md5:116377fd2963b81ec4ce64b542173306',
            'duration': 220,
            'like_count': int,
            'live_status': 'not_live',
            'media_type': 'video',
            'playable_in_embed': True,
            'tags': 'count:12',
            'thumbnail': r're:https?://i\.ytimg\.com/.+',
            'timestamp': 1435276932,
            'upload_date': '20150626',
            'uploader': 'dorappi2000',
            'uploader_id': '@dorappi2000',
            'uploader_url': 'https://www.youtube.com/@dorappi2000',
            'view_count': int,
        },
        'params': {'skip_download': True},
    }, {
        # DASH manifest with segment_list
        # https://github.com/ytdl-org/youtube-dl/pull/5886
        'url': 'https://www.youtube.com/embed/CsmdDsKjzN8',
        'info_dict': {
            'id': 'CsmdDsKjzN8',
            'ext': 'mp4',
            'title': 'Retransmisión XVIII Media maratón Zaragoza 2015',
            'age_limit': 0,
            'availability': 'unlisted',
            'categories': ['Sports'],
            'channel': 'Airtek | LED streaming',
            'channel_follower_count': int,
            'channel_id': 'UCzTzUmjXxxacNnL8I3m4LnQ',
            'channel_url': 'https://www.youtube.com/channel/UCzTzUmjXxxacNnL8I3m4LnQ',
            'comment_count': int,
            'description': 'md5:fcac84e6c545114766f670236fc10196',
            'duration': 4394,
            'like_count': int,
            'live_status': 'was_live',
            'media_type': 'livestream',
            'playable_in_embed': True,
            'release_date': '20150510',
            'release_timestamp': 1431241011,
            'tags': 'count:31',
            'thumbnail': r're:https?://i\.ytimg\.com/.+',
            'timestamp': 1430505417,
            'upload_date': '20150501',
            'uploader': 'Airtek | LED streaming',
            'uploader_id': '@airtekledstreaming7916',
            'uploader_url': 'https://www.youtube.com/@airtekledstreaming7916',
            'view_count': int,
        },
        'params': {
            'format': '135',  # bestvideo
            'skip_download': True,
            'youtube_include_dash_manifest': True,
        },
    }, {
        # Multi-camera events (deprecated)
        # https://web.archive.org/web/20200308092705/https://support.google.com/youtube/answer/2853812
        'url': 'https://www.youtube.com/watch?v=zaPI8MvL8pg',
        'only_matching': True,
    }, {
        # Multi-camera events (deprecated)
        # https://github.com/ytdl-org/youtube-dl/issues/8536
        'url': 'https://www.youtube.com/watch?v=gVfLd0zydlo',
        'only_matching': True,
    }, {
        'url': 'https://vid.plus/FlRa-iH7PGw',
        'only_matching': True,
    }, {
        'url': 'https://zwearz.com/watch/9lWxNJF-ufM/electra-woman-dyna-girl-official-trailer-grace-helbig.html',
        'only_matching': True,
    }, {
        # Title with JS-like syntax "};"
        # https://github.com/ytdl-org/youtube-dl/issues/7468
        # Also tests cut-off URL expansion in video description
        # https://github.com/ytdl-org/youtube-dl/issues/1892
        # https://github.com/ytdl-org/youtube-dl/issues/8164
        'url': 'https://www.youtube.com/watch?v=lsguqyKfVQg',
        'info_dict': {
            'id': 'lsguqyKfVQg',
            'ext': 'mp4',
            'title': '{dark walk}; Loki/AC/Dishonored; collab w/Elflover21',
            'age_limit': 0,
            'availability': 'public',
            'categories': ['Film & Animation'],
            'channel': 'IronSoulElf',
            'channel_follower_count': int,
            'channel_id': 'UCTSRgz5jylBvFt_S7wnsqLQ',
            'channel_url': 'https://www.youtube.com/channel/UCTSRgz5jylBvFt_S7wnsqLQ',
            'comment_count': int,
            'description': 'md5:8085699c11dc3f597ce0410b0dcbb34a',
            'duration': 133,
            'like_count': int,
            'live_status': 'not_live',
            'media_type': 'video',
            'playable_in_embed': True,
            'tags': 'count:13',
            'thumbnail': r're:https?://i\.ytimg\.com/.+',
            'timestamp': 1447959261,
            'upload_date': '20151119',
            'uploader': 'IronSoulElf',
            'uploader_id': '@IronSoulElf',
            'uploader_url': 'https://www.youtube.com/@IronSoulElf',
            'view_count': int,
        },
        'params': {'skip_download': True},
    }, {
        # Tags with '};'
        # https://github.com/ytdl-org/youtube-dl/issues/7468
        'url': 'https://www.youtube.com/watch?v=Ms7iBXnlUO8',
        'only_matching': True,
    }, {
        # Video with yt:stretch=17:0
        'url': 'https://www.youtube.com/watch?v=Q39EVAstoRM',
        'info_dict': {
            'id': 'Q39EVAstoRM',
            'ext': 'mp4',
            'title': 'Clash Of Clans#14 Dicas De Ataque Para CV 4',
            'description': 'md5:ee18a25c350637c8faff806845bddee9',
            'upload_date': '20151107',
        },
        'skip': 'This video does not exist.',
    }, {
        # Video with incomplete 'yt:stretch=16:'
        'url': 'https://www.youtube.com/watch?v=FRhJzUSJbGI',
        'only_matching': True,
    }, {
        # Video licensed under Creative Commons
        'url': 'https://www.youtube.com/watch?v=M4gD1WSo5mA',
        'info_dict': {
            'id': 'M4gD1WSo5mA',
            'ext': 'mp4',
            'title': 'William Fisher, CopyrightX: Lecture 3.2, The Subject Matter of Copyright: Drama and choreography',
            'age_limit': 0,
            'availability': 'public',
            'categories': ['Education'],
            'channel': 'The Berkman Klein Center for Internet & Society',
            'channel_follower_count': int,
            'channel_id': 'UCuLGmD72gJDBwmLw06X58SA',
            'channel_url': 'https://www.youtube.com/channel/UCuLGmD72gJDBwmLw06X58SA',
            'chapters': 'count:4',
            'description': 'md5:a677553cf0840649b731a3024aeff4cc',
            'duration': 721,
            'license': 'Creative Commons Attribution license (reuse allowed)',
            'like_count': int,
            'live_status': 'not_live',
            'media_type': 'video',
            'playable_in_embed': True,
            'tags': 'count:3',
            'thumbnail': r're:https?://i\.ytimg\.com/.+',
            'timestamp': 1422422076,
            'upload_date': '20150128',
            'uploader': 'The Berkman Klein Center for Internet & Society',
            'uploader_id': '@BKCHarvard',
            'uploader_url': 'https://www.youtube.com/@BKCHarvard',
            'view_count': int,
        },
        'params': {'skip_download': True},
    }, {
        # https://github.com/ytdl-org/youtube-dl/commit/fd050249afce1bcc9e7f4a127069375467007b55
        'url': 'https://www.youtube.com/watch?v=eQcmzGIKrzg',
        'info_dict': {
            'id': 'eQcmzGIKrzg',
            'ext': 'mp4',
            'title': 'Democratic Socialism and Foreign Policy | Bernie Sanders',
            'age_limit': 0,
            'availability': 'public',
            'categories': ['News & Politics'],
            'channel': 'Bernie Sanders',
            'channel_follower_count': int,
            'channel_id': 'UCH1dpzjCEiGAt8CXkryhkZg',
            'channel_is_verified': True,
            'channel_url': 'https://www.youtube.com/channel/UCH1dpzjCEiGAt8CXkryhkZg',
            'chapters': 'count:5',
            'comment_count': int,
            'description': 'md5:13a2503d7b5904ef4b223aa101628f39',
            'duration': 4060,
            'heatmap': 'count:100',
            'license': 'Creative Commons Attribution license (reuse allowed)',
            'like_count': int,
            'live_status': 'not_live',
            'media_type': 'video',
            'playable_in_embed': True,
            'tags': 'count:12',
            'thumbnail': r're:https?://i\.ytimg\.com/.+',
            'timestamp': 1447987198,
            'upload_date': '20151120',
            'uploader': 'Bernie Sanders',
            'uploader_id': '@BernieSanders',
            'uploader_url': 'https://www.youtube.com/@BernieSanders',
            'view_count': int,
        },
        'params': {'skip_download': True},
    }, {
        'url': 'https://www.youtube.com/watch?feature=player_embedded&amp;amp;v=V36LpHqtcDY',
        'only_matching': True,
    }, {
        # YouTube Red paid video
        # https://github.com/ytdl-org/youtube-dl/issues/10059
        'url': 'https://www.youtube.com/watch?v=i1Ko8UG-Tdo',
        'only_matching': True,
    }, {
        # Rental video preview
        # https://github.com/ytdl-org/youtube-dl/commit/fd050249afce1bcc9e7f4a127069375467007b55
        'url': 'https://www.youtube.com/watch?v=yYr8q0y5Jfg',
        'info_dict': {
            'id': 'uGpuVWrhIzE',
            'ext': 'mp4',
            'title': 'Piku - Trailer',
            'description': 'md5:c36bd60c3fd6f1954086c083c72092eb',
            'upload_date': '20150811',
            'license': 'Standard YouTube License',
        },
        'skip': 'This video is not available.',
    }, {
        # YouTube Red video with episode data
        'url': 'https://www.youtube.com/watch?v=iqKdEhx-dD4',
        'info_dict': {
            'id': 'iqKdEhx-dD4',
            'ext': 'mp4',
            'title': 'Isolation - Mind Field (Ep 1)',
            'age_limit': 0,
            'availability': 'public',
            'categories': ['Entertainment'],
            'channel': 'Vsauce',
            'channel_follower_count': int,
            'channel_id': 'UC6nSFpj9HTCZ5t-N3Rm3-HA',
            'channel_is_verified': True,
            'channel_url': 'https://www.youtube.com/channel/UC6nSFpj9HTCZ5t-N3Rm3-HA',
            'comment_count': int,
            'description': 'md5:f540112edec5d09fc8cc752d3d4ba3cd',
            'duration': 2085,
            'heatmap': 'count:100',
            'like_count': int,
            'live_status': 'not_live',
            'media_type': 'video',
            'playable_in_embed': True,
            'tags': 'count:12',
            'thumbnail': r're:https?://i\.ytimg\.com/.+',
            'timestamp': 1484761047,
            'upload_date': '20170118',
            'uploader': 'Vsauce',
            'uploader_id': '@Vsauce',
            'uploader_url': 'https://www.youtube.com/@Vsauce',
            'view_count': int,
        },
        'expected_warnings': ['Skipping DASH manifest'],
        'params': {'skip_download': True},
    }, {
        # The following content has been identified by the YouTube community
        # as inappropriate or offensive to some audiences.
        'url': 'https://www.youtube.com/watch?v=6SJNVb0GnPI',
        'info_dict': {
            'id': '6SJNVb0GnPI',
            'ext': 'mp4',
            'title': 'Race Differences in Intelligence',
            'description': 'md5:5d161533167390427a1f8ee89a1fc6f1',
            'duration': 965,
            'upload_date': '20140124',
        },
        'skip': 'This video has been removed for violating YouTube\'s policy on hate speech.',
    }, {
        # itag 212
        'url': '1t24XAntNCY',
        'only_matching': True,
    }, {
        # geo restricted to JP
        'url': 'sJL6WA-aGkQ',
        'only_matching': True,
    }, {
        'url': 'https://invidio.us/watch?v=BaW_jenozKc',
        'only_matching': True,
    }, {
        'url': 'https://redirect.invidious.io/watch?v=BaW_jenozKc',
        'only_matching': True,
    }, {
        # from https://nitter.pussthecat.org/YouTube/status/1360363141947944964#m
        'url': 'https://redirect.invidious.io/Yh0AhrY9GjA',
        'only_matching': True,
    }, {
        # DRM protected
        'url': 'https://www.youtube.com/watch?v=s7_qI6_mIXc',
        'only_matching': True,
    }, {
        # Video with unsupported adaptive stream type formats
        # https://github.com/ytdl-org/youtube-dl/commit/4fe54c128a11d394874505af75aaa5a2276aa3ba
        'url': 'https://www.youtube.com/watch?v=Z4Vy8R84T1U',
        'only_matching': True,
    }, {
        # Youtube Music Auto-generated description
        # TODO: fix metadata extraction
        # https://github.com/ytdl-org/youtube-dl/issues/20599
        'url': 'https://music.youtube.com/watch?v=MgNrAu2pzNs',
        'info_dict': {
            'id': 'MgNrAu2pzNs',
            'ext': 'mp4',
            'title': 'Voyeur Girl',
            'age_limit': 0,
            'album': 'it\'s too much love to know my dear',
            'alt_title': 'Voyeur Girl',
            'artists': ['Stephen'],
            'availability': 'public',
            'categories': ['Music'],
            'channel': 'Stephen',  # TODO: should be 'Stephen - Topic'
            'channel_follower_count': int,
            'channel_id': 'UC-pWHpBjdGG69N9mM2auIAA',
            'channel_is_verified': True,
            'channel_url': 'https://www.youtube.com/channel/UC-pWHpBjdGG69N9mM2auIAA',
            'comment_count': int,
            'creators': ['Stephen'],
            'description': 'md5:7ae382a65843d6df2685993e90a8628f',
            'duration': 169,
            'heatmap': 'count:100',
            'like_count': int,
            'live_status': 'not_live',
            'media_type': 'video',
            'playable_in_embed': True,
            'release_date': '20190313',
            'tags': 'count:11',
            'thumbnail': r're:https?://i\.ytimg\.com/.+',
            'timestamp': 1552385807,
            'track': 'Voyeur Girl',
            'upload_date': '20190312',
            'uploader': 'Stephen',
            'view_count': int,
        },
        'params': {'skip_download': True},
    }, {
        'url': 'https://www.youtubekids.com/watch?v=3b8nCWDgZ6Q',
        'only_matching': True,
    }, {
        # invalid -> valid video id redirection
        # https://github.com/ytdl-org/youtube-dl/pull/25063
        'url': 'DJztXj2GPfl',
        'info_dict': {
            'id': 'DJztXj2GPfk',
            'ext': 'mp4',
            'title': 'Panjabi MC - Mundian To Bach Ke (The Dictator Soundtrack)',
            'description': 'md5:bf577a41da97918e94fa9798d9228825',
            'upload_date': '20090125',
            'artist': 'Panjabi MC',
            'track': 'Beware of the Boys (Mundian to Bach Ke) - Motivo Hi-Lectro Remix',
            'album': 'Beware of the Boys (Mundian To Bach Ke)',
        },
        'skip': 'Video unavailable',
    }, {
        # empty description results in an empty string
        # https://github.com/ytdl-org/youtube-dl/pull/26575
        'url': 'https://www.youtube.com/watch?v=x41yOUIvK2k',
        'info_dict': {
            'id': 'x41yOUIvK2k',
            'ext': 'mp4',
            'title': 'IMG 3456',
            'age_limit': 0,
            'availability': 'public',
            'categories': ['Pets & Animals'],
            'channel': 'l\'Or Vert asbl',
            'channel_follower_count': int,
            'channel_id': 'UCo03ZQPBW5U4UC3regpt1nw',
            'channel_url': 'https://www.youtube.com/channel/UCo03ZQPBW5U4UC3regpt1nw',
            'description': '',
            'duration': 7,
            'like_count': int,
            'live_status': 'not_live',
            'media_type': 'video',
            'playable_in_embed': True,
            'tags': [],
            'thumbnail': r're:https?://i\.ytimg\.com/.+',
            'timestamp': 1497343210,
            'upload_date': '20170613',
            'uploader': 'l\'Or Vert asbl',
            'uploader_id': '@ElevageOrVert',
            'uploader_url': 'https://www.youtube.com/@ElevageOrVert',
            'view_count': int,
        },
        'params': {'skip_download': True},
    }, {
        # with '};' inside yt initial data (see [1])
        # see [2] for an example with '};' inside ytInitialPlayerResponse
        # 1. https://github.com/ytdl-org/youtube-dl/issues/27093
        # 2. https://github.com/ytdl-org/youtube-dl/issues/27216
        'url': 'https://www.youtube.com/watch?v=CHqg6qOn4no',
        'info_dict': {
            'id': 'CHqg6qOn4no',
            'ext': 'mp4',
            'title': 'Part 77   Sort a list of simple types in c#',
            'age_limit': 0,
            'availability': 'public',
            'categories': ['Education'],
            'channel': 'kudvenkat',
            'channel_follower_count': int,
            'channel_id': 'UCCTVrRB5KpIiK6V2GGVsR1Q',
            'channel_is_verified': True,
            'channel_url': 'https://www.youtube.com/channel/UCCTVrRB5KpIiK6V2GGVsR1Q',
            'chapters': 'count:4',
            'comment_count': int,
            'description': 'md5:b8746fa52e10cdbf47997903f13b20dc',
            'duration': 522,
            'heatmap': 'count:100',
            'like_count': int,
            'live_status': 'not_live',
            'media_type': 'video',
            'playable_in_embed': True,
            'tags': 'count:12',
            'thumbnail': r're:https?://i\.ytimg\.com/.+',
            'timestamp': 1377976349,
            'upload_date': '20130831',
            'uploader': 'kudvenkat',
            'uploader_id': '@Csharp-video-tutorialsBlogspot',
            'uploader_url': 'https://www.youtube.com/@Csharp-video-tutorialsBlogspot',
            'view_count': int,
        },
        'params': {'skip_download': True},
    }, {
        # another example of '};' in ytInitialData
        'url': 'https://www.youtube.com/watch?v=gVfgbahppCY',
        'only_matching': True,
    }, {
        'url': 'https://www.youtube.com/watch_popup?v=63RmMXCd_bQ',
        'only_matching': True,
    }, {
        # https://github.com/ytdl-org/youtube-dl/pull/28094
        'url': 'OtqTfy26tG0',
        'info_dict': {
            'id': 'OtqTfy26tG0',
            'ext': 'mp4',
            'title': 'Burn Out',
            'age_limit': 0,
            'album': 'Every Day',
            'alt_title': 'Burn Out',
            'artists': ['The Cinematic Orchestra'],
            'availability': 'public',
            'categories': ['Music'],
            'channel': 'The Cinematic Orchestra',
            'channel_follower_count': int,
            'channel_id': 'UCIzsJBIyo8hhpFm1NK0uLgw',
            'channel_is_verified': True,
            'channel_url': 'https://www.youtube.com/channel/UCIzsJBIyo8hhpFm1NK0uLgw',
            'comment_count': int,
            'creators': ['The Cinematic Orchestra'],
            'description': 'md5:fee8b19b7ba433cc2957d1c7582067ac',
            'duration': 614,
            'heatmap': 'count:100',
            'like_count': int,
            'live_status': 'not_live',
            'media_type': 'video',
            'playable_in_embed': True,
            'release_date': '20020513',
            'release_year': 2023,
            'tags': 'count:3',
            'thumbnail': r're:https?://i\.ytimg\.com/.+',
            'timestamp': 1416497379,
            'track': 'Burn Out',
            'upload_date': '20141120',
            'uploader': 'The Cinematic Orchestra',
            'view_count': int,
        },
        'params': {'skip_download': True},
    }, {
        # controversial video, only works with bpctr when authenticated with cookies
        'url': 'https://www.youtube.com/watch?v=nGC3D_FkCmg',
        'only_matching': True,
    }, {
        # controversial video, requires bpctr/contentCheckOk
        'url': 'https://www.youtube.com/watch?v=SZJvDhaSDnc',
        'info_dict': {
            'id': 'SZJvDhaSDnc',
            'ext': 'mp4',
            'title': 'San Diego teen commits suicide after bullying over embarrassing video',
            'age_limit': 18,
            'availability': 'needs_auth',
            'categories': ['News & Politics'],
            'channel': 'CBS Mornings',
            'channel_follower_count': int,
            'channel_id': 'UC-SJ6nODDmufqBzPBwCvYvQ',
            'channel_is_verified': True,
            'channel_url': 'https://www.youtube.com/channel/UC-SJ6nODDmufqBzPBwCvYvQ',
            'comment_count': int,
            'description': 'md5:acde3a73d3f133fc97e837a9f76b53b7',
            'duration': 170,
            'like_count': int,
            'live_status': 'not_live',
            'media_type': 'video',
            'playable_in_embed': True,
            'tags': 'count:5',
            'thumbnail': r're:https?://i\.ytimg\.com/.+',
            'timestamp': 1405513526,
            'upload_date': '20140716',
            'uploader': 'CBS Mornings',
            'uploader_id': '@CBSMornings',
            'uploader_url': 'https://www.youtube.com/@CBSMornings',
            'view_count': int,
        },
        'skip': 'Age-restricted; requires authentication',
    }, {
        # restricted location
        # https://github.com/ytdl-org/youtube-dl/issues/28685
        'url': 'cBvYw8_A0vQ',
        'info_dict': {
            'id': 'cBvYw8_A0vQ',
            'ext': 'mp4',
            'title': '4K Ueno Okachimachi  Street  Scenes  上野御徒町歩き',
            'age_limit': 0,
            'availability': 'public',
            'categories': ['Travel & Events'],
            'channel': 'Walk around Japan',
            'channel_follower_count': int,
            'channel_id': 'UC3o_t8PzBmXf5S9b7GLx1Mw',
            'channel_url': 'https://www.youtube.com/channel/UC3o_t8PzBmXf5S9b7GLx1Mw',
            'description': 'md5:ea770e474b7cd6722b4c95b833c03630',
            'duration': 1456,
            'live_status': 'not_live',
            'media_type': 'video',
            'playable_in_embed': True,
            'tags': 'count:5',
            'thumbnail': r're:https?://i\.ytimg\.com/.+',
            'timestamp': 1605884416,
            'upload_date': '20201120',
            'uploader': 'Walk around Japan',
            'uploader_id': '@walkaroundjapan7124',
            'uploader_url': 'https://www.youtube.com/@walkaroundjapan7124',
            'view_count': int,
        },
        'params': {'skip_download': True},
    }, {
        # Has multiple audio streams
        'url': 'WaOKSUlf4TM',
        'only_matching': True,
    }, {
        # Requires Premium: has format 141 when requested using YTM url
        'url': 'https://music.youtube.com/watch?v=XclachpHxis',
        'only_matching': True,
    }, {
        # multiple subtitles with same lang_code
        'url': 'https://www.youtube.com/watch?v=wsQiKKfKxug',
        'only_matching': True,
    }, {
        # Force use android client fallback
        'url': 'https://www.youtube.com/watch?v=YOelRv7fMxY',
        'info_dict': {
            'id': 'YOelRv7fMxY',
            'ext': '3gp',
            'title': 'DIGGING A SECRET TUNNEL Part 1',
            'age_limit': 0,
            'availability': 'public',
            'categories': ['Entertainment'],
            'channel': 'colinfurze',
            'channel_follower_count': int,
            'channel_id': 'UCp68_FLety0O-n9QU6phsgw',
            'channel_is_verified': True,
            'channel_url': 'https://www.youtube.com/channel/UCp68_FLety0O-n9QU6phsgw',
            'chapters': 'count:4',
            'comment_count': int,
            'description': 'md5:5d5991195d599b56cd0c4148907eec50',
            'duration': 596,
            'heatmap': 'count:100',
            'like_count': int,
            'live_status': 'not_live',
            'media_type': 'video',
            'playable_in_embed': True,
            'tags': 'count:6',
            'thumbnail': r're:https?://i\.ytimg\.com/.+',
            'timestamp': 1624546829,
            'upload_date': '20210624',
            'uploader': 'colinfurze',
            'uploader_id': '@colinfurze',
            'uploader_url': 'https://www.youtube.com/@colinfurze',
            'view_count': int,
        },
        'params': {
            'extractor_args': {'youtube': {'player_client': ['android']}},
            'format': '17',  # 3gp format available on android
            'skip_download': True,
        },
        'skip': 'Android client broken',
    }, {
        # Skip download of additional client configs (remix client config in this case)
        'url': 'https://music.youtube.com/watch?v=MgNrAu2pzNs',
        'only_matching': True,
        'params': {'extractor_args': {'youtube': {'player_skip': ['configs']}}},
    }, {
        # shorts
        'url': 'https://www.youtube.com/shorts/BGQWPY4IigY',
        'only_matching': True,
    }, {
        'note': 'Storyboards',
        'url': 'https://www.youtube.com/watch?v=5KLPxDtMqe8',
        'info_dict': {
            'id': '5KLPxDtMqe8',
            'ext': 'mhtml',
            'title': 'Your Brain is Plastic',
            'age_limit': 0,
            'availability': 'public',
            'categories': ['Education'],
            'channel': 'SciShow',
            'channel_follower_count': int,
            'channel_id': 'UCZYTClx2T1of7BRZ86-8fow',
            'channel_is_verified': True,
            'channel_url': 'https://www.youtube.com/channel/UCZYTClx2T1of7BRZ86-8fow',
            'chapters': 'count:5',
            'comment_count': int,
            'description': 'md5:89cd86034bdb5466cd87c6ba206cd2bc',
            'duration': 248,
            'heatmap': 'count:100',
            'like_count': int,
            'live_status': 'not_live',
            'media_type': 'video',
            'playable_in_embed': True,
            'tags': 'count:12',
            'thumbnail': r're:https?://i\.ytimg\.com/.+',
            'timestamp': 1395685455,
            'upload_date': '20140324',
            'uploader': 'SciShow',
            'uploader_id': '@SciShow',
            'uploader_url': 'https://www.youtube.com/@SciShow',
            'view_count': int,
        },
        'params': {
            'format': 'mhtml',
            'skip_download': True,
        },
    }, {
        # Ensure video upload_date is in UTC timezone (video was uploaded 1641170939)
        'url': 'https://www.youtube.com/watch?v=2NUZ8W2llS4',
        'info_dict': {
            'id': '2NUZ8W2llS4',
            'ext': 'mp4',
            'title': 'The NP that test your phone performance 🙂',
            'age_limit': 0,
            'availability': 'public',
            'categories': ['Gaming'],
            'channel': 'Leon Nguyen',
            'channel_follower_count': int,
            'channel_id': 'UCRqNBSOHgilHfAczlUmlWHA',
            'channel_url': 'https://www.youtube.com/channel/UCRqNBSOHgilHfAczlUmlWHA',
            'comment_count': int,
            'description': 'md5:144494b24d4f9dfacb97c1bbef5de84d',
            'duration': 21,
            'heatmap': 'count:100',
            'like_count': int,
            'live_status': 'not_live',
            'media_type': 'video',
            'playable_in_embed': True,
            'tags': 'count:23',
            'thumbnail': r're:https?://i\.ytimg\.com/.+',
            'timestamp': 1641170939,
            'upload_date': '20220103',
            'uploader': 'Leon Nguyen',
            'uploader_id': '@LeonNguyen',
            'uploader_url': 'https://www.youtube.com/@LeonNguyen',
            'view_count': int,
        },
        'params': {'skip_download': True},
    }, {
        # date text is premiered video, ensure upload date in UTC (published 1641172509)
        'url': 'https://www.youtube.com/watch?v=mzZzzBU6lrM',
        'info_dict': {
            'id': 'mzZzzBU6lrM',
            'ext': 'mp4',
            'title': 'I Met GeorgeNotFound In Real Life...',
            'age_limit': 0,
            'availability': 'public',
            'categories': ['Entertainment'],
            'channel': 'Quackity',
            'channel_follower_count': int,
            'channel_id': 'UC_8NknAFiyhOUaZqHR3lq3Q',
            'channel_is_verified': True,
            'channel_url': 'https://www.youtube.com/channel/UC_8NknAFiyhOUaZqHR3lq3Q',
            'comment_count': int,
            'description': 'md5:42e72df3d4d5965903a2b9359c3ccd25',
            'duration': 955,
            'heatmap': 'count:100',
            'like_count': int,
            'live_status': 'not_live',
            'media_type': 'video',
            'playable_in_embed': True,
            'release_date': '20220103',
            'release_timestamp': 1641172509,
            'tags': 'count:26',
            'thumbnail': r're:https?://i\.ytimg\.com/.+',
            'timestamp': 1641172509,
            'upload_date': '20220103',
            'uploader': 'Quackity',
            'uploader_id': '@Quackity',
            'uploader_url': 'https://www.youtube.com/@Quackity',
            'view_count': int,
        },
        'params': {'skip_download': True},
    }, {
        # continuous livestream.
        # Upload date was 2022-07-12T05:12:29-07:00, while stream start is 2022-07-12T15:59:30+00:00
        'url': 'https://www.youtube.com/watch?v=jfKfPfyJRdk',
        'info_dict': {
            'id': 'jfKfPfyJRdk',
            'ext': 'mp4',
            'title': str,
            'age_limit': 0,
            'availability': 'public',
            'categories': ['Music'],
            'channel': 'Lofi Girl',
            'channel_follower_count': int,
            'channel_id': 'UCSJ4gkVC6NrvII8umztf0Ow',
            'channel_is_verified': True,
            'channel_url': 'https://www.youtube.com/channel/UCSJ4gkVC6NrvII8umztf0Ow',
            'concurrent_view_count': int,
            'description': 'md5:48841fcfc1be6131d729fa7b4a7784cb',
            'like_count': int,
            'live_status': 'is_live',
            'media_type': 'livestream',
            'playable_in_embed': True,
            'release_date': '20220712',
            'release_timestamp': 1657641570,
            'tags': 'count:32',
            'thumbnail': r're:https?://i\.ytimg\.com/.+',
            'timestamp': 1657627949,
            'upload_date': '20220712',
            'uploader': 'Lofi Girl',
            'uploader_id': '@LofiGirl',
            'uploader_url': 'https://www.youtube.com/@LofiGirl',
            'view_count': int,
        },
        'params': {'skip_download': True},
    }, {
        'url': 'https://www.youtube.com/watch?v=tjjjtzRLHvA',
        'info_dict': {
            'id': 'tjjjtzRLHvA',
            'ext': 'mp4',
            'title': 'ハッシュタグ無し };if window.ytcsi',
            'age_limit': 0,
            'availability': 'unlisted',
            'categories': ['Music'],
            'channel': 'Lesmiscore',
            'channel_follower_count': int,
            'channel_id': 'UCdqltm_7iv1Vs6kp6Syke5A',
            'channel_url': 'https://www.youtube.com/channel/UCdqltm_7iv1Vs6kp6Syke5A',
            'description': '',
            'duration': 6,
            'like_count': int,
            'live_status': 'not_live',
            'media_type': 'short',
            'playable_in_embed': True,
            'tags': [],
            'thumbnail': r're:https?://i\.ytimg\.com/.+',
            'timestamp': 1648005313,
            'upload_date': '20220323',
            'uploader': 'Lesmiscore',
            'uploader_id': '@lesmiscore',
            'uploader_url': 'https://www.youtube.com/@lesmiscore',
            'view_count': int,
        },
        'params': {'skip_download': True},
    }, {
        # Prefer primary title+description language metadata by default
        # Do not prefer translated description if primary is empty
        'url': 'https://www.youtube.com/watch?v=el3E4MbxRqQ',
        'info_dict': {
            'id': 'el3E4MbxRqQ',
            'ext': 'mp4',
            'title': 'dlp test video 2 - primary sv no desc',
            'age_limit': 0,
            'availability': 'unlisted',
            'categories': ['People & Blogs'],
            'channel': 'cole-dlp-test-acc',
            'channel_id': 'UCiu-3thuViMebBjw_5nWYrA',
            'channel_url': 'https://www.youtube.com/channel/UCiu-3thuViMebBjw_5nWYrA',
            'description': '',
            'duration': 5,
            'like_count': int,
            'live_status': 'not_live',
            'media_type': 'video',
            'playable_in_embed': True,
            'tags': [],
            'thumbnail': r're:https?://i\.ytimg\.com/.+',
            'timestamp': 1662677394,
            'upload_date': '20220908',
            'uploader': 'cole-dlp-test-acc',
            'uploader_id': '@coletdjnz',
            'uploader_url': 'https://www.youtube.com/@coletdjnz',
            'view_count': int,
        },
        'params': {'skip_download': True},
    }, {
        # Extractor argument: prefer translated title+description
        'url': 'https://www.youtube.com/watch?v=gHKT4uU8Zng',
        'info_dict': {
            'id': 'gHKT4uU8Zng',
            'ext': 'mp4',
            'title': 'dlp test video title primary (en-GB)',
            'age_limit': 0,
            'availability': 'public',
            'categories': ['People & Blogs'],
            'channel': 'cole-dlp-test-acc',
            'channel_id': 'UCiu-3thuViMebBjw_5nWYrA',
            'channel_url': 'https://www.youtube.com/channel/UCiu-3thuViMebBjw_5nWYrA',
            'description': 'md5:e8c098ba19888e08554f960ffbf6f90e',
            'duration': 5,
            'like_count': int,
            'live_status': 'not_live',
            'media_type': 'video',
            'playable_in_embed': True,
            'tags': [],
            'thumbnail': r're:https?://i\.ytimg\.com/.+',
            'timestamp': 1659073275,
            'upload_date': '20220729',
            'uploader': 'cole-dlp-test-acc',
            'uploader_id': '@coletdjnz',
            'uploader_url': 'https://www.youtube.com/@coletdjnz',
            'view_count': int,
        },
        'params': {
            'extractor_args': {'youtube': {'lang': ['fr']}},
            'skip_download': True,
        },
        'expected_warnings': [r'Preferring "fr" translated fields'],
    }, {
        'note': '6 channel audio',
        'url': 'https://www.youtube.com/watch?v=zgdo7-RRjgo',
        'only_matching': True,
    }, {
        'note': 'Multiple HLS formats with same itag',
        'url': 'https://www.youtube.com/watch?v=kX3nB4PpJko',
        'info_dict': {
            'id': 'kX3nB4PpJko',
            'ext': 'mp4',
            'title': 'Last To Take Hand Off Jet, Keeps It!',
            'age_limit': 0,
            'availability': 'public',
            'categories': ['Entertainment'],
            'channel': 'MrBeast',
            'channel_follower_count': int,
            'channel_id': 'UCX6OQ3DkcsbYNE6H8uQQuVA',
            'channel_is_verified': True,
            'channel_url': 'https://www.youtube.com/channel/UCX6OQ3DkcsbYNE6H8uQQuVA',
            'comment_count': int,
            'description': 'md5:42731fced13eff2c48c099fbb5c1b3a0',
            'duration': 937,
            'heatmap': 'count:100',
            'like_count': int,
            'live_status': 'not_live',
            'media_type': 'video',
            'playable_in_embed': True,
            'tags': [],
            'thumbnail': r're:https?://i\.ytimg\.com/.+',
            'timestamp': 1668286800,
            'upload_date': '20221112',
            'uploader': 'MrBeast',
            'uploader_id': '@MrBeast',
            'uploader_url': 'https://www.youtube.com/@MrBeast',
            'view_count': int,
        },
        'params': {
            'extractor_args': {'youtube': {'player_client': ['ios']}},
            'format': '233-1',
            'skip_download': True,
        },
        'skip': 'PO Token Required',
    }, {
        'note': 'Audio formats with Dynamic Range Compression',
        'url': 'https://www.youtube.com/watch?v=Tq92D6wQ1mg',
        'info_dict': {
            'id': 'Tq92D6wQ1mg',
            'ext': 'webm',
            'title': '[MMD] Adios - EVERGLOW [+Motion DL]',
            'age_limit': 18,
            'availability': 'needs_auth',
            'categories': ['Entertainment'],
            'channel': 'Projekt Melody',
            'channel_follower_count': int,
            'channel_id': 'UC1yoRdFoFJaCY-AGfD9W0wQ',
            'channel_url': 'https://www.youtube.com/channel/UC1yoRdFoFJaCY-AGfD9W0wQ',
            'comment_count': int,
            'description': 'md5:17eccca93a786d51bc67646756894066',
            'duration': 106,
            'like_count': int,
            'live_status': 'not_live',
            'media_type': 'video',
            'playable_in_embed': True,
            'tags': 'count:5',
            'thumbnail': r're:https?://i\.ytimg\.com/.+',
            'timestamp': 1577508724,
            'upload_date': '20191228',
            'uploader': 'Projekt Melody',
            'uploader_id': '@ProjektMelody',
            'uploader_url': 'https://www.youtube.com/@ProjektMelody',
            'view_count': int,
        },
        'params': {
            'extractor_args': {'youtube': {'player_client': ['tv_embedded']}},
            'format': '251-drc',
            'skip_download': True,
        },
        'skip': 'Age-restricted; requires authentication',
    }, {
        'note': 'Support /live/ URL + media type for post-live content',
        'url': 'https://www.youtube.com/live/qVv6vCqciTM',
        'info_dict': {
            'id': 'qVv6vCqciTM',
            'ext': 'mp4',
            'title': '【 #インターネット女クリスマス 】3Dで歌ってはしゃぐインターネットの女たち【月ノ美兎/名取さな】',
            'age_limit': 0,
            'availability': 'public',
            'categories': ['Entertainment'],
            'channel': 'さなちゃんねる',
            'channel_follower_count': int,
            'channel_id': 'UCIdEIHpS0TdkqRkHL5OkLtA',
            'channel_is_verified': True,
            'channel_url': 'https://www.youtube.com/channel/UCIdEIHpS0TdkqRkHL5OkLtA',
            'chapters': 'count:13',
            'comment_count': int,
            'description': 'md5:6aebf95cc4a1d731aebc01ad6cc9806d',
            'duration': 4438,
            'heatmap': 'count:100',
            'like_count': int,
            'live_status': 'was_live',
            'media_type': 'livestream',
            'playable_in_embed': True,
            'release_date': '20221223',
            'release_timestamp': 1671793345,
            'tags': 'count:6',
            'thumbnail': r're:https?://i\.ytimg\.com/.+',
            'timestamp': 1671798112,
            'upload_date': '20221223',
            'uploader': 'さなちゃんねる',
            'uploader_id': '@sana_natori',
            'uploader_url': 'https://www.youtube.com/@sana_natori',
            'view_count': int,
        },
        'params': {'skip_download': True},
    }, {
        # Fallbacks when webpage and web client is unavailable
        'url': 'https://www.youtube.com/watch?v=wSSmNUl9Snw',
        'info_dict': {
            'id': 'wSSmNUl9Snw',
            'ext': 'webm',
            'title': 'The Computer Hack That Saved Apollo 14',
            'age_limit': 0,
            # 'availability': 'public',
            # 'categories': ['Science & Technology'],
            'channel': 'Scott Manley',
            'channel_follower_count': int,
            'channel_id': 'UCxzC4EngIsMrPmbm6Nxvb-A',
            'channel_is_verified': True,
            'channel_url': 'https://www.youtube.com/channel/UCxzC4EngIsMrPmbm6Nxvb-A',
            'chapters': 'count:2',
            'comment_count': int,
            'description': 'md5:f4bed7b200404b72a394c2f97b782c02',
            'duration': 682,
            'heatmap': 'count:100',
            'like_count': int,
            'live_status': 'not_live',
            'media_type': 'video',
            'playable_in_embed': True,
            'tags': 'count:8',
            'thumbnail': r're:https?://i\.ytimg\.com/.+',
            'timestamp': 1504198713,
            'upload_date': '20170831',
            'uploader': 'Scott Manley',
            'uploader_id': '@scottmanley',
            'uploader_url': 'https://www.youtube.com/@scottmanley',
            'view_count': int,
        },
        'params': {
            'extractor_args': {'youtube': {
                'player_client': ['ios'],
                'player_skip': ['webpage'],
            }},
            'skip_download': True,
        },
        'skip': 'PO Token Required',
    }, {
        # uploader_id has non-ASCII characters that are percent-encoded in YT's JSON
        # https://github.com/yt-dlp/yt-dlp/pull/11818
        'url': 'https://www.youtube.com/shorts/18NGQq7p3LY',
        'info_dict': {
            'id': '18NGQq7p3LY',
            'ext': 'mp4',
            'title': '아이브 이서 장원영 리즈 삐끼삐끼 챌린지',
            'age_limit': 0,
            'availability': 'public',
            'categories': ['People & Blogs'],
            'channel': 'ㅇㅇ',
            'channel_follower_count': int,
            'channel_id': 'UCC25oTm2J7ZVoi5TngOHg9g',
            'channel_url': 'https://www.youtube.com/channel/UCC25oTm2J7ZVoi5TngOHg9g',
            'description': '',
            'duration': 3,
            'like_count': int,
            'live_status': 'not_live',
            'media_type': 'short',
            'playable_in_embed': True,
            'tags': [],
            'thumbnail': r're:https?://i\.ytimg\.com/.+',
            'timestamp': 1724306170,
            'upload_date': '20240822',
            'uploader': 'ㅇㅇ',
            'uploader_id': '@으아-v1k',
            'uploader_url': 'https://www.youtube.com/@으아-v1k',
            'view_count': int,
        },
        'params': {'skip_download': True},
    }]
    _WEBPAGE_TESTS = [{
        # <object>
        # https://github.com/ytdl-org/youtube-dl/pull/12696
        'url': 'http://www.improbable.com/2017/04/03/untrained-modern-youths-and-ancient-masters-in-selfie-portraits/',
        'info_dict': {
            'id': 'msN87y-iEx0',
            'ext': 'mp4',
            'title': 'Feynman: Mirrors FUN TO IMAGINE 6',
            'upload_date': '20080526',
            'description': 'md5:873c81d308b979f0e23ee7e620b312a3',
            'age_limit': 0,
            'tags': 'count:8',
            'channel_id': 'UCCeo--lls1vna5YJABWAcVA',
            'playable_in_embed': True,
            'thumbnail': r're:https?://i\.ytimg\.com/.+',
            'like_count': int,
            'comment_count': int,
            'channel': 'Christopher Sykes',
            'live_status': 'not_live',
            'channel_url': 'https://www.youtube.com/channel/UCCeo--lls1vna5YJABWAcVA',
            'availability': 'public',
            'duration': 195,
            'view_count': int,
            'categories': ['Science & Technology'],
            'channel_follower_count': int,
            'uploader': 'Christopher Sykes',
            'uploader_url': 'https://www.youtube.com/@ChristopherSykesDocumentaries',
            'uploader_id': '@ChristopherSykesDocumentaries',
            'heatmap': 'count:100',
            'timestamp': 1211825920,
            'media_type': 'video',
        },
        'params': {'skip_download': True},
    }, {
        # <embed>
        # https://github.com/ytdl-org/youtube-dl/commit/2b88feedf7993c24b03e0a7ff169a548794de70c
        'url': 'https://badzine.de/news/als-marc-zwiebler-taufik-hidayat-schlug',
        'info_dict': {
            'id': 'bSVcWOq397g',
            'ext': 'mp4',
            'title': 'TAUFIK TUNJUKKAN KELASNYA !!! : Taufik Hidayat VS Marc Zwiebler Canada Open 2011',
            'age_limit': 0,
            'availability': 'public',
            'categories': ['Sports'],
            'channel': 'Badminton Addict Id',
            'channel_follower_count': int,
            'channel_id': 'UCfCpKOwQGUe2FUJzYNadQcQ',
            'channel_url': 'https://www.youtube.com/channel/UCfCpKOwQGUe2FUJzYNadQcQ',
            'comment_count': int,
            'description': 'md5:2c3737da9a575f301a8380b4d60592a8',
            'duration': 756,
            'like_count': int,
            'live_status': 'not_live',
            'media_type': 'video',
            'playable_in_embed': True,
            'tags': 'count:9',
            'thumbnail': r're:https?://i\.ytimg\.com/.+',
            'timestamp': 1621418412,
            'upload_date': '20210519',
            'uploader': 'Badminton Addict Id',
            'uploader_id': '@badmintonaddictid8958',
            'uploader_url': 'https://www.youtube.com/@badmintonaddictid8958',
            'view_count': int,
        },
        'params': {'skip_download': True},
    }, {
        # WordPress Plugin: YouTube Video Importer
        # https://github.com/ytdl-org/youtube-dl/commit/7deef1ba6743bf11247565e63ed7e31d2e8a9382
        'url': 'https://lothype.com/2025-chino-hills-hs-snare-quad-features-wgi2025-drumline/',
        'info_dict': {
            'id': 'lC21AX_pCfA',
            'ext': 'mp4',
            'title': '2025 Chino Hills HS Snare & Quad Features! #wgi2025 #drumline',
            'age_limit': 0,
            'availability': 'public',
            'categories': ['Music'],
            'channel': 'DrumlineAV',
            'channel_follower_count': int,
            'channel_id': 'UCqdfUdyiQOZMvW5PcTTYikQ',
            'channel_url': 'https://www.youtube.com/channel/UCqdfUdyiQOZMvW5PcTTYikQ',
            'comment_count': int,
            'description': '',
            'duration': 48,
            'like_count': int,
            'live_status': 'not_live',
            'location': 'WESTMINSTER',
            'media_type': 'short',
            'playable_in_embed': True,
            'tags': 'count:72',
            'thumbnail': r're:https?://i\.ytimg\.com/.+',
            'timestamp': 1739910835,
            'upload_date': '20250218',
            'uploader': 'DrumlineAV',
            'uploader_id': '@DrumlineAV',
            'uploader_url': 'https://www.youtube.com/@DrumlineAV',
            'view_count': int,
        },
        'params': {'skip_download': True},
    }, {
        # lazyYT
        # https://github.com/ytdl-org/youtube-dl/commit/65f3a228b16c55fee959eee055767a796479270f
        'url': 'https://rabota7.ru/%D0%91%D1%83%D1%85%D0%B3%D0%B0%D0%BB%D1%82%D0%B5%D1%80',
        'info_dict': {
            'id': 'DexR8_tTSsQ',
            'ext': 'mp4',
            'title': 'Работа бухгалтером в Москве',
            'age_limit': 0,
            'availability': 'public',
            'categories': ['People & Blogs'],
            'channel': 'Работа в Москве свежие вакансии',
            'channel_follower_count': int,
            'channel_id': 'UCG3qz_gefGaMiSBvmaxN5WQ',
            'channel_url': 'https://www.youtube.com/channel/UCG3qz_gefGaMiSBvmaxN5WQ',
            'description': 'md5:b779d3d70af4efda26cf62b76808c0e3',
            'duration': 42,
            'like_count': int,
            'live_status': 'not_live',
            'media_type': 'video',
            'playable_in_embed': True,
            'tags': 'count:7',
            'thumbnail': r're:https?://i\.ytimg\.com/.+',
            'timestamp': 1496398980,
            'upload_date': '20170602',
            'uploader': 'Работа в Москве свежие вакансии',
            'uploader_id': '@РаботавМосквесвежиевакансии',
            'uploader_url': 'https://www.youtube.com/@РаботавМосквесвежиевакансии',
            'view_count': int,
        },
        'params': {
            'extractor_args': {'generic': {'impersonate': ['chrome']}},
            'skip_download': True,
        },
    }, {
        # data-video-url=
        # https://github.com/ytdl-org/youtube-dl/pull/2948
        'url': 'https://www.uca.ac.uk/',
        'info_dict': {
            'id': 'www.uca.ac',
            'title': 'UCA | Creative Arts Degrees UK | University for the Creative Arts',
            'age_limit': 0,
            'description': 'md5:179c7a06ea1ed01b94ff5d56cb18d73b',
            'thumbnail': '/media/uca-2020/hero-headers/2025-prospectus-all-2x2.jpg',
        },
        'playlist_count': 10,
        'params': {'skip_download': True},
    }]

    _PLAYER_JS_VARIANT_MAP = {
        'main': 'player_ias.vflset/en_US/base.js',
        'tce': 'player_ias_tce.vflset/en_US/base.js',
        'es5': 'player_es5.vflset/en_US/base.js',
        'es6': 'player_es6.vflset/en_US/base.js',
        'tv': 'tv-player-ias.vflset/tv-player-ias.js',
        'tv_es6': 'tv-player-es6.vflset/tv-player-es6.js',
        'phone': 'player-plasma-ias-phone-en_US.vflset/base.js',
        'tablet': 'player-plasma-ias-tablet-en_US.vflset/base.js',
    }
    _INVERSE_PLAYER_JS_VARIANT_MAP = {v: k for k, v in _PLAYER_JS_VARIANT_MAP.items()}
    _NSIG_FUNC_CACHE_ID = 'nsig func'
    _DUMMY_STRING = 'dlp_wins'

    @classmethod
    def suitable(cls, url):
        from yt_dlp.utils import parse_qs

        qs = parse_qs(url)
        if qs.get('list', [None])[0]:
            return False
        return super().suitable(url)

    def __init__(self, *args, **kwargs):
        super().__init__(*args, **kwargs)
        self._code_cache = {}
        self._player_cache = {}
        self._pot_director = None

    def _real_initialize(self):
        super()._real_initialize()
        self._pot_director = initialize_pot_director(self)

    def _prepare_live_from_start_formats(self, formats, video_id, live_start_time, url, webpage_url, smuggled_data, is_live):
        lock = threading.Lock()
        start_time = time.time()
        # TODO: only include dash formats
        formats = [f for f in formats if f.get('is_from_start') and f.get('protocol') != 'sabr']

        def refetch_manifest(format_id, delay):
            nonlocal formats, start_time, is_live
            if time.time() <= start_time + delay:
                return

            _, _, _, _, prs, player_url = self._initial_extract(
                url, smuggled_data, webpage_url, 'web', video_id)
            video_details = traverse_obj(prs, (..., 'videoDetails'), expected_type=dict)
            microformats = traverse_obj(
                prs, (..., 'microformat', 'playerMicroformatRenderer'),
                expected_type=dict)
            _, live_status, formats, _ = self._list_formats(video_id, microformats, video_details, prs, player_url)
            is_live = live_status == 'is_live'
            start_time = time.time()

        def mpd_feed(format_id, delay):
            """
            @returns (manifest_url, manifest_stream_number, is_live) or None
            """
            for retry in self.RetryManager(fatal=False):
                with lock:
                    refetch_manifest(format_id, delay)

                f = next((f for f in formats if f['format_id'] == format_id), None)
                if not f:
                    if not is_live:
                        retry.error = f'{video_id}: Video is no longer live'
                    else:
                        retry.error = f'Cannot find refreshed manifest for format {format_id}{bug_reports_message()}'
                    continue

                # Formats from ended premieres will be missing a manifest_url
                # See https://github.com/yt-dlp/yt-dlp/issues/8543
                if not f.get('manifest_url'):
                    break

                return f['manifest_url'], f['manifest_stream_number'], is_live
            return None

        for f in formats:
            f['is_live'] = is_live
            gen = functools.partial(self._live_dash_fragments, video_id, f['format_id'],
                                    live_start_time, mpd_feed, not is_live and f.copy())
            if is_live:
                f['fragments'] = gen
                f['protocol'] = 'http_dash_segments_generator'
            else:
                f['fragments'] = LazyList(gen({}))
                del f['is_from_start']

    def _live_dash_fragments(self, video_id, format_id, live_start_time, mpd_feed, manifestless_orig_fmt, ctx):
        FETCH_SPAN, MAX_DURATION = 5, 432000

        mpd_url, stream_number, is_live = None, None, True

        begin_index = 0
        download_start_time = ctx.get('start') or time.time()

        lack_early_segments = download_start_time - (live_start_time or download_start_time) > MAX_DURATION
        if lack_early_segments:
            self.report_warning(bug_reports_message(
                'Starting download from the last 120 hours of the live stream since '
                'YouTube does not have data before that. If you think this is wrong,'), only_once=True)
            lack_early_segments = True

        known_idx, no_fragment_score, last_segment_url = begin_index, 0, None
        fragments, fragment_base_url = None, None

        def _extract_sequence_from_mpd(refresh_sequence, immediate):
            nonlocal mpd_url, stream_number, is_live, no_fragment_score, fragments, fragment_base_url
            # Obtain from MPD's maximum seq value
            old_mpd_url = mpd_url
            last_error = ctx.pop('last_error', None)
            expire_fast = immediate or (last_error and isinstance(last_error, HTTPError) and last_error.status == 403)
            mpd_url, stream_number, is_live = (mpd_feed(format_id, 5 if expire_fast else 18000)
                                               or (mpd_url, stream_number, False))
            if not refresh_sequence:
                if expire_fast and not is_live:
                    return False, last_seq
                elif old_mpd_url == mpd_url:
                    return True, last_seq
            if manifestless_orig_fmt:
                fmt_info = manifestless_orig_fmt
            else:
                try:
                    fmts, _ = self._extract_mpd_formats_and_subtitles(
                        mpd_url, None, note=False, errnote=False, fatal=False)
                except ExtractorError:
                    fmts = None
                if not fmts:
                    no_fragment_score += 2
                    return False, last_seq
                fmt_info = next(x for x in fmts if x['manifest_stream_number'] == stream_number)
            fragments = fmt_info['fragments']
            fragment_base_url = fmt_info['fragment_base_url']
            assert fragment_base_url

            _last_seq = int(re.search(r'(?:/|^)sq/(\d+)', fragments[-1]['path']).group(1))
            return True, _last_seq

        self.write_debug(f'[{video_id}] Generating fragments for format {format_id}')
        while is_live:
            fetch_time = time.time()
            if no_fragment_score > 30:
                return
            if last_segment_url:
                # Obtain from "X-Head-Seqnum" header value from each segment
                try:
                    urlh = self._request_webpage(
                        last_segment_url, None, note=False, errnote=False, fatal=False)
                except ExtractorError:
                    urlh = None
                last_seq = try_get(urlh, lambda x: int_or_none(x.headers['X-Head-Seqnum']))
                if last_seq is None:
                    no_fragment_score += 2
                    last_segment_url = None
                    continue
            else:
                should_continue, last_seq = _extract_sequence_from_mpd(True, no_fragment_score > 15)
                no_fragment_score += 2
                if not should_continue:
                    continue

            if known_idx > last_seq:
                last_segment_url = None
                continue

            last_seq += 1

            if begin_index < 0 and known_idx < 0:
                # skip from the start when it's negative value
                known_idx = last_seq + begin_index
            if lack_early_segments:
                known_idx = max(known_idx, last_seq - int(MAX_DURATION // fragments[-1]['duration']))
            try:
                for idx in range(known_idx, last_seq):
                    # do not update sequence here or you'll get skipped some part of it
                    should_continue, _ = _extract_sequence_from_mpd(False, False)
                    if not should_continue:
                        known_idx = idx - 1
                        raise ExtractorError('breaking out of outer loop')
                    last_segment_url = urljoin(fragment_base_url, f'sq/{idx}')
                    yield {
                        'url': last_segment_url,
                        'fragment_count': last_seq,
                    }
                if known_idx == last_seq:
                    no_fragment_score += 5
                else:
                    no_fragment_score = 0
                known_idx = last_seq
            except ExtractorError:
                continue

            if manifestless_orig_fmt:
                # Stop at the first iteration if running for post-live manifestless;
                # fragment count no longer increase since it starts
                break

            time.sleep(max(0, FETCH_SPAN + fetch_time - time.time()))

    def _extract_player_url(self, *ytcfgs, webpage=None):
        player_url = traverse_obj(
            ytcfgs, (..., 'PLAYER_JS_URL'), (..., 'WEB_PLAYER_CONTEXT_CONFIGS', ..., 'jsUrl'),
            get_all=False, expected_type=str)
        if not player_url:
            return

        requested_js_variant = self._configuration_arg('player_js_variant', [''])[0] or 'main'
        if requested_js_variant in self._PLAYER_JS_VARIANT_MAP:
            player_id = self._extract_player_info(player_url)
            original_url = player_url
            player_url = f'/s/player/{player_id}/{self._PLAYER_JS_VARIANT_MAP[requested_js_variant]}'
            if original_url != player_url:
                self.write_debug(
                    f'Forcing "{requested_js_variant}" player JS variant for player {player_id}\n'
                    f'        original url = {original_url}', only_once=True)
        elif requested_js_variant != 'actual':
            self.report_warning(
                f'Invalid player JS variant name "{requested_js_variant}" requested. '
                f'Valid choices are: {", ".join(self._PLAYER_JS_VARIANT_MAP)}', only_once=True)

        return urljoin('https://www.youtube.com', player_url)

    def _download_player_url(self, video_id, fatal=False):
        iframe_webpage = self._download_webpage_with_retries(
            'https://www.youtube.com/iframe_api',
            note='Downloading iframe API JS',
            video_id=video_id, retry_fatal=fatal)

        if iframe_webpage:
            player_version = self._search_regex(
                r'player\\?/([0-9a-fA-F]{8})\\?/', iframe_webpage, 'player version', fatal=fatal)
            if player_version:
                return f'https://www.youtube.com/s/player/{player_version}/player_ias.vflset/en_US/base.js'

    def _player_js_cache_key(self, player_url):
        player_id = self._extract_player_info(player_url)
        player_path = remove_start(urllib.parse.urlparse(player_url).path, f'/s/player/{player_id}/')
        variant = self._INVERSE_PLAYER_JS_VARIANT_MAP.get(player_path) or next((
            v for k, v in self._INVERSE_PLAYER_JS_VARIANT_MAP.items()
            if re.fullmatch(re.escape(k).replace('en_US', r'[a-zA-Z0-9_]+'), player_path)), None)
        if not variant:
            self.write_debug(
                f'Unable to determine player JS variant\n'
                f'        player = {player_url}', only_once=True)
            variant = re.sub(r'[^a-zA-Z0-9]', '_', remove_end(player_path, '.js'))
        return join_nonempty(player_id, variant)

    def _signature_cache_id(self, example_sig):
        """ Return a string representation of a signature """
        return '.'.join(str(len(part)) for part in example_sig.split('.'))

    @classmethod
    def _extract_player_info(cls, player_url):
        for player_re in cls._PLAYER_INFO_RE:
            id_m = re.search(player_re, player_url)
            if id_m:
                break
        else:
            raise ExtractorError(f'Cannot identify player {player_url!r}')
        return id_m.group('id')

    def _load_player(self, video_id, player_url, fatal=True):
        player_js_key = self._player_js_cache_key(player_url)
        if player_js_key not in self._code_cache:
            code = self._download_webpage(
                player_url, video_id, fatal=fatal,
                note=f'Downloading player {player_js_key}',
                errnote=f'Download of {player_js_key} failed')
            if code:
                self._code_cache[player_js_key] = code
        return self._code_cache.get(player_js_key)

    def _extract_signature_function(self, video_id, player_url, example_sig):
        # Read from filesystem cache
        func_id = join_nonempty(
            self._player_js_cache_key(player_url), self._signature_cache_id(example_sig))
        assert os.path.basename(func_id) == func_id

        self.write_debug(f'Extracting signature function {func_id}')
        cache_spec, code = self.cache.load('youtube-sigfuncs', func_id, min_ver='2025.07.21'), None

        if not cache_spec:
            code = self._load_player(video_id, player_url)
        if code:
            res = self._parse_sig_js(code, player_url)
            test_string = ''.join(map(chr, range(len(example_sig))))
            cache_spec = [ord(c) for c in res(test_string)]
            self.cache.store('youtube-sigfuncs', func_id, cache_spec)

        return lambda s: ''.join(s[i] for i in cache_spec)

    def _print_sig_code(self, func, example_sig):
        if not self.get_param('youtube_print_sig_code'):
            return

        def gen_sig_code(idxs):
            def _genslice(start, end, step):
                starts = '' if start == 0 else str(start)
                ends = (':%d' % (end + step)) if end + step >= 0 else ':'
                steps = '' if step == 1 else (':%d' % step)
                return f's[{starts}{ends}{steps}]'

            step = None
            # Quelch pyflakes warnings - start will be set when step is set
            start = '(Never used)'
            for i, prev in zip(idxs[1:], idxs[:-1]):
                if step is not None:
                    if i - prev == step:
                        continue
                    yield _genslice(start, prev, step)
                    step = None
                    continue
                if i - prev in [-1, 1]:
                    step = i - prev
                    start = prev
                    continue
                else:
                    yield 's[%d]' % prev
            if step is None:
                yield 's[%d]' % i
            else:
                yield _genslice(start, i, step)

        test_string = ''.join(map(chr, range(len(example_sig))))
        cache_res = func(test_string)
        cache_spec = [ord(c) for c in cache_res]
        expr_code = ' + '.join(gen_sig_code(cache_spec))
        signature_id_tuple = '({})'.format(', '.join(str(len(p)) for p in example_sig.split('.')))
        code = (f'if tuple(len(p) for p in s.split(\'.\')) == {signature_id_tuple}:\n'
                f'    return {expr_code}\n')
        self.to_screen('Extracted signature function:\n' + code)

    def _parse_sig_js(self, jscode, player_url):
        # Examples where `sig` is funcname:
        # sig=function(a){a=a.split(""); ... ;return a.join("")};
        # ;c&&(c=sig(decodeURIComponent(c)),a.set(b,encodeURIComponent(c)));return a};
        # {var l=f,m=h.sp,n=sig(decodeURIComponent(h.s));l.set(m,encodeURIComponent(n))}
        # sig=function(J){J=J.split(""); ... ;return J.join("")};
        # ;N&&(N=sig(decodeURIComponent(N)),J.set(R,encodeURIComponent(N)));return J};
        # {var H=u,k=f.sp,v=sig(decodeURIComponent(f.s));H.set(k,encodeURIComponent(v))}
        funcname = self._search_regex(
            (r'\b(?P<var>[a-zA-Z0-9_$]+)&&\((?P=var)=(?P<sig>[a-zA-Z0-9_$]{2,})\(decodeURIComponent\((?P=var)\)\)',
             r'(?P<sig>[a-zA-Z0-9_$]+)\s*=\s*function\(\s*(?P<arg>[a-zA-Z0-9_$]+)\s*\)\s*{\s*(?P=arg)\s*=\s*(?P=arg)\.split\(\s*""\s*\)\s*;\s*[^}]+;\s*return\s+(?P=arg)\.join\(\s*""\s*\)',
             r'(?:\b|[^a-zA-Z0-9_$])(?P<sig>[a-zA-Z0-9_$]{2,})\s*=\s*function\(\s*a\s*\)\s*{\s*a\s*=\s*a\.split\(\s*""\s*\)(?:;[a-zA-Z0-9_$]{2}\.[a-zA-Z0-9_$]{2}\(a,\d+\))?',
             # Old patterns
             r'\b[cs]\s*&&\s*[adf]\.set\([^,]+\s*,\s*encodeURIComponent\s*\(\s*(?P<sig>[a-zA-Z0-9$]+)\(',
             r'\b[a-zA-Z0-9]+\s*&&\s*[a-zA-Z0-9]+\.set\([^,]+\s*,\s*encodeURIComponent\s*\(\s*(?P<sig>[a-zA-Z0-9$]+)\(',
             r'\bm=(?P<sig>[a-zA-Z0-9$]{2,})\(decodeURIComponent\(h\.s\)\)',
             # Obsolete patterns
             r'("|\')signature\1\s*,\s*(?P<sig>[a-zA-Z0-9$]+)\(',
             r'\.sig\|\|(?P<sig>[a-zA-Z0-9$]+)\(',
             r'yt\.akamaized\.net/\)\s*\|\|\s*.*?\s*[cs]\s*&&\s*[adf]\.set\([^,]+\s*,\s*(?:encodeURIComponent\s*\()?\s*(?P<sig>[a-zA-Z0-9$]+)\(',
             r'\b[cs]\s*&&\s*[adf]\.set\([^,]+\s*,\s*(?P<sig>[a-zA-Z0-9$]+)\(',
             r'\bc\s*&&\s*[a-zA-Z0-9]+\.set\([^,]+\s*,\s*\([^)]*\)\s*\(\s*(?P<sig>[a-zA-Z0-9$]+)\('),
            jscode, 'Initial JS player signature function name', group='sig')

        varname, global_list = self._interpret_player_js_global_var(jscode, player_url)
        jsi = JSInterpreter(jscode)
        initial_function = jsi.extract_function(funcname, filter_dict({varname: global_list}))
        return lambda s: initial_function([s])

    def _cached(self, func, *cache_id):
        def inner(*args, **kwargs):
            if cache_id not in self._player_cache:
                try:
                    self._player_cache[cache_id] = func(*args, **kwargs)
                except ExtractorError as e:
                    self._player_cache[cache_id] = e
                except Exception as e:
                    self._player_cache[cache_id] = ExtractorError(traceback.format_exc(), cause=e)

            ret = self._player_cache[cache_id]
            if isinstance(ret, Exception):
                raise ret
            return ret
        return inner

    def _load_player_data_from_cache(self, name, player_url):
        cache_id = (f'youtube-{name}', self._player_js_cache_key(player_url))

        if data := self._player_cache.get(cache_id):
            return data

        data = self.cache.load(*cache_id, min_ver='2025.07.21')
        if data:
            self._player_cache[cache_id] = data

        return data

    def _store_player_data_to_cache(self, name, player_url, data):
        cache_id = (f'youtube-{name}', self._player_js_cache_key(player_url))
        if cache_id not in self._player_cache:
            self.cache.store(*cache_id, data)
            self._player_cache[cache_id] = data

    def _decrypt_signature(self, s, video_id, player_url):
        """Turn the encrypted s field into a working signature"""
        extract_sig = self._cached(
            self._extract_signature_function, 'sig', player_url, self._signature_cache_id(s))
        func = extract_sig(video_id, player_url, s)
        self._print_sig_code(func, s)
        return func(s)

    def _decrypt_nsig(self, s, video_id, player_url):
        """Turn the encrypted n field into a working signature"""
        if player_url is None:
            raise ExtractorError('Cannot decrypt nsig without player_url')
        player_url = urljoin('https://www.youtube.com', player_url)

        try:
            jsi, player_id, func_code = self._extract_n_function_code(video_id, player_url)
        except ExtractorError as e:
            raise ExtractorError('Unable to extract nsig function code', cause=e)
        if self.get_param('youtube_print_sig_code'):
            self.to_screen(f'Extracted nsig function from {player_id}:\n{func_code[1]}\n')

        try:
            extract_nsig = self._cached(self._extract_n_function_from_code, self._NSIG_FUNC_CACHE_ID, player_url)
            ret = extract_nsig(jsi, func_code)(s)
        except JSInterpreter.Exception as e:
            try:
                jsi = PhantomJSwrapper(self, timeout=5000)
            except ExtractorError:
                raise e
            self.report_warning(
                f'Native nsig extraction failed: Trying with PhantomJS\n'
                f'         n = {s} ; player = {player_url}', video_id)
            self.write_debug(e, only_once=True)

            args, func_body = func_code
            ret = jsi.execute(
                f'console.log(function({", ".join(args)}) {{ {func_body} }}({s!r}));',
                video_id=video_id, note='Executing signature code').strip()

        self.write_debug(f'Decrypted nsig {s} => {ret}')
        # Only cache nsig func JS code to disk if successful, and only once
        self._store_player_data_to_cache('nsig', player_url, func_code)
        return ret

    def _extract_n_function_name(self, jscode, player_url=None):
        varname, global_list = self._interpret_player_js_global_var(jscode, player_url)
        if debug_str := traverse_obj(global_list, (lambda _, v: v.endswith('-_w8_'), any)):
            pattern = r'''(?x)
                \{\s*return\s+%s\[%d\]\s*\+\s*(?P<argname>[a-zA-Z0-9_$]+)\s*\}
            ''' % (re.escape(varname), global_list.index(debug_str))
            if match := re.search(pattern, jscode):
                pattern = r'''(?x)
                    \{\s*\)%s\(\s*
                    (?:
                        (?P<funcname_a>[a-zA-Z0-9_$]+)\s*noitcnuf\s*
                        |noitcnuf\s*=\s*(?P<funcname_b>[a-zA-Z0-9_$]+)(?:\s+rav)?
                    )[;\n]
                ''' % re.escape(match.group('argname')[::-1])
                if match := re.search(pattern, jscode[match.start()::-1]):
                    a, b = match.group('funcname_a', 'funcname_b')
                    return (a or b)[::-1]
            self.write_debug(join_nonempty(
                'Initial search was unable to find nsig function name',
                player_url and f'        player = {player_url}', delim='\n'), only_once=True)

        # Examples (with placeholders nfunc, narray, idx):
        # *  .get("n"))&&(b=nfunc(b)
        # *  .get("n"))&&(b=narray[idx](b)
        # *  b=String.fromCharCode(110),c=a.get(b))&&c=narray[idx](c)
        # *  a.D&&(b="nn"[+a.D],c=a.get(b))&&(c=narray[idx](c),a.set(b,c),narray.length||nfunc("")
        # *  a.D&&(PL(a),b=a.j.n||null)&&(b=narray[0](b),a.set("n",b),narray.length||nfunc("")
        # *  a.D&&(b="nn"[+a.D],vL(a),c=a.j[b]||null)&&(c=narray[idx](c),a.set(b,c),narray.length||nfunc("")
        # *  J.J="";J.url="";J.Z&&(R="nn"[+J.Z],mW(J),N=J.K[R]||null)&&(N=narray[idx](N),J.set(R,N))}};
        funcname, idx = self._search_regex(
            r'''(?x)
            (?:
                \.get\("n"\)\)&&\(b=|
                (?:
                    b=String\.fromCharCode\(110\)|
                    (?P<str_idx>[a-zA-Z0-9_$.]+)&&\(b="nn"\[\+(?P=str_idx)\]
                )
                (?:
                    ,[a-zA-Z0-9_$]+\(a\))?,c=a\.
                    (?:
                        get\(b\)|
                        [a-zA-Z0-9_$]+\[b\]\|\|null
                    )\)&&\(c=|
                \b(?P<var>[a-zA-Z0-9_$]+)=
            )(?P<nfunc>[a-zA-Z0-9_$]+)(?:\[(?P<idx>\d+)\])?\([a-zA-Z]\)
            (?(var),[a-zA-Z0-9_$]+\.set\((?:"n+"|[a-zA-Z0-9_$]+)\,(?P=var)\))''',
            jscode, 'n function name', group=('nfunc', 'idx'), default=(None, None))
        if not funcname:
            self.report_warning(join_nonempty(
                'Falling back to generic n function search',
                player_url and f'         player = {player_url}', delim='\n'), only_once=True)
            return self._search_regex(
                r'''(?xs)
                ;\s*(?P<name>[a-zA-Z0-9_$]+)\s*=\s*function\([a-zA-Z0-9_$]+\)
                \s*\{(?:(?!};).)+?return\s*(?P<q>["'])[\w-]+_w8_(?P=q)\s*\+\s*[a-zA-Z0-9_$]+''',
                jscode, 'Initial JS player n function name', group='name')
        elif not idx:
            return funcname

        return json.loads(js_to_json(self._search_regex(
            rf'var {re.escape(funcname)}\s*=\s*(\[.+?\])\s*[,;]', jscode,
            f'Initial JS player n function list ({funcname}.{idx})')))[int(idx)]

    def _interpret_player_js_global_var(self, jscode, player_url):
        """Returns tuple of: variable name string, variable value list"""
        extract_global_var = self._cached(self._search_regex, 'js global array', player_url)
        varcode, varname, varvalue = extract_global_var(
            r'''(?x)
                (?P<q1>["\'])use\s+strict(?P=q1);\s*
                (?P<code>
                    var\s+(?P<name>[a-zA-Z0-9_$]+)\s*=\s*
                    (?P<value>
                        (?P<q2>["\'])(?:(?!(?P=q2)).|\\.)+(?P=q2)
                        \.split\((?P<q3>["\'])(?:(?!(?P=q3)).)+(?P=q3)\)
                        |\[\s*(?:(?P<q4>["\'])(?:(?!(?P=q4)).|\\.)*(?P=q4)\s*,?\s*)+\]
                    )
                )[;,]
            ''', jscode, 'global variable', group=('code', 'name', 'value'), default=(None, None, None))
        if not varcode:
            self.write_debug(join_nonempty(
                'No global array variable found in player JS',
                player_url and f'        player = {player_url}', delim='\n'), only_once=True)
            return None, None

        jsi = JSInterpreter(varcode)
        interpret_global_var = self._cached(jsi.interpret_expression, 'js global list', player_url)
        return varname, interpret_global_var(varvalue, LocalNameSpace(), allow_recursion=10)

    def _fixup_n_function_code(self, argnames, nsig_code, jscode, player_url):
        # Fixup global array
        varname, global_list = self._interpret_player_js_global_var(jscode, player_url)
        if varname and global_list:
            nsig_code = f'var {varname}={json.dumps(global_list)}; {nsig_code}'
        else:
            varname = self._DUMMY_STRING
            global_list = []

        # Fixup typeof check
        undefined_idx = global_list.index('undefined') if 'undefined' in global_list else r'\d+'
        fixed_code = re.sub(
            fr'''(?x)
                ;\s*if\s*\(\s*typeof\s+[a-zA-Z0-9_$]+\s*===?\s*(?:
                    (["\'])undefined\1|
                    {re.escape(varname)}\[{undefined_idx}\]
                )\s*\)\s*return\s+{re.escape(argnames[0])};
            ''', ';', nsig_code)
        if fixed_code == nsig_code:
            self.write_debug(join_nonempty(
                'No typeof statement found in nsig function code',
                player_url and f'        player = {player_url}', delim='\n'), only_once=True)

        # Fixup global funcs
        jsi = JSInterpreter(fixed_code)
        cache_id = (self._NSIG_FUNC_CACHE_ID, player_url)
        try:
            self._cached(
                self._extract_n_function_from_code, *cache_id)(jsi, (argnames, fixed_code))(self._DUMMY_STRING)
        except JSInterpreter.Exception:
            self._player_cache.pop(cache_id, None)

        global_funcnames = jsi._undefined_varnames
        debug_names = []
        jsi = JSInterpreter(jscode)
        for func_name in global_funcnames:
            try:
                func_args, func_code = jsi.extract_function_code(func_name)
                fixed_code = f'var {func_name} = function({", ".join(func_args)}) {{ {func_code} }}; {fixed_code}'
                debug_names.append(func_name)
            except Exception:
                self.report_warning(join_nonempty(
                    f'Unable to extract global nsig function {func_name} from player JS',
                    player_url and f'        player = {player_url}', delim='\n'), only_once=True)

        if debug_names:
            self.write_debug(f'Extracted global nsig functions: {", ".join(debug_names)}')

        return argnames, fixed_code

    def _extract_n_function_code(self, video_id, player_url):
        player_id = self._extract_player_info(player_url)
        func_code = self._load_player_data_from_cache('nsig', player_url)
        jscode = func_code or self._load_player(video_id, player_url)
        jsi = JSInterpreter(jscode)

        if func_code:
            return jsi, player_id, func_code

        func_name = self._extract_n_function_name(jscode, player_url=player_url)

        # XXX: Work around (a) global array variable, (b) `typeof` short-circuit, (c) global functions
        func_code = self._fixup_n_function_code(*jsi.extract_function_code(func_name), jscode, player_url)

        return jsi, player_id, func_code

    def _extract_n_function_from_code(self, jsi, func_code):
        func = jsi.extract_function_from_code(*func_code)

        def extract_nsig(s):
            try:
                ret = func([s])
            except JSInterpreter.Exception:
                raise
            except Exception as e:
                raise JSInterpreter.Exception(traceback.format_exc(), cause=e)

            if ret.startswith('enhanced_except_') or ret.endswith(s):
                raise JSInterpreter.Exception('Signature function returned an exception')
            return ret

        return extract_nsig

    def _extract_signature_timestamp(self, video_id, player_url, ytcfg=None, fatal=False):
        """
        Extract signatureTimestamp (sts)
        Required to tell API what sig/player version is in use.
        """
        if sts := traverse_obj(ytcfg, ('STS', {int_or_none})):
            return sts

        if not player_url:
            error_msg = 'Cannot extract signature timestamp without player url'
            if fatal:
                raise ExtractorError(error_msg)
            self.report_warning(error_msg)
            return None

        sts = self._load_player_data_from_cache('sts', player_url)
        if sts:
            return sts

        if code := self._load_player(video_id, player_url, fatal=fatal):
            sts = int_or_none(self._search_regex(
                r'(?:signatureTimestamp|sts)\s*:\s*(?P<sts>[0-9]{5})', code,
                'JS player signature timestamp', group='sts', fatal=fatal))
            if sts:
                self._store_player_data_to_cache('sts', player_url, sts)

        return sts

    def _mark_watched(self, video_id, player_responses):
        # cpn generation algorithm is reverse engineered from base.js.
        # In fact it works even with dummy cpn.
        CPN_ALPHABET = 'abcdefghijklmnopqrstuvwxyzABCDEFGHIJKLMNOPQRSTUVWXYZ0123456789-_'
        cpn = ''.join(CPN_ALPHABET[random.randint(0, 256) & 63] for _ in range(16))

        for is_full, key in enumerate(('videostatsPlaybackUrl', 'videostatsWatchtimeUrl')):
            label = 'fully ' if is_full else ''
            url = get_first(player_responses, ('playbackTracking', key, 'baseUrl'),
                            expected_type=url_or_none)
            if not url:
                self.report_warning(f'Unable to mark {label}watched')
                return
            parsed_url = urllib.parse.urlparse(url)
            qs = urllib.parse.parse_qs(parsed_url.query)

            # # more consistent results setting it to right before the end
            video_length = [str(float((qs.get('len') or ['1.5'])[0]) - 1)]

            qs.update({
                'ver': ['2'],
                'cpn': [cpn],
                'cmt': video_length,
                'el': 'detailpage',  # otherwise defaults to "shorts"
            })

            if is_full:
                # these seem to mark watchtime "history" in the real world
                # they're required, so send in a single value
                qs.update({
                    'st': 0,
                    'et': video_length,
                })

            url = urllib.parse.urlunparse(
                parsed_url._replace(query=urllib.parse.urlencode(qs, True)))

            self._download_webpage(
                url, video_id, f'Marking {label}watched',
                'Unable to mark watched', fatal=False)

    @classmethod
    def _extract_from_webpage(cls, url, webpage):
        # Invidious Instances
        # https://github.com/yt-dlp/yt-dlp/issues/195
        # https://github.com/iv-org/invidious/pull/1730
        mobj = re.search(
            r'<link rel="alternate" href="(?P<url>https://www\.youtube\.com/watch\?v=[0-9A-Za-z_-]{11})"',
            webpage)
        if mobj:
            yield cls.url_result(mobj.group('url'), cls)
            raise cls.StopExtraction

        yield from super()._extract_from_webpage(url, webpage)

        # lazyYT YouTube embed
        for id_ in re.findall(r'class="lazyYT" data-youtube-id="([^"]+)"', webpage):
            yield cls.url_result(unescapeHTML(id_), cls, id_)

        # Wordpress "YouTube Video Importer" plugin
        for m in re.findall(r'''(?x)<div[^>]+
                class=(?P<q1>[\'"])[^\'"]*\byvii_single_video_player\b[^\'"]*(?P=q1)[^>]+
                data-video_id=(?P<q2>[\'"])([^\'"]+)(?P=q2)''', webpage):
            yield cls.url_result(m[-1], cls, m[-1])

    @classmethod
    def extract_id(cls, url):
        video_id = cls.get_temp_id(url)
        if not video_id:
            raise ExtractorError(f'Invalid URL: {url}')
        return video_id

    def _extract_chapters_from_json(self, data, duration):
        chapter_list = traverse_obj(
            data, (
                'playerOverlays', 'playerOverlayRenderer', 'decoratedPlayerBarRenderer',
                'decoratedPlayerBarRenderer', 'playerBar', 'chapteredPlayerBarRenderer', 'chapters',
            ), expected_type=list)

        return self._extract_chapters_helper(
            chapter_list,
            start_function=lambda chapter: float_or_none(
                traverse_obj(chapter, ('chapterRenderer', 'timeRangeStartMillis')), scale=1000),
            title_function=lambda chapter: traverse_obj(
                chapter, ('chapterRenderer', 'title', 'simpleText'), expected_type=str),
            duration=duration)

    def _extract_chapters_from_engagement_panel(self, data, duration):
        content_list = traverse_obj(
            data,
            ('engagementPanels', ..., 'engagementPanelSectionListRenderer', 'content', 'macroMarkersListRenderer', 'contents'),
            expected_type=list)
        chapter_time = lambda chapter: parse_duration(self._get_text(chapter, 'timeDescription'))
        chapter_title = lambda chapter: self._get_text(chapter, 'title')

        return next(filter(None, (
            self._extract_chapters_helper(traverse_obj(contents, (..., 'macroMarkersListItemRenderer')),
                                          chapter_time, chapter_title, duration)
            for contents in content_list)), [])

    def _extract_heatmap(self, data):
        return traverse_obj(data, (
            'frameworkUpdates', 'entityBatchUpdate', 'mutations',
            lambda _, v: v['payload']['macroMarkersListEntity']['markersList']['markerType'] == 'MARKER_TYPE_HEATMAP',
            'payload', 'macroMarkersListEntity', 'markersList', 'markers', ..., {
                'start_time': ('startMillis', {float_or_none(scale=1000)}),
                'end_time': {lambda x: (int(x['startMillis']) + int(x['durationMillis'])) / 1000},
                'value': ('intensityScoreNormalized', {float_or_none}),
            })) or None

    def _extract_comment(self, entities, parent=None):
        comment_entity_payload = get_first(entities, ('payload', 'commentEntityPayload', {dict}))
        if not (comment_id := traverse_obj(comment_entity_payload, ('properties', 'commentId', {str}))):
            return

        toolbar_entity_payload = get_first(entities, ('payload', 'engagementToolbarStateEntityPayload', {dict}))
        time_text = traverse_obj(comment_entity_payload, ('properties', 'publishedTime', {str})) or ''

        return {
            'id': comment_id,
            'parent': parent or 'root',
            **traverse_obj(comment_entity_payload, {
                'text': ('properties', 'content', 'content', {str}),
                'like_count': ('toolbar', 'likeCountA11y', {parse_count}),
                'author_id': ('author', 'channelId', {self.ucid_or_none}),
                'author': ('author', 'displayName', {str}),
                'author_thumbnail': ('author', 'avatarThumbnailUrl', {url_or_none}),
                'author_is_uploader': ('author', 'isCreator', {bool}),
                'author_is_verified': ('author', 'isVerified', {bool}),
                'author_url': ('author', 'channelCommand', 'innertubeCommand', (
                    ('browseEndpoint', 'canonicalBaseUrl'), ('commandMetadata', 'webCommandMetadata', 'url'),
                ), {urljoin('https://www.youtube.com')}),
            }, get_all=False),
            'is_favorited': (None if toolbar_entity_payload is None else
                             toolbar_entity_payload.get('heartState') == 'TOOLBAR_HEART_STATE_HEARTED'),
            '_time_text': time_text,  # FIXME: non-standard, but we need a way of showing that it is an estimate.
            'timestamp': self._parse_time_text(time_text),
        }

    def _extract_comment_old(self, comment_renderer, parent=None):
        comment_id = comment_renderer.get('commentId')
        if not comment_id:
            return

        info = {
            'id': comment_id,
            'text': self._get_text(comment_renderer, 'contentText'),
            'like_count': self._get_count(comment_renderer, 'voteCount'),
            'author_id': traverse_obj(comment_renderer, ('authorEndpoint', 'browseEndpoint', 'browseId', {self.ucid_or_none})),
            'author': self._get_text(comment_renderer, 'authorText'),
            'author_thumbnail': traverse_obj(comment_renderer, ('authorThumbnail', 'thumbnails', -1, 'url', {url_or_none})),
            'parent': parent or 'root',
        }

        # Timestamp is an estimate calculated from the current time and time_text
        time_text = self._get_text(comment_renderer, 'publishedTimeText') or ''
        timestamp = self._parse_time_text(time_text)

        info.update({
            # FIXME: non-standard, but we need a way of showing that it is an estimate.
            '_time_text': time_text,
            'timestamp': timestamp,
        })

        info['author_url'] = urljoin(
            'https://www.youtube.com', traverse_obj(comment_renderer, ('authorEndpoint', (
                ('browseEndpoint', 'canonicalBaseUrl'), ('commandMetadata', 'webCommandMetadata', 'url'))),
                expected_type=str, get_all=False))

        author_is_uploader = traverse_obj(comment_renderer, 'authorIsChannelOwner')
        if author_is_uploader is not None:
            info['author_is_uploader'] = author_is_uploader

        comment_abr = traverse_obj(
            comment_renderer, ('actionButtons', 'commentActionButtonsRenderer'), expected_type=dict)
        if comment_abr is not None:
            info['is_favorited'] = 'creatorHeart' in comment_abr

        badges = self._extract_badges([traverse_obj(comment_renderer, 'authorCommentBadge')])
        if self._has_badge(badges, BadgeType.VERIFIED):
            info['author_is_verified'] = True

        is_pinned = traverse_obj(comment_renderer, 'pinnedCommentBadge')
        if is_pinned:
            info['is_pinned'] = True

        return info

    def _comment_entries(self, root_continuation_data, ytcfg, video_id, parent=None, tracker=None):

        get_single_config_arg = lambda c: self._configuration_arg(c, [''])[0]

        def extract_header(contents):
            _continuation = None
            for content in contents:
                comments_header_renderer = traverse_obj(content, 'commentsHeaderRenderer')
                expected_comment_count = self._get_count(
                    comments_header_renderer, 'countText', 'commentsCount')

                if expected_comment_count is not None:
                    tracker['est_total'] = expected_comment_count
                    self.to_screen(f'Downloading ~{expected_comment_count} comments')
                comment_sort_index = int(get_single_config_arg('comment_sort') != 'top')  # 1 = new, 0 = top

                sort_menu_item = try_get(
                    comments_header_renderer,
                    lambda x: x['sortMenu']['sortFilterSubMenuRenderer']['subMenuItems'][comment_sort_index], dict) or {}
                sort_continuation_ep = sort_menu_item.get('serviceEndpoint') or {}

                _continuation = self._extract_continuation_ep_data(sort_continuation_ep) or self._extract_continuation(sort_menu_item)
                if not _continuation:
                    continue

                sort_text = str_or_none(sort_menu_item.get('title'))
                if not sort_text:
                    sort_text = 'top comments' if comment_sort_index == 0 else 'newest first'
                self.to_screen(f'Sorting comments by {sort_text.lower()}')
                break
            return _continuation

        def extract_thread(contents, entity_payloads):
            if not parent:
                tracker['current_page_thread'] = 0
            for content in contents:
                if not parent and tracker['total_parent_comments'] >= max_parents:
                    yield
                comment_thread_renderer = try_get(content, lambda x: x['commentThreadRenderer'])

                # old comment format
                if not entity_payloads:
                    comment_renderer = get_first(
                        (comment_thread_renderer, content), [['commentRenderer', ('comment', 'commentRenderer')]],
                        expected_type=dict, default={})

                    comment = self._extract_comment_old(comment_renderer, parent)

                # new comment format
                else:
                    view_model = (
                        traverse_obj(comment_thread_renderer, ('commentViewModel', 'commentViewModel', {dict}))
                        or traverse_obj(content, ('commentViewModel', {dict})))
                    comment_keys = traverse_obj(view_model, (('commentKey', 'toolbarStateKey'), {str}))
                    if not comment_keys:
                        continue
                    entities = traverse_obj(entity_payloads, lambda _, v: v['entityKey'] in comment_keys)
                    comment = self._extract_comment(entities, parent)
                    if comment:
                        comment['is_pinned'] = traverse_obj(view_model, ('pinnedText', {str})) is not None

                if not comment:
                    continue
                comment_id = comment['id']

                if comment.get('is_pinned'):
                    tracker['pinned_comment_ids'].add(comment_id)
                # Sometimes YouTube may break and give us infinite looping comments.
                # See: https://github.com/yt-dlp/yt-dlp/issues/6290
                if comment_id in tracker['seen_comment_ids']:
                    if comment_id in tracker['pinned_comment_ids'] and not comment.get('is_pinned'):
                        # Pinned comments may appear a second time in newest first sort
                        # See: https://github.com/yt-dlp/yt-dlp/issues/6712
                        continue
                    self.report_warning(
                        'Detected YouTube comments looping. Stopping comment extraction '
                        f'{"for this thread" if parent else ""} as we probably cannot get any more.')
                    yield
                else:
                    tracker['seen_comment_ids'].add(comment['id'])

                tracker['running_total'] += 1
                tracker['total_reply_comments' if parent else 'total_parent_comments'] += 1
                yield comment

                # Attempt to get the replies
                comment_replies_renderer = try_get(
                    comment_thread_renderer, lambda x: x['replies']['commentRepliesRenderer'], dict)

                if comment_replies_renderer:
                    tracker['current_page_thread'] += 1
                    comment_entries_iter = self._comment_entries(
                        comment_replies_renderer, ytcfg, video_id,
                        parent=comment.get('id'), tracker=tracker)
                    yield from itertools.islice(comment_entries_iter, min(
                        max_replies_per_thread, max(0, max_replies - tracker['total_reply_comments'])))

        # Keeps track of counts across recursive calls
        if not tracker:
            tracker = {
                'running_total': 0,
                'est_total': None,
                'current_page_thread': 0,
                'total_parent_comments': 0,
                'total_reply_comments': 0,
                'seen_comment_ids': set(),
                'pinned_comment_ids': set(),
            }

        # TODO: Deprecated
        # YouTube comments have a max depth of 2
        max_depth = int_or_none(get_single_config_arg('max_comment_depth'))
        if max_depth:
            self._downloader.deprecated_feature('[youtube] max_comment_depth extractor argument is deprecated. '
                                                'Set max replies in the max-comments extractor argument instead')
        if max_depth == 1 and parent:
            return

        max_comments, max_parents, max_replies, max_replies_per_thread, *_ = (
            int_or_none(p, default=sys.maxsize) for p in self._configuration_arg('max_comments') + [''] * 4)

        continuation = self._extract_continuation(root_continuation_data)

        response = None
        is_forced_continuation = False
        is_first_continuation = parent is None
        if is_first_continuation and not continuation:
            # Sometimes you can get comments by generating the continuation yourself,
            # even if YouTube initially reports them being disabled - e.g. stories comments.
            # Note: if the comment section is actually disabled, YouTube may return a response with
            # required check_get_keys missing. So we will disable that check initially in this case.
            continuation = self._build_api_continuation_query(self._generate_comment_continuation(video_id))
            is_forced_continuation = True

        continuation_items_path = (
            'onResponseReceivedEndpoints', ..., ('reloadContinuationItemsCommand', 'appendContinuationItemsAction'), 'continuationItems')
        for page_num in itertools.count(0):
            if not continuation:
                break
            headers = self.generate_api_headers(ytcfg=ytcfg, visitor_data=self._extract_visitor_data(response))
            comment_prog_str = f"({tracker['running_total']}/~{tracker['est_total']})"
            if page_num == 0:
                if is_first_continuation:
                    note_prefix = 'Downloading comment section API JSON'
                else:
                    note_prefix = '    Downloading comment API JSON reply thread %d %s' % (
                        tracker['current_page_thread'], comment_prog_str)
            else:
                note_prefix = '{}Downloading comment{} API JSON page {} {}'.format(
                    '       ' if parent else '', ' replies' if parent else '',
                    page_num, comment_prog_str)

            # Do a deep check for incomplete data as sometimes YouTube may return no comments for a continuation
            # Ignore check if YouTube says the comment count is 0.
            check_get_keys = None
            if not is_forced_continuation and not (tracker['est_total'] == 0 and tracker['running_total'] == 0):
                check_get_keys = [[*continuation_items_path, ..., (
                    'commentsHeaderRenderer' if is_first_continuation else ('commentThreadRenderer', 'commentViewModel', 'commentRenderer'))]]
            try:
                response = self._extract_response(
                    item_id=None, query=continuation,
                    ep='next', ytcfg=ytcfg, headers=headers, note=note_prefix,
                    check_get_keys=check_get_keys)
            except ExtractorError as e:
                # Ignore incomplete data error for replies if retries didn't work.
                # This is to allow any other parent comments and comment threads to be downloaded.
                # See: https://github.com/yt-dlp/yt-dlp/issues/4669
                if 'incomplete data' in str(e).lower() and parent:
                    if self.get_param('ignoreerrors') in (True, 'only_download'):
                        self.report_warning(
                            'Received incomplete data for a comment reply thread and retrying did not help. '
                            'Ignoring to let other comments be downloaded. Pass --no-ignore-errors to not ignore.')
                        return
                    else:
                        raise ExtractorError(
                            'Incomplete data received for comment reply thread. '
                            'Pass --ignore-errors to ignore and allow rest of comments to download.',
                            expected=True)
                raise
            is_forced_continuation = False
            continuation = None
            mutations = traverse_obj(response, ('frameworkUpdates', 'entityBatchUpdate', 'mutations', ..., {dict}))
            for continuation_items in traverse_obj(response, continuation_items_path, expected_type=list, default=[]):
                if is_first_continuation:
                    continuation = extract_header(continuation_items)
                    is_first_continuation = False
                    if continuation:
                        break
                    continue

                for entry in extract_thread(continuation_items, mutations):
                    if not entry:
                        return
                    yield entry
                continuation = self._extract_continuation({'contents': continuation_items})
                if continuation:
                    break

        message = self._get_text(root_continuation_data, ('contents', ..., 'messageRenderer', 'text'), max_runs=1)
        if message and not parent and tracker['running_total'] == 0:
            self.report_warning(f'Youtube said: {message}', video_id=video_id, only_once=True)
            raise self.CommentsDisabled

    @staticmethod
    def _generate_comment_continuation(video_id):
        """
        Generates initial comment section continuation token from given video id
        """
        token = f'\x12\r\x12\x0b{video_id}\x18\x062\'"\x11"\x0b{video_id}0\x00x\x020\x00B\x10comments-section'
        return base64.b64encode(token.encode()).decode()

    def _get_comments(self, ytcfg, video_id, contents, webpage):
        """Entry for comment extraction"""
        def _real_comment_extract(contents):
            renderer = next((
                item for item in traverse_obj(contents, (..., 'itemSectionRenderer'), default={})
                if item.get('sectionIdentifier') == 'comment-item-section'), None)
            yield from self._comment_entries(renderer, ytcfg, video_id)

        max_comments = int_or_none(self._configuration_arg('max_comments', [''])[0])
        return itertools.islice(_real_comment_extract(contents), 0, max_comments)

    @staticmethod
    def _get_checkok_params():
        return {'contentCheckOk': True, 'racyCheckOk': True}

    @classmethod
    def _generate_player_context(cls, sts=None, reload_playback_token=None):
        content_playback_context = {
            'html5Preference': 'HTML5_PREF_WANTS',
        }

        if sts is not None:
            content_playback_context['signatureTimestamp'] = sts

        playback_context = {
            'contentPlaybackContext': content_playback_context,
        }

        if reload_playback_token:
            playback_context['reloadPlaybackContext'] = {
                'reloadPlaybackParams': {'token': reload_playback_token},
            }

        return {
            'playbackContext': playback_context,
            **cls._get_checkok_params(),
        }

    def _get_config_po_token(self, client: str, context: _PoTokenContext):
        po_token_strs = self._configuration_arg('po_token', [], ie_key=YoutubeIE, casesense=True)
        for token_str in po_token_strs:
            po_token_meta, sep, po_token = token_str.partition('+')
            if not sep:
                self.report_warning(
                    f'Invalid po_token configuration format. '
                    f'Expected "CLIENT.CONTEXT+PO_TOKEN", got "{token_str}"', only_once=True)
                continue

            po_token_client, sep, po_token_context = po_token_meta.partition('.')
            if po_token_client.lower() != client:
                continue

            if not sep:
                # TODO(future): deprecate the old format?
                self.write_debug(
                    f'po_token configuration for {client} client is missing a context; assuming GVS. '
                    'You can provide a context with the format "CLIENT.CONTEXT+PO_TOKEN"',
                    only_once=True)
                po_token_context = _PoTokenContext.GVS.value

            if po_token_context.lower() != context.value:
                continue

            # Clean and validate the PO Token. This will strip invalid characters off
            # (e.g. additional url params the user may accidentally include)
            try:
                return base64.urlsafe_b64encode(base64.urlsafe_b64decode(urllib.parse.unquote(po_token))).decode()
            except (binascii.Error, ValueError):
                self.report_warning(
                    f'Invalid po_token configuration for {client} client: '
                    f'{po_token_context} PO Token should be a base64url-encoded string.',
                    only_once=True)
                continue

    def fetch_po_token(self, client='web', context: _PoTokenContext = _PoTokenContext.GVS, ytcfg=None, visitor_data=None,
                       data_sync_id=None, session_index=None, player_url=None, video_id=None, webpage=None,
                       required=False, bypass_cache=None, **kwargs):
        """
        Fetch a PO Token for a given client and context. This function will validate required parameters for a given context and client.

        EXPERIMENTAL: This method is unstable and may change or be removed without notice.

        @param client: The client to fetch the PO Token for.
        @param context: The context in which the PO Token is used.
        @param ytcfg: The ytcfg for the client.
        @param visitor_data: visitor data.
        @param data_sync_id: data sync ID.
        @param session_index: session index.
        @param player_url: player URL.
        @param video_id: video ID.
        @param webpage: video webpage.
        @param required: Whether the PO Token is required (i.e. try to fetch unless policy is "never").
        @param bypass_cache: Whether to bypass the cache.
        @param kwargs: Additional arguments to pass down. May be more added in the future.
        @return: The fetched PO Token. None if it could not be fetched.
        """

        # TODO(future): This validation should be moved into pot framework.
        #  Some sort of middleware or validation provider perhaps?

        # GVS WebPO Token is bound to visitor_data / Visitor ID when logged out.
        # Must have visitor_data for it to function.
        if player_url and context == _PoTokenContext.GVS and not visitor_data and not self.is_authenticated:
            self.report_warning(
                f'Unable to fetch GVS PO Token for {client} client: Missing required Visitor Data. '
                f'You may need to pass Visitor Data with --extractor-args "youtube:visitor_data=XXX"')
            return

        if context == _PoTokenContext.PLAYER and not video_id:
            self.report_warning(
                f'Unable to fetch Player PO Token for {client} client: Missing required Video ID')
            return

        config_po_token = self._get_config_po_token(client, context)
        if config_po_token and not bypass_cache:
            # GVS WebPO token is bound to data_sync_id / account Session ID when logged in.
            if player_url and context == _PoTokenContext.GVS and not data_sync_id and self.is_authenticated:
                self.report_warning(
                    f'Got a GVS PO Token for {client} client, but missing Data Sync ID for account. Formats may not work.'
                    f'You may need to pass a Data Sync ID with --extractor-args "youtube:data_sync_id=XXX"')

            self.write_debug(f'{video_id}: Retrieved a {context.value} PO Token for {client} client from config')
            return config_po_token

        # Require GVS WebPO Token if logged in for external fetching
        if player_url and context == _PoTokenContext.GVS and not data_sync_id and self.is_authenticated:
            self.report_warning(
                f'Unable to fetch GVS PO Token for {client} client: Missing required Data Sync ID for account. '
                f'You may need to pass a Data Sync ID with --extractor-args "youtube:data_sync_id=XXX"')
            return

        po_token = self._fetch_po_token(
            client=client,
            context=context.value,
            ytcfg=ytcfg,
            visitor_data=visitor_data,
            data_sync_id=data_sync_id,
            session_index=session_index,
            player_url=player_url,
            video_id=video_id,
            video_webpage=webpage,
            bypass_cache=bypass_cache,
            required=required,
            **kwargs,
        )

        if po_token:
            self.write_debug(f'{video_id}: Retrieved a {context.value} PO Token for {client} client')
            return po_token

    def _fetch_po_token(self, client, **kwargs):
        context = kwargs.get('context')

        # Avoid fetching PO Tokens when not required
        fetch_pot_policy = self._configuration_arg('fetch_pot', [''], ie_key=YoutubeIE)[0]
        if fetch_pot_policy not in ('never', 'auto', 'always'):
            fetch_pot_policy = 'auto'
        if (
            fetch_pot_policy == 'never'
            or (
                fetch_pot_policy == 'auto'
                and not kwargs.get('required', False)
            )
        ):
            return None

        headers = self.get_param('http_headers').copy()
        proxies = self._downloader.proxies.copy()
        clean_headers(headers)
        clean_proxies(proxies, headers)

        innertube_host = self._select_api_hostname(None, default_client=client)

        pot_request = PoTokenRequest(
            context=PoTokenContext(context),
            innertube_context=traverse_obj(kwargs, ('ytcfg', 'INNERTUBE_CONTEXT')),
            innertube_host=innertube_host,
            internal_client_name=client,
            session_index=kwargs.get('session_index'),
            player_url=kwargs.get('player_url'),
            video_webpage=kwargs.get('video_webpage'),
            is_authenticated=self.is_authenticated,
            visitor_data=kwargs.get('visitor_data'),
            data_sync_id=kwargs.get('data_sync_id'),
            video_id=kwargs.get('video_id'),
            request_cookiejar=self._downloader.cookiejar,

            # All requests that would need to be proxied should be in the
            # context of www.youtube.com or the innertube host
            request_proxy=(
                select_proxy('https://www.youtube.com', proxies)
                or select_proxy(f'https://{innertube_host}', proxies)
            ),
            request_headers=headers,
            request_timeout=self.get_param('socket_timeout'),
            request_verify_tls=not self.get_param('nocheckcertificate'),
            request_source_address=self.get_param('source_address'),

            bypass_cache=kwargs.get('bypass_cache', False),
        )

        return self._pot_director.get_po_token(pot_request)

    @staticmethod
    def _is_agegated(player_response):
        if traverse_obj(player_response, ('playabilityStatus', 'desktopLegacyAgeGateReason')):
            return True

        reasons = traverse_obj(player_response, ('playabilityStatus', ('status', 'reason')))
        AGE_GATE_REASONS = (
            'confirm your age', 'age-restricted', 'inappropriate',  # reason
            'age_verification_required', 'age_check_required',  # status
        )
        return any(expected in reason for expected in AGE_GATE_REASONS for reason in reasons)

    @staticmethod
    def _is_unplayable(player_response):
        return traverse_obj(player_response, ('playabilityStatus', 'status')) == 'UNPLAYABLE'

    def _extract_player_response(self, client, video_id, webpage_ytcfg, player_ytcfg, player_url, initial_pr, visitor_data, data_sync_id, po_token, reload_playback_token):
        headers = self.generate_api_headers(
            ytcfg=player_ytcfg,
            default_client=client,
            visitor_data=visitor_data,
            session_index=self._extract_session_index(webpage_ytcfg, player_ytcfg),
            delegated_session_id=(
                self._parse_data_sync_id(data_sync_id)[0]
                or self._extract_delegated_session_id(webpage_ytcfg, initial_pr, player_ytcfg)
            ),
            user_session_id=(
                self._parse_data_sync_id(data_sync_id)[1]
                or self._extract_user_session_id(webpage_ytcfg, initial_pr, player_ytcfg)
            ),
        )

        yt_query = {
            'videoId': video_id,
        }

        default_pp = traverse_obj(
            INNERTUBE_CLIENTS, (_split_innertube_client(client)[0], 'PLAYER_PARAMS', {str}))
        if player_params := self._configuration_arg('player_params', [default_pp], casesense=True)[0]:
            yt_query['params'] = player_params

        if po_token:
            yt_query['serviceIntegrityDimensions'] = {'poToken': po_token}

        sts = self._extract_signature_timestamp(video_id, player_url, webpage_ytcfg, fatal=False) if player_url else None
        yt_query.update(self._generate_player_context(sts, reload_playback_token))
        return self._extract_response(
            item_id=video_id, ep='player', query=yt_query,
            ytcfg=player_ytcfg, headers=headers, fatal=True,
            default_client=client,
            note='Downloading {} player API JSON'.format(client.replace('_', ' ').strip()),
        ) or None

    def _get_requested_clients(self, url, smuggled_data, is_premium_subscriber):
        requested_clients = []
        excluded_clients = []
        default_clients = (
            self._DEFAULT_PREMIUM_CLIENTS if is_premium_subscriber
            else self._DEFAULT_AUTHED_CLIENTS if self.is_authenticated
            else self._DEFAULT_CLIENTS
        )
        allowed_clients = sorted(
            (client for client in INNERTUBE_CLIENTS if client[:1] != '_'),
            key=lambda client: INNERTUBE_CLIENTS[client]['priority'], reverse=True)
        for client in self._configuration_arg('player_client'):
            if client == 'default':
                requested_clients.extend(default_clients)
            elif client == 'all':
                requested_clients.extend(allowed_clients)
            elif client.startswith('-'):
                excluded_clients.append(client[1:])
            elif client not in allowed_clients:
                self.report_warning(f'Skipping unsupported client "{client}"')
            else:
                requested_clients.append(client)
        if not requested_clients:
            requested_clients.extend(default_clients)
        for excluded_client in excluded_clients:
            if excluded_client in requested_clients:
                requested_clients.remove(excluded_client)
        if not requested_clients:
            raise ExtractorError('No player clients have been requested', expected=True)

        if self.is_authenticated:
            if (smuggled_data.get('is_music_url') or self.is_music_url(url)) and 'web_music' not in requested_clients:
                requested_clients.append('web_music')

            unsupported_clients = [
                client for client in requested_clients if not INNERTUBE_CLIENTS[client]['SUPPORTS_COOKIES']
            ]
            for client in unsupported_clients:
                self.report_warning(f'Skipping client "{client}" since it does not support cookies', only_once=True)
                requested_clients.remove(client)

        return orderedSet(requested_clients)

    def _invalid_player_response(self, pr, video_id):
        # YouTube may return a different video player response than expected.
        # See: https://github.com/TeamNewPipe/NewPipe/issues/8713
        if (pr_id := traverse_obj(pr, ('videoDetails', 'videoId'))) != video_id:
            return pr_id

    def _extract_player_responses(self, clients, video_id, webpage, webpage_client, webpage_ytcfg, is_premium_subscriber, reload_playback_token):
        initial_pr = None
        if webpage:
            initial_pr = self._search_json(
                self._YT_INITIAL_PLAYER_RESPONSE_RE, webpage,
                f'{webpage_client} client initial player response', video_id, fatal=False)

        prs = []
        deprioritized_prs = []

        if initial_pr and not self._invalid_player_response(initial_pr, video_id):
            # Android player_response does not have microFormats which are needed for
            # extraction of some data. So we return the initial_pr with formats
            # stripped out even if not requested by the user
            # See: https://github.com/yt-dlp/yt-dlp/issues/501
            prs.append({**initial_pr, 'streamingData': None})

        all_clients = set(clients)
        clients = clients[::-1]

        def append_client(*client_names):
            """ Append the first client name that exists but not already used """
            for client_name in client_names:
                actual_client = _split_innertube_client(client_name)[0]
                if actual_client in INNERTUBE_CLIENTS:
                    if actual_client not in all_clients:
                        clients.append(client_name)
                        all_clients.add(actual_client)
                        return

        tried_iframe_fallback = False
        player_url = visitor_data = data_sync_id = None
        skipped_clients = {}
        while clients:
            deprioritize_pr = False
            client, base_client, variant = _split_innertube_client(clients.pop())
            player_ytcfg = webpage_ytcfg if client == webpage_client else {}
            if 'configs' not in self._configuration_arg('player_skip') and client != webpage_client:
                player_ytcfg = self._download_ytcfg(client, video_id) or player_ytcfg

            player_url = player_url or self._extract_player_url(webpage_ytcfg, player_ytcfg, webpage=webpage)
            require_js_player = self._get_default_ytcfg(client).get('REQUIRE_JS_PLAYER')
            if 'js' in self._configuration_arg('player_skip'):
                require_js_player = False
                player_url = None

            if not player_url and not tried_iframe_fallback and require_js_player:
                player_url = self._download_player_url(video_id)
                tried_iframe_fallback = True

            pr = None
            if (
                client == webpage_client
                and 'player_response' not in self._configuration_arg('webpage_skip')
                and not reload_playback_token
            ):
                pr = initial_pr

            visitor_data = visitor_data or self._extract_visitor_data(webpage_ytcfg, initial_pr, player_ytcfg)
            data_sync_id = data_sync_id or self._extract_data_sync_id(webpage_ytcfg, initial_pr, player_ytcfg)

            fetch_po_token_args = {
                'client': client,
                'visitor_data': visitor_data,
                'video_id': video_id,
                'data_sync_id': data_sync_id if self.is_authenticated else None,
                'player_url': player_url if require_js_player else None,
                'webpage': webpage,
                'session_index': self._extract_session_index(webpage_ytcfg, player_ytcfg),
                'ytcfg': player_ytcfg or self._get_default_ytcfg(client),
            }

            # Don't need a player PO token for WEB if using player response from webpage
            player_pot_policy: PlayerPoTokenPolicy = self._get_default_ytcfg(client)['PLAYER_PO_TOKEN_POLICY']
            player_po_token = None if pr else self.fetch_po_token(
                context=_PoTokenContext.PLAYER, **fetch_po_token_args,
                required=player_pot_policy.required or player_pot_policy.recommended)

            fetch_gvs_po_token_func = functools.partial(
                self.fetch_po_token, context=_PoTokenContext.GVS, **fetch_po_token_args)

            fetch_subs_po_token_func = functools.partial(
                self.fetch_po_token, context=_PoTokenContext.SUBS, **fetch_po_token_args)

            try:
                pr = pr or self._extract_player_response(
                    client, video_id,
                    webpage_ytcfg=player_ytcfg or webpage_ytcfg,
                    player_ytcfg=player_ytcfg,
                    player_url=player_url,
                    initial_pr=initial_pr,
                    visitor_data=visitor_data,
                    data_sync_id=data_sync_id,
                    po_token=player_po_token,
                    reload_playback_token=reload_playback_token)
            except ExtractorError as e:
                self.report_warning(e)
                continue

            if pr_id := self._invalid_player_response(pr, video_id):
                skipped_clients[client] = pr_id
            elif pr:
                # Save client details for introspection later
                innertube_context = traverse_obj(player_ytcfg or self._get_default_ytcfg(client), 'INNERTUBE_CONTEXT')
                fetched_timestamp = int(time.time())
                sd = pr.setdefault('streamingData', {})
                sd[STREAMING_DATA_CLIENT_NAME] = client
                sd[STREAMING_DATA_FETCH_GVS_PO_TOKEN] = fetch_gvs_po_token_func
                sd[STREAMING_DATA_PLAYER_TOKEN_PROVIDED] = bool(player_po_token)
                sd[STREAMING_DATA_INNERTUBE_CONTEXT] = innertube_context
                sd[STREAMING_DATA_FETCH_SUBS_PO_TOKEN] = fetch_subs_po_token_func
                sd[STREAMING_DATA_IS_PREMIUM_SUBSCRIBER] = is_premium_subscriber
                for f in traverse_obj(sd, (('formats', 'adaptiveFormats'), ..., {dict})):
                    f[STREAMING_DATA_CLIENT_NAME] = client
                    f[STREAMING_DATA_FETCH_GVS_PO_TOKEN] = fetch_gvs_po_token_func
                    f[STREAMING_DATA_IS_PREMIUM_SUBSCRIBER] = is_premium_subscriber
                    f[STREAMING_DATA_PLAYER_TOKEN_PROVIDED] = bool(player_po_token)
                    f[STREAMING_DATA_FETCHED_TIMESTAMP] = fetched_timestamp
                if deprioritize_pr:
                    deprioritized_prs.append(pr)
                else:
                    prs.append(pr)

            # web_embedded can work around age-gate and age-verification for some embeddable videos
            if self._is_agegated(pr) and variant != 'web_embedded':
                append_client(f'web_embedded.{base_client}')
            # Unauthenticated users will only get web_embedded client formats if age-gated
            if self._is_agegated(pr) and not self.is_authenticated:
                self.to_screen(
                    f'{video_id}: This video is age-restricted; some formats may be missing '
                    f'without authentication. {self._youtube_login_hint}', only_once=True)

            # EU countries require age-verification for accounts to access age-restricted videos
            # If account is not age-verified, _is_agegated() will be truthy for non-embedded clients
            embedding_is_disabled = variant == 'web_embedded' and self._is_unplayable(pr)
            if self.is_authenticated and (self._is_agegated(pr) or embedding_is_disabled):
                self.to_screen(
                    f'{video_id}: This video is age-restricted and YouTube is requiring '
                    'account age-verification; some formats may be missing', only_once=True)
                # tv_embedded can work around the age-verification requirement for embeddable videos
                # web_creator may work around age-verification for all videos but requires PO token
                append_client('tv_embedded', 'web_creator')

            status = traverse_obj(pr, ('playabilityStatus', 'status', {str}))
            if status not in ('OK', 'LIVE_STREAM_OFFLINE', 'AGE_CHECK_REQUIRED', 'AGE_VERIFICATION_REQUIRED'):
                self.write_debug(f'{video_id}: {client} player response playability status: {status}')

        prs.extend(deprioritized_prs)

        if skipped_clients:
            self.report_warning(
                f'Skipping player responses from {"/".join(skipped_clients)} clients '
                f'(got player responses for video "{"/".join(set(skipped_clients.values()))}" instead of "{video_id}")')
            if not prs:
                raise ExtractorError(
                    'All player responses are invalid. Your IP is likely being blocked by Youtube', expected=True)
        elif not prs:
            raise ExtractorError('Failed to extract any player response')
        return prs, player_url

    def _needs_live_processing(self, live_status, duration):
        if ((live_status == 'is_live' and self.get_param('live_from_start'))
                or (live_status == 'post_live' and (duration or 0) > 2 * 3600)):
            return live_status

    def _report_pot_format_skipped(self, video_id, client_name, proto):
        msg = (
            f'{video_id}: {client_name} client {proto} formats require a GVS PO Token which was not provided. '
            'They will be skipped as they may yield HTTP Error 403. '
            f'You can manually pass a GVS PO Token for this client with --extractor-args "youtube:po_token={client_name}.gvs+XXX". '
            f'For more information, refer to  {PO_TOKEN_GUIDE_URL}')

        # Only raise a warning for non-default clients, to not confuse users.
        if client_name in (*self._DEFAULT_CLIENTS, *self._DEFAULT_AUTHED_CLIENTS):
            self.write_debug(msg, only_once=True)
        else:
            self.report_warning(msg, only_once=True)

    def _report_pot_subtitles_skipped(self, video_id, client_name, msg=None):
        msg = msg or (
            f'{video_id}: Some {client_name} client subtitles require a PO Token which was not provided. '
            'They will be discarded since they are not downloadable as-is. '
            f'You can manually pass a Subtitles PO Token for this client with '
            f'--extractor-args "youtube:po_token={client_name}.subs+XXX" . '
            f'For more information, refer to  {PO_TOKEN_GUIDE_URL}')

        subs_wanted = any((
            self.get_param('writesubtitles'),
            self.get_param('writeautomaticsub'),
            self.get_param('listsubtitles')))

        # Only raise a warning for non-default clients, to not confuse users.
        if not subs_wanted or client_name in (*self._DEFAULT_CLIENTS, *self._DEFAULT_AUTHED_CLIENTS):
            self.write_debug(msg, only_once=True)
        else:
            self.report_warning(msg, only_once=True)

    def _process_n_param(self, gvs_url, video_id, player_url, proto='https'):
        query = parse_qs(gvs_url)
        if query.get('n'):
            try:
                decrypt_nsig = self._cached(self._decrypt_nsig, 'nsig', query['n'][0])
                return update_url_query(gvs_url, {
                    'n': decrypt_nsig(query['n'][0], video_id, player_url),
                })
            except ExtractorError as e:
                if player_url:
                    self.report_warning(
                        f'nsig extraction failed: Some {proto} formats may be missing\n'
                        f'         n = {query["n"][0]} ; player = {player_url}\n'
                        f'         {bug_reports_message(before="")}',
                        video_id=video_id, only_once=True)
                    self.write_debug(e, only_once=True)
                else:
                    self.report_warning(
                        f'Cannot decrypt nsig without player_url: Some {proto} formats may be missing',
                        video_id=video_id, only_once=True)
                return None
        return gvs_url

    def _reload_sabr_config(self, video_id, client_name, reload_playback_token):
        # xxx: may also update client info?
        url = 'https://www.youtube.com/watch?v=' + video_id
        _, _, _, _, prs, player_url = self._initial_extract(url, {}, url, 'web', video_id, reload_playback_token)
        video_details = traverse_obj(prs, (..., 'videoDetails'), expected_type=dict)
        microformats = traverse_obj(
            prs, (..., 'microformat', 'playerMicroformatRenderer'),
            expected_type=dict)
        _, live_status, formats, _ = self._list_formats(video_id, microformats, video_details, prs, player_url)

        for f in formats:
            if f.get('protocol') == 'sabr':
                sabr_config = f['_sabr_config']
                if sabr_config['client_name'] == client_name:
                    return f['url'], sabr_config['video_playback_ustreamer_config']

        raise ExtractorError('No SABR formats found', expected=True)

    def _extract_formats_and_subtitles(self, video_id, player_responses, player_url, live_status, duration):
        CHUNK_SIZE = 10 << 20
        PREFERRED_LANG_VALUE = 10
        original_language = None
        itags, stream_ids = collections.defaultdict(set), []
        itag_qualities, res_qualities = {}, {0: None}
        subtitles = {}
        q = qualities([
            # Normally tiny is the smallest video-only formats. But
            # audio-only formats with unknown quality may get tagged as tiny
            'tiny',
            'audio_quality_ultralow', 'audio_quality_low', 'audio_quality_medium', 'audio_quality_high',  # Audio only formats
            'small', 'medium', 'large', 'hd720', 'hd1080', 'hd1440', 'hd2160', 'hd2880', 'highres',
        ])
        format_types = self._configuration_arg('formats')
        all_formats = 'duplicate' in format_types
        if self._configuration_arg('include_duplicate_formats'):
            all_formats = True
            self._downloader.deprecated_feature('[youtube] include_duplicate_formats extractor argument is deprecated. '
                                                'Use formats=duplicate extractor argument instead')

        def build_fragments(f):
            return LazyList({
                'url': update_url_query(f['url'], {
                    'range': f'{range_start}-{min(range_start + CHUNK_SIZE - 1, f["filesize"])}',
                }),
            } for range_start in range(0, f['filesize'], CHUNK_SIZE))

        def gvs_pot_required(policy, is_premium_subscriber, has_player_token):
            return (
                policy.required
                and not (policy.not_required_with_player_token and has_player_token)
                and not (policy.not_required_for_premium and is_premium_subscriber))

        # save pots per client to avoid fetching again
        gvs_pots = {}

<<<<<<< HEAD
        for pr in player_responses:
            streaming_data = traverse_obj(pr, 'streamingData')
            if not streaming_data:
=======
        # For handling potential pre-playback required waiting period
        playback_wait = int_or_none(self._configuration_arg('playback_wait', [None])[0], default=6)

        for fmt in streaming_formats:
            client_name = fmt[STREAMING_DATA_CLIENT_NAME]
            available_at = fmt[STREAMING_DATA_FETCHED_TIMESTAMP] + playback_wait
            if fmt.get('targetDurationSec'):
                continue

            itag = str_or_none(fmt.get('itag'))
            audio_track = fmt.get('audioTrack') or {}
            stream_id = (itag, audio_track.get('id'), fmt.get('isDrc'))
            if not all_formats:
                if stream_id in stream_ids:
                    continue

            quality = fmt.get('quality')
            height = int_or_none(fmt.get('height'))
            if quality == 'tiny' or not quality:
                quality = fmt.get('audioQuality', '').lower() or quality
            # The 3gp format (17) in android client has a quality of "small",
            # but is actually worse than other formats
            if itag == '17':
                quality = 'tiny'
            if quality:
                if itag:
                    itag_qualities[itag] = quality
                if height:
                    res_qualities[height] = quality

            display_name = audio_track.get('displayName') or ''
            is_original = 'original' in display_name.lower()
            is_descriptive = 'descriptive' in display_name.lower()
            is_default = audio_track.get('audioIsDefault')
            language_code = audio_track.get('id', '').split('.')[0]
            if language_code and (is_original or (is_default and not original_language)):
                original_language = language_code

            has_drm = bool(fmt.get('drmFamilies'))

            # FORMAT_STREAM_TYPE_OTF(otf=1) requires downloading the init fragment
            # (adding `&sq=0` to the URL) and parsing emsg box to determine the
            # number of fragment that would subsequently requested with (`&sq=N`)
            if fmt.get('type') == 'FORMAT_STREAM_TYPE_OTF' and not has_drm:
>>>>>>> f1ba9f4d
                continue
            fetch_po_token_func = streaming_data[STREAMING_DATA_FETCH_GVS_PO_TOKEN]
            is_premium_subscriber = streaming_data[STREAMING_DATA_IS_PREMIUM_SUBSCRIBER]
            player_token_provided = streaming_data[STREAMING_DATA_PLAYER_TOKEN_PROVIDED]
            client_name = streaming_data.get(STREAMING_DATA_CLIENT_NAME)
            innertube_context = streaming_data.get(STREAMING_DATA_INNERTUBE_CONTEXT)
            streaming_formats = traverse_obj(streaming_data, (('formats', 'adaptiveFormats'), ...))

            def get_stream_id(fmt_stream):
                return str_or_none(fmt_stream.get('itag')), traverse_obj(fmt_stream, 'audioTrack', 'id'), fmt_stream.get('isDrc')

            def process_format_stream(fmt_stream, proto, missing_pot):
                nonlocal original_language
                itag = str_or_none(fmt_stream.get('itag'))
                audio_track = fmt_stream.get('audioTrack') or {}
                quality = fmt_stream.get('quality')
                height = int_or_none(fmt_stream.get('height'))
                if quality == 'tiny' or not quality:
                    quality = fmt_stream.get('audioQuality', '').lower() or quality
                # The 3gp format (17) in android client has a quality of "small",
                # but is actually worse than other formats
                if itag == '17':
                    quality = 'tiny'
                if quality:
                    if itag:
                        itag_qualities[itag] = quality
                    if height:
                        res_qualities[height] = quality

                display_name = audio_track.get('displayName') or ''
                is_original = 'original' in display_name.lower()
                is_descriptive = 'descriptive' in display_name.lower()
                is_default = audio_track.get('audioIsDefault')
                language_code = audio_track.get('id', '').split('.')[0]
                if language_code and (is_original or (is_default and not original_language)):
                    original_language = language_code

                has_drm = bool(fmt_stream.get('drmFamilies'))

                if has_drm:
                    msg = f'Some {client_name} client {proto} formats have been skipped as they are DRM protected. '
                    if client_name == 'tv':
                        msg += (
                            f'{"Your account" if self.is_authenticated else "The current session"} may have '
                            f'an experiment that applies DRM to all videos on the tv client. '
                            f'See  https://github.com/yt-dlp/yt-dlp/issues/12563  for more details.'
                        )
                    self.report_warning(msg, video_id, only_once=True)

                tbr = float_or_none(fmt_stream.get('averageBitrate') or fmt_stream.get('bitrate'), 1000)
                format_duration = traverse_obj(fmt_stream, ('approxDurationMs', {float_or_none(scale=1000)}))
                # Some formats may have much smaller duration than others (possibly damaged during encoding)
                # E.g. 2-nOtRESiUc Ref: https://github.com/yt-dlp/yt-dlp/issues/2823
                # Make sure to avoid false positives with small duration differences.
                # E.g. __2ABJjxzNo, ySuUZEjARPY
                is_damaged = try_call(lambda: format_duration < duration // 2)
                if is_damaged:
                    self.report_warning(
                        f'Some {client_name} client {proto} formats are possibly damaged. They will be deprioritized', video_id, only_once=True)

                if missing_pot and 'missing_pot' not in self._configuration_arg('formats'):
                    self._report_pot_format_skipped(video_id, client_name, proto)
                    return None

                name = fmt_stream.get('qualityLabel') or quality.replace('audio_quality_', '') or ''
                fps = int_or_none(fmt_stream.get('fps')) or 0
                dct = {
                    'asr': int_or_none(fmt_stream.get('audioSampleRate')),
                    'filesize': int_or_none(fmt_stream.get('contentLength')),
                    'format_id': f'{itag}{"-drc" if fmt_stream.get("isDrc") else ""}',
                    'format_note': join_nonempty(
                        join_nonempty(display_name, is_default and ' (default)', delim=''),
                        name, fmt_stream.get('isDrc') and 'DRC',
                        try_get(fmt_stream, lambda x: x['projectionType'].replace('RECTANGULAR', '').lower()),
                        try_get(fmt_stream, lambda x: x['spatialAudioType'].replace('SPATIAL_AUDIO_TYPE_', '').lower()),
                        is_damaged and 'DAMAGED', missing_pot and 'MISSING POT',
                        (self.get_param('verbose') or all_formats) and short_client_name(client_name),
                        delim=', '),
                    # Format 22 is likely to be damaged. See https://github.com/yt-dlp/yt-dlp/issues/3372
                    'source_preference': (-5 if itag == '22' else -1) + (100 if 'Premium' in name else 0),
                    'fps': fps if fps > 1 else None,  # For some formats, fps is wrongly returned as 1
                    'audio_channels': fmt_stream.get('audioChannels'),
                    'height': height,
                    'quality': q(quality) - bool(fmt_stream.get('isDrc')) / 2,
                    'has_drm': has_drm,
                    'tbr': tbr,
                    'filesize_approx': filesize_from_tbr(tbr, format_duration),
                    'width': int_or_none(fmt_stream.get('width')),
                    'language': join_nonempty(language_code, 'desc' if is_descriptive else '') or None,
                    'language_preference': PREFERRED_LANG_VALUE if is_original else 5 if is_default else -10 if is_descriptive else -1,
                    # Strictly de-prioritize damaged and 3gp formats
                    'preference': -10 if is_damaged else -2 if itag == '17' else None,
                }
                mime_mobj = re.match(
                    r'((?:[^/]+)/(?:[^;]+))(?:;\s*codecs="([^"]+)")?', fmt_stream.get('mimeType') or '')
                if mime_mobj:
                    dct['ext'] = mimetype2ext(mime_mobj.group(1))
                    dct.update(parse_codecs(mime_mobj.group(2)))

                single_stream = 'none' in (dct.get('acodec'), dct.get('vcodec'))
                if single_stream and dct.get('ext'):
                    dct['container'] = dct['ext'] + '_dash'

                return dct

            def process_sabr_formats_and_subtitles():
                proto = 'sabr'
                server_abr_streaming_url = (self._process_n_param
                                            (streaming_data.get('serverAbrStreamingUrl'), video_id, player_url, proto))
                video_playback_ustreamer_config = traverse_obj(
                    pr, ('playerConfig', 'mediaCommonConfig', 'mediaUstreamerRequestConfig', 'videoPlaybackUstreamerConfig'))

                if not server_abr_streaming_url or not video_playback_ustreamer_config:
                    return

                if protobug is None:
                    self.report_warning(
                        f'{video_id}: {client_name} client {proto} formats will be skipped as protobug is not installed.',
                        only_once=True)
                    return

                pot_policy: GvsPoTokenPolicy = self._get_default_ytcfg(client_name)['GVS_PO_TOKEN_POLICY'][StreamingProtocol.SABR]
                require_po_token = gvs_pot_required(pot_policy, is_premium_subscriber, player_token_provided)

                po_token = (
                    gvs_pots.get(client_name)
                    or fetch_po_token_func(required=require_po_token or pot_policy.recommended))

<<<<<<< HEAD
                if po_token:
                    if client_name not in gvs_pots:
                        gvs_pots[client_name] = po_token

                sabr_config = {
                    'video_playback_ustreamer_config': video_playback_ustreamer_config,
                    'po_token': po_token,
                    'fetch_po_token_fn': fetch_po_token_func,
                    'client_name': client_name,
                    'client_info': traverse_obj(innertube_context, 'client'),
                    'reload_config_fn': functools.partial(self._reload_sabr_config, video_id, client_name),
                    'video_id': video_id,
                    'live_status': live_status,
=======
            name = fmt.get('qualityLabel') or quality.replace('audio_quality_', '') or ''
            fps = int_or_none(fmt.get('fps')) or 0
            dct = {
                'asr': int_or_none(fmt.get('audioSampleRate')),
                'filesize': int_or_none(fmt.get('contentLength')),
                'format_id': f'{itag}{"-drc" if fmt.get("isDrc") else ""}',
                'format_note': join_nonempty(
                    join_nonempty(display_name, is_default and ' (default)', delim=''),
                    name, fmt.get('isDrc') and 'DRC',
                    try_get(fmt, lambda x: x['projectionType'].replace('RECTANGULAR', '').lower()),
                    try_get(fmt, lambda x: x['spatialAudioType'].replace('SPATIAL_AUDIO_TYPE_', '').lower()),
                    is_damaged and 'DAMAGED', require_po_token and not po_token and 'MISSING POT',
                    (self.get_param('verbose') or all_formats) and short_client_name(client_name),
                    delim=', '),
                # Format 22 is likely to be damaged. See https://github.com/yt-dlp/yt-dlp/issues/3372
                'source_preference': (-5 if itag == '22' else -1) + (100 if 'Premium' in name else 0),
                'fps': fps if fps > 1 else None,  # For some formats, fps is wrongly returned as 1
                'audio_channels': fmt.get('audioChannels'),
                'height': height,
                'quality': q(quality) - bool(fmt.get('isDrc')) / 2,
                'has_drm': has_drm,
                'tbr': tbr,
                'filesize_approx': filesize_from_tbr(tbr, format_duration),
                'url': fmt_url,
                'width': int_or_none(fmt.get('width')),
                'language': join_nonempty(language_code, 'desc' if is_descriptive else '') or None,
                'language_preference': PREFERRED_LANG_VALUE if is_original else 5 if is_default else -10 if is_descriptive else -1,
                # Strictly de-prioritize damaged and 3gp formats
                'preference': -10 if is_damaged else -2 if itag == '17' else None,
            }
            mime_mobj = re.match(
                r'((?:[^/]+)/(?:[^;]+))(?:;\s*codecs="([^"]+)")?', fmt.get('mimeType') or '')
            if mime_mobj:
                dct['ext'] = mimetype2ext(mime_mobj.group(1))
                dct.update(parse_codecs(mime_mobj.group(2)))
            if itag:
                itags[itag].add(('https', dct.get('language')))
                stream_ids.append(stream_id)
            single_stream = 'none' in (dct.get('acodec'), dct.get('vcodec'))
            if single_stream and dct.get('ext'):
                dct['container'] = dct['ext'] + '_dash'

            # For handling potential pre-playback required waiting period
            if live_status not in ('is_live', 'post_live'):
                dct['available_at'] = available_at

            if (all_formats or 'dashy' in format_types) and dct['filesize']:
                yield {
                    **dct,
                    'format_id': f'{dct["format_id"]}-dashy' if all_formats else dct['format_id'],
                    'protocol': 'http_dash_segments',
                    'fragments': build_fragments(dct),
>>>>>>> f1ba9f4d
                }

<<<<<<< HEAD
                for fmt_stream in streaming_formats:
                    stream_id = get_stream_id(fmt_stream)
                    if not all_formats:
                        if stream_id in stream_ids:
                            continue
=======
        needs_live_processing = self._needs_live_processing(live_status, duration)
        skip_bad_formats = 'incomplete' not in format_types
        if self._configuration_arg('include_incomplete_formats'):
            skip_bad_formats = False
            self._downloader.deprecated_feature('[youtube] include_incomplete_formats extractor argument is deprecated. '
                                                'Use formats=incomplete extractor argument instead')

        skip_manifests = set(self._configuration_arg('skip'))
        if (not self.get_param('youtube_include_hls_manifest', True)
                or needs_live_processing == 'is_live'  # These will be filtered out by YoutubeDL anyway
                or (needs_live_processing and skip_bad_formats)):
            skip_manifests.add('hls')

        if not self.get_param('youtube_include_dash_manifest', True):
            skip_manifests.add('dash')
        if self._configuration_arg('include_live_dash'):
            self._downloader.deprecated_feature('[youtube] include_live_dash extractor argument is deprecated. '
                                                'Use formats=incomplete extractor argument instead')
        elif skip_bad_formats and live_status == 'is_live' and needs_live_processing != 'is_live':
            skip_manifests.add('dash')

        def process_manifest_format(f, proto, client_name, itag, missing_pot):
            key = (proto, f.get('language'))
            if not all_formats and key in itags[itag]:
                return False

            # For handling potential pre-playback required waiting period
            if live_status not in ('is_live', 'post_live'):
                f['available_at'] = available_at

            if f.get('source_preference') is None:
                f['source_preference'] = -1

            if missing_pot:
                f['format_note'] = join_nonempty(f.get('format_note'), 'MISSING POT', delim=' ')
                f['source_preference'] -= 20

            itags[itag].add(key)

            if itag and all_formats:
                f['format_id'] = f'{itag}-{proto}'
            elif any(p != proto for p, _ in itags[itag]):
                f['format_id'] = f'{itag}-{proto}'
            elif itag:
                f['format_id'] = itag

            if original_language and f.get('language') == original_language:
                f['format_note'] = join_nonempty(f.get('format_note'), '(default)', delim=' ')
                f['language_preference'] = PREFERRED_LANG_VALUE

            if itag in ('616', '235'):
                f['format_note'] = join_nonempty(f.get('format_note'), 'Premium', delim=' ')
                f['source_preference'] += 100

            f['quality'] = q(itag_qualities.get(try_get(f, lambda f: f['format_id'].split('-')[0]), -1))
            if f['quality'] == -1 and f.get('height'):
                f['quality'] = q(res_qualities[min(res_qualities, key=lambda x: abs(x - f['height']))])
            if self.get_param('verbose') or all_formats:
                f['format_note'] = join_nonempty(
                    f.get('format_note'), short_client_name(client_name), delim=', ')
            if f.get('fps') and f['fps'] <= 1:
                del f['fps']

            if proto == 'hls' and f.get('has_drm'):
                f['has_drm'] = 'maybe'
                f['source_preference'] -= 5
            return True
>>>>>>> f1ba9f4d

                    fmt = process_format_stream(fmt_stream, proto, missing_pot=require_po_token and not po_token)
                    if not fmt:
                        continue

                    caption_track = fmt_stream.get('captionTrack')

                    fmt.update({
                        'is_from_start': live_status == 'is_live' and self.get_param('live_from_start'),
                        'url': server_abr_streaming_url,
                        'protocol': 'sabr',
                    })

                    fmt['_sabr_config'] = {
                        **sabr_config,
                        'itag': stream_id[0],
                        'xtags': fmt_stream.get('xtags'),
                        'last_modified': fmt_stream.get('lastModified'),
                        'target_duration_sec': fmt_stream.get('targetDurationSec'),
                    }

                    single_stream = 'none' in (fmt.get('acodec'), fmt.get('vcodec'))

                    nonlocal subtitles
                    if caption_track:
                        # TODO: proper live subtitle extraction
                        subtitles = self._merge_subtitles({str(stream_id[0]): [fmt]}, subtitles)
                    elif single_stream:
                        if stream_id[0]:
                            itags[stream_id[0]].add((proto, fmt.get('language')))
                            stream_ids.append(stream_id)
                        yield fmt

            def process_https_formats():
                proto = 'https'
                for fmt_stream in streaming_formats:
                    if fmt_stream.get('targetDurationSec'):
                        continue

                    # FORMAT_STREAM_TYPE_OTF(otf=1) requires downloading the init fragment
                    # (adding `&sq=0` to the URL) and parsing emsg box to determine the
                    # number of fragment that would subsequently requested with (`&sq=N`)
                    if fmt_stream.get('type') == 'FORMAT_STREAM_TYPE_OTF' and not bool(fmt_stream.get('drmFamilies')):
                        continue

                    stream_id = get_stream_id(fmt_stream)
                    if not all_formats:
                        if stream_id in stream_ids:
                            continue

                    pot_policy: GvsPoTokenPolicy = self._get_default_ytcfg(client_name)['GVS_PO_TOKEN_POLICY'][StreamingProtocol.HTTPS]

                    require_po_token = (
                        stream_id[0] not in ['18']
                        and gvs_pot_required(pot_policy, is_premium_subscriber, player_token_provided))

                    po_token = (
                        gvs_pots.get(client_name)
                        or fetch_po_token_func(required=require_po_token or pot_policy.recommended))
                    if po_token:
                        if client_name not in gvs_pots:
                            gvs_pots[client_name] = po_token

                    fmt = process_format_stream(fmt_stream, proto, missing_pot=require_po_token and not po_token)
                    if not fmt:
                        continue

                    fmt_url = fmt_stream.get('url')
                    if not fmt_url:
                        sc = urllib.parse.parse_qs(fmt_stream.get('signatureCipher'))
                        fmt_url = url_or_none(try_get(sc, lambda x: x['url'][0]))
                        encrypted_sig = try_get(sc, lambda x: x['s'][0])
                        if not all((sc, fmt_url, player_url, encrypted_sig)):
                            continue
                        try:
                            fmt_url += '&{}={}'.format(
                                traverse_obj(sc, ('sp', -1)) or 'signature',
                                self._decrypt_signature(encrypted_sig, video_id, player_url),
                            )
                        except ExtractorError as e:
                            self.report_warning(
                                f'Signature extraction failed: Some formats may be missing\n'
                                f'         player = {player_url}\n'
                                f'         {bug_reports_message(before="")}',
                                video_id=video_id, only_once=True)
                            self.write_debug(
                                f'{video_id}: Signature extraction failure info:\n'
                                f'         encrypted sig = {encrypted_sig}\n'
                                f'         player = {player_url}')
                            self.write_debug(e, only_once=True)
                            continue

                    fmt_url = self._process_n_param(fmt_url, video_id, player_url, proto)
                    if not fmt_url:
                        continue

                    if po_token:
                        fmt_url = update_url_query(fmt_url, {'pot': po_token})

                    fmt['url'] = fmt_url

                    if stream_id[0]:
                        itags[stream_id[0]].add((proto, fmt.get('language')))
                        stream_ids.append(stream_id)

                    if (all_formats or 'dashy' in format_types) and fmt['filesize']:
                        yield {
                            **fmt,
                            'format_id': f'{fmt["format_id"]}-dashy' if all_formats else fmt['format_id'],
                            'protocol': 'http_dash_segments',
                            'fragments': build_fragments(fmt),
                        }
                    if all_formats or 'dashy' not in format_types:
                        fmt['downloader_options'] = {'http_chunk_size': CHUNK_SIZE}
                        yield fmt

            yield from process_https_formats()
            yield from process_sabr_formats_and_subtitles()

            needs_live_processing = self._needs_live_processing(live_status, duration)
            skip_bad_formats = 'incomplete' not in format_types
            if self._configuration_arg('include_incomplete_formats'):
                skip_bad_formats = False
                self._downloader.deprecated_feature('[youtube] include_incomplete_formats extractor argument is deprecated. '
                                                    'Use formats=incomplete extractor argument instead')

            skip_manifests = set(self._configuration_arg('skip'))
            if (not self.get_param('youtube_include_hls_manifest', True)
                    or needs_live_processing == 'is_live'  # These will be filtered out by YoutubeDL anyway
                    or (needs_live_processing and skip_bad_formats)):
                skip_manifests.add('hls')

            if not self.get_param('youtube_include_dash_manifest', True):
                skip_manifests.add('dash')
            if self._configuration_arg('include_live_dash'):
                self._downloader.deprecated_feature('[youtube] include_live_dash extractor argument is deprecated. '
                                                    'Use formats=incomplete extractor argument instead')
            elif skip_bad_formats and live_status == 'is_live' and needs_live_processing != 'is_live':
                skip_manifests.add('dash')

            def process_manifest_format(f, proto, client_name, itag, missing_pot):
                key = (proto, f.get('language'))
                if not all_formats and key in itags[itag]:
                    return False

                if f.get('source_preference') is None:
                    f['source_preference'] = -1

                if missing_pot:
                    f['format_note'] = join_nonempty(f.get('format_note'), 'MISSING POT', delim=' ')
                    f['source_preference'] -= 20

                # XXX: Check if IOS HLS formats are affected by PO token enforcement; temporary
                # See https://github.com/yt-dlp/yt-dlp/issues/13511
                if proto == 'hls' and client_name == 'ios':
                    f['__needs_testing'] = True

                itags[itag].add(key)

                if itag and all_formats:
                    f['format_id'] = f'{itag}-{proto}'
                elif any(p != proto for p, _ in itags[itag]):
                    f['format_id'] = f'{itag}-{proto}'
                elif itag:
                    f['format_id'] = itag

                if original_language and f.get('language') == original_language:
                    f['format_note'] = join_nonempty(f.get('format_note'), '(default)', delim=' ')
                    f['language_preference'] = PREFERRED_LANG_VALUE

                if itag in ('616', '235'):
                    f['format_note'] = join_nonempty(f.get('format_note'), 'Premium', delim=' ')
                    f['source_preference'] += 100

                f['quality'] = q(itag_qualities.get(try_get(f, lambda f: f['format_id'].split('-')[0]), -1))
                if f['quality'] == -1 and f.get('height'):
                    f['quality'] = q(res_qualities[min(res_qualities, key=lambda x: abs(x - f['height']))])
                if self.get_param('verbose') or all_formats:
                    f['format_note'] = join_nonempty(
                        f.get('format_note'), short_client_name(client_name), delim=', ')
                if f.get('fps') and f['fps'] <= 1:
                    del f['fps']

                if proto == 'hls' and f.get('has_drm'):
                    f['has_drm'] = 'maybe'
                    f['source_preference'] -= 5
                return True

            hls_manifest_url = 'hls' not in skip_manifests and streaming_data.get('hlsManifestUrl')
            if hls_manifest_url:
                pot_policy: GvsPoTokenPolicy = self._get_default_ytcfg(
                    client_name)['GVS_PO_TOKEN_POLICY'][StreamingProtocol.HLS]
                require_po_token = gvs_pot_required(pot_policy, is_premium_subscriber, player_token_provided)
                po_token = gvs_pots.get(client_name, fetch_po_token_func(required=require_po_token or pot_policy.recommended))
                if po_token:
                    hls_manifest_url = hls_manifest_url.rstrip('/') + f'/pot/{po_token}'
                    if client_name not in gvs_pots:
                        gvs_pots[client_name] = po_token
                if require_po_token and not po_token and 'missing_pot' not in self._configuration_arg('formats'):
                    self._report_pot_format_skipped(video_id, client_name, 'hls')
                else:
                    fmts, subs = self._extract_m3u8_formats_and_subtitles(
                        hls_manifest_url, video_id, 'mp4', fatal=False, live=live_status == 'is_live')
                    for sub in traverse_obj(subs, (..., ..., {dict})):
                        # TODO: If HLS video requires a PO Token, do the subs also require pot?
                        # Save client name for debugging
                        sub[STREAMING_DATA_CLIENT_NAME] = client_name
                    subtitles = self._merge_subtitles(subs, subtitles)
                    for f in fmts:
                        if process_manifest_format(f, 'hls', client_name, self._search_regex(
                                r'/itag/(\d+)', f['url'], 'itag', default=None), require_po_token and not po_token):
                            yield f

            dash_manifest_url = 'dash' not in skip_manifests and streaming_data.get('dashManifestUrl')
            if dash_manifest_url:
                pot_policy: GvsPoTokenPolicy = self._get_default_ytcfg(
                    client_name)['GVS_PO_TOKEN_POLICY'][StreamingProtocol.DASH]
                require_po_token = gvs_pot_required(pot_policy, is_premium_subscriber, player_token_provided)
                po_token = gvs_pots.get(client_name, fetch_po_token_func(required=require_po_token or pot_policy.recommended))
                if po_token:
                    dash_manifest_url = dash_manifest_url.rstrip('/') + f'/pot/{po_token}'
                    if client_name not in gvs_pots:
                        gvs_pots[client_name] = po_token
                if require_po_token and not po_token and 'missing_pot' not in self._configuration_arg('formats'):
                    self._report_pot_format_skipped(video_id, client_name, 'dash')
                else:
                    formats, subs = self._extract_mpd_formats_and_subtitles(dash_manifest_url, video_id, fatal=False)
                    for sub in traverse_obj(subs, (..., ..., {dict})):
                        # TODO: If DASH video requires a PO Token, do the subs also require pot?
                        # Save client name for debugging
                        sub[STREAMING_DATA_CLIENT_NAME] = client_name
                    subtitles = self._merge_subtitles(subs, subtitles)  # Prioritize HLS subs over DASH
                    for f in formats:
                        if process_manifest_format(f, 'dash', client_name, f['format_id'], require_po_token and not po_token):
                            f['filesize'] = int_or_none(self._search_regex(
                                r'/clen/(\d+)', f.get('fragment_base_url') or f['url'], 'file size', default=None))
                            if needs_live_processing:
                                f['is_from_start'] = True

                            yield f
        yield subtitles

    def _extract_storyboard(self, player_responses, duration):
        spec = get_first(
            player_responses, ('storyboards', 'playerStoryboardSpecRenderer', 'spec'), default='').split('|')[::-1]
        base_url = url_or_none(urljoin('https://i.ytimg.com/', spec.pop() or None))
        if not base_url:
            return
        L = len(spec) - 1
        for i, args in enumerate(spec):
            args = args.split('#')
            counts = list(map(int_or_none, args[:5]))
            if len(args) != 8 or not all(counts):
                self.report_warning(f'Malformed storyboard {i}: {"#".join(args)}{bug_reports_message()}')
                continue
            width, height, frame_count, cols, rows = counts
            N, sigh = args[6:]

            url = base_url.replace('$L', str(L - i)).replace('$N', N) + f'&sigh={sigh}'
            fragment_count = frame_count / (cols * rows)
            fragment_duration = duration / fragment_count
            yield {
                'format_id': f'sb{i}',
                'format_note': 'storyboard',
                'ext': 'mhtml',
                'protocol': 'mhtml',
                'acodec': 'none',
                'vcodec': 'none',
                'url': url,
                'width': width,
                'height': height,
                'fps': frame_count / duration,
                'rows': rows,
                'columns': cols,
                'fragments': [{
                    'url': url.replace('$M', str(j)),
                    'duration': min(fragment_duration, duration - (j * fragment_duration)),
                } for j in range(math.ceil(fragment_count))],
            }

    def _download_initial_webpage(self, webpage_url, webpage_client, video_id):
        webpage = None
        if webpage_url and 'webpage' not in self._configuration_arg('player_skip'):
            query = {'bpctr': '9999999999', 'has_verified': '1'}
            pp = (
                self._configuration_arg('player_params', [None], casesense=True)[0]
                or traverse_obj(INNERTUBE_CLIENTS, (webpage_client, 'PLAYER_PARAMS', {str}))
            )
            if pp:
                query['pp'] = pp
            webpage = self._download_webpage_with_retries(
                webpage_url, video_id, query=query,
                headers=traverse_obj(self._get_default_ytcfg(webpage_client), {
                    'User-Agent': ('INNERTUBE_CONTEXT', 'client', 'userAgent', {str}),
                }))
        return webpage

    def _list_formats(self, video_id, microformats, video_details, player_responses, player_url, duration=None):
        live_broadcast_details = traverse_obj(microformats, (..., 'liveBroadcastDetails'))
        is_live = get_first(video_details, 'isLive')
        if is_live is None:
            is_live = get_first(live_broadcast_details, 'isLiveNow')
        live_content = get_first(video_details, 'isLiveContent')
        is_upcoming = get_first(video_details, 'isUpcoming')
        post_live = get_first(video_details, 'isPostLiveDvr')
        live_status = ('post_live' if post_live
                       else 'is_live' if is_live
                       else 'is_upcoming' if is_upcoming
                       else 'was_live' if live_content
                       else 'not_live' if False in (is_live, live_content)
                       else None)
        *formats, subtitles = self._extract_formats_and_subtitles(video_id, player_responses, player_url, live_status, duration)

        if all(f.get('has_drm') for f in formats):
            # If there are no formats that definitely don't have DRM, all have DRM
            for f in formats:
                f['has_drm'] = True

        return live_broadcast_details, live_status, formats, subtitles

    def _download_initial_data(self, video_id, webpage, webpage_client, webpage_ytcfg):
        initial_data = None
        if webpage and 'initial_data' not in self._configuration_arg('webpage_skip'):
            initial_data = self.extract_yt_initial_data(video_id, webpage, fatal=False)
            if not traverse_obj(initial_data, 'contents'):
                self.report_warning('Incomplete data received in embedded initial data; re-fetching using API.')
                initial_data = None
        if not initial_data and 'initial_data' not in self._configuration_arg('player_skip'):
            query = {'videoId': video_id}
            query.update(self._get_checkok_params())
            initial_data = self._extract_response(
                item_id=video_id, ep='next', fatal=False,
                ytcfg=webpage_ytcfg, query=query, check_get_keys='contents',
                note='Downloading initial data API JSON', default_client=webpage_client)
        return initial_data

    def _is_premium_subscriber(self, initial_data):
        if not self.is_authenticated or not initial_data:
            return False

        tlr = traverse_obj(
            initial_data, ('topbar', 'desktopTopbarRenderer', 'logo', 'topbarLogoRenderer'))
        return (
            traverse_obj(tlr, ('iconImage', 'iconType')) == 'YOUTUBE_PREMIUM_LOGO'
            or 'premium' in (self._get_text(tlr, 'tooltipText') or '').lower()
        )

    def _initial_extract(self, url, smuggled_data, webpage_url, webpage_client, video_id, reload_playback_token=None):
        # This function is also used by live-from-start refresh
        webpage = self._download_initial_webpage(webpage_url, webpage_client, video_id)
        webpage_ytcfg = self.extract_ytcfg(video_id, webpage) or self._get_default_ytcfg(webpage_client)

        initial_data = self._download_initial_data(video_id, webpage, webpage_client, webpage_ytcfg)

        is_premium_subscriber = self._is_premium_subscriber(initial_data)
        if is_premium_subscriber:
            self.write_debug('Detected YouTube Premium subscription')

        player_responses, player_url = self._extract_player_responses(
            self._get_requested_clients(url, smuggled_data, is_premium_subscriber),
            video_id, webpage, webpage_client, webpage_ytcfg, is_premium_subscriber, reload_playback_token)

        return webpage, webpage_ytcfg, initial_data, is_premium_subscriber, player_responses, player_url

    def _real_extract(self, url):
        url, smuggled_data = unsmuggle_url(url, {})
        video_id = self._match_id(url)

        base_url = self.http_scheme() + '//www.youtube.com/'
        webpage_url = base_url + 'watch?v=' + video_id
        webpage_client = 'web'

        webpage, webpage_ytcfg, initial_data, is_premium_subscriber, player_responses, player_url = self._initial_extract(
            url, smuggled_data, webpage_url, webpage_client, video_id)

        playability_statuses = traverse_obj(
            player_responses, (..., 'playabilityStatus'), expected_type=dict)

        trailer_video_id = get_first(
            playability_statuses,
            ('errorScreen', 'playerLegacyDesktopYpcTrailerRenderer', 'trailerVideoId'),
            expected_type=str)
        if trailer_video_id:
            return self.url_result(
                trailer_video_id, self.ie_key(), trailer_video_id)

        search_meta = ((lambda x: self._html_search_meta(x, webpage, default=None))
                       if webpage else (lambda x: None))

        video_details = traverse_obj(player_responses, (..., 'videoDetails'), expected_type=dict)
        microformats = traverse_obj(
            player_responses, (..., 'microformat', 'playerMicroformatRenderer'),
            expected_type=dict)

        # Fallbacks in case player responses are missing metadata
        initial_sdcr = traverse_obj(initial_data, (
            'engagementPanels', ..., 'engagementPanelSectionListRenderer',
            'content', 'structuredDescriptionContentRenderer', {dict}, any))
        initial_description = traverse_obj(initial_sdcr, (
            'items', ..., 'expandableVideoDescriptionBodyRenderer',
            'attributedDescriptionBodyText', 'content', {str}, any))
        # videoDescriptionHeaderRenderer also has publishDate/channel/handle/ucid, but not needed
        initial_vdhr = traverse_obj(initial_sdcr, (
            'items', ..., 'videoDescriptionHeaderRenderer', {dict}, any)) or {}
        initial_video_details_renderer = traverse_obj(initial_data, (
            'playerOverlays', 'playerOverlayRenderer', 'videoDetails',
            'playerOverlayVideoDetailsRenderer', {dict})) or {}
        initial_title = (
            self._get_text(initial_vdhr, 'title')
            or self._get_text(initial_video_details_renderer, 'title'))

        translated_title = self._get_text(microformats, (..., 'title'))
        video_title = ((self._preferred_lang and translated_title)
                       or get_first(video_details, 'title')  # primary
                       or translated_title
                       or search_meta(['og:title', 'twitter:title', 'title']))
        if not video_title and initial_title:
            self.report_warning(
                'No title found in player responses; falling back to title from initial data. '
                'Other metadata may also be missing')
            video_title = initial_title
        translated_description = self._get_text(microformats, (..., 'description'))
        original_description = get_first(video_details, 'shortDescription')
        video_description = (
            (self._preferred_lang and translated_description)
            # If original description is blank, it will be an empty string.
            # Do not prefer translated description in this case.
            or original_description if original_description is not None else translated_description)
        if video_description is None:
            video_description = initial_description

        multifeed_metadata_list = get_first(
            player_responses,
            ('multicamera', 'playerLegacyMulticameraRenderer', 'metadataList'),
            expected_type=str)
        if multifeed_metadata_list and not smuggled_data.get('force_singlefeed'):
            if self.get_param('noplaylist'):
                self.to_screen(f'Downloading just video {video_id} because of --no-playlist')
            else:
                entries = []
                feed_ids = []
                for feed in multifeed_metadata_list.split(','):
                    # Unquote should take place before split on comma (,) since textual
                    # fields may contain comma as well (see
                    # https://github.com/ytdl-org/youtube-dl/issues/8536)
                    feed_data = urllib.parse.parse_qs(
                        urllib.parse.unquote_plus(feed))

                    def feed_entry(name):
                        return try_get(
                            feed_data, lambda x: x[name][0], str)

                    feed_id = feed_entry('id')
                    if not feed_id:
                        continue
                    feed_title = feed_entry('title')
                    title = video_title
                    if feed_title:
                        title += f' ({feed_title})'
                    entries.append({
                        '_type': 'url_transparent',
                        'ie_key': 'Youtube',
                        'url': smuggle_url(
                            '{}watch?v={}'.format(base_url, feed_data['id'][0]),
                            {'force_singlefeed': True}),
                        'title': title,
                    })
                    feed_ids.append(feed_id)
                self.to_screen(
                    'Downloading multifeed video ({}) - add --no-playlist to just download video {}'.format(
                        ', '.join(feed_ids), video_id))
                return self.playlist_result(
                    entries, video_id, video_title, video_description)

        duration = (int_or_none(get_first(video_details, 'lengthSeconds'))
                    or int_or_none(get_first(microformats, 'lengthSeconds'))
                    or parse_duration(search_meta('duration')) or None)

        live_broadcast_details, live_status, formats, automatic_captions = \
            self._list_formats(video_id, microformats, video_details, player_responses, player_url, duration)
        streaming_data = traverse_obj(player_responses, (..., 'streamingData'))
        if live_status == 'post_live':
            self.write_debug(f'{video_id}: Video is in Post-Live Manifestless mode')

        if not formats:
            if not self.get_param('allow_unplayable_formats') and traverse_obj(streaming_data, (..., 'licenseInfos')):
                self.report_drm(video_id)
            pemr = get_first(
                playability_statuses,
                ('errorScreen', 'playerErrorMessageRenderer'), expected_type=dict) or {}
            reason = self._get_text(pemr, 'reason') or get_first(playability_statuses, 'reason')
            subreason = clean_html(self._get_text(pemr, 'subreason') or '')
            if subreason:
                if subreason.startswith('The uploader has not made this video available in your country'):
                    countries = get_first(microformats, 'availableCountries')
                    if not countries:
                        regions_allowed = search_meta('regionsAllowed')
                        countries = regions_allowed.split(',') if regions_allowed else None
                    self.raise_geo_restricted(subreason, countries, metadata_available=True)
                reason += f'. {subreason}'
            if reason:
                if 'sign in' in reason.lower():
                    reason = remove_end(reason, 'This helps protect our community. Learn more')
                    reason = f'{remove_end(reason.strip(), ".")}. {self._youtube_login_hint}'
                elif get_first(playability_statuses, ('errorScreen', 'playerCaptchaViewModel', {dict})):
                    reason += '. YouTube is requiring a captcha challenge before playback'
                elif "This content isn't available, try again later" in reason:
                    reason = (
                        f'{remove_end(reason.strip(), ".")}. {"Your account" if self.is_authenticated else "The current session"} '
                        f'has been rate-limited by YouTube for up to an hour. It is recommended to use `-t sleep` to add a delay '
                        f'between video requests to avoid exceeding the rate limit. For more information, refer to  '
                        f'https://github.com/yt-dlp/yt-dlp/wiki/Extractors#this-content-isnt-available-try-again-later'
                    )
                self.raise_no_formats(reason, expected=True)

        keywords = get_first(video_details, 'keywords', expected_type=list) or []
        if not keywords and webpage:
            keywords = [
                unescapeHTML(m.group('content'))
                for m in re.finditer(self._meta_regex('og:video:tag'), webpage)]
        for keyword in keywords:
            if keyword.startswith('yt:stretch='):
                mobj = re.search(r'(\d+)\s*:\s*(\d+)', keyword)
                if mobj:
                    # NB: float is intentional for forcing float division
                    w, h = (float(v) for v in mobj.groups())
                    if w > 0 and h > 0:
                        ratio = w / h
                        for f in formats:
                            if f.get('vcodec') != 'none':
                                f['stretched_ratio'] = ratio
                        break
        thumbnails = self._extract_thumbnails((video_details, microformats), (..., ..., 'thumbnail'))
        thumbnail_url = search_meta(['og:image', 'twitter:image'])
        if thumbnail_url:
            thumbnails.append({
                'url': thumbnail_url,
            })
        original_thumbnails = thumbnails.copy()

        # The best resolution thumbnails sometimes does not appear in the webpage
        # See: https://github.com/yt-dlp/yt-dlp/issues/340
        # List of possible thumbnails - Ref: <https://stackoverflow.com/a/20542029>
        thumbnail_names = [
            # While the *1,*2,*3 thumbnails are just below their corresponding "*default" variants
            # in resolution, these are not the custom thumbnail. So de-prioritize them
            'maxresdefault', 'hq720', 'sddefault', 'hqdefault', '0', 'mqdefault', 'default',
            'sd1', 'sd2', 'sd3', 'hq1', 'hq2', 'hq3', 'mq1', 'mq2', 'mq3', '1', '2', '3',
        ]
        n_thumbnail_names = len(thumbnail_names)
        thumbnails.extend({
            'url': 'https://i.ytimg.com/vi{webp}/{video_id}/{name}{live}.{ext}'.format(
                video_id=video_id, name=name, ext=ext,
                webp='_webp' if ext == 'webp' else '', live='_live' if live_status == 'is_live' else ''),
        } for name in thumbnail_names for ext in ('webp', 'jpg'))
        for thumb in thumbnails:
            i = next((i for i, t in enumerate(thumbnail_names) if f'/{video_id}/{t}' in thumb['url']), n_thumbnail_names)
            thumb['preference'] = (0 if '.webp' in thumb['url'] else -1) - (2 * i)
        self._remove_duplicate_formats(thumbnails)
        self._downloader._sort_thumbnails(original_thumbnails)

        category = get_first(microformats, 'category') or search_meta('genre')
        channel_id = self.ucid_or_none(str_or_none(
            get_first(video_details, 'channelId')
            or get_first(microformats, 'externalChannelId')
            or search_meta('channelId')))
        owner_profile_url = get_first(microformats, 'ownerProfileUrl')

        live_start_time = parse_iso8601(get_first(live_broadcast_details, 'startTimestamp'))
        live_end_time = parse_iso8601(get_first(live_broadcast_details, 'endTimestamp'))
        if not duration and live_end_time and live_start_time:
            duration = live_end_time - live_start_time

        needs_live_processing = self._needs_live_processing(live_status, duration)

        def is_bad_format(fmt):
            if needs_live_processing and not fmt.get('is_from_start'):
                return True
            elif (live_status == 'is_live' and needs_live_processing != 'is_live'
                    and fmt.get('protocol') == 'http_dash_segments'):
                return True

        for fmt in filter(is_bad_format, formats):
            fmt['preference'] = (fmt.get('preference') or -1) - 10
            fmt['format_note'] = join_nonempty(fmt.get('format_note'), '(Last 2 hours)', delim=' ')

        if needs_live_processing:
            self._prepare_live_from_start_formats(
                formats, video_id, live_start_time, url, webpage_url, smuggled_data, live_status == 'is_live')
<<<<<<< HEAD
        elif live_status != 'is_live':
            # Handle pre-playback waiting period
            playback_wait = int_or_none(self._configuration_arg('playback_wait', [None])[0], default=6)
            available_at = int(time.time()) + playback_wait
            for fmt in formats:
                if fmt.get('protocol') == 'sabr':
                    continue  # SABR downloader handles this
                fmt['available_at'] = available_at
=======
>>>>>>> f1ba9f4d

        formats.extend(self._extract_storyboard(player_responses, duration))

        channel_handle = self.handle_from_url(owner_profile_url)

        info = {
            'id': video_id,
            'title': video_title,
            'formats': formats,
            'thumbnails': thumbnails,
            # The best thumbnail that we are sure exists. Prevents unnecessary
            # URL checking if user don't care about getting the best possible thumbnail
            'thumbnail': traverse_obj(original_thumbnails, (-1, 'url')),
            'description': video_description,
            'channel_id': channel_id,
            'channel_url': format_field(channel_id, None, 'https://www.youtube.com/channel/%s', default=None),
            'duration': duration,
            'view_count': int_or_none(
                get_first((video_details, microformats), (..., 'viewCount'))
                or search_meta('interactionCount')),
            'average_rating': float_or_none(get_first(video_details, 'averageRating')),
            'age_limit': 18 if (
                get_first(microformats, 'isFamilySafe') is False
                or search_meta('isFamilyFriendly') == 'false'
                or search_meta('og:restrictions:age') == '18+') else 0,
            'webpage_url': webpage_url,
            'categories': [category] if category else None,
            'tags': keywords,
            'playable_in_embed': get_first(playability_statuses, 'playableInEmbed'),
            'live_status': live_status,
            'media_type': (
                'livestream' if get_first(video_details, 'isLiveContent')
                else 'short' if get_first(microformats, 'isShortsEligible')
                else 'video'),
            'release_timestamp': live_start_time,
            '_format_sort_fields': (  # source_preference is lower for potentially damaged formats
                'quality', 'res', 'fps', 'hdr:12', 'source', 'vcodec', 'channels', 'acodec', 'lang', 'proto'),
        }

        def get_lang_code(track):
            return (remove_start(track.get('vssId') or '', '.').replace('.', '-')
                    or track.get('languageCode'))

        def process_language(container, base_url, lang_code, sub_name, client_name, query):
            lang_subs = container.setdefault(lang_code, [])
            for fmt in self._SUBTITLE_FORMATS:
                # xosf=1 results in undesirable text position data for vtt, json3 & srv* subtitles
                # See: https://github.com/yt-dlp/yt-dlp/issues/13654
                query = {**query, 'fmt': fmt, 'xosf': []}
                lang_subs.append({
                    'ext': fmt,
                    'url': urljoin('https://www.youtube.com', update_url_query(base_url, query)),
                    'name': sub_name,
                    'impersonate': True,
                    STREAMING_DATA_CLIENT_NAME: client_name,
                })

        subtitles = {}
        skipped_subs_clients = set()

        # Only web/mweb clients provide translationLanguages, so include initial_pr in the traversal
        translation_languages = {
            lang['languageCode']: self._get_text(lang['languageName'], max_runs=1)
            for lang in traverse_obj(player_responses, (
                ..., 'captions', 'playerCaptionsTracklistRenderer', 'translationLanguages',
                lambda _, v: v['languageCode'] and v['languageName']))
        }
        # NB: Constructing the full subtitle dictionary is slow
        get_translated_subs = 'translated_subs' not in self._configuration_arg('skip') and (
            self.get_param('writeautomaticsub', False) or self.get_param('listsubtitles'))

        # Filter out initial_pr which does not have streamingData (smuggled client context)
        prs = traverse_obj(player_responses, (
            lambda _, v: v['streamingData'] and v['captions']['playerCaptionsTracklistRenderer']))
        all_captions = traverse_obj(prs, (
            ..., 'captions', 'playerCaptionsTracklistRenderer', 'captionTracks', ..., {dict}))
        need_subs_langs = {get_lang_code(sub) for sub in all_captions if sub.get('kind') != 'asr'}
        need_caps_langs = {
            remove_start(get_lang_code(sub), 'a-')
            for sub in all_captions if sub.get('kind') == 'asr'}

        for pr in prs:
            pctr = pr['captions']['playerCaptionsTracklistRenderer']
            client_name = pr['streamingData'][STREAMING_DATA_CLIENT_NAME]
            innertube_client_name = pr['streamingData'][STREAMING_DATA_INNERTUBE_CONTEXT]['client']['clientName']
            pot_policy: GvsPoTokenPolicy = self._get_default_ytcfg(client_name)['SUBS_PO_TOKEN_POLICY']
            fetch_subs_po_token_func = pr['streamingData'][STREAMING_DATA_FETCH_SUBS_PO_TOKEN]

            pot_params = {}
            already_fetched_pot = False

            for caption_track in traverse_obj(pctr, ('captionTracks', lambda _, v: v['baseUrl'])):
                base_url = caption_track['baseUrl']
                qs = parse_qs(base_url)
                lang_code = get_lang_code(caption_track)
                requires_pot = (
                    # We can detect the experiment for now
                    any(e in traverse_obj(qs, ('exp', ...)) for e in ('xpe', 'xpv'))
                    or (pot_policy.required and not (pot_policy.not_required_for_premium and is_premium_subscriber)))

                if not already_fetched_pot:
                    already_fetched_pot = True
                    if subs_po_token := fetch_subs_po_token_func(required=requires_pot or pot_policy.recommended):
                        pot_params.update({
                            'pot': subs_po_token,
                            'potc': '1',
                            'c': innertube_client_name,
                        })

                if not pot_params and requires_pot:
                    skipped_subs_clients.add(client_name)
                    self._report_pot_subtitles_skipped(video_id, client_name)
                    break

                orig_lang = qs.get('lang', [None])[-1]
                lang_name = self._get_text(caption_track, 'name', max_runs=1)
                if caption_track.get('kind') != 'asr':
                    if not lang_code:
                        continue
                    process_language(
                        subtitles, base_url, lang_code, lang_name, client_name, pot_params)
                    if not caption_track.get('isTranslatable'):
                        continue
                for trans_code, trans_name in translation_languages.items():
                    if not trans_code:
                        continue
                    orig_trans_code = trans_code
                    if caption_track.get('kind') != 'asr' and trans_code != 'und':
                        if not get_translated_subs:
                            continue
                        trans_code += f'-{lang_code}'
                        trans_name += format_field(lang_name, None, ' from %s')
                    if lang_code == f'a-{orig_trans_code}':
                        # Set audio language based on original subtitles
                        for f in formats:
                            if f.get('acodec') != 'none' and not f.get('language'):
                                f['language'] = orig_trans_code
                        # Add an "-orig" label to the original language so that it can be distinguished.
                        # The subs are returned without "-orig" as well for compatibility
                        process_language(
                            automatic_captions, base_url, f'{trans_code}-orig',
                            f'{trans_name} (Original)', client_name, pot_params)
                    # Setting tlang=lang returns damaged subtitles.
                    process_language(
                        automatic_captions, base_url, trans_code, trans_name, client_name,
                        pot_params if orig_lang == orig_trans_code else {'tlang': trans_code, **pot_params})

            # Avoid duplication if we've already got everything we need
            need_subs_langs.difference_update(subtitles)
            need_caps_langs.difference_update(automatic_captions)
            if not (need_subs_langs or need_caps_langs):
                break

        if skipped_subs_clients and (need_subs_langs or need_caps_langs):
            self._report_pot_subtitles_skipped(video_id, True, msg=join_nonempty(
                f'{video_id}: There are missing subtitles languages because a PO token was not provided.',
                need_subs_langs and f'Subtitles for these languages are missing: {", ".join(need_subs_langs)}.',
                need_caps_langs and f'Automatic captions for {len(need_caps_langs)} languages are missing.',
                delim=' '))

        info['automatic_captions'] = automatic_captions
        info['subtitles'] = subtitles

        parsed_url = urllib.parse.urlparse(url)
        for component in [parsed_url.fragment, parsed_url.query]:
            query = urllib.parse.parse_qs(component)
            for k, v in query.items():
                for d_k, s_ks in [('start', ('start', 't')), ('end', ('end',))]:
                    d_k += '_time'
                    if d_k not in info and k in s_ks:
                        info[d_k] = parse_duration(v[0])

        # Youtube Music Auto-generated description
        if (video_description or '').strip().endswith('\nAuto-generated by YouTube.'):
            # XXX: Causes catastrophic backtracking if description has "·"
            # E.g. https://www.youtube.com/watch?v=DoPaAxMQoiI
            # Simulating atomic groups:  (?P<a>[^xy]+)x  =>  (?=(?P<a>[^xy]+))(?P=a)x
            # reduces it, but does not fully fix it. https://regex101.com/r/8Ssf2h/2
            mobj = re.search(
                r'''(?xs)
                    (?=(?P<track>[^\n·]+))(?P=track)·
                    (?=(?P<artist>[^\n]+))(?P=artist)\n+
                    (?=(?P<album>[^\n]+))(?P=album)\n
                    (?:.+?℗\s*(?P<release_year>\d{4})(?!\d))?
                    (?:.+?Released\ on\s*:\s*(?P<release_date>\d{4}-\d{2}-\d{2}))?
                    (.+?\nArtist\s*:\s*
                        (?=(?P<clean_artist>[^\n]+))(?P=clean_artist)\n
                    )?.+\nAuto-generated\ by\ YouTube\.\s*$
                ''', video_description)
            if mobj:
                release_year = mobj.group('release_year')
                release_date = mobj.group('release_date')
                if release_date:
                    release_date = release_date.replace('-', '')
                    if not release_year:
                        release_year = release_date[:4]
                info.update({
                    'album': mobj.group('album'.strip()),
                    'artists': ([a] if (a := mobj.group('clean_artist'))
                                else [a.strip() for a in mobj.group('artist').split('·')]),
                    'track': mobj.group('track').strip(),
                    'release_date': release_date,
                    'release_year': int_or_none(release_year),
                })

        COMMENTS_SECTION_IDS = ('comment-item-section', 'engagement-panel-comments-section')
        info['comment_count'] = traverse_obj(initial_data, (
            'contents', 'twoColumnWatchNextResults', 'results', 'results', 'contents', ..., 'itemSectionRenderer',
            'contents', ..., 'commentsEntryPointHeaderRenderer', 'commentCount',
        ), (
            'engagementPanels', lambda _, v: v['engagementPanelSectionListRenderer']['panelIdentifier'] in COMMENTS_SECTION_IDS,
            'engagementPanelSectionListRenderer', 'header', 'engagementPanelTitleHeaderRenderer', 'contextualInfo',
        ), expected_type=self._get_count, get_all=False)

        try:  # This will error if there is no livechat
            initial_data['contents']['twoColumnWatchNextResults']['conversationBar']['liveChatRenderer']['continuations'][0]['reloadContinuationData']['continuation']
        except (KeyError, IndexError, TypeError):
            pass
        else:
            info.setdefault('subtitles', {})['live_chat'] = [{
                # url is needed to set cookies
                'url': f'https://www.youtube.com/watch?v={video_id}&bpctr=9999999999&has_verified=1',
                'video_id': video_id,
                'ext': 'json',
                'protocol': ('youtube_live_chat' if live_status in ('is_live', 'is_upcoming')
                             else 'youtube_live_chat_replay'),
            }]

        if initial_data:
            info['chapters'] = (
                self._extract_chapters_from_json(initial_data, duration)
                or self._extract_chapters_from_engagement_panel(initial_data, duration)
                or self._extract_chapters_from_description(video_description, duration)
                or None)

            info['heatmap'] = self._extract_heatmap(initial_data)

        contents = traverse_obj(
            initial_data, ('contents', 'twoColumnWatchNextResults', 'results', 'results', 'contents'),
            expected_type=list, default=[])

        vpir = get_first(contents, 'videoPrimaryInfoRenderer')
        if vpir:
            stl = vpir.get('superTitleLink')
            if stl:
                stl = self._get_text(stl)
                if try_get(
                        vpir,
                        lambda x: x['superTitleIcon']['iconType']) == 'LOCATION_PIN':
                    info['location'] = stl
                else:
                    mobj = re.search(r'(.+?)\s*S(\d+)\s*•?\s*E(\d+)', stl)
                    if mobj:
                        info.update({
                            'series': mobj.group(1),
                            'season_number': int(mobj.group(2)),
                            'episode_number': int(mobj.group(3)),
                        })
            for tlb in (try_get(
                    vpir,
                    lambda x: x['videoActions']['menuRenderer']['topLevelButtons'],
                    list) or []):
                tbrs = variadic(
                    traverse_obj(
                        tlb, ('toggleButtonRenderer', ...),
                        ('segmentedLikeDislikeButtonRenderer', ..., 'toggleButtonRenderer')))
                for tbr in tbrs:
                    for getter, regex in [(
                            lambda x: x['defaultText']['accessibility']['accessibilityData'],
                            r'(?P<count>[\d,]+)\s*(?P<type>(?:dis)?like)'), ([
                                lambda x: x['accessibility'],
                                lambda x: x['accessibilityData']['accessibilityData'],
                            ], r'(?P<type>(?:dis)?like) this video along with (?P<count>[\d,]+) other people')]:
                        label = (try_get(tbr, getter, dict) or {}).get('label')
                        if label:
                            mobj = re.match(regex, label)
                            if mobj:
                                info[mobj.group('type') + '_count'] = str_to_int(mobj.group('count'))
                                break

            info['like_count'] = traverse_obj(vpir, (
                'videoActions', 'menuRenderer', 'topLevelButtons', ...,
                'segmentedLikeDislikeButtonViewModel', 'likeButtonViewModel', 'likeButtonViewModel',
                'toggleButtonViewModel', 'toggleButtonViewModel', 'defaultButtonViewModel',
                'buttonViewModel', 'accessibilityText', {parse_count}), get_all=False)

            vcr = traverse_obj(vpir, ('viewCount', 'videoViewCountRenderer'))
            if vcr:
                vc = self._get_count(vcr, 'viewCount')
                # Upcoming premieres with waiting count are treated as live here
                if vcr.get('isLive'):
                    info['concurrent_view_count'] = vc
                elif info.get('view_count') is None:
                    info['view_count'] = vc

        vsir = get_first(contents, 'videoSecondaryInfoRenderer')
        if vsir:
            vor = traverse_obj(vsir, ('owner', 'videoOwnerRenderer'))
            info.update({
                'channel': self._get_text(vor, 'title'),
                'channel_follower_count': self._get_count(vor, 'subscriberCountText')})

            if not channel_handle:
                channel_handle = self.handle_from_url(
                    traverse_obj(vor, (
                        ('navigationEndpoint', ('title', 'runs', ..., 'navigationEndpoint')),
                        (('commandMetadata', 'webCommandMetadata', 'url'), ('browseEndpoint', 'canonicalBaseUrl')),
                        {str}), get_all=False))

            rows = try_get(
                vsir,
                lambda x: x['metadataRowContainer']['metadataRowContainerRenderer']['rows'],
                list) or []
            multiple_songs = False
            for row in rows:
                if try_get(row, lambda x: x['metadataRowRenderer']['hasDividerLine']) is True:
                    multiple_songs = True
                    break
            for row in rows:
                mrr = row.get('metadataRowRenderer') or {}
                mrr_title = mrr.get('title')
                if not mrr_title:
                    continue
                mrr_title = self._get_text(mrr, 'title')
                mrr_contents_text = self._get_text(mrr, ('contents', 0))
                if mrr_title == 'License':
                    info['license'] = mrr_contents_text
                elif not multiple_songs:
                    if mrr_title == 'Album':
                        info['album'] = mrr_contents_text
                    elif mrr_title == 'Artist':
                        info['artists'] = [mrr_contents_text] if mrr_contents_text else None
                    elif mrr_title == 'Song':
                        info['track'] = mrr_contents_text
            owner_badges = self._extract_badges(traverse_obj(vsir, ('owner', 'videoOwnerRenderer', 'badges')))
            if self._has_badge(owner_badges, BadgeType.VERIFIED):
                info['channel_is_verified'] = True

        info.update({
            'uploader': info.get('channel'),
            'uploader_id': channel_handle,
            'uploader_url': format_field(channel_handle, None, 'https://www.youtube.com/%s', default=None),
        })

        # We only want timestamp IF it has time precision AND a timezone
        # Currently the uploadDate in microformats appears to be in US/Pacific timezone.
        timestamp = (
            parse_iso8601(get_first(microformats, 'uploadDate'), timezone=NO_DEFAULT)
            or parse_iso8601(search_meta('uploadDate'), timezone=NO_DEFAULT)
        )
        upload_date = (
            dt.datetime.fromtimestamp(timestamp, dt.timezone.utc).strftime('%Y%m%d') if timestamp else
            (
                unified_strdate(get_first(microformats, 'uploadDate'))
                or unified_strdate(search_meta('uploadDate'))
            ))

        # In the case we cannot get the timestamp:
        # The upload date for scheduled, live and past live streams / premieres in microformats
        # may be different from the stream date. Although not in UTC, we will prefer it in this case.
        # See: https://github.com/yt-dlp/yt-dlp/pull/2223#issuecomment-1008485139
        if not upload_date or (not timestamp and live_status in ('not_live', None)):
            # this should be in UTC, as configured in the cookie/client context
            upload_date = strftime_or_none(
                self._parse_time_text(self._get_text(vpir, 'dateText'))) or upload_date

        info['upload_date'] = upload_date
        info['timestamp'] = timestamp

        if upload_date and live_status not in ('is_live', 'post_live', 'is_upcoming'):
            # Newly uploaded videos' HLS formats are potentially problematic and need to be checked
            upload_datetime = datetime_from_str(upload_date).replace(tzinfo=dt.timezone.utc)
            if upload_datetime >= datetime_from_str('today-2days'):
                for fmt in info['formats']:
                    if fmt.get('protocol') == 'm3u8_native':
                        fmt['__needs_testing'] = True

        for s_k, d_k in [('artists', 'creators'), ('track', 'alt_title')]:
            v = info.get(s_k)
            if v:
                info[d_k] = v

        badges = self._extract_badges(traverse_obj(vpir, 'badges'))

        is_private = (self._has_badge(badges, BadgeType.AVAILABILITY_PRIVATE)
                      or get_first(video_details, 'isPrivate', expected_type=bool))

        info['availability'] = (
            'public' if self._has_badge(badges, BadgeType.AVAILABILITY_PUBLIC)
            else self._availability(
                is_private=is_private,
                needs_premium=(
                    self._has_badge(badges, BadgeType.AVAILABILITY_PREMIUM)
                    or False if initial_data and is_private is not None else None),
                needs_subscription=(
                    self._has_badge(badges, BadgeType.AVAILABILITY_SUBSCRIPTION)
                    or False if initial_data and is_private is not None else None),
                needs_auth=info['age_limit'] >= 18,
                is_unlisted=None if is_private is None else (
                    self._has_badge(badges, BadgeType.AVAILABILITY_UNLISTED)
                    or get_first(microformats, 'isUnlisted', expected_type=bool))))

        info['__post_extractor'] = self.extract_comments(webpage_ytcfg, video_id, contents, webpage)

        self.mark_watched(video_id, player_responses)

        return info<|MERGE_RESOLUTION|>--- conflicted
+++ resolved
@@ -3271,12 +3271,12 @@
                 sd[STREAMING_DATA_INNERTUBE_CONTEXT] = innertube_context
                 sd[STREAMING_DATA_FETCH_SUBS_PO_TOKEN] = fetch_subs_po_token_func
                 sd[STREAMING_DATA_IS_PREMIUM_SUBSCRIBER] = is_premium_subscriber
+                sd[STREAMING_DATA_FETCHED_TIMESTAMP] = fetched_timestamp
                 for f in traverse_obj(sd, (('formats', 'adaptiveFormats'), ..., {dict})):
                     f[STREAMING_DATA_CLIENT_NAME] = client
                     f[STREAMING_DATA_FETCH_GVS_PO_TOKEN] = fetch_gvs_po_token_func
                     f[STREAMING_DATA_IS_PREMIUM_SUBSCRIBER] = is_premium_subscriber
                     f[STREAMING_DATA_PLAYER_TOKEN_PROVIDED] = bool(player_po_token)
-                    f[STREAMING_DATA_FETCHED_TIMESTAMP] = fetched_timestamp
                 if deprioritize_pr:
                     deprioritized_prs.append(pr)
                 else:
@@ -3434,62 +3434,19 @@
         # save pots per client to avoid fetching again
         gvs_pots = {}
 
-<<<<<<< HEAD
+        # For handling potential pre-playback required waiting period
+        playback_wait = int_or_none(self._configuration_arg('playback_wait', [None])[0], default=6)
+
         for pr in player_responses:
             streaming_data = traverse_obj(pr, 'streamingData')
             if not streaming_data:
-=======
-        # For handling potential pre-playback required waiting period
-        playback_wait = int_or_none(self._configuration_arg('playback_wait', [None])[0], default=6)
-
-        for fmt in streaming_formats:
-            client_name = fmt[STREAMING_DATA_CLIENT_NAME]
-            available_at = fmt[STREAMING_DATA_FETCHED_TIMESTAMP] + playback_wait
-            if fmt.get('targetDurationSec'):
-                continue
-
-            itag = str_or_none(fmt.get('itag'))
-            audio_track = fmt.get('audioTrack') or {}
-            stream_id = (itag, audio_track.get('id'), fmt.get('isDrc'))
-            if not all_formats:
-                if stream_id in stream_ids:
-                    continue
-
-            quality = fmt.get('quality')
-            height = int_or_none(fmt.get('height'))
-            if quality == 'tiny' or not quality:
-                quality = fmt.get('audioQuality', '').lower() or quality
-            # The 3gp format (17) in android client has a quality of "small",
-            # but is actually worse than other formats
-            if itag == '17':
-                quality = 'tiny'
-            if quality:
-                if itag:
-                    itag_qualities[itag] = quality
-                if height:
-                    res_qualities[height] = quality
-
-            display_name = audio_track.get('displayName') or ''
-            is_original = 'original' in display_name.lower()
-            is_descriptive = 'descriptive' in display_name.lower()
-            is_default = audio_track.get('audioIsDefault')
-            language_code = audio_track.get('id', '').split('.')[0]
-            if language_code and (is_original or (is_default and not original_language)):
-                original_language = language_code
-
-            has_drm = bool(fmt.get('drmFamilies'))
-
-            # FORMAT_STREAM_TYPE_OTF(otf=1) requires downloading the init fragment
-            # (adding `&sq=0` to the URL) and parsing emsg box to determine the
-            # number of fragment that would subsequently requested with (`&sq=N`)
-            if fmt.get('type') == 'FORMAT_STREAM_TYPE_OTF' and not has_drm:
->>>>>>> f1ba9f4d
                 continue
             fetch_po_token_func = streaming_data[STREAMING_DATA_FETCH_GVS_PO_TOKEN]
             is_premium_subscriber = streaming_data[STREAMING_DATA_IS_PREMIUM_SUBSCRIBER]
             player_token_provided = streaming_data[STREAMING_DATA_PLAYER_TOKEN_PROVIDED]
             client_name = streaming_data.get(STREAMING_DATA_CLIENT_NAME)
             innertube_context = streaming_data.get(STREAMING_DATA_INNERTUBE_CONTEXT)
+            available_at = streaming_data[STREAMING_DATA_FETCHED_TIMESTAMP] + playback_wait
             streaming_formats = traverse_obj(streaming_data, (('formats', 'adaptiveFormats'), ...))
 
             def get_stream_id(fmt_stream):
@@ -3612,7 +3569,6 @@
                     gvs_pots.get(client_name)
                     or fetch_po_token_func(required=require_po_token or pot_policy.recommended))
 
-<<<<<<< HEAD
                 if po_token:
                     if client_name not in gvs_pots:
                         gvs_pots[client_name] = po_token
@@ -3626,137 +3582,13 @@
                     'reload_config_fn': functools.partial(self._reload_sabr_config, video_id, client_name),
                     'video_id': video_id,
                     'live_status': live_status,
-=======
-            name = fmt.get('qualityLabel') or quality.replace('audio_quality_', '') or ''
-            fps = int_or_none(fmt.get('fps')) or 0
-            dct = {
-                'asr': int_or_none(fmt.get('audioSampleRate')),
-                'filesize': int_or_none(fmt.get('contentLength')),
-                'format_id': f'{itag}{"-drc" if fmt.get("isDrc") else ""}',
-                'format_note': join_nonempty(
-                    join_nonempty(display_name, is_default and ' (default)', delim=''),
-                    name, fmt.get('isDrc') and 'DRC',
-                    try_get(fmt, lambda x: x['projectionType'].replace('RECTANGULAR', '').lower()),
-                    try_get(fmt, lambda x: x['spatialAudioType'].replace('SPATIAL_AUDIO_TYPE_', '').lower()),
-                    is_damaged and 'DAMAGED', require_po_token and not po_token and 'MISSING POT',
-                    (self.get_param('verbose') or all_formats) and short_client_name(client_name),
-                    delim=', '),
-                # Format 22 is likely to be damaged. See https://github.com/yt-dlp/yt-dlp/issues/3372
-                'source_preference': (-5 if itag == '22' else -1) + (100 if 'Premium' in name else 0),
-                'fps': fps if fps > 1 else None,  # For some formats, fps is wrongly returned as 1
-                'audio_channels': fmt.get('audioChannels'),
-                'height': height,
-                'quality': q(quality) - bool(fmt.get('isDrc')) / 2,
-                'has_drm': has_drm,
-                'tbr': tbr,
-                'filesize_approx': filesize_from_tbr(tbr, format_duration),
-                'url': fmt_url,
-                'width': int_or_none(fmt.get('width')),
-                'language': join_nonempty(language_code, 'desc' if is_descriptive else '') or None,
-                'language_preference': PREFERRED_LANG_VALUE if is_original else 5 if is_default else -10 if is_descriptive else -1,
-                # Strictly de-prioritize damaged and 3gp formats
-                'preference': -10 if is_damaged else -2 if itag == '17' else None,
-            }
-            mime_mobj = re.match(
-                r'((?:[^/]+)/(?:[^;]+))(?:;\s*codecs="([^"]+)")?', fmt.get('mimeType') or '')
-            if mime_mobj:
-                dct['ext'] = mimetype2ext(mime_mobj.group(1))
-                dct.update(parse_codecs(mime_mobj.group(2)))
-            if itag:
-                itags[itag].add(('https', dct.get('language')))
-                stream_ids.append(stream_id)
-            single_stream = 'none' in (dct.get('acodec'), dct.get('vcodec'))
-            if single_stream and dct.get('ext'):
-                dct['container'] = dct['ext'] + '_dash'
-
-            # For handling potential pre-playback required waiting period
-            if live_status not in ('is_live', 'post_live'):
-                dct['available_at'] = available_at
-
-            if (all_formats or 'dashy' in format_types) and dct['filesize']:
-                yield {
-                    **dct,
-                    'format_id': f'{dct["format_id"]}-dashy' if all_formats else dct['format_id'],
-                    'protocol': 'http_dash_segments',
-                    'fragments': build_fragments(dct),
->>>>>>> f1ba9f4d
                 }
 
-<<<<<<< HEAD
                 for fmt_stream in streaming_formats:
                     stream_id = get_stream_id(fmt_stream)
                     if not all_formats:
                         if stream_id in stream_ids:
                             continue
-=======
-        needs_live_processing = self._needs_live_processing(live_status, duration)
-        skip_bad_formats = 'incomplete' not in format_types
-        if self._configuration_arg('include_incomplete_formats'):
-            skip_bad_formats = False
-            self._downloader.deprecated_feature('[youtube] include_incomplete_formats extractor argument is deprecated. '
-                                                'Use formats=incomplete extractor argument instead')
-
-        skip_manifests = set(self._configuration_arg('skip'))
-        if (not self.get_param('youtube_include_hls_manifest', True)
-                or needs_live_processing == 'is_live'  # These will be filtered out by YoutubeDL anyway
-                or (needs_live_processing and skip_bad_formats)):
-            skip_manifests.add('hls')
-
-        if not self.get_param('youtube_include_dash_manifest', True):
-            skip_manifests.add('dash')
-        if self._configuration_arg('include_live_dash'):
-            self._downloader.deprecated_feature('[youtube] include_live_dash extractor argument is deprecated. '
-                                                'Use formats=incomplete extractor argument instead')
-        elif skip_bad_formats and live_status == 'is_live' and needs_live_processing != 'is_live':
-            skip_manifests.add('dash')
-
-        def process_manifest_format(f, proto, client_name, itag, missing_pot):
-            key = (proto, f.get('language'))
-            if not all_formats and key in itags[itag]:
-                return False
-
-            # For handling potential pre-playback required waiting period
-            if live_status not in ('is_live', 'post_live'):
-                f['available_at'] = available_at
-
-            if f.get('source_preference') is None:
-                f['source_preference'] = -1
-
-            if missing_pot:
-                f['format_note'] = join_nonempty(f.get('format_note'), 'MISSING POT', delim=' ')
-                f['source_preference'] -= 20
-
-            itags[itag].add(key)
-
-            if itag and all_formats:
-                f['format_id'] = f'{itag}-{proto}'
-            elif any(p != proto for p, _ in itags[itag]):
-                f['format_id'] = f'{itag}-{proto}'
-            elif itag:
-                f['format_id'] = itag
-
-            if original_language and f.get('language') == original_language:
-                f['format_note'] = join_nonempty(f.get('format_note'), '(default)', delim=' ')
-                f['language_preference'] = PREFERRED_LANG_VALUE
-
-            if itag in ('616', '235'):
-                f['format_note'] = join_nonempty(f.get('format_note'), 'Premium', delim=' ')
-                f['source_preference'] += 100
-
-            f['quality'] = q(itag_qualities.get(try_get(f, lambda f: f['format_id'].split('-')[0]), -1))
-            if f['quality'] == -1 and f.get('height'):
-                f['quality'] = q(res_qualities[min(res_qualities, key=lambda x: abs(x - f['height']))])
-            if self.get_param('verbose') or all_formats:
-                f['format_note'] = join_nonempty(
-                    f.get('format_note'), short_client_name(client_name), delim=', ')
-            if f.get('fps') and f['fps'] <= 1:
-                del f['fps']
-
-            if proto == 'hls' and f.get('has_drm'):
-                f['has_drm'] = 'maybe'
-                f['source_preference'] -= 5
-            return True
->>>>>>> f1ba9f4d
 
                     fmt = process_format_stream(fmt_stream, proto, missing_pot=require_po_token and not po_token)
                     if not fmt:
@@ -3862,6 +3694,10 @@
                         itags[stream_id[0]].add((proto, fmt.get('language')))
                         stream_ids.append(stream_id)
 
+                    # For handling potential pre-playback required waiting period
+                    if live_status not in ('is_live', 'post_live'):
+                        fmt['available_at'] = available_at
+
                     if (all_formats or 'dashy' in format_types) and fmt['filesize']:
                         yield {
                             **fmt,
@@ -3902,17 +3738,16 @@
                 if not all_formats and key in itags[itag]:
                     return False
 
+                # For handling potential pre-playback required waiting period
+                if live_status not in ('is_live', 'post_live'):
+                    f['available_at'] = available_at
+
                 if f.get('source_preference') is None:
                     f['source_preference'] = -1
 
                 if missing_pot:
                     f['format_note'] = join_nonempty(f.get('format_note'), 'MISSING POT', delim=' ')
                     f['source_preference'] -= 20
-
-                # XXX: Check if IOS HLS formats are affected by PO token enforcement; temporary
-                # See https://github.com/yt-dlp/yt-dlp/issues/13511
-                if proto == 'hls' and client_name == 'ios':
-                    f['__needs_testing'] = True
 
                 itags[itag].add(key)
 
@@ -4346,17 +4181,6 @@
         if needs_live_processing:
             self._prepare_live_from_start_formats(
                 formats, video_id, live_start_time, url, webpage_url, smuggled_data, live_status == 'is_live')
-<<<<<<< HEAD
-        elif live_status != 'is_live':
-            # Handle pre-playback waiting period
-            playback_wait = int_or_none(self._configuration_arg('playback_wait', [None])[0], default=6)
-            available_at = int(time.time()) + playback_wait
-            for fmt in formats:
-                if fmt.get('protocol') == 'sabr':
-                    continue  # SABR downloader handles this
-                fmt['available_at'] = available_at
-=======
->>>>>>> f1ba9f4d
 
         formats.extend(self._extract_storyboard(player_responses, duration))
 
