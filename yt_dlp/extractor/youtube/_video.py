import base64
import binascii
import collections
import datetime as dt
import functools
import itertools
import json
import math
import os.path
import random
import re
import sys
import threading
import time
import traceback
import urllib.parse

from ._base import (
    INNERTUBE_CLIENTS,
    BadgeType,
    YoutubeBaseInfoExtractor,
    _PoTokenContext,
    _split_innertube_client,
    short_client_name,
)
from .pot._director import initialize_pot_director
from .pot.provider import PoTokenContext, PoTokenRequest
from ..openload import PhantomJSwrapper
from ...dependencies import protobug
from ...jsinterp import JSInterpreter
from ...networking.exceptions import HTTPError
from ...utils import (
    NO_DEFAULT,
    ExtractorError,
    LazyList,
    bug_reports_message,
    clean_html,
    datetime_from_str,
    filesize_from_tbr,
    filter_dict,
    float_or_none,
    format_field,
    get_first,
    int_or_none,
    join_nonempty,
    js_to_json,
    mimetype2ext,
    orderedSet,
    parse_codecs,
    parse_count,
    parse_duration,
    parse_iso8601,
    parse_qs,
    qualities,
    remove_end,
    remove_start,
    smuggle_url,
    str_or_none,
    str_to_int,
    strftime_or_none,
    traverse_obj,
    try_call,
    try_get,
    unescapeHTML,
    unified_strdate,
    unsmuggle_url,
    update_url_query,
    url_or_none,
    urljoin,
    variadic,
)
from ...utils.networking import clean_headers, clean_proxies, select_proxy

STREAMING_DATA_CLIENT_NAME = '__yt_dlp_client'
STREAMING_DATA_INITIAL_PO_TOKEN = '__yt_dlp_po_token'
STREAMING_DATA_FETCH_PO_TOKEN = '__yt_dlp_fetch_po_token'
STREAMING_DATA_FETCH_SUBS_PO_TOKEN = '__yt_dlp_fetch_subs_po_token'
STREAMING_DATA_INNERTUBE_CONTEXT = '__yt_dlp_innertube_context'

PO_TOKEN_GUIDE_URL = 'https://github.com/yt-dlp/yt-dlp/wiki/PO-Token-Guide'


class YoutubeIE(YoutubeBaseInfoExtractor):
    IE_DESC = 'YouTube'
    _VALID_URL = r'''(?x)^
                     (
                         (?:https?://|//)                                    # http(s):// or protocol-independent URL
                         (?:(?:(?:(?:\w+\.)?[yY][oO][uU][tT][uU][bB][eE](?:-nocookie|kids)?\.com|
                            (?:www\.)?deturl\.com/www\.youtube\.com|
                            (?:www\.)?pwnyoutube\.com|
                            (?:www\.)?hooktube\.com|
                            (?:www\.)?yourepeat\.com|
                            tube\.majestyc\.net|
                            {invidious}|
                            youtube\.googleapis\.com)/                        # the various hostnames, with wildcard subdomains
                         (?:.*?\#/)?                                          # handle anchor (#/) redirect urls
                         (?:                                                  # the various things that can precede the ID:
                             (?:(?:v|embed|e|shorts|live)/(?!videoseries|live_stream))  # v/ or embed/ or e/ or shorts/
                             |(?:                                             # or the v= param in all its forms
                                 (?:(?:watch|movie)(?:_popup)?(?:\.php)?/?)?  # preceding watch(_popup|.php) or nothing (like /?v=xxxx)
                                 (?:\?|\#!?)                                  # the params delimiter ? or # or #!
                                 (?:.*?[&;])??                                # any other preceding param (like /?s=tuff&v=xxxx or ?s=tuff&amp;v=V36LpHqtcDY)
                                 v=
                             )
                         ))
                         |(?:
                            youtu\.be|                                        # just youtu.be/xxxx
                            vid\.plus|                                        # or vid.plus/xxxx
                            zwearz\.com/watch|                                # or zwearz.com/watch/xxxx
                            {invidious}
                         )/
                         |(?:www\.)?cleanvideosearch\.com/media/action/yt/watch\?videoId=
                         )
                     )?                                                       # all until now is optional -> you can pass the naked ID
                     (?P<id>[0-9A-Za-z_-]{{11}})                              # here is it! the YouTube video ID
                     (?(1).+)?                                                # if we found the ID, everything can follow
                     (?:\#|$)'''.format(
        invidious='|'.join(YoutubeBaseInfoExtractor._INVIDIOUS_SITES),
    )
    _EMBED_REGEX = [
        r'''(?x)
            (?:
                <(?:[0-9A-Za-z-]+?)?iframe[^>]+?src=|
                data-video-url=|
                <embed[^>]+?src=|
                embedSWF\(?:\s*|
                <object[^>]+data=|
                new\s+SWFObject\(
            )
            (["\'])
                (?P<url>(?:https?:)?//(?:www\.)?youtube(?:-nocookie)?\.com/
                (?:embed|v|p)/[0-9A-Za-z_-]{11}.*?)
            \1''',
        # https://wordpress.org/plugins/lazy-load-for-videos/
        r'''(?xs)
            <a\s[^>]*\bhref="(?P<url>https://www\.youtube\.com/watch\?v=[0-9A-Za-z_-]{11})"
            \s[^>]*\bclass="[^"]*\blazy-load-youtube''',
    ]
    _RETURN_TYPE = 'video'  # XXX: How to handle multifeed?

    _PLAYER_INFO_RE = (
        r'/s/player/(?P<id>[a-zA-Z0-9_-]{8,})/(?:tv-)?player',
        r'/(?P<id>[a-zA-Z0-9_-]{8,})/player(?:_ias\.vflset(?:/[a-zA-Z]{2,3}_[a-zA-Z]{2,3})?|-plasma-ias-(?:phone|tablet)-[a-z]{2}_[A-Z]{2}\.vflset)/base\.js$',
        r'\b(?P<id>vfl[a-zA-Z0-9_-]+)\b.*?\.js$',
    )
    _formats = {  # NB: Used in YoutubeWebArchiveIE and GoogleDriveIE
        '5': {'ext': 'flv', 'width': 400, 'height': 240, 'acodec': 'mp3', 'abr': 64, 'vcodec': 'h263'},
        '6': {'ext': 'flv', 'width': 450, 'height': 270, 'acodec': 'mp3', 'abr': 64, 'vcodec': 'h263'},
        '13': {'ext': '3gp', 'acodec': 'aac', 'vcodec': 'mp4v'},
        '17': {'ext': '3gp', 'width': 176, 'height': 144, 'acodec': 'aac', 'abr': 24, 'vcodec': 'mp4v'},
        '18': {'ext': 'mp4', 'width': 640, 'height': 360, 'acodec': 'aac', 'abr': 96, 'vcodec': 'h264'},
        '22': {'ext': 'mp4', 'width': 1280, 'height': 720, 'acodec': 'aac', 'abr': 192, 'vcodec': 'h264'},
        '34': {'ext': 'flv', 'width': 640, 'height': 360, 'acodec': 'aac', 'abr': 128, 'vcodec': 'h264'},
        '35': {'ext': 'flv', 'width': 854, 'height': 480, 'acodec': 'aac', 'abr': 128, 'vcodec': 'h264'},
        # itag 36 videos are either 320x180 (BaW_jenozKc) or 320x240 (__2ABJjxzNo), abr varies as well
        '36': {'ext': '3gp', 'width': 320, 'acodec': 'aac', 'vcodec': 'mp4v'},
        '37': {'ext': 'mp4', 'width': 1920, 'height': 1080, 'acodec': 'aac', 'abr': 192, 'vcodec': 'h264'},
        '38': {'ext': 'mp4', 'width': 4096, 'height': 3072, 'acodec': 'aac', 'abr': 192, 'vcodec': 'h264'},
        '43': {'ext': 'webm', 'width': 640, 'height': 360, 'acodec': 'vorbis', 'abr': 128, 'vcodec': 'vp8'},
        '44': {'ext': 'webm', 'width': 854, 'height': 480, 'acodec': 'vorbis', 'abr': 128, 'vcodec': 'vp8'},
        '45': {'ext': 'webm', 'width': 1280, 'height': 720, 'acodec': 'vorbis', 'abr': 192, 'vcodec': 'vp8'},
        '46': {'ext': 'webm', 'width': 1920, 'height': 1080, 'acodec': 'vorbis', 'abr': 192, 'vcodec': 'vp8'},
        '59': {'ext': 'mp4', 'width': 854, 'height': 480, 'acodec': 'aac', 'abr': 128, 'vcodec': 'h264'},
        '78': {'ext': 'mp4', 'width': 854, 'height': 480, 'acodec': 'aac', 'abr': 128, 'vcodec': 'h264'},


        # 3D videos
        '82': {'ext': 'mp4', 'height': 360, 'format_note': '3D', 'acodec': 'aac', 'abr': 128, 'vcodec': 'h264', 'preference': -20},
        '83': {'ext': 'mp4', 'height': 480, 'format_note': '3D', 'acodec': 'aac', 'abr': 128, 'vcodec': 'h264', 'preference': -20},
        '84': {'ext': 'mp4', 'height': 720, 'format_note': '3D', 'acodec': 'aac', 'abr': 192, 'vcodec': 'h264', 'preference': -20},
        '85': {'ext': 'mp4', 'height': 1080, 'format_note': '3D', 'acodec': 'aac', 'abr': 192, 'vcodec': 'h264', 'preference': -20},
        '100': {'ext': 'webm', 'height': 360, 'format_note': '3D', 'acodec': 'vorbis', 'abr': 128, 'vcodec': 'vp8', 'preference': -20},
        '101': {'ext': 'webm', 'height': 480, 'format_note': '3D', 'acodec': 'vorbis', 'abr': 192, 'vcodec': 'vp8', 'preference': -20},
        '102': {'ext': 'webm', 'height': 720, 'format_note': '3D', 'acodec': 'vorbis', 'abr': 192, 'vcodec': 'vp8', 'preference': -20},

        # Apple HTTP Live Streaming
        '91': {'ext': 'mp4', 'height': 144, 'format_note': 'HLS', 'acodec': 'aac', 'abr': 48, 'vcodec': 'h264', 'preference': -10},
        '92': {'ext': 'mp4', 'height': 240, 'format_note': 'HLS', 'acodec': 'aac', 'abr': 48, 'vcodec': 'h264', 'preference': -10},
        '93': {'ext': 'mp4', 'height': 360, 'format_note': 'HLS', 'acodec': 'aac', 'abr': 128, 'vcodec': 'h264', 'preference': -10},
        '94': {'ext': 'mp4', 'height': 480, 'format_note': 'HLS', 'acodec': 'aac', 'abr': 128, 'vcodec': 'h264', 'preference': -10},
        '95': {'ext': 'mp4', 'height': 720, 'format_note': 'HLS', 'acodec': 'aac', 'abr': 256, 'vcodec': 'h264', 'preference': -10},
        '96': {'ext': 'mp4', 'height': 1080, 'format_note': 'HLS', 'acodec': 'aac', 'abr': 256, 'vcodec': 'h264', 'preference': -10},
        '132': {'ext': 'mp4', 'height': 240, 'format_note': 'HLS', 'acodec': 'aac', 'abr': 48, 'vcodec': 'h264', 'preference': -10},
        '151': {'ext': 'mp4', 'height': 72, 'format_note': 'HLS', 'acodec': 'aac', 'abr': 24, 'vcodec': 'h264', 'preference': -10},

        # DASH mp4 video
        '133': {'ext': 'mp4', 'height': 240, 'format_note': 'DASH video', 'vcodec': 'h264'},
        '134': {'ext': 'mp4', 'height': 360, 'format_note': 'DASH video', 'vcodec': 'h264'},
        '135': {'ext': 'mp4', 'height': 480, 'format_note': 'DASH video', 'vcodec': 'h264'},
        '136': {'ext': 'mp4', 'height': 720, 'format_note': 'DASH video', 'vcodec': 'h264'},
        '137': {'ext': 'mp4', 'height': 1080, 'format_note': 'DASH video', 'vcodec': 'h264'},
        '138': {'ext': 'mp4', 'format_note': 'DASH video', 'vcodec': 'h264'},  # Height can vary (https://github.com/ytdl-org/youtube-dl/issues/4559)
        '160': {'ext': 'mp4', 'height': 144, 'format_note': 'DASH video', 'vcodec': 'h264'},
        '212': {'ext': 'mp4', 'height': 480, 'format_note': 'DASH video', 'vcodec': 'h264'},
        '264': {'ext': 'mp4', 'height': 1440, 'format_note': 'DASH video', 'vcodec': 'h264'},
        '298': {'ext': 'mp4', 'height': 720, 'format_note': 'DASH video', 'vcodec': 'h264', 'fps': 60},
        '299': {'ext': 'mp4', 'height': 1080, 'format_note': 'DASH video', 'vcodec': 'h264', 'fps': 60},
        '266': {'ext': 'mp4', 'height': 2160, 'format_note': 'DASH video', 'vcodec': 'h264'},

        # Dash mp4 audio
        '139': {'ext': 'm4a', 'format_note': 'DASH audio', 'acodec': 'aac', 'abr': 48, 'container': 'm4a_dash'},
        '140': {'ext': 'm4a', 'format_note': 'DASH audio', 'acodec': 'aac', 'abr': 128, 'container': 'm4a_dash'},
        '141': {'ext': 'm4a', 'format_note': 'DASH audio', 'acodec': 'aac', 'abr': 256, 'container': 'm4a_dash'},
        '256': {'ext': 'm4a', 'format_note': 'DASH audio', 'acodec': 'aac', 'container': 'm4a_dash'},
        '258': {'ext': 'm4a', 'format_note': 'DASH audio', 'acodec': 'aac', 'container': 'm4a_dash'},
        '325': {'ext': 'm4a', 'format_note': 'DASH audio', 'acodec': 'dtse', 'container': 'm4a_dash'},
        '328': {'ext': 'm4a', 'format_note': 'DASH audio', 'acodec': 'ec-3', 'container': 'm4a_dash'},

        # Dash webm
        '167': {'ext': 'webm', 'height': 360, 'width': 640, 'format_note': 'DASH video', 'container': 'webm', 'vcodec': 'vp8'},
        '168': {'ext': 'webm', 'height': 480, 'width': 854, 'format_note': 'DASH video', 'container': 'webm', 'vcodec': 'vp8'},
        '169': {'ext': 'webm', 'height': 720, 'width': 1280, 'format_note': 'DASH video', 'container': 'webm', 'vcodec': 'vp8'},
        '170': {'ext': 'webm', 'height': 1080, 'width': 1920, 'format_note': 'DASH video', 'container': 'webm', 'vcodec': 'vp8'},
        '218': {'ext': 'webm', 'height': 480, 'width': 854, 'format_note': 'DASH video', 'container': 'webm', 'vcodec': 'vp8'},
        '219': {'ext': 'webm', 'height': 480, 'width': 854, 'format_note': 'DASH video', 'container': 'webm', 'vcodec': 'vp8'},
        '278': {'ext': 'webm', 'height': 144, 'format_note': 'DASH video', 'container': 'webm', 'vcodec': 'vp9'},
        '242': {'ext': 'webm', 'height': 240, 'format_note': 'DASH video', 'vcodec': 'vp9'},
        '243': {'ext': 'webm', 'height': 360, 'format_note': 'DASH video', 'vcodec': 'vp9'},
        '244': {'ext': 'webm', 'height': 480, 'format_note': 'DASH video', 'vcodec': 'vp9'},
        '245': {'ext': 'webm', 'height': 480, 'format_note': 'DASH video', 'vcodec': 'vp9'},
        '246': {'ext': 'webm', 'height': 480, 'format_note': 'DASH video', 'vcodec': 'vp9'},
        '247': {'ext': 'webm', 'height': 720, 'format_note': 'DASH video', 'vcodec': 'vp9'},
        '248': {'ext': 'webm', 'height': 1080, 'format_note': 'DASH video', 'vcodec': 'vp9'},
        '271': {'ext': 'webm', 'height': 1440, 'format_note': 'DASH video', 'vcodec': 'vp9'},
        # itag 272 videos are either 3840x2160 (e.g. RtoitU2A-3E) or 7680x4320 (sLprVF6d7Ug)
        '272': {'ext': 'webm', 'height': 2160, 'format_note': 'DASH video', 'vcodec': 'vp9'},
        '302': {'ext': 'webm', 'height': 720, 'format_note': 'DASH video', 'vcodec': 'vp9', 'fps': 60},
        '303': {'ext': 'webm', 'height': 1080, 'format_note': 'DASH video', 'vcodec': 'vp9', 'fps': 60},
        '308': {'ext': 'webm', 'height': 1440, 'format_note': 'DASH video', 'vcodec': 'vp9', 'fps': 60},
        '313': {'ext': 'webm', 'height': 2160, 'format_note': 'DASH video', 'vcodec': 'vp9'},
        '315': {'ext': 'webm', 'height': 2160, 'format_note': 'DASH video', 'vcodec': 'vp9', 'fps': 60},

        # Dash webm audio
        '171': {'ext': 'webm', 'acodec': 'vorbis', 'format_note': 'DASH audio', 'abr': 128},
        '172': {'ext': 'webm', 'acodec': 'vorbis', 'format_note': 'DASH audio', 'abr': 256},

        # Dash webm audio with opus inside
        '249': {'ext': 'webm', 'format_note': 'DASH audio', 'acodec': 'opus', 'abr': 50},
        '250': {'ext': 'webm', 'format_note': 'DASH audio', 'acodec': 'opus', 'abr': 70},
        '251': {'ext': 'webm', 'format_note': 'DASH audio', 'acodec': 'opus', 'abr': 160},

        # RTMP (unnamed)
        '_rtmp': {'protocol': 'rtmp'},

        # av01 video only formats sometimes served with "unknown" codecs
        '394': {'ext': 'mp4', 'height': 144, 'format_note': 'DASH video', 'vcodec': 'av01.0.00M.08'},
        '395': {'ext': 'mp4', 'height': 240, 'format_note': 'DASH video', 'vcodec': 'av01.0.00M.08'},
        '396': {'ext': 'mp4', 'height': 360, 'format_note': 'DASH video', 'vcodec': 'av01.0.01M.08'},
        '397': {'ext': 'mp4', 'height': 480, 'format_note': 'DASH video', 'vcodec': 'av01.0.04M.08'},
        '398': {'ext': 'mp4', 'height': 720, 'format_note': 'DASH video', 'vcodec': 'av01.0.05M.08'},
        '399': {'ext': 'mp4', 'height': 1080, 'format_note': 'DASH video', 'vcodec': 'av01.0.08M.08'},
        '400': {'ext': 'mp4', 'height': 1440, 'format_note': 'DASH video', 'vcodec': 'av01.0.12M.08'},
        '401': {'ext': 'mp4', 'height': 2160, 'format_note': 'DASH video', 'vcodec': 'av01.0.12M.08'},
    }
    _SUBTITLE_FORMATS = ('json3', 'srv1', 'srv2', 'srv3', 'ttml', 'srt', 'vtt')
    _DEFAULT_CLIENTS = ('tv', 'ios', 'web')
    _DEFAULT_AUTHED_CLIENTS = ('tv', 'web')

    _GEO_BYPASS = False

    IE_NAME = 'youtube'
    _TESTS = [
        {
            'url': 'https://www.youtube.com/watch?v=BaW_jenozKc&t=1s&end=9',
            'info_dict': {
                'id': 'BaW_jenozKc',
                'ext': 'mp4',
                'title': 'youtube-dl test video "\'/\\ä↭𝕐',
                'channel': 'Philipp Hagemeister',
                'channel_id': 'UCLqxVugv74EIW3VWh2NOa3Q',
                'channel_url': r're:https?://(?:www\.)?youtube\.com/channel/UCLqxVugv74EIW3VWh2NOa3Q',
                'upload_date': '20121002',
                'description': 'md5:8fb536f4877b8a7455c2ec23794dbc22',
                'categories': ['Science & Technology'],
                'tags': ['youtube-dl'],
                'duration': 10,
                'view_count': int,
                'like_count': int,
                'availability': 'public',
                'playable_in_embed': True,
                'thumbnail': 'https://i.ytimg.com/vi/BaW_jenozKc/maxresdefault.jpg',
                'live_status': 'not_live',
                'age_limit': 0,
                'start_time': 1,
                'end_time': 9,
                'comment_count': int,
                'channel_follower_count': int,
                'uploader': 'Philipp Hagemeister',
                'uploader_url': 'https://www.youtube.com/@PhilippHagemeister',
                'uploader_id': '@PhilippHagemeister',
                'heatmap': 'count:100',
                'timestamp': 1349198244,
            },
        },
        {
            'url': '//www.YouTube.com/watch?v=yZIXLfi8CZQ',
            'note': 'Embed-only video (#1746)',
            'info_dict': {
                'id': 'yZIXLfi8CZQ',
                'ext': 'mp4',
                'upload_date': '20120608',
                'title': 'Principal Sexually Assaults A Teacher - Episode 117 - 8th June 2012',
                'description': 'md5:09b78bd971f1e3e289601dfba15ca4f7',
                'age_limit': 18,
            },
            'skip': 'Private video',
        },
        {
            'url': 'https://www.youtube.com/watch?v=BaW_jenozKc&v=yZIXLfi8CZQ',
            'note': 'Use the first video ID in the URL',
            'info_dict': {
                'id': 'BaW_jenozKc',
                'ext': 'mp4',
                'title': 'youtube-dl test video "\'/\\ä↭𝕐',
                'channel': 'Philipp Hagemeister',
                'channel_id': 'UCLqxVugv74EIW3VWh2NOa3Q',
                'channel_url': r're:https?://(?:www\.)?youtube\.com/channel/UCLqxVugv74EIW3VWh2NOa3Q',
                'upload_date': '20121002',
                'description': 'md5:8fb536f4877b8a7455c2ec23794dbc22',
                'categories': ['Science & Technology'],
                'tags': ['youtube-dl'],
                'duration': 10,
                'view_count': int,
                'like_count': int,
                'availability': 'public',
                'playable_in_embed': True,
                'thumbnail': 'https://i.ytimg.com/vi/BaW_jenozKc/maxresdefault.jpg',
                'live_status': 'not_live',
                'age_limit': 0,
                'comment_count': int,
                'channel_follower_count': int,
                'uploader': 'Philipp Hagemeister',
                'uploader_url': 'https://www.youtube.com/@PhilippHagemeister',
                'uploader_id': '@PhilippHagemeister',
                'heatmap': 'count:100',
                'timestamp': 1349198244,
            },
            'params': {
                'skip_download': True,
            },
        },
        {
            'url': 'https://www.youtube.com/watch?v=a9LDPn-MO4I',
            'note': '256k DASH audio (format 141) via DASH manifest',
            'info_dict': {
                'id': 'a9LDPn-MO4I',
                'ext': 'm4a',
                'upload_date': '20121002',
                'description': '',
                'title': 'UHDTV TEST 8K VIDEO.mp4',
            },
            'params': {
                'youtube_include_dash_manifest': True,
                'format': '141',
            },
            'skip': 'format 141 not served anymore',
        },
        # DASH manifest with encrypted signature
        {
            'url': 'https://www.youtube.com/watch?v=IB3lcPjvWLA',
            'info_dict': {
                'id': 'IB3lcPjvWLA',
                'ext': 'm4a',
                'title': 'Afrojack, Spree Wilson - The Spark (Official Music Video) ft. Spree Wilson',
                'description': 'md5:8f5e2b82460520b619ccac1f509d43bf',
                'duration': 244,
                'upload_date': '20131011',
                'abr': 129.495,
                'like_count': int,
                'channel_id': 'UChuZAo1RKL85gev3Eal9_zg',
                'playable_in_embed': True,
                'channel_url': 'https://www.youtube.com/channel/UChuZAo1RKL85gev3Eal9_zg',
                'view_count': int,
                'track': 'The Spark',
                'live_status': 'not_live',
                'thumbnail': 'https://i.ytimg.com/vi_webp/IB3lcPjvWLA/maxresdefault.webp',
                'channel': 'Afrojack',
                'tags': 'count:19',
                'availability': 'public',
                'categories': ['Music'],
                'age_limit': 0,
                'alt_title': 'The Spark',
                'channel_follower_count': int,
                'uploader': 'Afrojack',
                'uploader_url': 'https://www.youtube.com/@Afrojack',
                'uploader_id': '@Afrojack',
                'media_type': 'video',
            },
            'params': {
                'youtube_include_dash_manifest': True,
                'format': '141/bestaudio[ext=m4a]',
            },
        },
        # Age-gate videos. See https://github.com/yt-dlp/yt-dlp/pull/575#issuecomment-888837000
        {
            'note': 'Embed allowed age-gate video; works with web_embedded',
            'url': 'https://youtube.com/watch?v=HtVdAasjOgU',
            'info_dict': {
                'id': 'HtVdAasjOgU',
                'ext': 'mp4',
                'title': 'The Witcher 3: Wild Hunt - The Sword Of Destiny Trailer',
                'description': r're:(?s).{100,}About the Game\n.*?The Witcher 3: Wild Hunt.{100,}',
                'duration': 142,
                'upload_date': '20140605',
                'age_limit': 18,
                'categories': ['Gaming'],
                'thumbnail': 'https://i.ytimg.com/vi_webp/HtVdAasjOgU/maxresdefault.webp',
                'availability': 'needs_auth',
                'channel_url': 'https://www.youtube.com/channel/UCzybXLxv08IApdjdN0mJhEg',
                'like_count': int,
                'channel': 'The Witcher',
                'live_status': 'not_live',
                'tags': 'count:17',
                'channel_id': 'UCzybXLxv08IApdjdN0mJhEg',
                'playable_in_embed': True,
                'view_count': int,
                'channel_follower_count': int,
                'uploader': 'The Witcher',
                'uploader_url': 'https://www.youtube.com/@thewitcher',
                'uploader_id': '@thewitcher',
                'comment_count': int,
                'channel_is_verified': True,
                'heatmap': 'count:100',
                'timestamp': 1401991663,
                'media_type': 'video',
            },
        },
        {
            'note': 'Formerly an age-gate video with embed allowed in public site',
            'url': 'https://youtube.com/watch?v=HsUATh_Nc2U',
            'info_dict': {
                'id': 'HsUATh_Nc2U',
                'ext': 'mp4',
                'title': 'Godzilla 2 (Official Video)',
                'description': 'md5:bf77e03fcae5529475e500129b05668a',
                'upload_date': '20200408',
                'age_limit': 0,
                'availability': 'public',
                'channel_id': 'UCYQT13AtrJC0gsM1far_zJg',
                'channel': 'FlyingKitty',
                'channel_url': 'https://www.youtube.com/channel/UCYQT13AtrJC0gsM1far_zJg',
                'view_count': int,
                'categories': ['Entertainment'],
                'live_status': 'not_live',
                'tags': ['Flyingkitty', 'godzilla 2'],
                'thumbnail': 'https://i.ytimg.com/vi/HsUATh_Nc2U/maxresdefault.jpg',
                'like_count': int,
                'duration': 177,
                'playable_in_embed': True,
                'channel_follower_count': int,
                'uploader': 'FlyingKitty',
                'uploader_url': 'https://www.youtube.com/@FlyingKitty900',
                'uploader_id': '@FlyingKitty900',
                'comment_count': int,
                'channel_is_verified': True,
                'media_type': 'video',
            },
        },
        {
            'note': 'Age-gate video embedable only with clientScreen=EMBED',
            'url': 'https://youtube.com/watch?v=Tq92D6wQ1mg',
            'info_dict': {
                'id': 'Tq92D6wQ1mg',
                'title': '[MMD] Adios - EVERGLOW [+Motion DL]',
                'ext': 'mp4',
                'upload_date': '20191228',
                'description': 'md5:17eccca93a786d51bc67646756894066',
                'age_limit': 18,
                'like_count': int,
                'availability': 'needs_auth',
                'channel_id': 'UC1yoRdFoFJaCY-AGfD9W0wQ',
                'view_count': int,
                'thumbnail': 'https://i.ytimg.com/vi_webp/Tq92D6wQ1mg/sddefault.webp',
                'channel': 'Projekt Melody',
                'live_status': 'not_live',
                'tags': ['mmd', 'dance', 'mikumikudance', 'kpop', 'vtuber'],
                'playable_in_embed': True,
                'categories': ['Entertainment'],
                'duration': 106,
                'channel_url': 'https://www.youtube.com/channel/UC1yoRdFoFJaCY-AGfD9W0wQ',
                'comment_count': int,
                'channel_follower_count': int,
                'uploader': 'Projekt Melody',
                'uploader_url': 'https://www.youtube.com/@ProjektMelody',
                'uploader_id': '@ProjektMelody',
                'timestamp': 1577508724,
            },
            'skip': 'Age-restricted; requires authentication',
        },
        {
            'note': 'Non-Agegated non-embeddable video',
            'url': 'https://youtube.com/watch?v=MeJVWBSsPAY',
            'info_dict': {
                'id': 'MeJVWBSsPAY',
                'ext': 'mp4',
                'title': 'OOMPH! - Such Mich Find Mich (Lyrics)',
                'description': 'Fan Video. Music & Lyrics by OOMPH!.',
                'upload_date': '20130730',
                'track': 'Such mich find mich',
                'age_limit': 0,
                'tags': ['oomph', 'such mich find mich', 'lyrics', 'german industrial', 'musica industrial'],
                'like_count': int,
                'playable_in_embed': False,
                'creator': 'OOMPH!',
                'thumbnail': 'https://i.ytimg.com/vi/MeJVWBSsPAY/sddefault.jpg',
                'view_count': int,
                'alt_title': 'Such mich find mich',
                'duration': 210,
                'channel': 'Herr Lurik',
                'channel_id': 'UCdR3RSDPqub28LjZx0v9-aA',
                'categories': ['Music'],
                'availability': 'public',
                'channel_url': 'https://www.youtube.com/channel/UCdR3RSDPqub28LjZx0v9-aA',
                'live_status': 'not_live',
                'artist': 'OOMPH!',
                'channel_follower_count': int,
                'uploader': 'Herr Lurik',
                'uploader_url': 'https://www.youtube.com/@HerrLurik',
                'uploader_id': '@HerrLurik',
                'media_type': 'video',
            },
        },
        {
            'note': 'Non-bypassable age-gated video',
            'url': 'https://youtube.com/watch?v=Cr381pDsSsA',
            'only_matching': True,
        },
        # video_info is None (https://github.com/ytdl-org/youtube-dl/issues/4421)
        # YouTube Red ad is not captured for creator
        {
            'url': '__2ABJjxzNo',
            'info_dict': {
                'id': '__2ABJjxzNo',
                'ext': 'mp4',
                'duration': 266,
                'upload_date': '20100430',
                'creator': 'deadmau5',
                'description': 'md5:6cbcd3a92ce1bc676fc4d6ab4ace2336',
                'title': 'Deadmau5 - Some Chords (HD)',
                'alt_title': 'Some Chords',
                'availability': 'public',
                'tags': 'count:14',
                'channel_id': 'UCYEK6xds6eo-3tr4xRdflmQ',
                'view_count': int,
                'live_status': 'not_live',
                'channel': 'deadmau5',
                'thumbnail': 'https://i.ytimg.com/vi_webp/__2ABJjxzNo/maxresdefault.webp',
                'like_count': int,
                'track': 'Some Chords',
                'artist': 'deadmau5',
                'playable_in_embed': True,
                'age_limit': 0,
                'channel_url': 'https://www.youtube.com/channel/UCYEK6xds6eo-3tr4xRdflmQ',
                'categories': ['Music'],
                'album': 'Some Chords',
                'channel_follower_count': int,
                'uploader': 'deadmau5',
                'uploader_url': 'https://www.youtube.com/@deadmau5',
                'uploader_id': '@deadmau5',
                'media_type': 'video',
            },
            'expected_warnings': [
                'DASH manifest missing',
            ],
        },
        # Olympics (https://github.com/ytdl-org/youtube-dl/issues/4431)
        {
            'url': 'lqQg6PlCWgI',
            'info_dict': {
                'id': 'lqQg6PlCWgI',
                'ext': 'mp4',
                'duration': 6085,
                'upload_date': '20150827',
                'description': 'md5:04bbbf3ccceb6795947572ca36f45904',
                'title': 'Hockey - Women -  GER-AUS - London 2012 Olympic Games',
                'like_count': int,
                'release_timestamp': 1343767800,
                'playable_in_embed': True,
                'categories': ['Sports'],
                'release_date': '20120731',
                'channel': 'Olympics',
                'tags': ['Hockey', '2012-07-31', '31 July 2012', 'Riverbank Arena', 'Session', 'Olympics', 'Olympic Games', 'London 2012', '2012 Summer Olympics', 'Summer Games'],
                'channel_id': 'UCTl3QQTvqHFjurroKxexy2Q',
                'thumbnail': 'https://i.ytimg.com/vi/lqQg6PlCWgI/maxresdefault.jpg',
                'age_limit': 0,
                'availability': 'public',
                'live_status': 'was_live',
                'view_count': int,
                'channel_url': 'https://www.youtube.com/channel/UCTl3QQTvqHFjurroKxexy2Q',
                'channel_follower_count': int,
                'uploader': 'Olympics',
                'uploader_url': 'https://www.youtube.com/@Olympics',
                'uploader_id': '@Olympics',
                'channel_is_verified': True,
                'timestamp': 1440707674,
                'media_type': 'livestream',
            },
            'params': {
                'skip_download': 'requires avconv',
            },
        },
        # Non-square pixels
        {
            'url': 'https://www.youtube.com/watch?v=_b-2C3KPAM0',
            'info_dict': {
                'id': '_b-2C3KPAM0',
                'ext': 'mp4',
                'stretched_ratio': 16 / 9.,
                'duration': 85,
                'upload_date': '20110310',
                'description': 'made by Wacom from Korea | 字幕&加油添醋 by TY\'s Allen | 感謝heylisa00cavey1001同學熱情提供梗及翻譯',
                'title': '[A-made] 變態妍字幕版 太妍 我就是這樣的人',
                'playable_in_embed': True,
                'channel': '孫ᄋᄅ',
                'age_limit': 0,
                'tags': 'count:11',
                'channel_url': 'https://www.youtube.com/channel/UCS-xxCmRaA6BFdmgDPA_BIw',
                'channel_id': 'UCS-xxCmRaA6BFdmgDPA_BIw',
                'thumbnail': 'https://i.ytimg.com/vi/_b-2C3KPAM0/maxresdefault.jpg',
                'view_count': int,
                'categories': ['People & Blogs'],
                'like_count': int,
                'live_status': 'not_live',
                'availability': 'unlisted',
                'comment_count': int,
                'channel_follower_count': int,
                'uploader': '孫ᄋᄅ',
                'uploader_url': 'https://www.youtube.com/@AllenMeow',
                'uploader_id': '@AllenMeow',
                'timestamp': 1299776999,
                'media_type': 'video',
            },
        },
        # url_encoded_fmt_stream_map is empty string
        {
            'url': 'qEJwOuvDf7I',
            'info_dict': {
                'id': 'qEJwOuvDf7I',
                'ext': 'webm',
                'title': 'Обсуждение судебной практики по выборам 14 сентября 2014 года в Санкт-Петербурге',
                'description': '',
                'upload_date': '20150404',
            },
            'params': {
                'skip_download': 'requires avconv',
            },
            'skip': 'This live event has ended.',
        },
        # Extraction from multiple DASH manifests (https://github.com/ytdl-org/youtube-dl/pull/6097)
        {
            'url': 'https://www.youtube.com/watch?v=FIl7x6_3R5Y',
            'info_dict': {
                'id': 'FIl7x6_3R5Y',
                'ext': 'webm',
                'title': 'md5:7b81415841e02ecd4313668cde88737a',
                'description': 'md5:116377fd2963b81ec4ce64b542173306',
                'duration': 220,
                'upload_date': '20150625',
                'formats': 'mincount:31',
            },
            'skip': 'not actual anymore',
        },
        # DASH manifest with segment_list
        {
            'url': 'https://www.youtube.com/embed/CsmdDsKjzN8',
            'md5': '8ce563a1d667b599d21064e982ab9e31',
            'info_dict': {
                'id': 'CsmdDsKjzN8',
                'ext': 'mp4',
                'upload_date': '20150501',  # According to '<meta itemprop="datePublished"', but in other places it's 20150510
                'description': 'Retransmisión en directo de la XVIII media maratón de Zaragoza.',
                'title': 'Retransmisión XVIII Media maratón Zaragoza 2015',
            },
            'params': {
                'youtube_include_dash_manifest': True,
                'format': '135',  # bestvideo
            },
            'skip': 'This live event has ended.',
        },
        {
            # Multifeed videos (multiple cameras), URL can be of any Camera
            # TODO: fix multifeed titles
            'url': 'https://www.youtube.com/watch?v=zaPI8MvL8pg',
            'info_dict': {
                'id': 'zaPI8MvL8pg',
                'title': 'Terraria 1.2 Live Stream | Let\'s Play - Part 04',
                'description': 'md5:563ccbc698b39298481ca3c571169519',
            },
            'playlist': [{
                'info_dict': {
                    'id': 'j5yGuxZ8lLU',
                    'ext': 'mp4',
                    'title': 'Terraria 1.2 Live Stream | Let\'s Play - Part 04 (Chris)',
                    'description': 'md5:563ccbc698b39298481ca3c571169519',
                    'duration': 10120,
                    'channel_follower_count': int,
                    'channel_url': 'https://www.youtube.com/channel/UCN2XePorRokPB9TEgRZpddg',
                    'availability': 'public',
                    'playable_in_embed': True,
                    'upload_date': '20131105',
                    'categories': ['Gaming'],
                    'live_status': 'was_live',
                    'tags': 'count:24',
                    'release_timestamp': 1383701910,
                    'thumbnail': 'https://i.ytimg.com/vi/j5yGuxZ8lLU/maxresdefault.jpg',
                    'comment_count': int,
                    'age_limit': 0,
                    'like_count': int,
                    'channel_id': 'UCN2XePorRokPB9TEgRZpddg',
                    'channel': 'WiiLikeToPlay',
                    'view_count': int,
                    'release_date': '20131106',
                    'uploader': 'WiiLikeToPlay',
                    'uploader_id': '@WLTP',
                    'uploader_url': 'https://www.youtube.com/@WLTP',
                },
            }, {
                'info_dict': {
                    'id': 'zaPI8MvL8pg',
                    'ext': 'mp4',
                    'title': 'Terraria 1.2 Live Stream | Let\'s Play - Part 04 (Tyson)',
                    'availability': 'public',
                    'channel_url': 'https://www.youtube.com/channel/UCN2XePorRokPB9TEgRZpddg',
                    'channel': 'WiiLikeToPlay',
                    'channel_follower_count': int,
                    'description': 'md5:563ccbc698b39298481ca3c571169519',
                    'duration': 10108,
                    'age_limit': 0,
                    'like_count': int,
                    'tags': 'count:24',
                    'channel_id': 'UCN2XePorRokPB9TEgRZpddg',
                    'release_timestamp': 1383701915,
                    'comment_count': int,
                    'upload_date': '20131105',
                    'thumbnail': 'https://i.ytimg.com/vi/zaPI8MvL8pg/maxresdefault.jpg',
                    'release_date': '20131106',
                    'playable_in_embed': True,
                    'live_status': 'was_live',
                    'categories': ['Gaming'],
                    'view_count': int,
                    'uploader': 'WiiLikeToPlay',
                    'uploader_id': '@WLTP',
                    'uploader_url': 'https://www.youtube.com/@WLTP',
                },
            }, {
                'info_dict': {
                    'id': 'R7r3vfO7Hao',
                    'ext': 'mp4',
                    'title': 'Terraria 1.2 Live Stream | Let\'s Play - Part 04 (Spencer)',
                    'thumbnail': 'https://i.ytimg.com/vi/R7r3vfO7Hao/maxresdefault.jpg',
                    'channel_id': 'UCN2XePorRokPB9TEgRZpddg',
                    'like_count': int,
                    'availability': 'public',
                    'playable_in_embed': True,
                    'upload_date': '20131105',
                    'description': 'md5:563ccbc698b39298481ca3c571169519',
                    'channel_follower_count': int,
                    'tags': 'count:24',
                    'release_date': '20131106',
                    'comment_count': int,
                    'channel_url': 'https://www.youtube.com/channel/UCN2XePorRokPB9TEgRZpddg',
                    'channel': 'WiiLikeToPlay',
                    'categories': ['Gaming'],
                    'release_timestamp': 1383701914,
                    'live_status': 'was_live',
                    'age_limit': 0,
                    'duration': 10128,
                    'view_count': int,
                    'uploader': 'WiiLikeToPlay',
                    'uploader_id': '@WLTP',
                    'uploader_url': 'https://www.youtube.com/@WLTP',
                },
            }],
            'params': {'skip_download': True},
            'skip': 'Not multifeed anymore',
        },
        {
            # Multifeed video with comma in title (see https://github.com/ytdl-org/youtube-dl/issues/8536)
            'url': 'https://www.youtube.com/watch?v=gVfLd0zydlo',
            'info_dict': {
                'id': 'gVfLd0zydlo',
                'title': 'DevConf.cz 2016 Day 2 Workshops 1 14:00 - 15:30',
            },
            'playlist_count': 2,
            'skip': 'Not multifeed anymore',
        },
        {
            'url': 'https://vid.plus/FlRa-iH7PGw',
            'only_matching': True,
        },
        {
            'url': 'https://zwearz.com/watch/9lWxNJF-ufM/electra-woman-dyna-girl-official-trailer-grace-helbig.html',
            'only_matching': True,
        },
        {
            # Title with JS-like syntax "};" (see https://github.com/ytdl-org/youtube-dl/issues/7468)
            # Also tests cut-off URL expansion in video description (see
            # https://github.com/ytdl-org/youtube-dl/issues/1892,
            # https://github.com/ytdl-org/youtube-dl/issues/8164)
            'url': 'https://www.youtube.com/watch?v=lsguqyKfVQg',
            'info_dict': {
                'id': 'lsguqyKfVQg',
                'ext': 'mp4',
                'title': '{dark walk}; Loki/AC/Dishonored; collab w/Elflover21',
                'alt_title': 'Dark Walk',
                'description': 'md5:8085699c11dc3f597ce0410b0dcbb34a',
                'duration': 133,
                'upload_date': '20151119',
                'creator': 'Todd Haberman;\nDaniel Law Heath and Aaron Kaplan',
                'track': 'Dark Walk',
                'artist': 'Todd Haberman;\nDaniel Law Heath and Aaron Kaplan',
                'album': 'Position Music - Production Music Vol. 143 - Dark Walk',
                'thumbnail': 'https://i.ytimg.com/vi_webp/lsguqyKfVQg/maxresdefault.webp',
                'categories': ['Film & Animation'],
                'view_count': int,
                'live_status': 'not_live',
                'channel_url': 'https://www.youtube.com/channel/UCTSRgz5jylBvFt_S7wnsqLQ',
                'channel_id': 'UCTSRgz5jylBvFt_S7wnsqLQ',
                'tags': 'count:13',
                'availability': 'public',
                'channel': 'IronSoulElf',
                'playable_in_embed': True,
                'like_count': int,
                'age_limit': 0,
                'channel_follower_count': int,
                'media_type': 'video',
            },
            'params': {
                'skip_download': True,
            },
        },
        {
            # Tags with '};' (see https://github.com/ytdl-org/youtube-dl/issues/7468)
            'url': 'https://www.youtube.com/watch?v=Ms7iBXnlUO8',
            'only_matching': True,
        },
        {
            # Video with yt:stretch=17:0
            'url': 'https://www.youtube.com/watch?v=Q39EVAstoRM',
            'info_dict': {
                'id': 'Q39EVAstoRM',
                'ext': 'mp4',
                'title': 'Clash Of Clans#14 Dicas De Ataque Para CV 4',
                'description': 'md5:ee18a25c350637c8faff806845bddee9',
                'upload_date': '20151107',
            },
            'params': {
                'skip_download': True,
            },
            'skip': 'This video does not exist.',
        },
        {
            # Video with incomplete 'yt:stretch=16:'
            'url': 'https://www.youtube.com/watch?v=FRhJzUSJbGI',
            'only_matching': True,
        },
        {
            # Video licensed under Creative Commons
            'url': 'https://www.youtube.com/watch?v=M4gD1WSo5mA',
            'info_dict': {
                'id': 'M4gD1WSo5mA',
                'ext': 'mp4',
                'title': 'md5:e41008789470fc2533a3252216f1c1d1',
                'description': 'md5:a677553cf0840649b731a3024aeff4cc',
                'duration': 721,
                'upload_date': '20150128',
                'license': 'Creative Commons Attribution license (reuse allowed)',
                'channel_id': 'UCuLGmD72gJDBwmLw06X58SA',
                'channel_url': 'https://www.youtube.com/channel/UCuLGmD72gJDBwmLw06X58SA',
                'like_count': int,
                'age_limit': 0,
                'tags': ['Copyright (Legal Subject)', 'Law (Industry)', 'William W. Fisher (Author)'],
                'channel': 'The Berkman Klein Center for Internet & Society',
                'availability': 'public',
                'view_count': int,
                'categories': ['Education'],
                'thumbnail': 'https://i.ytimg.com/vi_webp/M4gD1WSo5mA/maxresdefault.webp',
                'live_status': 'not_live',
                'playable_in_embed': True,
                'channel_follower_count': int,
                'chapters': list,
                'uploader': 'The Berkman Klein Center for Internet & Society',
                'uploader_id': '@BKCHarvard',
                'uploader_url': 'https://www.youtube.com/@BKCHarvard',
                'timestamp': 1422422076,
                'media_type': 'video',
            },
            'params': {
                'skip_download': True,
            },
        },
        {
            'url': 'https://www.youtube.com/watch?v=eQcmzGIKrzg',
            'info_dict': {
                'id': 'eQcmzGIKrzg',
                'ext': 'mp4',
                'title': 'Democratic Socialism and Foreign Policy | Bernie Sanders',
                'description': 'md5:13a2503d7b5904ef4b223aa101628f39',
                'duration': 4060,
                'upload_date': '20151120',
                'license': 'Creative Commons Attribution license (reuse allowed)',
                'playable_in_embed': True,
                'tags': 'count:12',
                'like_count': int,
                'channel_id': 'UCH1dpzjCEiGAt8CXkryhkZg',
                'age_limit': 0,
                'availability': 'public',
                'categories': ['News & Politics'],
                'channel': 'Bernie Sanders',
                'thumbnail': 'https://i.ytimg.com/vi_webp/eQcmzGIKrzg/maxresdefault.webp',
                'view_count': int,
                'live_status': 'not_live',
                'channel_url': 'https://www.youtube.com/channel/UCH1dpzjCEiGAt8CXkryhkZg',
                'comment_count': int,
                'channel_follower_count': int,
                'chapters': list,
                'uploader': 'Bernie Sanders',
                'uploader_url': 'https://www.youtube.com/@BernieSanders',
                'uploader_id': '@BernieSanders',
                'channel_is_verified': True,
                'heatmap': 'count:100',
                'timestamp': 1447987198,
                'media_type': 'video',
            },
            'params': {
                'skip_download': True,
            },
        },
        {
            'url': 'https://www.youtube.com/watch?feature=player_embedded&amp;amp;v=V36LpHqtcDY',
            'only_matching': True,
        },
        {
            # YouTube Red paid video (https://github.com/ytdl-org/youtube-dl/issues/10059)
            'url': 'https://www.youtube.com/watch?v=i1Ko8UG-Tdo',
            'only_matching': True,
        },
        {
            # Rental video preview
            'url': 'https://www.youtube.com/watch?v=yYr8q0y5Jfg',
            'info_dict': {
                'id': 'uGpuVWrhIzE',
                'ext': 'mp4',
                'title': 'Piku - Trailer',
                'description': 'md5:c36bd60c3fd6f1954086c083c72092eb',
                'upload_date': '20150811',
                'license': 'Standard YouTube License',
            },
            'params': {
                'skip_download': True,
            },
            'skip': 'This video is not available.',
        },
        {
            # YouTube Red video with episode data
            'url': 'https://www.youtube.com/watch?v=iqKdEhx-dD4',
            'info_dict': {
                'id': 'iqKdEhx-dD4',
                'ext': 'mp4',
                'title': 'Isolation - Mind Field (Ep 1)',
                'description': 'md5:f540112edec5d09fc8cc752d3d4ba3cd',
                'duration': 2085,
                'upload_date': '20170118',
                'series': 'Mind Field',
                'season_number': 1,
                'episode_number': 1,
                'thumbnail': 'https://i.ytimg.com/vi_webp/iqKdEhx-dD4/maxresdefault.webp',
                'tags': 'count:12',
                'view_count': int,
                'availability': 'public',
                'age_limit': 0,
                'channel': 'Vsauce',
                'episode': 'Episode 1',
                'categories': ['Entertainment'],
                'season': 'Season 1',
                'channel_id': 'UC6nSFpj9HTCZ5t-N3Rm3-HA',
                'channel_url': 'https://www.youtube.com/channel/UC6nSFpj9HTCZ5t-N3Rm3-HA',
                'like_count': int,
                'playable_in_embed': True,
                'live_status': 'not_live',
                'channel_follower_count': int,
                'uploader': 'Vsauce',
                'uploader_url': 'https://www.youtube.com/@Vsauce',
                'uploader_id': '@Vsauce',
                'comment_count': int,
                'channel_is_verified': True,
                'timestamp': 1484761047,
                'media_type': 'video',
            },
            'params': {
                'skip_download': True,
            },
            'expected_warnings': [
                'Skipping DASH manifest',
            ],
        },
        {
            # The following content has been identified by the YouTube community
            # as inappropriate or offensive to some audiences.
            'url': 'https://www.youtube.com/watch?v=6SJNVb0GnPI',
            'info_dict': {
                'id': '6SJNVb0GnPI',
                'ext': 'mp4',
                'title': 'Race Differences in Intelligence',
                'description': 'md5:5d161533167390427a1f8ee89a1fc6f1',
                'duration': 965,
                'upload_date': '20140124',
            },
            'params': {
                'skip_download': True,
            },
            'skip': 'This video has been removed for violating YouTube\'s policy on hate speech.',
        },
        {
            # itag 212
            'url': '1t24XAntNCY',
            'only_matching': True,
        },
        {
            # geo restricted to JP
            'url': 'sJL6WA-aGkQ',
            'only_matching': True,
        },
        {
            'url': 'https://invidio.us/watch?v=BaW_jenozKc',
            'only_matching': True,
        },
        {
            'url': 'https://redirect.invidious.io/watch?v=BaW_jenozKc',
            'only_matching': True,
        },
        {
            # from https://nitter.pussthecat.org/YouTube/status/1360363141947944964#m
            'url': 'https://redirect.invidious.io/Yh0AhrY9GjA',
            'only_matching': True,
        },
        {
            # DRM protected
            'url': 'https://www.youtube.com/watch?v=s7_qI6_mIXc',
            'only_matching': True,
        },
        {
            # Video with unsupported adaptive stream type formats
            'url': 'https://www.youtube.com/watch?v=Z4Vy8R84T1U',
            'info_dict': {
                'id': 'Z4Vy8R84T1U',
                'ext': 'mp4',
                'title': 'saman SMAN 53 Jakarta(Sancety) opening COFFEE4th at SMAN 53 Jakarta',
                'description': 'md5:d41d8cd98f00b204e9800998ecf8427e',
                'duration': 433,
                'upload_date': '20130923',
                'formats': 'maxcount:10',
            },
            'params': {
                'skip_download': True,
                'youtube_include_dash_manifest': False,
            },
            'skip': 'not actual anymore',
        },
        {
            # Youtube Music Auto-generated description
            # TODO: fix metadata extraction
            'url': 'https://music.youtube.com/watch?v=MgNrAu2pzNs',
            'info_dict': {
                'id': 'MgNrAu2pzNs',
                'ext': 'mp4',
                'title': 'Voyeur Girl',
                'description': 'md5:7ae382a65843d6df2685993e90a8628f',
                'upload_date': '20190312',
                'artists': ['Stephen'],
                'creators': ['Stephen'],
                'track': 'Voyeur Girl',
                'album': 'it\'s too much love to know my dear',
                'release_date': '20190313',
                'alt_title': 'Voyeur Girl',
                'view_count': int,
                'playable_in_embed': True,
                'like_count': int,
                'categories': ['Music'],
                'channel_url': 'https://www.youtube.com/channel/UC-pWHpBjdGG69N9mM2auIAA',
                'channel': 'Stephen',  # TODO: should be "Stephen - Topic"
                'uploader': 'Stephen',
                'availability': 'public',
                'duration': 169,
                'thumbnail': 'https://i.ytimg.com/vi_webp/MgNrAu2pzNs/maxresdefault.webp',
                'age_limit': 0,
                'channel_id': 'UC-pWHpBjdGG69N9mM2auIAA',
                'tags': 'count:11',
                'live_status': 'not_live',
                'channel_follower_count': int,
                'media_type': 'video',
            },
            'params': {
                'skip_download': True,
            },
        },
        {
            'url': 'https://www.youtubekids.com/watch?v=3b8nCWDgZ6Q',
            'only_matching': True,
        },
        {
            # invalid -> valid video id redirection
            'url': 'DJztXj2GPfl',
            'info_dict': {
                'id': 'DJztXj2GPfk',
                'ext': 'mp4',
                'title': 'Panjabi MC - Mundian To Bach Ke (The Dictator Soundtrack)',
                'description': 'md5:bf577a41da97918e94fa9798d9228825',
                'upload_date': '20090125',
                'artist': 'Panjabi MC',
                'track': 'Beware of the Boys (Mundian to Bach Ke) - Motivo Hi-Lectro Remix',
                'album': 'Beware of the Boys (Mundian To Bach Ke)',
            },
            'params': {
                'skip_download': True,
            },
            'skip': 'Video unavailable',
        },
        {
            # empty description results in an empty string
            'url': 'https://www.youtube.com/watch?v=x41yOUIvK2k',
            'info_dict': {
                'id': 'x41yOUIvK2k',
                'ext': 'mp4',
                'title': 'IMG 3456',
                'description': '',
                'upload_date': '20170613',
                'view_count': int,
                'thumbnail': 'https://i.ytimg.com/vi_webp/x41yOUIvK2k/maxresdefault.webp',
                'like_count': int,
                'channel_id': 'UCo03ZQPBW5U4UC3regpt1nw',
                'tags': [],
                'channel_url': 'https://www.youtube.com/channel/UCo03ZQPBW5U4UC3regpt1nw',
                'availability': 'public',
                'age_limit': 0,
                'categories': ['Pets & Animals'],
                'duration': 7,
                'playable_in_embed': True,
                'live_status': 'not_live',
                'channel': 'l\'Or Vert asbl',
                'channel_follower_count': int,
                'uploader': 'l\'Or Vert asbl',
                'uploader_url': 'https://www.youtube.com/@ElevageOrVert',
                'uploader_id': '@ElevageOrVert',
                'timestamp': 1497343210,
                'media_type': 'video',
            },
            'params': {
                'skip_download': True,
            },
        },
        {
            # with '};' inside yt initial data (see [1])
            # see [2] for an example with '};' inside ytInitialPlayerResponse
            # 1. https://github.com/ytdl-org/youtube-dl/issues/27093
            # 2. https://github.com/ytdl-org/youtube-dl/issues/27216
            'url': 'https://www.youtube.com/watch?v=CHqg6qOn4no',
            'info_dict': {
                'id': 'CHqg6qOn4no',
                'ext': 'mp4',
                'title': 'Part 77   Sort a list of simple types in c#',
                'description': 'md5:b8746fa52e10cdbf47997903f13b20dc',
                'upload_date': '20130831',
                'channel_id': 'UCCTVrRB5KpIiK6V2GGVsR1Q',
                'like_count': int,
                'channel_url': 'https://www.youtube.com/channel/UCCTVrRB5KpIiK6V2GGVsR1Q',
                'live_status': 'not_live',
                'categories': ['Education'],
                'availability': 'public',
                'thumbnail': 'https://i.ytimg.com/vi/CHqg6qOn4no/sddefault.jpg',
                'tags': 'count:12',
                'playable_in_embed': True,
                'age_limit': 0,
                'view_count': int,
                'duration': 522,
                'channel': 'kudvenkat',
                'comment_count': int,
                'channel_follower_count': int,
                'chapters': list,
                'uploader': 'kudvenkat',
                'uploader_url': 'https://www.youtube.com/@Csharp-video-tutorialsBlogspot',
                'uploader_id': '@Csharp-video-tutorialsBlogspot',
                'channel_is_verified': True,
                'heatmap': 'count:100',
                'timestamp': 1377976349,
                'media_type': 'video',
            },
            'params': {
                'skip_download': True,
            },
        },
        {
            # another example of '};' in ytInitialData
            'url': 'https://www.youtube.com/watch?v=gVfgbahppCY',
            'only_matching': True,
        },
        {
            'url': 'https://www.youtube.com/watch_popup?v=63RmMXCd_bQ',
            'only_matching': True,
        },
        {
            # https://github.com/ytdl-org/youtube-dl/pull/28094
            'url': 'OtqTfy26tG0',
            'info_dict': {
                'id': 'OtqTfy26tG0',
                'ext': 'mp4',
                'title': 'Burn Out',
                'description': 'md5:8d07b84dcbcbfb34bc12a56d968b6131',
                'upload_date': '20141120',
                'artist': 'The Cinematic Orchestra',
                'track': 'Burn Out',
                'album': 'Every Day',
                'like_count': int,
                'live_status': 'not_live',
                'alt_title': 'Burn Out',
                'duration': 614,
                'age_limit': 0,
                'view_count': int,
                'channel_url': 'https://www.youtube.com/channel/UCIzsJBIyo8hhpFm1NK0uLgw',
                'creator': 'The Cinematic Orchestra',
                'channel': 'The Cinematic Orchestra',
                'tags': ['The Cinematic Orchestra', 'Every Day', 'Burn Out'],
                'channel_id': 'UCIzsJBIyo8hhpFm1NK0uLgw',
                'availability': 'public',
                'thumbnail': 'https://i.ytimg.com/vi/OtqTfy26tG0/maxresdefault.jpg',
                'categories': ['Music'],
                'playable_in_embed': True,
                'channel_follower_count': int,
                'uploader': 'The Cinematic Orchestra',
                'comment_count': int,
                'media_type': 'video',
            },
            'params': {
                'skip_download': True,
            },
        },
        {
            # controversial video, only works with bpctr when authenticated with cookies
            'url': 'https://www.youtube.com/watch?v=nGC3D_FkCmg',
            'only_matching': True,
        },
        {
            # controversial video, requires bpctr/contentCheckOk
            'url': 'https://www.youtube.com/watch?v=SZJvDhaSDnc',
            'info_dict': {
                'id': 'SZJvDhaSDnc',
                'ext': 'mp4',
                'title': 'San Diego teen commits suicide after bullying over embarrassing video',
                'channel_id': 'UC-SJ6nODDmufqBzPBwCvYvQ',
                'upload_date': '20140716',
                'description': 'md5:acde3a73d3f133fc97e837a9f76b53b7',
                'duration': 170,
                'categories': ['News & Politics'],
                'view_count': int,
                'channel': 'CBS Mornings',
                'tags': ['suicide', 'bullying', 'video', 'cbs', 'news'],
                'thumbnail': 'https://i.ytimg.com/vi/SZJvDhaSDnc/hqdefault.jpg',
                'age_limit': 18,
                'availability': 'needs_auth',
                'channel_url': 'https://www.youtube.com/channel/UC-SJ6nODDmufqBzPBwCvYvQ',
                'like_count': int,
                'live_status': 'not_live',
                'playable_in_embed': True,
                'channel_follower_count': int,
                'uploader': 'CBS Mornings',
                'uploader_url': 'https://www.youtube.com/@CBSMornings',
                'uploader_id': '@CBSMornings',
                'comment_count': int,
                'channel_is_verified': True,
                'timestamp': 1405513526,
            },
            'skip': 'Age-restricted; requires authentication',
        },
        {
            # restricted location, https://github.com/ytdl-org/youtube-dl/issues/28685
            'url': 'cBvYw8_A0vQ',
            'info_dict': {
                'id': 'cBvYw8_A0vQ',
                'ext': 'mp4',
                'title': '4K Ueno Okachimachi  Street  Scenes  上野御徒町歩き',
                'description': 'md5:ea770e474b7cd6722b4c95b833c03630',
                'upload_date': '20201120',
                'duration': 1456,
                'categories': ['Travel & Events'],
                'channel_id': 'UC3o_t8PzBmXf5S9b7GLx1Mw',
                'view_count': int,
                'channel': 'Walk around Japan',
                'tags': ['Ueno Tokyo', 'Okachimachi Tokyo', 'Ameyoko Street', 'Tokyo attraction', 'Travel in Tokyo'],
                'thumbnail': 'https://i.ytimg.com/vi/cBvYw8_A0vQ/hqdefault.jpg',
                'age_limit': 0,
                'availability': 'public',
                'channel_url': 'https://www.youtube.com/channel/UC3o_t8PzBmXf5S9b7GLx1Mw',
                'live_status': 'not_live',
                'playable_in_embed': True,
                'channel_follower_count': int,
                'uploader': 'Walk around Japan',
                'uploader_url': 'https://www.youtube.com/@walkaroundjapan7124',
                'uploader_id': '@walkaroundjapan7124',
                'timestamp': 1605884416,
                'media_type': 'video',
            },
            'params': {
                'skip_download': True,
            },
        }, {
            # Has multiple audio streams
            'url': 'WaOKSUlf4TM',
            'only_matching': True,
        }, {
            # Requires Premium: has format 141 when requested using YTM url
            'url': 'https://music.youtube.com/watch?v=XclachpHxis',
            'only_matching': True,
        }, {
            # multiple subtitles with same lang_code
            'url': 'https://www.youtube.com/watch?v=wsQiKKfKxug',
            'only_matching': True,
        }, {
            # Force use android client fallback
            'url': 'https://www.youtube.com/watch?v=YOelRv7fMxY',
            'info_dict': {
                'id': 'YOelRv7fMxY',
                'title': 'DIGGING A SECRET TUNNEL Part 1',
                'ext': '3gp',
                'upload_date': '20210624',
                'channel_id': 'UCp68_FLety0O-n9QU6phsgw',
                'channel_url': r're:https?://(?:www\.)?youtube\.com/channel/UCp68_FLety0O-n9QU6phsgw',
                'description': 'md5:5d5991195d599b56cd0c4148907eec50',
                'duration': 596,
                'categories': ['Entertainment'],
                'view_count': int,
                'channel': 'colinfurze',
                'tags': ['Colin', 'furze', 'Terry', 'tunnel', 'underground', 'bunker'],
                'thumbnail': 'https://i.ytimg.com/vi/YOelRv7fMxY/maxresdefault.jpg',
                'age_limit': 0,
                'availability': 'public',
                'like_count': int,
                'live_status': 'not_live',
                'playable_in_embed': True,
                'channel_follower_count': int,
                'chapters': list,
                'uploader': 'colinfurze',
                'uploader_url': 'https://www.youtube.com/@colinfurze',
                'uploader_id': '@colinfurze',
                'comment_count': int,
                'channel_is_verified': True,
                'heatmap': 'count:100',
            },
            'params': {
                'format': '17',  # 3gp format available on android
                'extractor_args': {'youtube': {'player_client': ['android']}},
            },
            'skip': 'android client broken',
        },
        {
            # Skip download of additional client configs (remix client config in this case)
            'url': 'https://music.youtube.com/watch?v=MgNrAu2pzNs',
            'only_matching': True,
            'params': {
                'extractor_args': {'youtube': {'player_skip': ['configs']}},
            },
        }, {
            # shorts
            'url': 'https://www.youtube.com/shorts/BGQWPY4IigY',
            'only_matching': True,
        }, {
            'note': 'Storyboards',
            'url': 'https://www.youtube.com/watch?v=5KLPxDtMqe8',
            'info_dict': {
                'id': '5KLPxDtMqe8',
                'ext': 'mhtml',
                'format_id': 'sb0',
                'title': 'Your Brain is Plastic',
                'description': 'md5:89cd86034bdb5466cd87c6ba206cd2bc',
                'upload_date': '20140324',
                'like_count': int,
                'channel_id': 'UCZYTClx2T1of7BRZ86-8fow',
                'channel_url': 'https://www.youtube.com/channel/UCZYTClx2T1of7BRZ86-8fow',
                'view_count': int,
                'thumbnail': 'https://i.ytimg.com/vi/5KLPxDtMqe8/maxresdefault.jpg',
                'playable_in_embed': True,
                'tags': 'count:12',
                'availability': 'public',
                'channel': 'SciShow',
                'live_status': 'not_live',
                'duration': 248,
                'categories': ['Education'],
                'age_limit': 0,
                'channel_follower_count': int,
                'chapters': list,
                'uploader': 'SciShow',
                'uploader_url': 'https://www.youtube.com/@SciShow',
                'uploader_id': '@SciShow',
                'comment_count': int,
                'channel_is_verified': True,
                'heatmap': 'count:100',
                'timestamp': 1395685455,
                'media_type': 'video',
            }, 'params': {'format': 'mhtml', 'skip_download': True},
        }, {
            # Ensure video upload_date is in UTC timezone (video was uploaded 1641170939)
            'url': 'https://www.youtube.com/watch?v=2NUZ8W2llS4',
            'info_dict': {
                'id': '2NUZ8W2llS4',
                'ext': 'mp4',
                'title': 'The NP that test your phone performance 🙂',
                'description': 'md5:144494b24d4f9dfacb97c1bbef5de84d',
                'channel_id': 'UCRqNBSOHgilHfAczlUmlWHA',
                'channel_url': 'https://www.youtube.com/channel/UCRqNBSOHgilHfAczlUmlWHA',
                'duration': 21,
                'view_count': int,
                'age_limit': 0,
                'categories': ['Gaming'],
                'tags': 'count:23',
                'playable_in_embed': True,
                'live_status': 'not_live',
                'upload_date': '20220103',
                'like_count': int,
                'availability': 'public',
                'channel': 'Leon Nguyen',
                'thumbnail': 'https://i.ytimg.com/vi_webp/2NUZ8W2llS4/maxresdefault.webp',
                'comment_count': int,
                'channel_follower_count': int,
                'uploader': 'Leon Nguyen',
                'uploader_url': 'https://www.youtube.com/@LeonNguyen',
                'uploader_id': '@LeonNguyen',
                'heatmap': 'count:100',
                'timestamp': 1641170939,
                'media_type': 'video',
            },
        }, {
            # date text is premiered video, ensure upload date in UTC (published 1641172509)
            'url': 'https://www.youtube.com/watch?v=mzZzzBU6lrM',
            'info_dict': {
                'id': 'mzZzzBU6lrM',
                'ext': 'mp4',
                'title': 'I Met GeorgeNotFound In Real Life...',
                'description': 'md5:978296ec9783a031738b684d4ebf302d',
                'channel_id': 'UC_8NknAFiyhOUaZqHR3lq3Q',
                'channel_url': 'https://www.youtube.com/channel/UC_8NknAFiyhOUaZqHR3lq3Q',
                'duration': 955,
                'view_count': int,
                'age_limit': 0,
                'categories': ['Entertainment'],
                'tags': 'count:26',
                'playable_in_embed': True,
                'live_status': 'not_live',
                'release_timestamp': 1641172509,
                'release_date': '20220103',
                'upload_date': '20220103',
                'like_count': int,
                'availability': 'public',
                'channel': 'Quackity',
                'thumbnail': 'https://i.ytimg.com/vi/mzZzzBU6lrM/maxresdefault.jpg',
                'channel_follower_count': int,
                'uploader': 'Quackity',
                'uploader_id': '@Quackity',
                'uploader_url': 'https://www.youtube.com/@Quackity',
                'comment_count': int,
                'channel_is_verified': True,
                'heatmap': 'count:100',
                'timestamp': 1641172509,
                'media_type': 'video',
            },
        },
        {   # continuous livestream.
            # Upload date was 2022-07-12T05:12:29-07:00, while stream start is 2022-07-12T15:59:30+00:00
            'url': 'https://www.youtube.com/watch?v=jfKfPfyJRdk',
            'info_dict': {
                'id': 'jfKfPfyJRdk',
                'ext': 'mp4',
                'channel_id': 'UCSJ4gkVC6NrvII8umztf0Ow',
                'like_count': int,
                'uploader': 'Lofi Girl',
                'categories': ['Music'],
                'concurrent_view_count': int,
                'playable_in_embed': True,
                'timestamp': 1657627949,
                'release_date': '20220712',
                'channel_url': 'https://www.youtube.com/channel/UCSJ4gkVC6NrvII8umztf0Ow',
                'description': 'md5:452d5c82f72bb7e62a4e0297c3f01c23',
                'age_limit': 0,
                'thumbnail': 'https://i.ytimg.com/vi/jfKfPfyJRdk/maxresdefault.jpg',
                'release_timestamp': 1657641570,
                'uploader_url': 'https://www.youtube.com/@LofiGirl',
                'channel_follower_count': int,
                'channel_is_verified': True,
                'title': r're:^lofi hip hop radio 📚 beats to relax/study to',
                'view_count': int,
                'live_status': 'is_live',
                'media_type': 'livestream',
                'tags': 'count:32',
                'channel': 'Lofi Girl',
                'availability': 'public',
                'upload_date': '20220712',
                'uploader_id': '@LofiGirl',
            },
            'params': {'skip_download': True},
        }, {
            'url': 'https://www.youtube.com/watch?v=tjjjtzRLHvA',
            'info_dict': {
                'id': 'tjjjtzRLHvA',
                'ext': 'mp4',
                'title': 'ハッシュタグ無し };if window.ytcsi',
                'upload_date': '20220323',
                'like_count': int,
                'availability': 'unlisted',
                'channel': 'Lesmiscore',
                'thumbnail': r're:^https?://.*\.jpg',
                'age_limit': 0,
                'categories': ['Music'],
                'view_count': int,
                'description': '',
                'channel_url': 'https://www.youtube.com/channel/UCdqltm_7iv1Vs6kp6Syke5A',
                'channel_id': 'UCdqltm_7iv1Vs6kp6Syke5A',
                'live_status': 'not_live',
                'playable_in_embed': True,
                'channel_follower_count': int,
                'duration': 6,
                'tags': [],
                'uploader_id': '@lesmiscore',
                'uploader': 'Lesmiscore',
                'uploader_url': 'https://www.youtube.com/@lesmiscore',
                'timestamp': 1648005313,
                'media_type': 'short',
            },
        }, {
            # Prefer primary title+description language metadata by default
            # Do not prefer translated description if primary is empty
            'url': 'https://www.youtube.com/watch?v=el3E4MbxRqQ',
            'info_dict': {
                'id': 'el3E4MbxRqQ',
                'ext': 'mp4',
                'title': 'dlp test video 2 - primary sv no desc',
                'description': '',
                'channel': 'cole-dlp-test-acc',
                'tags': [],
                'view_count': int,
                'channel_url': 'https://www.youtube.com/channel/UCiu-3thuViMebBjw_5nWYrA',
                'like_count': int,
                'playable_in_embed': True,
                'availability': 'unlisted',
                'thumbnail': r're:^https?://.*\.jpg',
                'age_limit': 0,
                'duration': 5,
                'live_status': 'not_live',
                'upload_date': '20220908',
                'categories': ['People & Blogs'],
                'channel_id': 'UCiu-3thuViMebBjw_5nWYrA',
                'uploader_url': 'https://www.youtube.com/@coletdjnz',
                'uploader_id': '@coletdjnz',
                'uploader': 'cole-dlp-test-acc',
                'timestamp': 1662677394,
                'media_type': 'video',
            },
            'params': {'skip_download': True},
        }, {
            # Extractor argument: prefer translated title+description
            'url': 'https://www.youtube.com/watch?v=gHKT4uU8Zng',
            'info_dict': {
                'id': 'gHKT4uU8Zng',
                'ext': 'mp4',
                'channel': 'cole-dlp-test-acc',
                'tags': [],
                'duration': 5,
                'live_status': 'not_live',
                'channel_id': 'UCiu-3thuViMebBjw_5nWYrA',
                'upload_date': '20220729',
                'view_count': int,
                'categories': ['People & Blogs'],
                'thumbnail': r're:^https?://.*\.jpg',
                'title': 'dlp test video title translated (fr)',
                'availability': 'public',
                'age_limit': 0,
                'description': 'dlp test video description translated (fr)',
                'playable_in_embed': True,
                'channel_url': 'https://www.youtube.com/channel/UCiu-3thuViMebBjw_5nWYrA',
                'uploader_url': 'https://www.youtube.com/@coletdjnz',
                'uploader_id': '@coletdjnz',
                'uploader': 'cole-dlp-test-acc',
                'timestamp': 1659073275,
                'like_count': int,
                'media_type': 'video',
            },
            'params': {'skip_download': True, 'extractor_args': {'youtube': {'lang': ['fr']}}},
            'expected_warnings': [r'Preferring "fr" translated fields'],
        }, {
            'note': '6 channel audio',
            'url': 'https://www.youtube.com/watch?v=zgdo7-RRjgo',
            'only_matching': True,
        }, {
            'note': 'Multiple HLS formats with same itag',
            'url': 'https://www.youtube.com/watch?v=kX3nB4PpJko',
            'info_dict': {
                'id': 'kX3nB4PpJko',
                'ext': 'mp4',
                'categories': ['Entertainment'],
                'description': 'md5:e8031ff6e426cdb6a77670c9b81f6fa6',
                'live_status': 'not_live',
                'duration': 937,
                'channel_follower_count': int,
                'thumbnail': 'https://i.ytimg.com/vi_webp/kX3nB4PpJko/maxresdefault.webp',
                'title': 'Last To Take Hand Off Jet, Keeps It!',
                'channel': 'MrBeast',
                'playable_in_embed': True,
                'view_count': int,
                'upload_date': '20221112',
                'channel_url': 'https://www.youtube.com/channel/UCX6OQ3DkcsbYNE6H8uQQuVA',
                'age_limit': 0,
                'availability': 'public',
                'channel_id': 'UCX6OQ3DkcsbYNE6H8uQQuVA',
                'like_count': int,
                'tags': [],
                'uploader': 'MrBeast',
                'uploader_url': 'https://www.youtube.com/@MrBeast',
                'uploader_id': '@MrBeast',
                'comment_count': int,
                'channel_is_verified': True,
                'heatmap': 'count:100',
                'media_type': 'video',
            },
            'params': {'extractor_args': {'youtube': {'player_client': ['ios']}}, 'format': '233-1'},
        }, {
            'note': 'Audio formats with Dynamic Range Compression',
            'url': 'https://www.youtube.com/watch?v=Tq92D6wQ1mg',
            'info_dict': {
                'id': 'Tq92D6wQ1mg',
                'ext': 'webm',
                'title': '[MMD] Adios - EVERGLOW [+Motion DL]',
                'channel_url': 'https://www.youtube.com/channel/UC1yoRdFoFJaCY-AGfD9W0wQ',
                'channel_id': 'UC1yoRdFoFJaCY-AGfD9W0wQ',
                'channel_follower_count': int,
                'description': 'md5:17eccca93a786d51bc67646756894066',
                'upload_date': '20191228',
                'tags': ['mmd', 'dance', 'mikumikudance', 'kpop', 'vtuber'],
                'playable_in_embed': True,
                'like_count': int,
                'categories': ['Entertainment'],
                'thumbnail': 'https://i.ytimg.com/vi/Tq92D6wQ1mg/sddefault.jpg',
                'age_limit': 18,
                'channel': 'Projekt Melody',
                'view_count': int,
                'availability': 'needs_auth',
                'comment_count': int,
                'live_status': 'not_live',
                'duration': 106,
                'uploader': 'Projekt Melody',
                'uploader_id': '@ProjektMelody',
                'uploader_url': 'https://www.youtube.com/@ProjektMelody',
                'timestamp': 1577508724,
            },
            'params': {'extractor_args': {'youtube': {'player_client': ['tv_embedded']}}, 'format': '251-drc'},
            'skip': 'Age-restricted; requires authentication',
        },
        {
            'note': 'Support /live/ URL + media type for post-live content',
            'url': 'https://www.youtube.com/live/qVv6vCqciTM',
            'info_dict': {
                'id': 'qVv6vCqciTM',
                'ext': 'mp4',
                'age_limit': 0,
                'comment_count': int,
                'chapters': 'count:13',
                'upload_date': '20221223',
                'thumbnail': 'https://i.ytimg.com/vi/qVv6vCqciTM/maxresdefault.jpg',
                'channel_url': 'https://www.youtube.com/channel/UCIdEIHpS0TdkqRkHL5OkLtA',
                'like_count': int,
                'release_date': '20221223',
                'tags': ['Vtuber', '月ノ美兎', '名取さな', 'にじさんじ', 'クリスマス', '3D配信'],
                'title': '【 #インターネット女クリスマス 】3Dで歌ってはしゃぐインターネットの女たち【月ノ美兎/名取さな】',
                'view_count': int,
                'playable_in_embed': True,
                'duration': 4438,
                'availability': 'public',
                'channel_follower_count': int,
                'channel_id': 'UCIdEIHpS0TdkqRkHL5OkLtA',
                'categories': ['Entertainment'],
                'live_status': 'was_live',
                'media_type': 'livestream',
                'release_timestamp': 1671793345,
                'channel': 'さなちゃんねる',
                'description': 'md5:6aebf95cc4a1d731aebc01ad6cc9806d',
                'uploader': 'さなちゃんねる',
                'uploader_url': 'https://www.youtube.com/@sana_natori',
                'uploader_id': '@sana_natori',
                'channel_is_verified': True,
                'heatmap': 'count:100',
                'timestamp': 1671798112,
            },
        },
        {
            # Fallbacks when webpage and web client is unavailable
            'url': 'https://www.youtube.com/watch?v=wSSmNUl9Snw',
            'info_dict': {
                'id': 'wSSmNUl9Snw',
                'ext': 'mp4',
                # 'categories': ['Science & Technology'],
                'view_count': int,
                'chapters': 'count:2',
                'channel': 'Scott Manley',
                'like_count': int,
                'age_limit': 0,
                # 'availability': 'public',
                'channel_follower_count': int,
                'live_status': 'not_live',
                'upload_date': '20170831',
                'duration': 682,
                'tags': 'count:8',
                'uploader_url': 'https://www.youtube.com/@scottmanley',
                'description': 'md5:f4bed7b200404b72a394c2f97b782c02',
                'uploader': 'Scott Manley',
                'uploader_id': '@scottmanley',
                'title': 'The Computer Hack That Saved Apollo 14',
                'channel_id': 'UCxzC4EngIsMrPmbm6Nxvb-A',
                'thumbnail': r're:^https?://.*\.webp',
                'channel_url': 'https://www.youtube.com/channel/UCxzC4EngIsMrPmbm6Nxvb-A',
                'playable_in_embed': True,
                'comment_count': int,
                'channel_is_verified': True,
                'heatmap': 'count:100',
                'media_type': 'video',
            },
            'params': {
                'extractor_args': {'youtube': {'player_client': ['ios'], 'player_skip': ['webpage']}},
            },
        },
        {
            # uploader_id has non-ASCII characters that are percent-encoded in YT's JSON
            'url': 'https://www.youtube.com/shorts/18NGQq7p3LY',
            'info_dict': {
                'id': '18NGQq7p3LY',
                'ext': 'mp4',
                'title': '아이브 이서 장원영 리즈 삐끼삐끼 챌린지',
                'description': '',
                'uploader': 'ㅇㅇ',
                'uploader_id': '@으아-v1k',
                'uploader_url': 'https://www.youtube.com/@으아-v1k',
                'channel': 'ㅇㅇ',
                'channel_id': 'UCC25oTm2J7ZVoi5TngOHg9g',
                'channel_url': 'https://www.youtube.com/channel/UCC25oTm2J7ZVoi5TngOHg9g',
                'thumbnail': r're:https?://.+/.+\.jpg',
                'playable_in_embed': True,
                'age_limit': 0,
                'duration': 3,
                'timestamp': 1724306170,
                'upload_date': '20240822',
                'availability': 'public',
                'live_status': 'not_live',
                'view_count': int,
                'like_count': int,
                'channel_follower_count': int,
                'categories': ['People & Blogs'],
                'tags': [],
                'media_type': 'short',
            },
        },
    ]

    _WEBPAGE_TESTS = [
        # YouTube <object> embed
        {
            'url': 'http://www.improbable.com/2017/04/03/untrained-modern-youths-and-ancient-masters-in-selfie-portraits/',
            'md5': '873c81d308b979f0e23ee7e620b312a3',
            'info_dict': {
                'id': 'msN87y-iEx0',
                'ext': 'mp4',
                'title': 'Feynman: Mirrors FUN TO IMAGINE 6',
                'upload_date': '20080526',
                'description': 'md5:873c81d308b979f0e23ee7e620b312a3',
                'age_limit': 0,
                'tags': ['feynman', 'mirror', 'science', 'physics', 'imagination', 'fun', 'cool', 'puzzle'],
                'channel_id': 'UCCeo--lls1vna5YJABWAcVA',
                'playable_in_embed': True,
                'thumbnail': 'https://i.ytimg.com/vi/msN87y-iEx0/hqdefault.jpg',
                'like_count': int,
                'comment_count': int,
                'channel': 'Christopher Sykes',
                'live_status': 'not_live',
                'channel_url': 'https://www.youtube.com/channel/UCCeo--lls1vna5YJABWAcVA',
                'availability': 'public',
                'duration': 195,
                'view_count': int,
                'categories': ['Science & Technology'],
                'channel_follower_count': int,
                'uploader': 'Christopher Sykes',
                'uploader_url': 'https://www.youtube.com/@ChristopherSykesDocumentaries',
                'uploader_id': '@ChristopherSykesDocumentaries',
                'heatmap': 'count:100',
                'timestamp': 1211825920,
                'media_type': 'video',
            },
            'params': {
                'skip_download': True,
            },
        },
    ]

    _PLAYER_JS_VARIANT_MAP = {
        'main': 'player_ias.vflset/en_US/base.js',
        'tce': 'player_ias_tce.vflset/en_US/base.js',
        'tv': 'tv-player-ias.vflset/tv-player-ias.js',
        'tv_es6': 'tv-player-es6.vflset/tv-player-es6.js',
        'phone': 'player-plasma-ias-phone-en_US.vflset/base.js',
        'tablet': 'player-plasma-ias-tablet-en_US.vflset/base.js',
    }
    _INVERSE_PLAYER_JS_VARIANT_MAP = {v: k for k, v in _PLAYER_JS_VARIANT_MAP.items()}

    @classmethod
    def suitable(cls, url):
        from yt_dlp.utils import parse_qs

        qs = parse_qs(url)
        if qs.get('list', [None])[0]:
            return False
        return super().suitable(url)

    def __init__(self, *args, **kwargs):
        super().__init__(*args, **kwargs)
        self._code_cache = {}
        self._player_cache = {}
        self._pot_director = None

    def _real_initialize(self):
        super()._real_initialize()
        self._pot_director = initialize_pot_director(self)

    def _prepare_live_from_start_formats(self, formats, video_id, live_start_time, url, webpage_url, smuggled_data, is_live):
        lock = threading.Lock()
        start_time = time.time()
        # TODO: only include dash formats
        formats = [f for f in formats if f.get('is_from_start') and f.get('protocol') != 'sabr']

        def refetch_manifest(format_id, delay):
            nonlocal formats, start_time, is_live
            if time.time() <= start_time + delay:
                return

            _, _, prs, player_url = self._download_player_responses(url, smuggled_data, video_id, webpage_url)
            video_details = traverse_obj(prs, (..., 'videoDetails'), expected_type=dict)
            microformats = traverse_obj(
                prs, (..., 'microformat', 'playerMicroformatRenderer'),
                expected_type=dict)
            _, live_status, formats, _ = self._list_formats(video_id, microformats, video_details, prs, player_url)
            is_live = live_status == 'is_live'
            start_time = time.time()

        def mpd_feed(format_id, delay):
            """
            @returns (manifest_url, manifest_stream_number, is_live) or None
            """
            for retry in self.RetryManager(fatal=False):
                with lock:
                    refetch_manifest(format_id, delay)

                f = next((f for f in formats if f['format_id'] == format_id), None)
                if not f:
                    if not is_live:
                        retry.error = f'{video_id}: Video is no longer live'
                    else:
                        retry.error = f'Cannot find refreshed manifest for format {format_id}{bug_reports_message()}'
                    continue

                # Formats from ended premieres will be missing a manifest_url
                # See https://github.com/yt-dlp/yt-dlp/issues/8543
                if not f.get('manifest_url'):
                    break

                return f['manifest_url'], f['manifest_stream_number'], is_live
            return None

        for f in formats:
            f['is_live'] = is_live
            gen = functools.partial(self._live_dash_fragments, video_id, f['format_id'],
                                    live_start_time, mpd_feed, not is_live and f.copy())
            if is_live:
                f['fragments'] = gen
                f['protocol'] = 'http_dash_segments_generator'
            else:
                f['fragments'] = LazyList(gen({}))
                del f['is_from_start']

    def _live_dash_fragments(self, video_id, format_id, live_start_time, mpd_feed, manifestless_orig_fmt, ctx):
        FETCH_SPAN, MAX_DURATION = 5, 432000

        mpd_url, stream_number, is_live = None, None, True

        begin_index = 0
        download_start_time = ctx.get('start') or time.time()

        lack_early_segments = download_start_time - (live_start_time or download_start_time) > MAX_DURATION
        if lack_early_segments:
            self.report_warning(bug_reports_message(
                'Starting download from the last 120 hours of the live stream since '
                'YouTube does not have data before that. If you think this is wrong,'), only_once=True)
            lack_early_segments = True

        known_idx, no_fragment_score, last_segment_url = begin_index, 0, None
        fragments, fragment_base_url = None, None

        def _extract_sequence_from_mpd(refresh_sequence, immediate):
            nonlocal mpd_url, stream_number, is_live, no_fragment_score, fragments, fragment_base_url
            # Obtain from MPD's maximum seq value
            old_mpd_url = mpd_url
            last_error = ctx.pop('last_error', None)
            expire_fast = immediate or (last_error and isinstance(last_error, HTTPError) and last_error.status == 403)
            mpd_url, stream_number, is_live = (mpd_feed(format_id, 5 if expire_fast else 18000)
                                               or (mpd_url, stream_number, False))
            if not refresh_sequence:
                if expire_fast and not is_live:
                    return False, last_seq
                elif old_mpd_url == mpd_url:
                    return True, last_seq
            if manifestless_orig_fmt:
                fmt_info = manifestless_orig_fmt
            else:
                try:
                    fmts, _ = self._extract_mpd_formats_and_subtitles(
                        mpd_url, None, note=False, errnote=False, fatal=False)
                except ExtractorError:
                    fmts = None
                if not fmts:
                    no_fragment_score += 2
                    return False, last_seq
                fmt_info = next(x for x in fmts if x['manifest_stream_number'] == stream_number)
            fragments = fmt_info['fragments']
            fragment_base_url = fmt_info['fragment_base_url']
            assert fragment_base_url

            _last_seq = int(re.search(r'(?:/|^)sq/(\d+)', fragments[-1]['path']).group(1))
            return True, _last_seq

        self.write_debug(f'[{video_id}] Generating fragments for format {format_id}')
        while is_live:
            fetch_time = time.time()
            if no_fragment_score > 30:
                return
            if last_segment_url:
                # Obtain from "X-Head-Seqnum" header value from each segment
                try:
                    urlh = self._request_webpage(
                        last_segment_url, None, note=False, errnote=False, fatal=False)
                except ExtractorError:
                    urlh = None
                last_seq = try_get(urlh, lambda x: int_or_none(x.headers['X-Head-Seqnum']))
                if last_seq is None:
                    no_fragment_score += 2
                    last_segment_url = None
                    continue
            else:
                should_continue, last_seq = _extract_sequence_from_mpd(True, no_fragment_score > 15)
                no_fragment_score += 2
                if not should_continue:
                    continue

            if known_idx > last_seq:
                last_segment_url = None
                continue

            last_seq += 1

            if begin_index < 0 and known_idx < 0:
                # skip from the start when it's negative value
                known_idx = last_seq + begin_index
            if lack_early_segments:
                known_idx = max(known_idx, last_seq - int(MAX_DURATION // fragments[-1]['duration']))
            try:
                for idx in range(known_idx, last_seq):
                    # do not update sequence here or you'll get skipped some part of it
                    should_continue, _ = _extract_sequence_from_mpd(False, False)
                    if not should_continue:
                        known_idx = idx - 1
                        raise ExtractorError('breaking out of outer loop')
                    last_segment_url = urljoin(fragment_base_url, f'sq/{idx}')
                    yield {
                        'url': last_segment_url,
                        'fragment_count': last_seq,
                    }
                if known_idx == last_seq:
                    no_fragment_score += 5
                else:
                    no_fragment_score = 0
                known_idx = last_seq
            except ExtractorError:
                continue

            if manifestless_orig_fmt:
                # Stop at the first iteration if running for post-live manifestless;
                # fragment count no longer increase since it starts
                break

            time.sleep(max(0, FETCH_SPAN + fetch_time - time.time()))

    def _extract_player_url(self, *ytcfgs, webpage=None):
        player_url = traverse_obj(
            ytcfgs, (..., 'PLAYER_JS_URL'), (..., 'WEB_PLAYER_CONTEXT_CONFIGS', ..., 'jsUrl'),
            get_all=False, expected_type=str)
        if not player_url:
            return

        requested_js_variant = self._configuration_arg('player_js_variant', [''])[0] or 'actual'
        if requested_js_variant in self._PLAYER_JS_VARIANT_MAP:
            player_id = self._extract_player_info(player_url)
            original_url = player_url
            player_url = f'/s/player/{player_id}/{self._PLAYER_JS_VARIANT_MAP[requested_js_variant]}'
            if original_url != player_url:
                self.write_debug(
                    f'Forcing "{requested_js_variant}" player JS variant for player {player_id}\n'
                    f'        original url = {original_url}', only_once=True)
        elif requested_js_variant != 'actual':
            self.report_warning(
                f'Invalid player JS variant name "{requested_js_variant}" requested. '
                f'Valid choices are: {", ".join(self._PLAYER_JS_VARIANT_MAP)}', only_once=True)

        return urljoin('https://www.youtube.com', player_url)

    def _download_player_url(self, video_id, fatal=False):
        iframe_webpage = self._download_webpage_with_retries(
            'https://www.youtube.com/iframe_api',
            note='Downloading iframe API JS',
            video_id=video_id, retry_fatal=fatal)

        if iframe_webpage:
            player_version = self._search_regex(
                r'player\\?/([0-9a-fA-F]{8})\\?/', iframe_webpage, 'player version', fatal=fatal)
            if player_version:
                return f'https://www.youtube.com/s/player/{player_version}/player_ias.vflset/en_US/base.js'

    def _player_js_cache_key(self, player_url):
        player_id = self._extract_player_info(player_url)
        player_path = remove_start(urllib.parse.urlparse(player_url).path, f'/s/player/{player_id}/')
        variant = self._INVERSE_PLAYER_JS_VARIANT_MAP.get(player_path) or next((
            v for k, v in self._INVERSE_PLAYER_JS_VARIANT_MAP.items()
            if re.fullmatch(re.escape(k).replace('en_US', r'[a-zA-Z0-9_]+'), player_path)), None)
        if not variant:
            self.write_debug(
                f'Unable to determine player JS variant\n'
                f'        player = {player_url}', only_once=True)
            variant = re.sub(r'[^a-zA-Z0-9]', '_', remove_end(player_path, '.js'))
        return join_nonempty(player_id, variant)

    def _signature_cache_id(self, example_sig):
        """ Return a string representation of a signature """
        return '.'.join(str(len(part)) for part in example_sig.split('.'))

    @classmethod
    def _extract_player_info(cls, player_url):
        for player_re in cls._PLAYER_INFO_RE:
            id_m = re.search(player_re, player_url)
            if id_m:
                break
        else:
            raise ExtractorError(f'Cannot identify player {player_url!r}')
        return id_m.group('id')

    def _load_player(self, video_id, player_url, fatal=True):
        player_js_key = self._player_js_cache_key(player_url)
        if player_js_key not in self._code_cache:
            code = self._download_webpage(
                player_url, video_id, fatal=fatal,
                note=f'Downloading player {player_js_key}',
                errnote=f'Download of {player_js_key} failed')
            if code:
                self._code_cache[player_js_key] = code
        return self._code_cache.get(player_js_key)

    def _extract_signature_function(self, video_id, player_url, example_sig):
        # Read from filesystem cache
        func_id = join_nonempty(
            self._player_js_cache_key(player_url), self._signature_cache_id(example_sig))
        assert os.path.basename(func_id) == func_id

        self.write_debug(f'Extracting signature function {func_id}')
        cache_spec, code = self.cache.load('youtube-sigfuncs', func_id, min_ver='2025.03.31'), None

        if not cache_spec:
            code = self._load_player(video_id, player_url)
        if code:
            res = self._parse_sig_js(code, player_url)
            test_string = ''.join(map(chr, range(len(example_sig))))
            cache_spec = [ord(c) for c in res(test_string)]
            self.cache.store('youtube-sigfuncs', func_id, cache_spec)

        return lambda s: ''.join(s[i] for i in cache_spec)

    def _print_sig_code(self, func, example_sig):
        if not self.get_param('youtube_print_sig_code'):
            return

        def gen_sig_code(idxs):
            def _genslice(start, end, step):
                starts = '' if start == 0 else str(start)
                ends = (':%d' % (end + step)) if end + step >= 0 else ':'
                steps = '' if step == 1 else (':%d' % step)
                return f's[{starts}{ends}{steps}]'

            step = None
            # Quelch pyflakes warnings - start will be set when step is set
            start = '(Never used)'
            for i, prev in zip(idxs[1:], idxs[:-1]):
                if step is not None:
                    if i - prev == step:
                        continue
                    yield _genslice(start, prev, step)
                    step = None
                    continue
                if i - prev in [-1, 1]:
                    step = i - prev
                    start = prev
                    continue
                else:
                    yield 's[%d]' % prev
            if step is None:
                yield 's[%d]' % i
            else:
                yield _genslice(start, i, step)

        test_string = ''.join(map(chr, range(len(example_sig))))
        cache_res = func(test_string)
        cache_spec = [ord(c) for c in cache_res]
        expr_code = ' + '.join(gen_sig_code(cache_spec))
        signature_id_tuple = '({})'.format(', '.join(str(len(p)) for p in example_sig.split('.')))
        code = (f'if tuple(len(p) for p in s.split(\'.\')) == {signature_id_tuple}:\n'
                f'    return {expr_code}\n')
        self.to_screen('Extracted signature function:\n' + code)

    def _parse_sig_js(self, jscode, player_url):
        # Examples where `sig` is funcname:
        # sig=function(a){a=a.split(""); ... ;return a.join("")};
        # ;c&&(c=sig(decodeURIComponent(c)),a.set(b,encodeURIComponent(c)));return a};
        # {var l=f,m=h.sp,n=sig(decodeURIComponent(h.s));l.set(m,encodeURIComponent(n))}
        # sig=function(J){J=J.split(""); ... ;return J.join("")};
        # ;N&&(N=sig(decodeURIComponent(N)),J.set(R,encodeURIComponent(N)));return J};
        # {var H=u,k=f.sp,v=sig(decodeURIComponent(f.s));H.set(k,encodeURIComponent(v))}
        funcname = self._search_regex(
            (r'\b(?P<var>[a-zA-Z0-9_$]+)&&\((?P=var)=(?P<sig>[a-zA-Z0-9_$]{2,})\(decodeURIComponent\((?P=var)\)\)',
             r'(?P<sig>[a-zA-Z0-9_$]+)\s*=\s*function\(\s*(?P<arg>[a-zA-Z0-9_$]+)\s*\)\s*{\s*(?P=arg)\s*=\s*(?P=arg)\.split\(\s*""\s*\)\s*;\s*[^}]+;\s*return\s+(?P=arg)\.join\(\s*""\s*\)',
             r'(?:\b|[^a-zA-Z0-9_$])(?P<sig>[a-zA-Z0-9_$]{2,})\s*=\s*function\(\s*a\s*\)\s*{\s*a\s*=\s*a\.split\(\s*""\s*\)(?:;[a-zA-Z0-9_$]{2}\.[a-zA-Z0-9_$]{2}\(a,\d+\))?',
             # Old patterns
             r'\b[cs]\s*&&\s*[adf]\.set\([^,]+\s*,\s*encodeURIComponent\s*\(\s*(?P<sig>[a-zA-Z0-9$]+)\(',
             r'\b[a-zA-Z0-9]+\s*&&\s*[a-zA-Z0-9]+\.set\([^,]+\s*,\s*encodeURIComponent\s*\(\s*(?P<sig>[a-zA-Z0-9$]+)\(',
             r'\bm=(?P<sig>[a-zA-Z0-9$]{2,})\(decodeURIComponent\(h\.s\)\)',
             # Obsolete patterns
             r'("|\')signature\1\s*,\s*(?P<sig>[a-zA-Z0-9$]+)\(',
             r'\.sig\|\|(?P<sig>[a-zA-Z0-9$]+)\(',
             r'yt\.akamaized\.net/\)\s*\|\|\s*.*?\s*[cs]\s*&&\s*[adf]\.set\([^,]+\s*,\s*(?:encodeURIComponent\s*\()?\s*(?P<sig>[a-zA-Z0-9$]+)\(',
             r'\b[cs]\s*&&\s*[adf]\.set\([^,]+\s*,\s*(?P<sig>[a-zA-Z0-9$]+)\(',
             r'\bc\s*&&\s*[a-zA-Z0-9]+\.set\([^,]+\s*,\s*\([^)]*\)\s*\(\s*(?P<sig>[a-zA-Z0-9$]+)\('),
            jscode, 'Initial JS player signature function name', group='sig')

        varname, global_list = self._interpret_player_js_global_var(jscode, player_url)
        jsi = JSInterpreter(jscode)
        initial_function = jsi.extract_function(funcname, filter_dict({varname: global_list}))
        return lambda s: initial_function([s])

    def _cached(self, func, *cache_id):
        def inner(*args, **kwargs):
            if cache_id not in self._player_cache:
                try:
                    self._player_cache[cache_id] = func(*args, **kwargs)
                except ExtractorError as e:
                    self._player_cache[cache_id] = e
                except Exception as e:
                    self._player_cache[cache_id] = ExtractorError(traceback.format_exc(), cause=e)

            ret = self._player_cache[cache_id]
            if isinstance(ret, Exception):
                raise ret
            return ret
        return inner

    def _load_player_data_from_cache(self, name, player_url):
        cache_id = (f'youtube-{name}', self._player_js_cache_key(player_url))

        if data := self._player_cache.get(cache_id):
            return data

        data = self.cache.load(*cache_id, min_ver='2025.03.31')
        if data:
            self._player_cache[cache_id] = data

        return data

    def _store_player_data_to_cache(self, name, player_url, data):
        cache_id = (f'youtube-{name}', self._player_js_cache_key(player_url))
        if cache_id not in self._player_cache:
            self.cache.store(*cache_id, data)
            self._player_cache[cache_id] = data

    def _decrypt_signature(self, s, video_id, player_url):
        """Turn the encrypted s field into a working signature"""
        extract_sig = self._cached(
            self._extract_signature_function, 'sig', player_url, self._signature_cache_id(s))
        func = extract_sig(video_id, player_url, s)
        self._print_sig_code(func, s)
        return func(s)

    def _decrypt_nsig(self, s, video_id, player_url):
        """Turn the encrypted n field into a working signature"""
        if player_url is None:
            raise ExtractorError('Cannot decrypt nsig without player_url')
        player_url = urljoin('https://www.youtube.com', player_url)

        try:
            jsi, player_id, func_code = self._extract_n_function_code(video_id, player_url)
        except ExtractorError as e:
            raise ExtractorError('Unable to extract nsig function code', cause=e)
        if self.get_param('youtube_print_sig_code'):
            self.to_screen(f'Extracted nsig function from {player_id}:\n{func_code[1]}\n')

        try:
            extract_nsig = self._cached(self._extract_n_function_from_code, 'nsig func', player_url)
            ret = extract_nsig(jsi, func_code)(s)
        except JSInterpreter.Exception as e:
            try:
                jsi = PhantomJSwrapper(self, timeout=5000)
            except ExtractorError:
                raise e
            self.report_warning(
                f'Native nsig extraction failed: Trying with PhantomJS\n'
                f'         n = {s} ; player = {player_url}', video_id)
            self.write_debug(e, only_once=True)

            args, func_body = func_code
            ret = jsi.execute(
                f'console.log(function({", ".join(args)}) {{ {func_body} }}({s!r}));',
                video_id=video_id, note='Executing signature code').strip()

        self.write_debug(f'Decrypted nsig {s} => {ret}')
        # Only cache nsig func JS code to disk if successful, and only once
        self._store_player_data_to_cache('nsig', player_url, func_code)
        return ret

    def _extract_n_function_name(self, jscode, player_url=None):
        varname, global_list = self._interpret_player_js_global_var(jscode, player_url)
        if debug_str := traverse_obj(global_list, (lambda _, v: v.endswith('-_w8_'), any)):
            pattern = r'''(?x)
                \{\s*return\s+%s\[%d\]\s*\+\s*(?P<argname>[a-zA-Z0-9_$]+)\s*\}
            ''' % (re.escape(varname), global_list.index(debug_str))
            if match := re.search(pattern, jscode):
                pattern = r'''(?x)
                    \{\s*\)%s\(\s*
                    (?:
                        (?P<funcname_a>[a-zA-Z0-9_$]+)\s*noitcnuf\s*
                        |noitcnuf\s*=\s*(?P<funcname_b>[a-zA-Z0-9_$]+)(?:\s+rav)?
                    )[;\n]
                ''' % re.escape(match.group('argname')[::-1])
                if match := re.search(pattern, jscode[match.start()::-1]):
                    a, b = match.group('funcname_a', 'funcname_b')
                    return (a or b)[::-1]
            self.write_debug(join_nonempty(
                'Initial search was unable to find nsig function name',
                player_url and f'        player = {player_url}', delim='\n'), only_once=True)

        # Examples (with placeholders nfunc, narray, idx):
        # *  .get("n"))&&(b=nfunc(b)
        # *  .get("n"))&&(b=narray[idx](b)
        # *  b=String.fromCharCode(110),c=a.get(b))&&c=narray[idx](c)
        # *  a.D&&(b="nn"[+a.D],c=a.get(b))&&(c=narray[idx](c),a.set(b,c),narray.length||nfunc("")
        # *  a.D&&(PL(a),b=a.j.n||null)&&(b=narray[0](b),a.set("n",b),narray.length||nfunc("")
        # *  a.D&&(b="nn"[+a.D],vL(a),c=a.j[b]||null)&&(c=narray[idx](c),a.set(b,c),narray.length||nfunc("")
        # *  J.J="";J.url="";J.Z&&(R="nn"[+J.Z],mW(J),N=J.K[R]||null)&&(N=narray[idx](N),J.set(R,N))}};
        funcname, idx = self._search_regex(
            r'''(?x)
            (?:
                \.get\("n"\)\)&&\(b=|
                (?:
                    b=String\.fromCharCode\(110\)|
                    (?P<str_idx>[a-zA-Z0-9_$.]+)&&\(b="nn"\[\+(?P=str_idx)\]
                )
                (?:
                    ,[a-zA-Z0-9_$]+\(a\))?,c=a\.
                    (?:
                        get\(b\)|
                        [a-zA-Z0-9_$]+\[b\]\|\|null
                    )\)&&\(c=|
                \b(?P<var>[a-zA-Z0-9_$]+)=
            )(?P<nfunc>[a-zA-Z0-9_$]+)(?:\[(?P<idx>\d+)\])?\([a-zA-Z]\)
            (?(var),[a-zA-Z0-9_$]+\.set\((?:"n+"|[a-zA-Z0-9_$]+)\,(?P=var)\))''',
            jscode, 'n function name', group=('nfunc', 'idx'), default=(None, None))
        if not funcname:
            self.report_warning(join_nonempty(
                'Falling back to generic n function search',
                player_url and f'         player = {player_url}', delim='\n'), only_once=True)
            return self._search_regex(
                r'''(?xs)
                ;\s*(?P<name>[a-zA-Z0-9_$]+)\s*=\s*function\([a-zA-Z0-9_$]+\)
                \s*\{(?:(?!};).)+?return\s*(?P<q>["'])[\w-]+_w8_(?P=q)\s*\+\s*[a-zA-Z0-9_$]+''',
                jscode, 'Initial JS player n function name', group='name')
        elif not idx:
            return funcname

        return json.loads(js_to_json(self._search_regex(
            rf'var {re.escape(funcname)}\s*=\s*(\[.+?\])\s*[,;]', jscode,
            f'Initial JS player n function list ({funcname}.{idx})')))[int(idx)]

    def _interpret_player_js_global_var(self, jscode, player_url):
        """Returns tuple of: variable name string, variable value list"""
        extract_global_var = self._cached(self._search_regex, 'js global array', player_url)
        varcode, varname, varvalue = extract_global_var(
            r'''(?x)
                (?P<q1>["\'])use\s+strict(?P=q1);\s*
                (?P<code>
                    var\s+(?P<name>[a-zA-Z0-9_$]+)\s*=\s*
                    (?P<value>
                        (?P<q2>["\'])(?:(?!(?P=q2)).|\\.)+(?P=q2)
                        \.split\((?P<q3>["\'])(?:(?!(?P=q3)).)+(?P=q3)\)
                        |\[\s*(?:(?P<q4>["\'])(?:(?!(?P=q4)).|\\.)*(?P=q4)\s*,?\s*)+\]
                    )
                )[;,]
            ''', jscode, 'global variable', group=('code', 'name', 'value'), default=(None, None, None))
        if not varcode:
            self.write_debug(join_nonempty(
                'No global array variable found in player JS',
                player_url and f'        player = {player_url}', delim='\n'), only_once=True)
            return None, None

        jsi = JSInterpreter(varcode)
        interpret_global_var = self._cached(jsi.interpret_expression, 'js global list', player_url)
        return varname, interpret_global_var(varvalue, {}, allow_recursion=10)

    def _fixup_n_function_code(self, argnames, nsig_code, jscode, player_url):
        varname, global_list = self._interpret_player_js_global_var(jscode, player_url)
        if varname and global_list:
            nsig_code = f'var {varname}={json.dumps(global_list)}; {nsig_code}'
        else:
            varname = 'dlp_wins'
            global_list = []

        undefined_idx = global_list.index('undefined') if 'undefined' in global_list else r'\d+'
        fixed_code = re.sub(
            fr'''(?x)
                ;\s*if\s*\(\s*typeof\s+[a-zA-Z0-9_$]+\s*===?\s*(?:
                    (["\'])undefined\1|
                    {re.escape(varname)}\[{undefined_idx}\]
                )\s*\)\s*return\s+{re.escape(argnames[0])};
            ''', ';', nsig_code)
        if fixed_code == nsig_code:
            self.write_debug(join_nonempty(
                'No typeof statement found in nsig function code',
                player_url and f'        player = {player_url}', delim='\n'), only_once=True)
        return argnames, fixed_code

    def _extract_n_function_code(self, video_id, player_url):
        player_id = self._extract_player_info(player_url)
        func_code = self._load_player_data_from_cache('nsig', player_url)
        jscode = func_code or self._load_player(video_id, player_url)
        jsi = JSInterpreter(jscode)

        if func_code:
            return jsi, player_id, func_code

        func_name = self._extract_n_function_name(jscode, player_url=player_url)

        # XXX: Workaround for the global array variable and lack of `typeof` implementation
        func_code = self._fixup_n_function_code(*jsi.extract_function_code(func_name), jscode, player_url)

        return jsi, player_id, func_code

    def _extract_n_function_from_code(self, jsi, func_code):
        func = jsi.extract_function_from_code(*func_code)

        def extract_nsig(s):
            try:
                ret = func([s])
            except JSInterpreter.Exception:
                raise
            except Exception as e:
                raise JSInterpreter.Exception(traceback.format_exc(), cause=e)

            if ret.startswith('enhanced_except_') or ret.endswith(s):
                raise JSInterpreter.Exception('Signature function returned an exception')
            return ret

        return extract_nsig

    def _extract_signature_timestamp(self, video_id, player_url, ytcfg=None, fatal=False):
        """
        Extract signatureTimestamp (sts)
        Required to tell API what sig/player version is in use.
        """
        if sts := traverse_obj(ytcfg, ('STS', {int_or_none})):
            return sts

        if not player_url:
            error_msg = 'Cannot extract signature timestamp without player url'
            if fatal:
                raise ExtractorError(error_msg)
            self.report_warning(error_msg)
            return None

        sts = self._load_player_data_from_cache('sts', player_url)
        if sts:
            return sts

        if code := self._load_player(video_id, player_url, fatal=fatal):
            sts = int_or_none(self._search_regex(
                r'(?:signatureTimestamp|sts)\s*:\s*(?P<sts>[0-9]{5})', code,
                'JS player signature timestamp', group='sts', fatal=fatal))
            if sts:
                self._store_player_data_to_cache('sts', player_url, sts)

        return sts

    def _mark_watched(self, video_id, player_responses):
        # cpn generation algorithm is reverse engineered from base.js.
        # In fact it works even with dummy cpn.
        CPN_ALPHABET = 'abcdefghijklmnopqrstuvwxyzABCDEFGHIJKLMNOPQRSTUVWXYZ0123456789-_'
        cpn = ''.join(CPN_ALPHABET[random.randint(0, 256) & 63] for _ in range(16))

        for is_full, key in enumerate(('videostatsPlaybackUrl', 'videostatsWatchtimeUrl')):
            label = 'fully ' if is_full else ''
            url = get_first(player_responses, ('playbackTracking', key, 'baseUrl'),
                            expected_type=url_or_none)
            if not url:
                self.report_warning(f'Unable to mark {label}watched')
                return
            parsed_url = urllib.parse.urlparse(url)
            qs = urllib.parse.parse_qs(parsed_url.query)

            # # more consistent results setting it to right before the end
            video_length = [str(float((qs.get('len') or ['1.5'])[0]) - 1)]

            qs.update({
                'ver': ['2'],
                'cpn': [cpn],
                'cmt': video_length,
                'el': 'detailpage',  # otherwise defaults to "shorts"
            })

            if is_full:
                # these seem to mark watchtime "history" in the real world
                # they're required, so send in a single value
                qs.update({
                    'st': 0,
                    'et': video_length,
                })

            url = urllib.parse.urlunparse(
                parsed_url._replace(query=urllib.parse.urlencode(qs, True)))

            self._download_webpage(
                url, video_id, f'Marking {label}watched',
                'Unable to mark watched', fatal=False)

    @classmethod
    def _extract_from_webpage(cls, url, webpage):
        # Invidious Instances
        # https://github.com/yt-dlp/yt-dlp/issues/195
        # https://github.com/iv-org/invidious/pull/1730
        mobj = re.search(
            r'<link rel="alternate" href="(?P<url>https://www\.youtube\.com/watch\?v=[0-9A-Za-z_-]{11})"',
            webpage)
        if mobj:
            yield cls.url_result(mobj.group('url'), cls)
            raise cls.StopExtraction

        yield from super()._extract_from_webpage(url, webpage)

        # lazyYT YouTube embed
        for id_ in re.findall(r'class="lazyYT" data-youtube-id="([^"]+)"', webpage):
            yield cls.url_result(unescapeHTML(id_), cls, id_)

        # Wordpress "YouTube Video Importer" plugin
        for m in re.findall(r'''(?x)<div[^>]+
                class=(?P<q1>[\'"])[^\'"]*\byvii_single_video_player\b[^\'"]*(?P=q1)[^>]+
                data-video_id=(?P<q2>[\'"])([^\'"]+)(?P=q2)''', webpage):
            yield cls.url_result(m[-1], cls, m[-1])

    @classmethod
    def extract_id(cls, url):
        video_id = cls.get_temp_id(url)
        if not video_id:
            raise ExtractorError(f'Invalid URL: {url}')
        return video_id

    def _extract_chapters_from_json(self, data, duration):
        chapter_list = traverse_obj(
            data, (
                'playerOverlays', 'playerOverlayRenderer', 'decoratedPlayerBarRenderer',
                'decoratedPlayerBarRenderer', 'playerBar', 'chapteredPlayerBarRenderer', 'chapters',
            ), expected_type=list)

        return self._extract_chapters_helper(
            chapter_list,
            start_function=lambda chapter: float_or_none(
                traverse_obj(chapter, ('chapterRenderer', 'timeRangeStartMillis')), scale=1000),
            title_function=lambda chapter: traverse_obj(
                chapter, ('chapterRenderer', 'title', 'simpleText'), expected_type=str),
            duration=duration)

    def _extract_chapters_from_engagement_panel(self, data, duration):
        content_list = traverse_obj(
            data,
            ('engagementPanels', ..., 'engagementPanelSectionListRenderer', 'content', 'macroMarkersListRenderer', 'contents'),
            expected_type=list)
        chapter_time = lambda chapter: parse_duration(self._get_text(chapter, 'timeDescription'))
        chapter_title = lambda chapter: self._get_text(chapter, 'title')

        return next(filter(None, (
            self._extract_chapters_helper(traverse_obj(contents, (..., 'macroMarkersListItemRenderer')),
                                          chapter_time, chapter_title, duration)
            for contents in content_list)), [])

    def _extract_heatmap(self, data):
        return traverse_obj(data, (
            'frameworkUpdates', 'entityBatchUpdate', 'mutations',
            lambda _, v: v['payload']['macroMarkersListEntity']['markersList']['markerType'] == 'MARKER_TYPE_HEATMAP',
            'payload', 'macroMarkersListEntity', 'markersList', 'markers', ..., {
                'start_time': ('startMillis', {float_or_none(scale=1000)}),
                'end_time': {lambda x: (int(x['startMillis']) + int(x['durationMillis'])) / 1000},
                'value': ('intensityScoreNormalized', {float_or_none}),
            })) or None

    def _extract_comment(self, entities, parent=None):
        comment_entity_payload = get_first(entities, ('payload', 'commentEntityPayload', {dict}))
        if not (comment_id := traverse_obj(comment_entity_payload, ('properties', 'commentId', {str}))):
            return

        toolbar_entity_payload = get_first(entities, ('payload', 'engagementToolbarStateEntityPayload', {dict}))
        time_text = traverse_obj(comment_entity_payload, ('properties', 'publishedTime', {str})) or ''

        return {
            'id': comment_id,
            'parent': parent or 'root',
            **traverse_obj(comment_entity_payload, {
                'text': ('properties', 'content', 'content', {str}),
                'like_count': ('toolbar', 'likeCountA11y', {parse_count}),
                'author_id': ('author', 'channelId', {self.ucid_or_none}),
                'author': ('author', 'displayName', {str}),
                'author_thumbnail': ('author', 'avatarThumbnailUrl', {url_or_none}),
                'author_is_uploader': ('author', 'isCreator', {bool}),
                'author_is_verified': ('author', 'isVerified', {bool}),
                'author_url': ('author', 'channelCommand', 'innertubeCommand', (
                    ('browseEndpoint', 'canonicalBaseUrl'), ('commandMetadata', 'webCommandMetadata', 'url'),
                ), {urljoin('https://www.youtube.com')}),
            }, get_all=False),
            'is_favorited': (None if toolbar_entity_payload is None else
                             toolbar_entity_payload.get('heartState') == 'TOOLBAR_HEART_STATE_HEARTED'),
            '_time_text': time_text,  # FIXME: non-standard, but we need a way of showing that it is an estimate.
            'timestamp': self._parse_time_text(time_text),
        }

    def _extract_comment_old(self, comment_renderer, parent=None):
        comment_id = comment_renderer.get('commentId')
        if not comment_id:
            return

        info = {
            'id': comment_id,
            'text': self._get_text(comment_renderer, 'contentText'),
            'like_count': self._get_count(comment_renderer, 'voteCount'),
            'author_id': traverse_obj(comment_renderer, ('authorEndpoint', 'browseEndpoint', 'browseId', {self.ucid_or_none})),
            'author': self._get_text(comment_renderer, 'authorText'),
            'author_thumbnail': traverse_obj(comment_renderer, ('authorThumbnail', 'thumbnails', -1, 'url', {url_or_none})),
            'parent': parent or 'root',
        }

        # Timestamp is an estimate calculated from the current time and time_text
        time_text = self._get_text(comment_renderer, 'publishedTimeText') or ''
        timestamp = self._parse_time_text(time_text)

        info.update({
            # FIXME: non-standard, but we need a way of showing that it is an estimate.
            '_time_text': time_text,
            'timestamp': timestamp,
        })

        info['author_url'] = urljoin(
            'https://www.youtube.com', traverse_obj(comment_renderer, ('authorEndpoint', (
                ('browseEndpoint', 'canonicalBaseUrl'), ('commandMetadata', 'webCommandMetadata', 'url'))),
                expected_type=str, get_all=False))

        author_is_uploader = traverse_obj(comment_renderer, 'authorIsChannelOwner')
        if author_is_uploader is not None:
            info['author_is_uploader'] = author_is_uploader

        comment_abr = traverse_obj(
            comment_renderer, ('actionButtons', 'commentActionButtonsRenderer'), expected_type=dict)
        if comment_abr is not None:
            info['is_favorited'] = 'creatorHeart' in comment_abr

        badges = self._extract_badges([traverse_obj(comment_renderer, 'authorCommentBadge')])
        if self._has_badge(badges, BadgeType.VERIFIED):
            info['author_is_verified'] = True

        is_pinned = traverse_obj(comment_renderer, 'pinnedCommentBadge')
        if is_pinned:
            info['is_pinned'] = True

        return info

    def _comment_entries(self, root_continuation_data, ytcfg, video_id, parent=None, tracker=None):

        get_single_config_arg = lambda c: self._configuration_arg(c, [''])[0]

        def extract_header(contents):
            _continuation = None
            for content in contents:
                comments_header_renderer = traverse_obj(content, 'commentsHeaderRenderer')
                expected_comment_count = self._get_count(
                    comments_header_renderer, 'countText', 'commentsCount')

                if expected_comment_count is not None:
                    tracker['est_total'] = expected_comment_count
                    self.to_screen(f'Downloading ~{expected_comment_count} comments')
                comment_sort_index = int(get_single_config_arg('comment_sort') != 'top')  # 1 = new, 0 = top

                sort_menu_item = try_get(
                    comments_header_renderer,
                    lambda x: x['sortMenu']['sortFilterSubMenuRenderer']['subMenuItems'][comment_sort_index], dict) or {}
                sort_continuation_ep = sort_menu_item.get('serviceEndpoint') or {}

                _continuation = self._extract_continuation_ep_data(sort_continuation_ep) or self._extract_continuation(sort_menu_item)
                if not _continuation:
                    continue

                sort_text = str_or_none(sort_menu_item.get('title'))
                if not sort_text:
                    sort_text = 'top comments' if comment_sort_index == 0 else 'newest first'
                self.to_screen(f'Sorting comments by {sort_text.lower()}')
                break
            return _continuation

        def extract_thread(contents, entity_payloads):
            if not parent:
                tracker['current_page_thread'] = 0
            for content in contents:
                if not parent and tracker['total_parent_comments'] >= max_parents:
                    yield
                comment_thread_renderer = try_get(content, lambda x: x['commentThreadRenderer'])

                # old comment format
                if not entity_payloads:
                    comment_renderer = get_first(
                        (comment_thread_renderer, content), [['commentRenderer', ('comment', 'commentRenderer')]],
                        expected_type=dict, default={})

                    comment = self._extract_comment_old(comment_renderer, parent)

                # new comment format
                else:
                    view_model = (
                        traverse_obj(comment_thread_renderer, ('commentViewModel', 'commentViewModel', {dict}))
                        or traverse_obj(content, ('commentViewModel', {dict})))
                    comment_keys = traverse_obj(view_model, (('commentKey', 'toolbarStateKey'), {str}))
                    if not comment_keys:
                        continue
                    entities = traverse_obj(entity_payloads, lambda _, v: v['entityKey'] in comment_keys)
                    comment = self._extract_comment(entities, parent)
                    if comment:
                        comment['is_pinned'] = traverse_obj(view_model, ('pinnedText', {str})) is not None

                if not comment:
                    continue
                comment_id = comment['id']

                if comment.get('is_pinned'):
                    tracker['pinned_comment_ids'].add(comment_id)
                # Sometimes YouTube may break and give us infinite looping comments.
                # See: https://github.com/yt-dlp/yt-dlp/issues/6290
                if comment_id in tracker['seen_comment_ids']:
                    if comment_id in tracker['pinned_comment_ids'] and not comment.get('is_pinned'):
                        # Pinned comments may appear a second time in newest first sort
                        # See: https://github.com/yt-dlp/yt-dlp/issues/6712
                        continue
                    self.report_warning(
                        'Detected YouTube comments looping. Stopping comment extraction '
                        f'{"for this thread" if parent else ""} as we probably cannot get any more.')
                    yield
                else:
                    tracker['seen_comment_ids'].add(comment['id'])

                tracker['running_total'] += 1
                tracker['total_reply_comments' if parent else 'total_parent_comments'] += 1
                yield comment

                # Attempt to get the replies
                comment_replies_renderer = try_get(
                    comment_thread_renderer, lambda x: x['replies']['commentRepliesRenderer'], dict)

                if comment_replies_renderer:
                    tracker['current_page_thread'] += 1
                    comment_entries_iter = self._comment_entries(
                        comment_replies_renderer, ytcfg, video_id,
                        parent=comment.get('id'), tracker=tracker)
                    yield from itertools.islice(comment_entries_iter, min(
                        max_replies_per_thread, max(0, max_replies - tracker['total_reply_comments'])))

        # Keeps track of counts across recursive calls
        if not tracker:
            tracker = {
                'running_total': 0,
                'est_total': None,
                'current_page_thread': 0,
                'total_parent_comments': 0,
                'total_reply_comments': 0,
                'seen_comment_ids': set(),
                'pinned_comment_ids': set(),
            }

        # TODO: Deprecated
        # YouTube comments have a max depth of 2
        max_depth = int_or_none(get_single_config_arg('max_comment_depth'))
        if max_depth:
            self._downloader.deprecated_feature('[youtube] max_comment_depth extractor argument is deprecated. '
                                                'Set max replies in the max-comments extractor argument instead')
        if max_depth == 1 and parent:
            return

        max_comments, max_parents, max_replies, max_replies_per_thread, *_ = (
            int_or_none(p, default=sys.maxsize) for p in self._configuration_arg('max_comments') + [''] * 4)

        continuation = self._extract_continuation(root_continuation_data)

        response = None
        is_forced_continuation = False
        is_first_continuation = parent is None
        if is_first_continuation and not continuation:
            # Sometimes you can get comments by generating the continuation yourself,
            # even if YouTube initially reports them being disabled - e.g. stories comments.
            # Note: if the comment section is actually disabled, YouTube may return a response with
            # required check_get_keys missing. So we will disable that check initially in this case.
            continuation = self._build_api_continuation_query(self._generate_comment_continuation(video_id))
            is_forced_continuation = True

        continuation_items_path = (
            'onResponseReceivedEndpoints', ..., ('reloadContinuationItemsCommand', 'appendContinuationItemsAction'), 'continuationItems')
        for page_num in itertools.count(0):
            if not continuation:
                break
            headers = self.generate_api_headers(ytcfg=ytcfg, visitor_data=self._extract_visitor_data(response))
            comment_prog_str = f"({tracker['running_total']}/~{tracker['est_total']})"
            if page_num == 0:
                if is_first_continuation:
                    note_prefix = 'Downloading comment section API JSON'
                else:
                    note_prefix = '    Downloading comment API JSON reply thread %d %s' % (
                        tracker['current_page_thread'], comment_prog_str)
            else:
                note_prefix = '{}Downloading comment{} API JSON page {} {}'.format(
                    '       ' if parent else '', ' replies' if parent else '',
                    page_num, comment_prog_str)

            # Do a deep check for incomplete data as sometimes YouTube may return no comments for a continuation
            # Ignore check if YouTube says the comment count is 0.
            check_get_keys = None
            if not is_forced_continuation and not (tracker['est_total'] == 0 and tracker['running_total'] == 0):
                check_get_keys = [[*continuation_items_path, ..., (
                    'commentsHeaderRenderer' if is_first_continuation else ('commentThreadRenderer', 'commentViewModel', 'commentRenderer'))]]
            try:
                response = self._extract_response(
                    item_id=None, query=continuation,
                    ep='next', ytcfg=ytcfg, headers=headers, note=note_prefix,
                    check_get_keys=check_get_keys)
            except ExtractorError as e:
                # Ignore incomplete data error for replies if retries didn't work.
                # This is to allow any other parent comments and comment threads to be downloaded.
                # See: https://github.com/yt-dlp/yt-dlp/issues/4669
                if 'incomplete data' in str(e).lower() and parent:
                    if self.get_param('ignoreerrors') in (True, 'only_download'):
                        self.report_warning(
                            'Received incomplete data for a comment reply thread and retrying did not help. '
                            'Ignoring to let other comments be downloaded. Pass --no-ignore-errors to not ignore.')
                        return
                    else:
                        raise ExtractorError(
                            'Incomplete data received for comment reply thread. '
                            'Pass --ignore-errors to ignore and allow rest of comments to download.',
                            expected=True)
                raise
            is_forced_continuation = False
            continuation = None
            mutations = traverse_obj(response, ('frameworkUpdates', 'entityBatchUpdate', 'mutations', ..., {dict}))
            for continuation_items in traverse_obj(response, continuation_items_path, expected_type=list, default=[]):
                if is_first_continuation:
                    continuation = extract_header(continuation_items)
                    is_first_continuation = False
                    if continuation:
                        break
                    continue

                for entry in extract_thread(continuation_items, mutations):
                    if not entry:
                        return
                    yield entry
                continuation = self._extract_continuation({'contents': continuation_items})
                if continuation:
                    break

        message = self._get_text(root_continuation_data, ('contents', ..., 'messageRenderer', 'text'), max_runs=1)
        if message and not parent and tracker['running_total'] == 0:
            self.report_warning(f'Youtube said: {message}', video_id=video_id, only_once=True)
            raise self.CommentsDisabled

    @staticmethod
    def _generate_comment_continuation(video_id):
        """
        Generates initial comment section continuation token from given video id
        """
        token = f'\x12\r\x12\x0b{video_id}\x18\x062\'"\x11"\x0b{video_id}0\x00x\x020\x00B\x10comments-section'
        return base64.b64encode(token.encode()).decode()

    def _get_comments(self, ytcfg, video_id, contents, webpage):
        """Entry for comment extraction"""
        def _real_comment_extract(contents):
            renderer = next((
                item for item in traverse_obj(contents, (..., 'itemSectionRenderer'), default={})
                if item.get('sectionIdentifier') == 'comment-item-section'), None)
            yield from self._comment_entries(renderer, ytcfg, video_id)

        max_comments = int_or_none(self._configuration_arg('max_comments', [''])[0])
        return itertools.islice(_real_comment_extract(contents), 0, max_comments)

    @staticmethod
    def _get_checkok_params():
        return {'contentCheckOk': True, 'racyCheckOk': True}

    @classmethod
    def _generate_player_context(cls, sts=None, reload_playback_token=None):
        content_playback_context = {
            'html5Preference': 'HTML5_PREF_WANTS',
            'isInlinePlaybackNoAd': True,
        }
        if sts is not None:
            content_playback_context['signatureTimestamp'] = sts

        playback_context = {
            'contentPlaybackContext': content_playback_context,
        }

        if reload_playback_token:
            playback_context['reloadPlaybackContext'] = {
                'reloadPlaybackParams': {'token': reload_playback_token},
            }

        return {
<<<<<<< HEAD
            'playbackContext': playback_context,
=======
            'playbackContext': {
                'adPlaybackContext': {
                    'pyv': True,
                    'adType': 'AD_TYPE_INSTREAM',
                },
                'contentPlaybackContext': context,
            },
>>>>>>> 06c1a8cd
            **cls._get_checkok_params(),
        }

    def _get_config_po_token(self, client: str, context: _PoTokenContext):
        po_token_strs = self._configuration_arg('po_token', [], ie_key=YoutubeIE, casesense=True)
        for token_str in po_token_strs:
            po_token_meta, sep, po_token = token_str.partition('+')
            if not sep:
                self.report_warning(
                    f'Invalid po_token configuration format. '
                    f'Expected "CLIENT.CONTEXT+PO_TOKEN", got "{token_str}"', only_once=True)
                continue

            po_token_client, sep, po_token_context = po_token_meta.partition('.')
            if po_token_client.lower() != client:
                continue

            if not sep:
                # TODO(future): deprecate the old format?
                self.write_debug(
                    f'po_token configuration for {client} client is missing a context; assuming GVS. '
                    'You can provide a context with the format "CLIENT.CONTEXT+PO_TOKEN"',
                    only_once=True)
                po_token_context = _PoTokenContext.GVS.value

            if po_token_context.lower() != context.value:
                continue

            # Clean and validate the PO Token. This will strip invalid characters off
            # (e.g. additional url params the user may accidentally include)
            try:
                return base64.urlsafe_b64encode(base64.urlsafe_b64decode(urllib.parse.unquote(po_token))).decode()
            except (binascii.Error, ValueError):
                self.report_warning(
                    f'Invalid po_token configuration for {client} client: '
                    f'{po_token_context} PO Token should be a base64url-encoded string.',
                    only_once=True)
                continue

    def fetch_po_token(self, client='web', context=_PoTokenContext.GVS, ytcfg=None, visitor_data=None,
                       data_sync_id=None, session_index=None, player_url=None, video_id=None, webpage=None,
                       required=False, bypass_cache=None, **kwargs):
        """
        Fetch a PO Token for a given client and context. This function will validate required parameters for a given context and client.

        EXPERIMENTAL: This method is unstable and may change or be removed without notice.

        @param client: The client to fetch the PO Token for.
        @param context: The context in which the PO Token is used.
        @param ytcfg: The ytcfg for the client.
        @param visitor_data: visitor data.
        @param data_sync_id: data sync ID.
        @param session_index: session index.
        @param player_url: player URL.
        @param video_id: video ID.
        @param webpage: video webpage.
        @param required: Whether the PO Token is required (i.e. try to fetch unless policy is "never").
        @param bypass_cache: Whether to bypass the cache.
        @param kwargs: Additional arguments to pass down. May be more added in the future.
        @return: The fetched PO Token. None if it could not be fetched.
        """

        # TODO(future): This validation should be moved into pot framework.
        #  Some sort of middleware or validation provider perhaps?

        # GVS WebPO Token is bound to visitor_data / Visitor ID when logged out.
        # Must have visitor_data for it to function.
        if player_url and context == _PoTokenContext.GVS and not visitor_data and not self.is_authenticated:
            self.report_warning(
                f'Unable to fetch GVS PO Token for {client} client: Missing required Visitor Data. '
                f'You may need to pass Visitor Data with --extractor-args "youtube:visitor_data=XXX"')
            return

        if context == _PoTokenContext.PLAYER and not video_id:
            self.report_warning(
                f'Unable to fetch Player PO Token for {client} client: Missing required Video ID')
            return

        config_po_token = self._get_config_po_token(client, context)
        if config_po_token and not bypass_cache:
            # GVS WebPO token is bound to data_sync_id / account Session ID when logged in.
            if player_url and context == _PoTokenContext.GVS and not data_sync_id and self.is_authenticated:
                self.report_warning(
                    f'Got a GVS PO Token for {client} client, but missing Data Sync ID for account. Formats may not work.'
                    f'You may need to pass a Data Sync ID with --extractor-args "youtube:data_sync_id=XXX"')

            self.write_debug(f'{video_id}: Retrieved a {context.value} PO Token for {client} client from config')
            return config_po_token

        # Require GVS WebPO Token if logged in for external fetching
        if player_url and context == _PoTokenContext.GVS and not data_sync_id and self.is_authenticated:
            self.report_warning(
                f'Unable to fetch GVS PO Token for {client} client: Missing required Data Sync ID for account. '
                f'You may need to pass a Data Sync ID with --extractor-args "youtube:data_sync_id=XXX"')
            return

        po_token = self._fetch_po_token(
            client=client,
            context=context.value,
            ytcfg=ytcfg,
            visitor_data=visitor_data,
            data_sync_id=data_sync_id,
            session_index=session_index,
            player_url=player_url,
            video_id=video_id,
            video_webpage=webpage,
            bypass_cache=bypass_cache,
            required=required,
            **kwargs,
        )

        if po_token:
            self.write_debug(f'{video_id}: Retrieved a {context.value} PO Token for {client} client')
            return po_token

    def _fetch_po_token(self, client, **kwargs):
        context = kwargs.get('context')

        # Avoid fetching PO Tokens when not required
        fetch_pot_policy = self._configuration_arg('fetch_pot', [''], ie_key=YoutubeIE)[0]
        if fetch_pot_policy not in ('never', 'auto', 'always'):
            fetch_pot_policy = 'auto'
        if (
            fetch_pot_policy == 'never'
            or (
                fetch_pot_policy == 'auto'
                and _PoTokenContext(context) not in self._get_default_ytcfg(client)['PO_TOKEN_REQUIRED_CONTEXTS']
                and not kwargs.get('required', False)
            )
        ):
            return None

        headers = self.get_param('http_headers').copy()
        proxies = self._downloader.proxies.copy()
        clean_headers(headers)
        clean_proxies(proxies, headers)

        innertube_host = self._select_api_hostname(None, default_client=client)

        pot_request = PoTokenRequest(
            context=PoTokenContext(context),
            innertube_context=traverse_obj(kwargs, ('ytcfg', 'INNERTUBE_CONTEXT')),
            innertube_host=innertube_host,
            internal_client_name=client,
            session_index=kwargs.get('session_index'),
            player_url=kwargs.get('player_url'),
            video_webpage=kwargs.get('video_webpage'),
            is_authenticated=self.is_authenticated,
            visitor_data=kwargs.get('visitor_data'),
            data_sync_id=kwargs.get('data_sync_id'),
            video_id=kwargs.get('video_id'),
            request_cookiejar=self._downloader.cookiejar,

            # All requests that would need to be proxied should be in the
            # context of www.youtube.com or the innertube host
            request_proxy=(
                select_proxy('https://www.youtube.com', proxies)
                or select_proxy(f'https://{innertube_host}', proxies)
            ),
            request_headers=headers,
            request_timeout=self.get_param('socket_timeout'),
            request_verify_tls=not self.get_param('nocheckcertificate'),
            request_source_address=self.get_param('source_address'),

            bypass_cache=kwargs.get('bypass_cache', False),
        )

        return self._pot_director.get_po_token(pot_request)

    @staticmethod
    def _is_agegated(player_response):
        if traverse_obj(player_response, ('playabilityStatus', 'desktopLegacyAgeGateReason')):
            return True

        reasons = traverse_obj(player_response, ('playabilityStatus', ('status', 'reason')))
        AGE_GATE_REASONS = (
            'confirm your age', 'age-restricted', 'inappropriate',  # reason
            'age_verification_required', 'age_check_required',  # status
        )
        return any(expected in reason for expected in AGE_GATE_REASONS for reason in reasons)

    @staticmethod
    def _is_unplayable(player_response):
        return traverse_obj(player_response, ('playabilityStatus', 'status')) == 'UNPLAYABLE'

    def _extract_player_response(self, client, video_id, master_ytcfg, player_ytcfg, player_url, initial_pr, visitor_data, data_sync_id, po_token, reload_playback_token):
        headers = self.generate_api_headers(
            ytcfg=player_ytcfg,
            default_client=client,
            visitor_data=visitor_data,
            session_index=self._extract_session_index(master_ytcfg, player_ytcfg),
            delegated_session_id=(
                self._parse_data_sync_id(data_sync_id)[0]
                or self._extract_delegated_session_id(master_ytcfg, initial_pr, player_ytcfg)
            ),
            user_session_id=(
                self._parse_data_sync_id(data_sync_id)[1]
                or self._extract_user_session_id(master_ytcfg, initial_pr, player_ytcfg)
            ),
        )

        yt_query = {
            'videoId': video_id,
        }

        default_pp = traverse_obj(
            INNERTUBE_CLIENTS, (_split_innertube_client(client)[0], 'PLAYER_PARAMS', {str}))
        if player_params := self._configuration_arg('player_params', [default_pp], casesense=True)[0]:
            yt_query['params'] = player_params

        if po_token:
            yt_query['serviceIntegrityDimensions'] = {'poToken': po_token}

        sts = self._extract_signature_timestamp(video_id, player_url, master_ytcfg, fatal=False) if player_url else None
        yt_query.update(self._generate_player_context(sts, reload_playback_token))

        return self._extract_response(
            item_id=video_id, ep='player', query=yt_query,
            ytcfg=player_ytcfg, headers=headers, fatal=True,
            default_client=client,
            note='Downloading {} player API JSON'.format(client.replace('_', ' ').strip()),
        ) or None

    def _get_requested_clients(self, url, smuggled_data):
        requested_clients = []
        excluded_clients = []
        default_clients = self._DEFAULT_AUTHED_CLIENTS if self.is_authenticated else self._DEFAULT_CLIENTS
        allowed_clients = sorted(
            (client for client in INNERTUBE_CLIENTS if client[:1] != '_'),
            key=lambda client: INNERTUBE_CLIENTS[client]['priority'], reverse=True)
        for client in self._configuration_arg('player_client'):
            if client == 'default':
                requested_clients.extend(default_clients)
            elif client == 'all':
                requested_clients.extend(allowed_clients)
            elif client.startswith('-'):
                excluded_clients.append(client[1:])
            elif client not in allowed_clients:
                self.report_warning(f'Skipping unsupported client "{client}"')
            else:
                requested_clients.append(client)
        if not requested_clients:
            requested_clients.extend(default_clients)
        for excluded_client in excluded_clients:
            if excluded_client in requested_clients:
                requested_clients.remove(excluded_client)
        if not requested_clients:
            raise ExtractorError('No player clients have been requested', expected=True)

        if self.is_authenticated:
            if (smuggled_data.get('is_music_url') or self.is_music_url(url)) and 'web_music' not in requested_clients:
                requested_clients.append('web_music')

            unsupported_clients = [
                client for client in requested_clients if not INNERTUBE_CLIENTS[client]['SUPPORTS_COOKIES']
            ]
            for client in unsupported_clients:
                self.report_warning(f'Skipping client "{client}" since it does not support cookies', only_once=True)
                requested_clients.remove(client)

        return orderedSet(requested_clients)

    def _invalid_player_response(self, pr, video_id):
        # YouTube may return a different video player response than expected.
        # See: https://github.com/TeamNewPipe/NewPipe/issues/8713
        if (pr_id := traverse_obj(pr, ('videoDetails', 'videoId'))) != video_id:
            return pr_id

    def _extract_player_responses(self, clients, video_id, webpage, master_ytcfg, reload_playback_token):
        initial_pr = None
        if webpage:
            initial_pr = self._search_json(
                self._YT_INITIAL_PLAYER_RESPONSE_RE, webpage, 'initial player response', video_id, fatal=False)

        prs = []
        deprioritized_prs = []

        if initial_pr and not self._invalid_player_response(initial_pr, video_id):
            # Android player_response does not have microFormats which are needed for
            # extraction of some data. So we return the initial_pr with formats
            # stripped out even if not requested by the user
            # See: https://github.com/yt-dlp/yt-dlp/issues/501
            prs.append({**initial_pr, 'streamingData': None})

        all_clients = set(clients)
        clients = clients[::-1]

        def append_client(*client_names):
            """ Append the first client name that exists but not already used """
            for client_name in client_names:
                actual_client = _split_innertube_client(client_name)[0]
                if actual_client in INNERTUBE_CLIENTS:
                    if actual_client not in all_clients:
                        clients.append(client_name)
                        all_clients.add(actual_client)
                        return

        tried_iframe_fallback = False
        player_url = visitor_data = data_sync_id = None
        skipped_clients = {}
        while clients:
            deprioritize_pr = False
            client, base_client, variant = _split_innertube_client(clients.pop())
            player_ytcfg = master_ytcfg if client == 'web' else {}
            if 'configs' not in self._configuration_arg('player_skip') and client != 'web':
                player_ytcfg = self._download_ytcfg(client, video_id) or player_ytcfg

            player_url = player_url or self._extract_player_url(master_ytcfg, player_ytcfg, webpage=webpage)
            require_js_player = self._get_default_ytcfg(client).get('REQUIRE_JS_PLAYER')
            if 'js' in self._configuration_arg('player_skip'):
                require_js_player = False
                player_url = None

            if not player_url and not tried_iframe_fallback and require_js_player:
                player_url = self._download_player_url(video_id)
                tried_iframe_fallback = True

            pr = initial_pr if client == 'web' and not reload_playback_token else None

            visitor_data = visitor_data or self._extract_visitor_data(master_ytcfg, initial_pr, player_ytcfg)
            data_sync_id = data_sync_id or self._extract_data_sync_id(master_ytcfg, initial_pr, player_ytcfg)

            fetch_po_token_args = {
                'client': client,
                'visitor_data': visitor_data,
                'video_id': video_id,
                'data_sync_id': data_sync_id if self.is_authenticated else None,
                'player_url': player_url if require_js_player else None,
                'webpage': webpage,
                'session_index': self._extract_session_index(master_ytcfg, player_ytcfg),
                'ytcfg': player_ytcfg or self._get_default_ytcfg(client),
            }

            # Don't need a player PO token for WEB if using player response from webpage
            player_po_token = None if pr else self.fetch_po_token(
                context=_PoTokenContext.PLAYER, **fetch_po_token_args)

            fetch_gvs_po_token_func = functools.partial(
                self.fetch_po_token,
                context=_PoTokenContext.GVS,
                **fetch_po_token_args,
            )

            gvs_po_token = fetch_gvs_po_token_func()

            fetch_subs_po_token_func = functools.partial(
                self.fetch_po_token,
                context=_PoTokenContext.SUBS,
                **fetch_po_token_args,
            )

            required_pot_contexts = self._get_default_ytcfg(client)['PO_TOKEN_REQUIRED_CONTEXTS']

            if (
                not player_po_token
                and _PoTokenContext.PLAYER in required_pot_contexts
            ):
                # TODO: may need to skip player response request. Unsure yet..
                self.report_warning(
                    f'No Player PO Token provided for {client} client, '
                    f'which may be required for working {client} formats. This client will be deprioritized'
                    f'You can manually pass a Player PO Token for this client with --extractor-args "youtube:po_token={client}.player+XXX". '
                    f'For more information, refer to {PO_TOKEN_GUIDE_URL} .', only_once=True)
                deprioritize_pr = True

            if (
                not gvs_po_token
                and _PoTokenContext.GVS in required_pot_contexts
                and 'missing_pot' in self._configuration_arg('formats')
            ):
                # note: warning with help message is provided later during format processing
                self.report_warning(
                    f'No GVS PO Token provided for {client} client, '
                    f'which may be required for working {client} formats. This client will be deprioritized',
                    only_once=True)
                deprioritize_pr = True

            try:
                pr = pr or self._extract_player_response(
                    client, video_id,
                    master_ytcfg=player_ytcfg or master_ytcfg,
                    player_ytcfg=player_ytcfg,
                    player_url=player_url,
                    initial_pr=initial_pr,
                    visitor_data=visitor_data,
                    data_sync_id=data_sync_id,
                    po_token=player_po_token,
                    reload_playback_token=reload_playback_token)
            except ExtractorError as e:
                self.report_warning(e)
                continue

            if pr_id := self._invalid_player_response(pr, video_id):
                skipped_clients[client] = pr_id
            elif pr:
                # Save client details for introspection later
                innertube_context = traverse_obj(player_ytcfg or self._get_default_ytcfg(client), 'INNERTUBE_CONTEXT')
                sd = pr.setdefault('streamingData', {})
                sd[STREAMING_DATA_CLIENT_NAME] = client
                sd[STREAMING_DATA_INITIAL_PO_TOKEN] = gvs_po_token
                sd[STREAMING_DATA_INNERTUBE_CONTEXT] = innertube_context
                sd[STREAMING_DATA_FETCH_SUBS_PO_TOKEN] = fetch_subs_po_token_func
                sd[STREAMING_DATA_FETCH_PO_TOKEN] = fetch_gvs_po_token_func
                for f in traverse_obj(sd, (('formats', 'adaptiveFormats'), ..., {dict})):
                    f[STREAMING_DATA_CLIENT_NAME] = client
                    f[STREAMING_DATA_INITIAL_PO_TOKEN] = gvs_po_token
                    f[STREAMING_DATA_INNERTUBE_CONTEXT] = innertube_context
                    f[STREAMING_DATA_FETCH_PO_TOKEN] = fetch_gvs_po_token_func
                if deprioritize_pr:
                    deprioritized_prs.append(pr)
                else:
                    prs.append(pr)

            # web_embedded can work around age-gate and age-verification for some embeddable videos
            if self._is_agegated(pr) and variant != 'web_embedded':
                append_client(f'web_embedded.{base_client}')
            # Unauthenticated users will only get web_embedded client formats if age-gated
            if self._is_agegated(pr) and not self.is_authenticated:
                self.to_screen(
                    f'{video_id}: This video is age-restricted; some formats may be missing '
                    f'without authentication. {self._youtube_login_hint}', only_once=True)

            # EU countries require age-verification for accounts to access age-restricted videos
            # If account is not age-verified, _is_agegated() will be truthy for non-embedded clients
            embedding_is_disabled = variant == 'web_embedded' and self._is_unplayable(pr)
            if self.is_authenticated and (self._is_agegated(pr) or embedding_is_disabled):
                self.to_screen(
                    f'{video_id}: This video is age-restricted and YouTube is requiring '
                    'account age-verification; some formats may be missing', only_once=True)
                # tv_embedded can work around the age-verification requirement for embeddable videos
                # web_creator may work around age-verification for all videos but requires PO token
                append_client('tv_embedded', 'web_creator')

        prs.extend(deprioritized_prs)

        if skipped_clients:
            self.report_warning(
                f'Skipping player responses from {"/".join(skipped_clients)} clients '
                f'(got player responses for video "{"/".join(set(skipped_clients.values()))}" instead of "{video_id}")')
            if not prs:
                raise ExtractorError(
                    'All player responses are invalid. Your IP is likely being blocked by Youtube', expected=True)
        elif not prs:
            raise ExtractorError('Failed to extract any player response')
        return prs, player_url

    def _needs_live_processing(self, live_status, duration):
        if ((live_status == 'is_live' and self.get_param('live_from_start'))
                or (live_status == 'post_live' and (duration or 0) > 2 * 3600)):
            return live_status

    def _report_pot_format_skipped(self, video_id, client_name, proto):
        msg = (
            f'{video_id}: {client_name} client {proto} formats require a GVS PO Token which was not provided. '
            'They will be skipped as they may yield HTTP Error 403. '
            f'You can manually pass a GVS PO Token for this client with --extractor-args "youtube:po_token={client_name}.gvs+XXX". '
            f'For more information, refer to  {PO_TOKEN_GUIDE_URL} . '
            'To enable these broken formats anyway, pass --extractor-args "youtube:formats=missing_pot"')

        # Only raise a warning for non-default clients, to not confuse users.
        # iOS HLS formats still work without PO Token, so we don't need to warn about them.
        if client_name in (*self._DEFAULT_CLIENTS, *self._DEFAULT_AUTHED_CLIENTS):
            self.write_debug(msg, only_once=True)
        else:
            self.report_warning(msg, only_once=True)

    def _report_pot_subtitles_skipped(self, video_id, client_name, msg=None):
        msg = msg or (
            f'{video_id}: Some {client_name} client subtitles require a PO Token which was not provided. '
            'They will be discarded since they are not downloadable as-is. '
            f'You can manually pass a Subtitles PO Token for this client with '
            f'--extractor-args "youtube:po_token={client_name}.subs+XXX" . '
            f'For more information, refer to  {PO_TOKEN_GUIDE_URL}')

        subs_wanted = any((
            self.get_param('writesubtitles'),
            self.get_param('writeautomaticsub'),
            self.get_param('listsubtitles')))

        # Only raise a warning for non-default clients, to not confuse users.
        if not subs_wanted or client_name in (*self._DEFAULT_CLIENTS, *self._DEFAULT_AUTHED_CLIENTS):
            self.write_debug(msg, only_once=True)
        else:
            self.report_warning(msg, only_once=True)

    def _process_n_param(self, gvs_url, video_id, player_url, proto='https'):
        query = parse_qs(gvs_url)
        if query.get('n'):
            try:
                decrypt_nsig = self._cached(self._decrypt_nsig, 'nsig', query['n'][0])
                return update_url_query(gvs_url, {
                    'n': decrypt_nsig(query['n'][0], video_id, player_url),
                })
            except ExtractorError as e:
                if player_url:
                    self.report_warning(
                        f'nsig extraction failed: Some {proto} formats may be missing\n'
                        f'         n = {query["n"][0]} ; player = {player_url}\n'
                        f'         {bug_reports_message(before="")}',
                        video_id=video_id, only_once=True)
                    self.write_debug(e, only_once=True)
                else:
                    self.report_warning(
                        f'Cannot decrypt nsig without player_url: Some {proto} formats may be missing',
                        video_id=video_id, only_once=True)
                return None
        return gvs_url

    def _reload_sabr_config(self, video_id, client_name, reload_playback_token):
        # xxx: may also update client info?
        url = 'https://www.youtube.com/watch?v=' + video_id
        _, _, prs, player_url = self._download_player_responses(url, {}, video_id, url, reload_playback_token)
        video_details = traverse_obj(prs, (..., 'videoDetails'), expected_type=dict)
        microformats = traverse_obj(
            prs, (..., 'microformat', 'playerMicroformatRenderer'),
            expected_type=dict)
        _, live_status, formats, _ = self._list_formats(video_id, microformats, video_details, prs, player_url)

        for f in formats:
            if f.get('protocol') == 'sabr':
                sabr_config = f['_sabr_config']
                if sabr_config['client_name'] == client_name:
                    return f['url'], sabr_config['video_playback_ustreamer_config']

        raise ExtractorError('No SABR formats found', expected=True)

    def _extract_formats_and_subtitles(self, video_id, player_responses, player_url, live_status, duration):
        CHUNK_SIZE = 10 << 20
        PREFERRED_LANG_VALUE = 10
        original_language = None
        itags, stream_ids = collections.defaultdict(set), []
        itag_qualities, res_qualities = {}, {0: None}
        subtitles = {}
        q = qualities([
            # Normally tiny is the smallest video-only formats. But
            # audio-only formats with unknown quality may get tagged as tiny
            'tiny',
            'audio_quality_ultralow', 'audio_quality_low', 'audio_quality_medium', 'audio_quality_high',  # Audio only formats
            'small', 'medium', 'large', 'hd720', 'hd1080', 'hd1440', 'hd2160', 'hd2880', 'highres',
        ])
        format_types = self._configuration_arg('formats')
        all_formats = 'duplicate' in format_types
        if self._configuration_arg('include_duplicate_formats'):
            all_formats = True
            self._downloader.deprecated_feature('[youtube] include_duplicate_formats extractor argument is deprecated. '
                                                'Use formats=duplicate extractor argument instead')

        def build_fragments(f):
            return LazyList({
                'url': update_url_query(f['url'], {
                    'range': f'{range_start}-{min(range_start + CHUNK_SIZE - 1, f["filesize"])}',
                }),
            } for range_start in range(0, f['filesize'], CHUNK_SIZE))

        for pr in player_responses:
            streaming_data = traverse_obj(pr, 'streamingData')
            if not streaming_data:
                continue
            client_name = streaming_data.get(STREAMING_DATA_CLIENT_NAME)
            po_token = streaming_data.get(STREAMING_DATA_INITIAL_PO_TOKEN)
            fetch_po_token = streaming_data.get(STREAMING_DATA_FETCH_PO_TOKEN)
            innertube_context = streaming_data.get(STREAMING_DATA_INNERTUBE_CONTEXT)
            streaming_formats = traverse_obj(streaming_data, (('formats', 'adaptiveFormats'), ...))

            def get_stream_id(fmt_stream):
                return str_or_none(fmt_stream.get('itag')), traverse_obj(fmt_stream, 'audioTrack', 'id'), fmt_stream.get('isDrc')

            def process_format_stream(fmt_stream, proto):
                nonlocal itag_qualities, res_qualities, original_language
                itag = str_or_none(fmt_stream.get('itag'))
                audio_track = fmt_stream.get('audioTrack') or {}
                quality = fmt_stream.get('quality')
                height = int_or_none(fmt_stream.get('height'))
                if quality == 'tiny' or not quality:
                    quality = fmt_stream.get('audioQuality', '').lower() or quality
                # The 3gp format (17) in android client has a quality of "small",
                # but is actually worse than other formats
                if itag == '17':
                    quality = 'tiny'
                if quality:
                    if itag:
                        itag_qualities[itag] = quality
                    if height:
                        res_qualities[height] = quality

                display_name = audio_track.get('displayName') or ''
                is_original = 'original' in display_name.lower()
                is_descriptive = 'descriptive' in display_name.lower()
                is_default = audio_track.get('audioIsDefault')
                language_code = audio_track.get('id', '').split('.')[0]
                if language_code and (is_original or (is_default and not original_language)):
                    original_language = language_code

                has_drm = bool(fmt_stream.get('drmFamilies'))

                if has_drm:
                    msg = f'Some {client_name} client {proto} formats have been skipped as they are DRM protected. '
                    if client_name == 'tv':
                        msg += (
                            f'{"Your account" if self.is_authenticated else "The current session"} may have '
                            f'an experiment that applies DRM to all videos on the tv client. '
                            f'See  https://github.com/yt-dlp/yt-dlp/issues/12563  for more details.'
                        )
                    self.report_warning(msg, video_id, only_once=True)

                tbr = float_or_none(fmt_stream.get('averageBitrate') or fmt_stream.get('bitrate'), 1000)
                format_duration = traverse_obj(fmt_stream, ('approxDurationMs', {float_or_none(scale=1000)}))
                # Some formats may have much smaller duration than others (possibly damaged during encoding)
                # E.g. 2-nOtRESiUc Ref: https://github.com/yt-dlp/yt-dlp/issues/2823
                # Make sure to avoid false positives with small duration differences.
                # E.g. __2ABJjxzNo, ySuUZEjARPY
                is_damaged = try_call(lambda: format_duration < duration // 2)
                if is_damaged:
                    self.report_warning(
                        f'Some {client_name} client {proto} formats are possibly damaged. They will be deprioritized', video_id, only_once=True)

                # Clients that require PO Token return videoplayback URLs that may return 403
                require_po_token = (
                    not po_token
                    and _PoTokenContext.GVS in self._get_default_ytcfg(client_name)['PO_TOKEN_REQUIRED_CONTEXTS']
                    and itag not in ['18'])  # these formats do not require PO Token

                if require_po_token and 'missing_pot' not in self._configuration_arg('formats'):
                    self._report_pot_format_skipped(video_id, client_name, proto)
                    return None

                name = fmt_stream.get('qualityLabel') or quality.replace('audio_quality_', '') or ''
                fps = int_or_none(fmt_stream.get('fps')) or 0
                dct = {
                    'asr': int_or_none(fmt_stream.get('audioSampleRate')),
                    'filesize': int_or_none(fmt_stream.get('contentLength')),
                    'format_id': f'{itag}{"-drc" if fmt_stream.get("isDrc") else ""}',
                    'format_note': join_nonempty(
                        join_nonempty(display_name, is_default and ' (default)', delim=''),
                        name, fmt_stream.get('isDrc') and 'DRC',
                        try_get(fmt_stream, lambda x: x['projectionType'].replace('RECTANGULAR', '').lower()),
                        try_get(fmt_stream, lambda x: x['spatialAudioType'].replace('SPATIAL_AUDIO_TYPE_', '').lower()),
                        is_damaged and 'DAMAGED', require_po_token and 'MISSING POT',
                        (self.get_param('verbose') or all_formats) and short_client_name(client_name),
                        delim=', '),
                    # Format 22 is likely to be damaged. See https://github.com/yt-dlp/yt-dlp/issues/3372
                    'source_preference': (-5 if itag == '22' else -1) + (100 if 'Premium' in name else 0),
                    'fps': fps if fps > 1 else None,  # For some formats, fps is wrongly returned as 1
                    'audio_channels': fmt_stream.get('audioChannels'),
                    'height': height,
                    'quality': q(quality) - bool(fmt_stream.get('isDrc')) / 2,
                    'has_drm': has_drm,
                    'tbr': tbr,
                    'filesize_approx': filesize_from_tbr(tbr, format_duration),
                    'width': int_or_none(fmt_stream.get('width')),
                    'language': join_nonempty(language_code, 'desc' if is_descriptive else '') or None,
                    'language_preference': PREFERRED_LANG_VALUE if is_original else 5 if is_default else -10 if is_descriptive else -1,
                    # Strictly de-prioritize damaged and 3gp formats
                    'preference': -10 if is_damaged else -2 if itag == '17' else None,
                }
                mime_mobj = re.match(
                    r'((?:[^/]+)/(?:[^;]+))(?:;\s*codecs="([^"]+)")?', fmt_stream.get('mimeType') or '')
                if mime_mobj:
                    dct['ext'] = mimetype2ext(mime_mobj.group(1))
                    dct.update(parse_codecs(mime_mobj.group(2)))

                single_stream = 'none' in (dct.get('acodec'), dct.get('vcodec'))
                if single_stream and dct.get('ext'):
                    dct['container'] = dct['ext'] + '_dash'

                return dct

            def process_sabr_formats_and_subtitles():
                proto = 'sabr'
                server_abr_streaming_url = (self._process_n_param
                                            (streaming_data.get('serverAbrStreamingUrl'), video_id, player_url, proto))
                video_playback_ustreamer_config = traverse_obj(
                    pr, ('playerConfig', 'mediaCommonConfig', 'mediaUstreamerRequestConfig', 'videoPlaybackUstreamerConfig'))

                if not server_abr_streaming_url or not video_playback_ustreamer_config:
                    return

                if protobug is None:
                    self.report_warning(
                        f'{video_id}: {client_name} client {proto} formats will be skipped as protobug is not installed.',
                        only_once=True)
                    return

                sabr_config = {
                    'video_playback_ustreamer_config': video_playback_ustreamer_config,
                    'po_token': po_token,
                    'fetch_po_token_fn': fetch_po_token,
                    'client_name': client_name,
                    'client_info': traverse_obj(innertube_context, 'client'),
                    'reload_config_fn': functools.partial(self._reload_sabr_config, video_id, client_name),
                    'video_id': video_id,
                    'live_status': live_status,
                }

                for fmt_stream in streaming_formats:
                    stream_id = get_stream_id(fmt_stream)
                    if not all_formats:
                        if stream_id in stream_ids:
                            continue

                    fmt = process_format_stream(fmt_stream, proto)
                    if not fmt:
                        continue

                    caption_track = fmt_stream.get('captionTrack')

                    fmt.update({
                        'is_from_start': live_status == 'is_live' and self.get_param('live_from_start'),
                        'url': server_abr_streaming_url,
                        'protocol': 'sabr',
                    })

                    fmt['_sabr_config'] = {
                        **sabr_config,
                        'itag': stream_id[0],
                        'xtags': fmt_stream.get('xtags'),
                        'last_modified': fmt_stream.get('lastModified'),
                        'target_duration_sec': fmt_stream.get('targetDurationSec'),
                    }

                    single_stream = 'none' in (fmt.get('acodec'), fmt.get('vcodec'))

                    nonlocal subtitles
                    if caption_track:
                        # TODO: proper live subtitle extraction
                        subtitles = self._merge_subtitles({str(stream_id[0]): [fmt]}, subtitles)
                    elif single_stream:
                        if stream_id[0]:
                            itags[stream_id[0]].add((proto, fmt.get('language')))
                            stream_ids.append(stream_id)
                        yield fmt

            def process_https_formats():
                proto = 'https'
                for fmt_stream in streaming_formats:
                    if fmt_stream.get('targetDurationSec'):
                        continue

                    # FORMAT_STREAM_TYPE_OTF(otf=1) requires downloading the init fragment
                    # (adding `&sq=0` to the URL) and parsing emsg box to determine the
                    # number of fragment that would subsequently requested with (`&sq=N`)
                    if fmt_stream.get('type') == 'FORMAT_STREAM_TYPE_OTF' and not bool(fmt_stream.get('drmFamilies')):
                        continue

                    stream_id = get_stream_id(fmt_stream)
                    if not all_formats:
                        if stream_id in stream_ids:
                            continue

                    fmt = process_format_stream(fmt_stream, proto)
                    if not fmt:
                        continue

                    fmt_url = fmt_stream.get('url')
                    if not fmt_url:
                        sc = urllib.parse.parse_qs(fmt_stream.get('signatureCipher'))
                        fmt_url = url_or_none(try_get(sc, lambda x: x['url'][0]))
                        encrypted_sig = try_get(sc, lambda x: x['s'][0])
                        if not all((sc, fmt_url, player_url, encrypted_sig)):
                            continue
                        try:
                            fmt_url += '&{}={}'.format(
                                traverse_obj(sc, ('sp', -1)) or 'signature',
                                self._decrypt_signature(encrypted_sig, video_id, player_url),
                            )
                        except ExtractorError as e:
                            self.report_warning(
                                f'Signature extraction failed: Some formats may be missing\n'
                                f'         player = {player_url}\n'
                                f'         {bug_reports_message(before="")}',
                                video_id=video_id, only_once=True)
                            self.write_debug(
                                f'{video_id}: Signature extraction failure info:\n'
                                f'         encrypted sig = {encrypted_sig}\n'
                                f'         player = {player_url}')
                            self.write_debug(e, only_once=True)
                            continue

                    fmt_url = self._process_n_param(fmt_url, video_id, player_url, proto)
                    if not fmt_url:
                        continue

                    if po_token:
                        fmt_url = update_url_query(fmt_url, {'pot': po_token})

                    fmt['url'] = fmt_url

                    if stream_id[0]:
                        itags[stream_id[0]].add((proto, fmt.get('language')))
                        stream_ids.append(stream_id)

                    if (all_formats or 'dashy' in format_types) and fmt['filesize']:
                        yield {
                            **fmt,
                            'format_id': f'{fmt["format_id"]}-dashy' if all_formats else fmt['format_id'],
                            'protocol': 'http_dash_segments',
                            'fragments': build_fragments(fmt),
                        }
                    if all_formats or 'dashy' not in format_types:
                        fmt['downloader_options'] = {'http_chunk_size': CHUNK_SIZE}
                        yield fmt

            yield from process_https_formats()
            yield from process_sabr_formats_and_subtitles()

            needs_live_processing = self._needs_live_processing(live_status, duration)
            skip_bad_formats = 'incomplete' not in format_types
            if self._configuration_arg('include_incomplete_formats'):
                skip_bad_formats = False
                self._downloader.deprecated_feature('[youtube] include_incomplete_formats extractor argument is deprecated. '
                                                    'Use formats=incomplete extractor argument instead')

            skip_manifests = set(self._configuration_arg('skip'))
            if (not self.get_param('youtube_include_hls_manifest', True)
                    or needs_live_processing == 'is_live'  # These will be filtered out by YoutubeDL anyway
                    or (needs_live_processing and skip_bad_formats)):
                skip_manifests.add('hls')

            if not self.get_param('youtube_include_dash_manifest', True):
                skip_manifests.add('dash')
            if self._configuration_arg('include_live_dash'):
                self._downloader.deprecated_feature('[youtube] include_live_dash extractor argument is deprecated. '
                                                    'Use formats=incomplete extractor argument instead')
            elif skip_bad_formats and live_status == 'is_live' and needs_live_processing != 'is_live':
                skip_manifests.add('dash')

            def process_manifest_format(f, proto, client_name, itag, po_token):
                key = (proto, f.get('language'))
                if not all_formats and key in itags[itag]:
                    return False
<<<<<<< HEAD
=======
                f['format_note'] = join_nonempty(f.get('format_note'), 'MISSING POT', delim=' ')
                f['source_preference'] -= 20

            # XXX: Check if IOS HLS formats are affected by player PO token enforcement; temporary
            # See https://github.com/yt-dlp/yt-dlp/issues/13511
            if proto == 'hls' and client_name == 'ios':
                f['__needs_testing'] = True

            itags[itag].add(key)

            if itag and all_formats:
                f['format_id'] = f'{itag}-{proto}'
            elif any(p != proto for p, _ in itags[itag]):
                f['format_id'] = f'{itag}-{proto}'
            elif itag:
                f['format_id'] = itag

            if original_language and f.get('language') == original_language:
                f['format_note'] = join_nonempty(f.get('format_note'), '(default)', delim=' ')
                f['language_preference'] = PREFERRED_LANG_VALUE

            if itag in ('616', '235'):
                f['format_note'] = join_nonempty(f.get('format_note'), 'Premium', delim=' ')
                f['source_preference'] += 100

            f['quality'] = q(itag_qualities.get(try_get(f, lambda f: f['format_id'].split('-')[0]), -1))
            if f['quality'] == -1 and f.get('height'):
                f['quality'] = q(res_qualities[min(res_qualities, key=lambda x: abs(x - f['height']))])
            if self.get_param('verbose') or all_formats:
                f['format_note'] = join_nonempty(
                    f.get('format_note'), short_client_name(client_name), delim=', ')
            if f.get('fps') and f['fps'] <= 1:
                del f['fps']

            if proto == 'hls' and f.get('has_drm'):
                f['has_drm'] = 'maybe'
                f['source_preference'] -= 5
            return True
>>>>>>> 06c1a8cd

                if f.get('source_preference') is None:
                    f['source_preference'] = -1

                # Clients that require PO Token return videoplayback URLs that may return 403
                # hls does not currently require PO Token
                if (
                    not po_token
                    and _PoTokenContext.GVS in self._get_default_ytcfg(client_name)['PO_TOKEN_REQUIRED_CONTEXTS']
                    and proto != 'hls'
                ):
                    if 'missing_pot' not in self._configuration_arg('formats'):
                        self._report_pot_format_skipped(video_id, client_name, proto)
                        return False
                    f['format_note'] = join_nonempty(f.get('format_note'), 'MISSING POT', delim=' ')
                    f['source_preference'] -= 20

                itags[itag].add(key)

                if itag and all_formats:
                    f['format_id'] = f'{itag}-{proto}'
                elif any(p != proto for p, _ in itags[itag]):
                    f['format_id'] = f'{itag}-{proto}'
                elif itag:
                    f['format_id'] = itag

                if original_language and f.get('language') == original_language:
                    f['format_note'] = join_nonempty(f.get('format_note'), '(default)', delim=' ')
                    f['language_preference'] = PREFERRED_LANG_VALUE

                if itag in ('616', '235'):
                    f['format_note'] = join_nonempty(f.get('format_note'), 'Premium', delim=' ')
                    f['source_preference'] += 100

                f['quality'] = q(itag_qualities.get(try_get(f, lambda f: f['format_id'].split('-')[0]), -1))
                if f['quality'] == -1 and f.get('height'):
                    f['quality'] = q(res_qualities[min(res_qualities, key=lambda x: abs(x - f['height']))])
                if self.get_param('verbose') or all_formats:
                    f['format_note'] = join_nonempty(
                        f.get('format_note'), short_client_name(client_name), delim=', ')
                if f.get('fps') and f['fps'] <= 1:
                    del f['fps']

                if proto == 'hls' and f.get('has_drm'):
                    f['has_drm'] = 'maybe'
                    f['source_preference'] -= 5
                return True

            hls_manifest_url = 'hls' not in skip_manifests and streaming_data.get('hlsManifestUrl')
            if hls_manifest_url:
                if po_token:
                    hls_manifest_url = hls_manifest_url.rstrip('/') + f'/pot/{po_token}'
                fmts, subs = self._extract_m3u8_formats_and_subtitles(
                    hls_manifest_url, video_id, 'mp4', fatal=False, live=live_status == 'is_live')
                for sub in traverse_obj(subs, (..., ..., {dict})):
                    # HLS subs (m3u8) do not need a PO token; save client name for debugging
                    sub[STREAMING_DATA_CLIENT_NAME] = client_name
                subtitles = self._merge_subtitles(subs, subtitles)
                for f in fmts:
                    if process_manifest_format(f, 'hls', client_name, self._search_regex(
                            r'/itag/(\d+)', f['url'], 'itag', default=None), po_token):
                        yield f

            dash_manifest_url = 'dash' not in skip_manifests and streaming_data.get('dashManifestUrl')
            if dash_manifest_url:
                if po_token:
                    dash_manifest_url = dash_manifest_url.rstrip('/') + f'/pot/{po_token}'
                formats, subs = self._extract_mpd_formats_and_subtitles(dash_manifest_url, video_id, fatal=False)
                for sub in traverse_obj(subs, (..., ..., {dict})):
                    # TODO: Investigate if DASH subs ever need a PO token; save client name for debugging
                    sub[STREAMING_DATA_CLIENT_NAME] = client_name
                subtitles = self._merge_subtitles(subs, subtitles)  # Prioritize HLS subs over DASH
                for f in formats:
                    if process_manifest_format(f, 'dash', client_name, f['format_id'], po_token):
                        f['filesize'] = int_or_none(self._search_regex(
                            r'/clen/(\d+)', f.get('fragment_base_url') or f['url'], 'file size', default=None))
                        if needs_live_processing:
                            f['is_from_start'] = True

                        yield f
        yield subtitles

    def _extract_storyboard(self, player_responses, duration):
        spec = get_first(
            player_responses, ('storyboards', 'playerStoryboardSpecRenderer', 'spec'), default='').split('|')[::-1]
        base_url = url_or_none(urljoin('https://i.ytimg.com/', spec.pop() or None))
        if not base_url:
            return
        L = len(spec) - 1
        for i, args in enumerate(spec):
            args = args.split('#')
            counts = list(map(int_or_none, args[:5]))
            if len(args) != 8 or not all(counts):
                self.report_warning(f'Malformed storyboard {i}: {"#".join(args)}{bug_reports_message()}')
                continue
            width, height, frame_count, cols, rows = counts
            N, sigh = args[6:]

            url = base_url.replace('$L', str(L - i)).replace('$N', N) + f'&sigh={sigh}'
            fragment_count = frame_count / (cols * rows)
            fragment_duration = duration / fragment_count
            yield {
                'format_id': f'sb{i}',
                'format_note': 'storyboard',
                'ext': 'mhtml',
                'protocol': 'mhtml',
                'acodec': 'none',
                'vcodec': 'none',
                'url': url,
                'width': width,
                'height': height,
                'fps': frame_count / duration,
                'rows': rows,
                'columns': cols,
                'fragments': [{
                    'url': url.replace('$M', str(j)),
                    'duration': min(fragment_duration, duration - (j * fragment_duration)),
                } for j in range(math.ceil(fragment_count))],
            }

    def _download_player_responses(self, url, smuggled_data, video_id, webpage_url, reload_playback_token=None):
        webpage = None
        if 'webpage' not in self._configuration_arg('player_skip'):
            query = {'bpctr': '9999999999', 'has_verified': '1'}
            pp = (
                self._configuration_arg('player_params', [None], casesense=True)[0]
                or traverse_obj(INNERTUBE_CLIENTS, ('web', 'PLAYER_PARAMS', {str}))
            )
            if pp:
                query['pp'] = pp
            webpage = self._download_webpage_with_retries(webpage_url, video_id, query=query)

        master_ytcfg = self.extract_ytcfg(video_id, webpage) or self._get_default_ytcfg()

        player_responses, player_url = self._extract_player_responses(
            self._get_requested_clients(url, smuggled_data),
            video_id, webpage, master_ytcfg, reload_playback_token)

        return webpage, master_ytcfg, player_responses, player_url

    def _list_formats(self, video_id, microformats, video_details, player_responses, player_url, duration=None):
        live_broadcast_details = traverse_obj(microformats, (..., 'liveBroadcastDetails'))
        is_live = get_first(video_details, 'isLive')
        if is_live is None:
            is_live = get_first(live_broadcast_details, 'isLiveNow')
        live_content = get_first(video_details, 'isLiveContent')
        is_upcoming = get_first(video_details, 'isUpcoming')
        post_live = get_first(video_details, 'isPostLiveDvr')
        live_status = ('post_live' if post_live
                       else 'is_live' if is_live
                       else 'is_upcoming' if is_upcoming
                       else 'was_live' if live_content
                       else 'not_live' if False in (is_live, live_content)
                       else None)
        *formats, subtitles = self._extract_formats_and_subtitles(video_id, player_responses, player_url, live_status, duration)

        if all(f.get('has_drm') for f in formats):
            # If there are no formats that definitely don't have DRM, all have DRM
            for f in formats:
                f['has_drm'] = True

        return live_broadcast_details, live_status, formats, subtitles

    def _real_extract(self, url):
        url, smuggled_data = unsmuggle_url(url, {})
        video_id = self._match_id(url)

        base_url = self.http_scheme() + '//www.youtube.com/'
        webpage_url = base_url + 'watch?v=' + video_id

        webpage, master_ytcfg, player_responses, player_url = self._download_player_responses(url, smuggled_data, video_id, webpage_url)

        playability_statuses = traverse_obj(
            player_responses, (..., 'playabilityStatus'), expected_type=dict)

        trailer_video_id = get_first(
            playability_statuses,
            ('errorScreen', 'playerLegacyDesktopYpcTrailerRenderer', 'trailerVideoId'),
            expected_type=str)
        if trailer_video_id:
            return self.url_result(
                trailer_video_id, self.ie_key(), trailer_video_id)

        search_meta = ((lambda x: self._html_search_meta(x, webpage, default=None))
                       if webpage else (lambda x: None))

        video_details = traverse_obj(player_responses, (..., 'videoDetails'), expected_type=dict)
        microformats = traverse_obj(
            player_responses, (..., 'microformat', 'playerMicroformatRenderer'),
            expected_type=dict)

        translated_title = self._get_text(microformats, (..., 'title'))
        video_title = ((self._preferred_lang and translated_title)
                       or get_first(video_details, 'title')  # primary
                       or translated_title
                       or search_meta(['og:title', 'twitter:title', 'title']))
        translated_description = self._get_text(microformats, (..., 'description'))
        original_description = get_first(video_details, 'shortDescription')
        video_description = (
            (self._preferred_lang and translated_description)
            # If original description is blank, it will be an empty string.
            # Do not prefer translated description in this case.
            or original_description if original_description is not None else translated_description)

        multifeed_metadata_list = get_first(
            player_responses,
            ('multicamera', 'playerLegacyMulticameraRenderer', 'metadataList'),
            expected_type=str)
        if multifeed_metadata_list and not smuggled_data.get('force_singlefeed'):
            if self.get_param('noplaylist'):
                self.to_screen(f'Downloading just video {video_id} because of --no-playlist')
            else:
                entries = []
                feed_ids = []
                for feed in multifeed_metadata_list.split(','):
                    # Unquote should take place before split on comma (,) since textual
                    # fields may contain comma as well (see
                    # https://github.com/ytdl-org/youtube-dl/issues/8536)
                    feed_data = urllib.parse.parse_qs(
                        urllib.parse.unquote_plus(feed))

                    def feed_entry(name):
                        return try_get(
                            feed_data, lambda x: x[name][0], str)

                    feed_id = feed_entry('id')
                    if not feed_id:
                        continue
                    feed_title = feed_entry('title')
                    title = video_title
                    if feed_title:
                        title += f' ({feed_title})'
                    entries.append({
                        '_type': 'url_transparent',
                        'ie_key': 'Youtube',
                        'url': smuggle_url(
                            '{}watch?v={}'.format(base_url, feed_data['id'][0]),
                            {'force_singlefeed': True}),
                        'title': title,
                    })
                    feed_ids.append(feed_id)
                self.to_screen(
                    'Downloading multifeed video ({}) - add --no-playlist to just download video {}'.format(
                        ', '.join(feed_ids), video_id))
                return self.playlist_result(
                    entries, video_id, video_title, video_description)

        duration = (int_or_none(get_first(video_details, 'lengthSeconds'))
                    or int_or_none(get_first(microformats, 'lengthSeconds'))
                    or parse_duration(search_meta('duration')) or None)

        live_broadcast_details, live_status, formats, automatic_captions = \
            self._list_formats(video_id, microformats, video_details, player_responses, player_url, duration)
        streaming_data = traverse_obj(player_responses, (..., 'streamingData'))
        if live_status == 'post_live':
            self.write_debug(f'{video_id}: Video is in Post-Live Manifestless mode')

        if not formats:
            if not self.get_param('allow_unplayable_formats') and traverse_obj(streaming_data, (..., 'licenseInfos')):
                self.report_drm(video_id)
            pemr = get_first(
                playability_statuses,
                ('errorScreen', 'playerErrorMessageRenderer'), expected_type=dict) or {}
            reason = self._get_text(pemr, 'reason') or get_first(playability_statuses, 'reason')
            subreason = clean_html(self._get_text(pemr, 'subreason') or '')
            if subreason:
                if subreason.startswith('The uploader has not made this video available in your country'):
                    countries = get_first(microformats, 'availableCountries')
                    if not countries:
                        regions_allowed = search_meta('regionsAllowed')
                        countries = regions_allowed.split(',') if regions_allowed else None
                    self.raise_geo_restricted(subreason, countries, metadata_available=True)
                reason += f'. {subreason}'
            if reason:
                if 'sign in' in reason.lower():
                    reason = remove_end(reason, 'This helps protect our community. Learn more')
                    reason = f'{remove_end(reason.strip(), ".")}. {self._youtube_login_hint}'
                elif get_first(playability_statuses, ('errorScreen', 'playerCaptchaViewModel', {dict})):
                    reason += '. YouTube is requiring a captcha challenge before playback'
                elif "This content isn't available, try again later" in reason:
                    reason = (
                        f'{remove_end(reason.strip(), ".")}. {"Your account" if self.is_authenticated else "The current session"} '
                        f'has been rate-limited by YouTube for up to an hour. It is recommended to use `-t sleep` to add a delay '
                        f'between video requests to avoid exceeding the rate limit. For more information, refer to  '
                        f'https://github.com/yt-dlp/yt-dlp/wiki/Extractors#this-content-isnt-available-try-again-later'
                    )
                self.raise_no_formats(reason, expected=True)

        keywords = get_first(video_details, 'keywords', expected_type=list) or []
        if not keywords and webpage:
            keywords = [
                unescapeHTML(m.group('content'))
                for m in re.finditer(self._meta_regex('og:video:tag'), webpage)]
        for keyword in keywords:
            if keyword.startswith('yt:stretch='):
                mobj = re.search(r'(\d+)\s*:\s*(\d+)', keyword)
                if mobj:
                    # NB: float is intentional for forcing float division
                    w, h = (float(v) for v in mobj.groups())
                    if w > 0 and h > 0:
                        ratio = w / h
                        for f in formats:
                            if f.get('vcodec') != 'none':
                                f['stretched_ratio'] = ratio
                        break
        thumbnails = self._extract_thumbnails((video_details, microformats), (..., ..., 'thumbnail'))
        thumbnail_url = search_meta(['og:image', 'twitter:image'])
        if thumbnail_url:
            thumbnails.append({
                'url': thumbnail_url,
            })
        original_thumbnails = thumbnails.copy()

        # The best resolution thumbnails sometimes does not appear in the webpage
        # See: https://github.com/yt-dlp/yt-dlp/issues/340
        # List of possible thumbnails - Ref: <https://stackoverflow.com/a/20542029>
        thumbnail_names = [
            # While the *1,*2,*3 thumbnails are just below their corresponding "*default" variants
            # in resolution, these are not the custom thumbnail. So de-prioritize them
            'maxresdefault', 'hq720', 'sddefault', 'hqdefault', '0', 'mqdefault', 'default',
            'sd1', 'sd2', 'sd3', 'hq1', 'hq2', 'hq3', 'mq1', 'mq2', 'mq3', '1', '2', '3',
        ]
        n_thumbnail_names = len(thumbnail_names)
        thumbnails.extend({
            'url': 'https://i.ytimg.com/vi{webp}/{video_id}/{name}{live}.{ext}'.format(
                video_id=video_id, name=name, ext=ext,
                webp='_webp' if ext == 'webp' else '', live='_live' if live_status == 'is_live' else ''),
        } for name in thumbnail_names for ext in ('webp', 'jpg'))
        for thumb in thumbnails:
            i = next((i for i, t in enumerate(thumbnail_names) if f'/{video_id}/{t}' in thumb['url']), n_thumbnail_names)
            thumb['preference'] = (0 if '.webp' in thumb['url'] else -1) - (2 * i)
        self._remove_duplicate_formats(thumbnails)
        self._downloader._sort_thumbnails(original_thumbnails)

        category = get_first(microformats, 'category') or search_meta('genre')
        channel_id = self.ucid_or_none(str_or_none(
            get_first(video_details, 'channelId')
            or get_first(microformats, 'externalChannelId')
            or search_meta('channelId')))
        owner_profile_url = get_first(microformats, 'ownerProfileUrl')

        live_start_time = parse_iso8601(get_first(live_broadcast_details, 'startTimestamp'))
        live_end_time = parse_iso8601(get_first(live_broadcast_details, 'endTimestamp'))
        if not duration and live_end_time and live_start_time:
            duration = live_end_time - live_start_time

        needs_live_processing = self._needs_live_processing(live_status, duration)

        def is_bad_format(fmt):
            if needs_live_processing and not fmt.get('is_from_start'):
                return True
            elif (live_status == 'is_live' and needs_live_processing != 'is_live'
                    and fmt.get('protocol') == 'http_dash_segments'):
                return True

        for fmt in filter(is_bad_format, formats):
            fmt['preference'] = (fmt.get('preference') or -1) - 10
            fmt['format_note'] = join_nonempty(fmt.get('format_note'), '(Last 2 hours)', delim=' ')

        if needs_live_processing:
            self._prepare_live_from_start_formats(
                formats, video_id, live_start_time, url, webpage_url, smuggled_data, live_status == 'is_live')

        formats.extend(self._extract_storyboard(player_responses, duration))

        channel_handle = self.handle_from_url(owner_profile_url)

        info = {
            'id': video_id,
            'title': video_title,
            'formats': formats,
            'thumbnails': thumbnails,
            # The best thumbnail that we are sure exists. Prevents unnecessary
            # URL checking if user don't care about getting the best possible thumbnail
            'thumbnail': traverse_obj(original_thumbnails, (-1, 'url')),
            'description': video_description,
            'channel_id': channel_id,
            'channel_url': format_field(channel_id, None, 'https://www.youtube.com/channel/%s', default=None),
            'duration': duration,
            'view_count': int_or_none(
                get_first((video_details, microformats), (..., 'viewCount'))
                or search_meta('interactionCount')),
            'average_rating': float_or_none(get_first(video_details, 'averageRating')),
            'age_limit': 18 if (
                get_first(microformats, 'isFamilySafe') is False
                or search_meta('isFamilyFriendly') == 'false'
                or search_meta('og:restrictions:age') == '18+') else 0,
            'webpage_url': webpage_url,
            'categories': [category] if category else None,
            'tags': keywords,
            'playable_in_embed': get_first(playability_statuses, 'playableInEmbed'),
            'live_status': live_status,
            'media_type': (
                'livestream' if get_first(video_details, 'isLiveContent')
                else 'short' if get_first(microformats, 'isShortsEligible')
                else 'video'),
            'release_timestamp': live_start_time,
            '_format_sort_fields': (  # source_preference is lower for potentially damaged formats
                'quality', 'res', 'fps', 'hdr:12', 'source', 'vcodec', 'channels', 'acodec', 'lang', 'proto'),
        }

        def get_lang_code(track):
            return (remove_start(track.get('vssId') or '', '.').replace('.', '-')
                    or track.get('languageCode'))

        def process_language(container, base_url, lang_code, sub_name, client_name, query):
            lang_subs = container.setdefault(lang_code, [])
            for fmt in self._SUBTITLE_FORMATS:
                query = {**query, 'fmt': fmt}
                lang_subs.append({
                    'ext': fmt,
                    'url': urljoin('https://www.youtube.com', update_url_query(base_url, query)),
                    'name': sub_name,
                    STREAMING_DATA_CLIENT_NAME: client_name,
                })

        subtitles = {}
        skipped_subs_clients = set()

        # Only web/mweb clients provide translationLanguages, so include initial_pr in the traversal
        translation_languages = {
            lang['languageCode']: self._get_text(lang['languageName'], max_runs=1)
            for lang in traverse_obj(player_responses, (
                ..., 'captions', 'playerCaptionsTracklistRenderer', 'translationLanguages',
                lambda _, v: v['languageCode'] and v['languageName']))
        }
        # NB: Constructing the full subtitle dictionary is slow
        get_translated_subs = 'translated_subs' not in self._configuration_arg('skip') and (
            self.get_param('writeautomaticsub', False) or self.get_param('listsubtitles'))

        # Filter out initial_pr which does not have streamingData (smuggled client context)
        prs = traverse_obj(player_responses, (
            lambda _, v: v['streamingData'] and v['captions']['playerCaptionsTracklistRenderer']))
        all_captions = traverse_obj(prs, (
            ..., 'captions', 'playerCaptionsTracklistRenderer', 'captionTracks', ..., {dict}))
        need_subs_langs = {get_lang_code(sub) for sub in all_captions if sub.get('kind') != 'asr'}
        need_caps_langs = {
            remove_start(get_lang_code(sub), 'a-')
            for sub in all_captions if sub.get('kind') == 'asr'}

        for pr in prs:
            pctr = pr['captions']['playerCaptionsTracklistRenderer']
            client_name = pr['streamingData'][STREAMING_DATA_CLIENT_NAME]
            innertube_client_name = pr['streamingData'][STREAMING_DATA_INNERTUBE_CONTEXT]['client']['clientName']
            required_contexts = self._get_default_ytcfg(client_name)['PO_TOKEN_REQUIRED_CONTEXTS']
            fetch_subs_po_token_func = pr['streamingData'][STREAMING_DATA_FETCH_SUBS_PO_TOKEN]

            pot_params = {}
            already_fetched_pot = False

            for caption_track in traverse_obj(pctr, ('captionTracks', lambda _, v: v['baseUrl'])):
                base_url = caption_track['baseUrl']
                qs = parse_qs(base_url)
                lang_code = get_lang_code(caption_track)
                requires_pot = (
                    # We can detect the experiment for now
                    any(e in traverse_obj(qs, ('exp', ...)) for e in ('xpe', 'xpv'))
                    or _PoTokenContext.SUBS in required_contexts)

                if not already_fetched_pot:
                    already_fetched_pot = True
                    if subs_po_token := fetch_subs_po_token_func(required=requires_pot):
                        pot_params.update({
                            'pot': subs_po_token,
                            'potc': '1',
                            'c': innertube_client_name,
                        })

                if not pot_params and requires_pot:
                    skipped_subs_clients.add(client_name)
                    self._report_pot_subtitles_skipped(video_id, client_name)
                    break

                orig_lang = qs.get('lang', [None])[-1]
                lang_name = self._get_text(caption_track, 'name', max_runs=1)
                if caption_track.get('kind') != 'asr':
                    if not lang_code:
                        continue
                    process_language(
                        subtitles, base_url, lang_code, lang_name, client_name, pot_params)
                    if not caption_track.get('isTranslatable'):
                        continue
                for trans_code, trans_name in translation_languages.items():
                    if not trans_code:
                        continue
                    orig_trans_code = trans_code
                    if caption_track.get('kind') != 'asr' and trans_code != 'und':
                        if not get_translated_subs:
                            continue
                        trans_code += f'-{lang_code}'
                        trans_name += format_field(lang_name, None, ' from %s')
                    if lang_code == f'a-{orig_trans_code}':
                        # Set audio language based on original subtitles
                        for f in formats:
                            if f.get('acodec') != 'none' and not f.get('language'):
                                f['language'] = orig_trans_code
                        # Add an "-orig" label to the original language so that it can be distinguished.
                        # The subs are returned without "-orig" as well for compatibility
                        process_language(
                            automatic_captions, base_url, f'{trans_code}-orig',
                            f'{trans_name} (Original)', client_name, pot_params)
                    # Setting tlang=lang returns damaged subtitles.
                    process_language(
                        automatic_captions, base_url, trans_code, trans_name, client_name,
                        pot_params if orig_lang == orig_trans_code else {'tlang': trans_code, **pot_params})

            # Avoid duplication if we've already got everything we need
            need_subs_langs.difference_update(subtitles)
            need_caps_langs.difference_update(automatic_captions)
            if not (need_subs_langs or need_caps_langs):
                break

        if skipped_subs_clients and (need_subs_langs or need_caps_langs):
            self._report_pot_subtitles_skipped(video_id, True, msg=join_nonempty(
                f'{video_id}: There are missing subtitles languages because a PO token was not provided.',
                need_subs_langs and f'Subtitles for these languages are missing: {", ".join(need_subs_langs)}.',
                need_caps_langs and f'Automatic captions for {len(need_caps_langs)} languages are missing.',
                delim=' '))

        info['automatic_captions'] = automatic_captions
        info['subtitles'] = subtitles

        parsed_url = urllib.parse.urlparse(url)
        for component in [parsed_url.fragment, parsed_url.query]:
            query = urllib.parse.parse_qs(component)
            for k, v in query.items():
                for d_k, s_ks in [('start', ('start', 't')), ('end', ('end',))]:
                    d_k += '_time'
                    if d_k not in info and k in s_ks:
                        info[d_k] = parse_duration(v[0])

        # Youtube Music Auto-generated description
        if (video_description or '').strip().endswith('\nAuto-generated by YouTube.'):
            # XXX: Causes catastrophic backtracking if description has "·"
            # E.g. https://www.youtube.com/watch?v=DoPaAxMQoiI
            # Simulating atomic groups:  (?P<a>[^xy]+)x  =>  (?=(?P<a>[^xy]+))(?P=a)x
            # reduces it, but does not fully fix it. https://regex101.com/r/8Ssf2h/2
            mobj = re.search(
                r'''(?xs)
                    (?=(?P<track>[^\n·]+))(?P=track)·
                    (?=(?P<artist>[^\n]+))(?P=artist)\n+
                    (?=(?P<album>[^\n]+))(?P=album)\n
                    (?:.+?℗\s*(?P<release_year>\d{4})(?!\d))?
                    (?:.+?Released\ on\s*:\s*(?P<release_date>\d{4}-\d{2}-\d{2}))?
                    (.+?\nArtist\s*:\s*
                        (?=(?P<clean_artist>[^\n]+))(?P=clean_artist)\n
                    )?.+\nAuto-generated\ by\ YouTube\.\s*$
                ''', video_description)
            if mobj:
                release_year = mobj.group('release_year')
                release_date = mobj.group('release_date')
                if release_date:
                    release_date = release_date.replace('-', '')
                    if not release_year:
                        release_year = release_date[:4]
                info.update({
                    'album': mobj.group('album'.strip()),
                    'artists': ([a] if (a := mobj.group('clean_artist'))
                                else [a.strip() for a in mobj.group('artist').split('·')]),
                    'track': mobj.group('track').strip(),
                    'release_date': release_date,
                    'release_year': int_or_none(release_year),
                })

        initial_data = None
        if webpage:
            initial_data = self.extract_yt_initial_data(video_id, webpage, fatal=False)
            if not traverse_obj(initial_data, 'contents'):
                self.report_warning('Incomplete data received in embedded initial data; re-fetching using API.')
                initial_data = None
        if not initial_data and 'initial_data' not in self._configuration_arg('player_skip'):
            query = {'videoId': video_id}
            query.update(self._get_checkok_params())
            initial_data = self._extract_response(
                item_id=video_id, ep='next', fatal=False,
                ytcfg=master_ytcfg, query=query, check_get_keys='contents',
                headers=self.generate_api_headers(ytcfg=master_ytcfg),
                note='Downloading initial data API JSON')

        COMMENTS_SECTION_IDS = ('comment-item-section', 'engagement-panel-comments-section')
        info['comment_count'] = traverse_obj(initial_data, (
            'contents', 'twoColumnWatchNextResults', 'results', 'results', 'contents', ..., 'itemSectionRenderer',
            'contents', ..., 'commentsEntryPointHeaderRenderer', 'commentCount',
        ), (
            'engagementPanels', lambda _, v: v['engagementPanelSectionListRenderer']['panelIdentifier'] in COMMENTS_SECTION_IDS,
            'engagementPanelSectionListRenderer', 'header', 'engagementPanelTitleHeaderRenderer', 'contextualInfo',
        ), expected_type=self._get_count, get_all=False)

        try:  # This will error if there is no livechat
            initial_data['contents']['twoColumnWatchNextResults']['conversationBar']['liveChatRenderer']['continuations'][0]['reloadContinuationData']['continuation']
        except (KeyError, IndexError, TypeError):
            pass
        else:
            info.setdefault('subtitles', {})['live_chat'] = [{
                # url is needed to set cookies
                'url': f'https://www.youtube.com/watch?v={video_id}&bpctr=9999999999&has_verified=1',
                'video_id': video_id,
                'ext': 'json',
                'protocol': ('youtube_live_chat' if live_status in ('is_live', 'is_upcoming')
                             else 'youtube_live_chat_replay'),
            }]

        if initial_data:
            info['chapters'] = (
                self._extract_chapters_from_json(initial_data, duration)
                or self._extract_chapters_from_engagement_panel(initial_data, duration)
                or self._extract_chapters_from_description(video_description, duration)
                or None)

            info['heatmap'] = self._extract_heatmap(initial_data)

        contents = traverse_obj(
            initial_data, ('contents', 'twoColumnWatchNextResults', 'results', 'results', 'contents'),
            expected_type=list, default=[])

        vpir = get_first(contents, 'videoPrimaryInfoRenderer')
        if vpir:
            stl = vpir.get('superTitleLink')
            if stl:
                stl = self._get_text(stl)
                if try_get(
                        vpir,
                        lambda x: x['superTitleIcon']['iconType']) == 'LOCATION_PIN':
                    info['location'] = stl
                else:
                    mobj = re.search(r'(.+?)\s*S(\d+)\s*•?\s*E(\d+)', stl)
                    if mobj:
                        info.update({
                            'series': mobj.group(1),
                            'season_number': int(mobj.group(2)),
                            'episode_number': int(mobj.group(3)),
                        })
            for tlb in (try_get(
                    vpir,
                    lambda x: x['videoActions']['menuRenderer']['topLevelButtons'],
                    list) or []):
                tbrs = variadic(
                    traverse_obj(
                        tlb, ('toggleButtonRenderer', ...),
                        ('segmentedLikeDislikeButtonRenderer', ..., 'toggleButtonRenderer')))
                for tbr in tbrs:
                    for getter, regex in [(
                            lambda x: x['defaultText']['accessibility']['accessibilityData'],
                            r'(?P<count>[\d,]+)\s*(?P<type>(?:dis)?like)'), ([
                                lambda x: x['accessibility'],
                                lambda x: x['accessibilityData']['accessibilityData'],
                            ], r'(?P<type>(?:dis)?like) this video along with (?P<count>[\d,]+) other people')]:
                        label = (try_get(tbr, getter, dict) or {}).get('label')
                        if label:
                            mobj = re.match(regex, label)
                            if mobj:
                                info[mobj.group('type') + '_count'] = str_to_int(mobj.group('count'))
                                break

            info['like_count'] = traverse_obj(vpir, (
                'videoActions', 'menuRenderer', 'topLevelButtons', ...,
                'segmentedLikeDislikeButtonViewModel', 'likeButtonViewModel', 'likeButtonViewModel',
                'toggleButtonViewModel', 'toggleButtonViewModel', 'defaultButtonViewModel',
                'buttonViewModel', 'accessibilityText', {parse_count}), get_all=False)

            vcr = traverse_obj(vpir, ('viewCount', 'videoViewCountRenderer'))
            if vcr:
                vc = self._get_count(vcr, 'viewCount')
                # Upcoming premieres with waiting count are treated as live here
                if vcr.get('isLive'):
                    info['concurrent_view_count'] = vc
                elif info.get('view_count') is None:
                    info['view_count'] = vc

        vsir = get_first(contents, 'videoSecondaryInfoRenderer')
        if vsir:
            vor = traverse_obj(vsir, ('owner', 'videoOwnerRenderer'))
            info.update({
                'channel': self._get_text(vor, 'title'),
                'channel_follower_count': self._get_count(vor, 'subscriberCountText')})

            if not channel_handle:
                channel_handle = self.handle_from_url(
                    traverse_obj(vor, (
                        ('navigationEndpoint', ('title', 'runs', ..., 'navigationEndpoint')),
                        (('commandMetadata', 'webCommandMetadata', 'url'), ('browseEndpoint', 'canonicalBaseUrl')),
                        {str}), get_all=False))

            rows = try_get(
                vsir,
                lambda x: x['metadataRowContainer']['metadataRowContainerRenderer']['rows'],
                list) or []
            multiple_songs = False
            for row in rows:
                if try_get(row, lambda x: x['metadataRowRenderer']['hasDividerLine']) is True:
                    multiple_songs = True
                    break
            for row in rows:
                mrr = row.get('metadataRowRenderer') or {}
                mrr_title = mrr.get('title')
                if not mrr_title:
                    continue
                mrr_title = self._get_text(mrr, 'title')
                mrr_contents_text = self._get_text(mrr, ('contents', 0))
                if mrr_title == 'License':
                    info['license'] = mrr_contents_text
                elif not multiple_songs:
                    if mrr_title == 'Album':
                        info['album'] = mrr_contents_text
                    elif mrr_title == 'Artist':
                        info['artists'] = [mrr_contents_text] if mrr_contents_text else None
                    elif mrr_title == 'Song':
                        info['track'] = mrr_contents_text
            owner_badges = self._extract_badges(traverse_obj(vsir, ('owner', 'videoOwnerRenderer', 'badges')))
            if self._has_badge(owner_badges, BadgeType.VERIFIED):
                info['channel_is_verified'] = True

        info.update({
            'uploader': info.get('channel'),
            'uploader_id': channel_handle,
            'uploader_url': format_field(channel_handle, None, 'https://www.youtube.com/%s', default=None),
        })

        # We only want timestamp IF it has time precision AND a timezone
        # Currently the uploadDate in microformats appears to be in US/Pacific timezone.
        timestamp = (
            parse_iso8601(get_first(microformats, 'uploadDate'), timezone=NO_DEFAULT)
            or parse_iso8601(search_meta('uploadDate'), timezone=NO_DEFAULT)
        )
        upload_date = (
            dt.datetime.fromtimestamp(timestamp, dt.timezone.utc).strftime('%Y%m%d') if timestamp else
            (
                unified_strdate(get_first(microformats, 'uploadDate'))
                or unified_strdate(search_meta('uploadDate'))
            ))

        # In the case we cannot get the timestamp:
        # The upload date for scheduled, live and past live streams / premieres in microformats
        # may be different from the stream date. Although not in UTC, we will prefer it in this case.
        # See: https://github.com/yt-dlp/yt-dlp/pull/2223#issuecomment-1008485139
        if not upload_date or (not timestamp and live_status in ('not_live', None)):
            # this should be in UTC, as configured in the cookie/client context
            upload_date = strftime_or_none(
                self._parse_time_text(self._get_text(vpir, 'dateText'))) or upload_date

        info['upload_date'] = upload_date
        info['timestamp'] = timestamp

        if upload_date and live_status not in ('is_live', 'post_live', 'is_upcoming'):
            # Newly uploaded videos' HLS formats are potentially problematic and need to be checked
            # XXX: This is redundant for as long as we are already checking all IOS HLS formats
            upload_datetime = datetime_from_str(upload_date).replace(tzinfo=dt.timezone.utc)
            if upload_datetime >= datetime_from_str('today-2days'):
                for fmt in info['formats']:
                    if fmt.get('protocol') == 'm3u8_native':
                        fmt['__needs_testing'] = True

        for s_k, d_k in [('artists', 'creators'), ('track', 'alt_title')]:
            v = info.get(s_k)
            if v:
                info[d_k] = v

        badges = self._extract_badges(traverse_obj(vpir, 'badges'))

        is_private = (self._has_badge(badges, BadgeType.AVAILABILITY_PRIVATE)
                      or get_first(video_details, 'isPrivate', expected_type=bool))

        info['availability'] = (
            'public' if self._has_badge(badges, BadgeType.AVAILABILITY_PUBLIC)
            else self._availability(
                is_private=is_private,
                needs_premium=(
                    self._has_badge(badges, BadgeType.AVAILABILITY_PREMIUM)
                    or False if initial_data and is_private is not None else None),
                needs_subscription=(
                    self._has_badge(badges, BadgeType.AVAILABILITY_SUBSCRIPTION)
                    or False if initial_data and is_private is not None else None),
                needs_auth=info['age_limit'] >= 18,
                is_unlisted=None if is_private is None else (
                    self._has_badge(badges, BadgeType.AVAILABILITY_UNLISTED)
                    or get_first(microformats, 'isUnlisted', expected_type=bool))))

        info['__post_extractor'] = self.extract_comments(master_ytcfg, video_id, contents, webpage)

        self.mark_watched(video_id, player_responses)

        return info<|MERGE_RESOLUTION|>--- conflicted
+++ resolved
@@ -2818,7 +2818,10 @@
     def _generate_player_context(cls, sts=None, reload_playback_token=None):
         content_playback_context = {
             'html5Preference': 'HTML5_PREF_WANTS',
-            'isInlinePlaybackNoAd': True,
+            'adPlaybackContext': {
+                'pyv': True,
+                'adType': 'AD_TYPE_INSTREAM',
+            },
         }
         if sts is not None:
             content_playback_context['signatureTimestamp'] = sts
@@ -2833,17 +2836,7 @@
             }
 
         return {
-<<<<<<< HEAD
             'playbackContext': playback_context,
-=======
-            'playbackContext': {
-                'adPlaybackContext': {
-                    'pyv': True,
-                    'adType': 'AD_TYPE_INSTREAM',
-                },
-                'contentPlaybackContext': context,
-            },
->>>>>>> 06c1a8cd
             **cls._get_checkok_params(),
         }
 
@@ -3674,47 +3667,6 @@
                 key = (proto, f.get('language'))
                 if not all_formats and key in itags[itag]:
                     return False
-<<<<<<< HEAD
-=======
-                f['format_note'] = join_nonempty(f.get('format_note'), 'MISSING POT', delim=' ')
-                f['source_preference'] -= 20
-
-            # XXX: Check if IOS HLS formats are affected by player PO token enforcement; temporary
-            # See https://github.com/yt-dlp/yt-dlp/issues/13511
-            if proto == 'hls' and client_name == 'ios':
-                f['__needs_testing'] = True
-
-            itags[itag].add(key)
-
-            if itag and all_formats:
-                f['format_id'] = f'{itag}-{proto}'
-            elif any(p != proto for p, _ in itags[itag]):
-                f['format_id'] = f'{itag}-{proto}'
-            elif itag:
-                f['format_id'] = itag
-
-            if original_language and f.get('language') == original_language:
-                f['format_note'] = join_nonempty(f.get('format_note'), '(default)', delim=' ')
-                f['language_preference'] = PREFERRED_LANG_VALUE
-
-            if itag in ('616', '235'):
-                f['format_note'] = join_nonempty(f.get('format_note'), 'Premium', delim=' ')
-                f['source_preference'] += 100
-
-            f['quality'] = q(itag_qualities.get(try_get(f, lambda f: f['format_id'].split('-')[0]), -1))
-            if f['quality'] == -1 and f.get('height'):
-                f['quality'] = q(res_qualities[min(res_qualities, key=lambda x: abs(x - f['height']))])
-            if self.get_param('verbose') or all_formats:
-                f['format_note'] = join_nonempty(
-                    f.get('format_note'), short_client_name(client_name), delim=', ')
-            if f.get('fps') and f['fps'] <= 1:
-                del f['fps']
-
-            if proto == 'hls' and f.get('has_drm'):
-                f['has_drm'] = 'maybe'
-                f['source_preference'] -= 5
-            return True
->>>>>>> 06c1a8cd
 
                 if f.get('source_preference') is None:
                     f['source_preference'] = -1
@@ -3731,6 +3683,11 @@
                         return False
                     f['format_note'] = join_nonempty(f.get('format_note'), 'MISSING POT', delim=' ')
                     f['source_preference'] -= 20
+
+                # XXX: Check if IOS HLS formats are affected by player PO token enforcement; temporary
+                # See https://github.com/yt-dlp/yt-dlp/issues/13511
+                if proto == 'hls' and client_name == 'ios':
+                    f['__needs_testing'] = True
 
                 itags[itag].add(key)
 
