import base64
import binascii
import collections
import datetime as dt
import functools
import itertools
import json
import math
import os.path
import random
import re
import sys
import threading
import time
import traceback
import urllib.parse

from ._base import (
    INNERTUBE_CLIENTS,
    BadgeType,
    GvsPoTokenPolicy,
    PlayerPoTokenPolicy,
    StreamingProtocol,
    YoutubeBaseInfoExtractor,
    _PoTokenContext,
    _split_innertube_client,
    short_client_name,
)
from .pot._director import initialize_pot_director
from .pot.provider import PoTokenContext, PoTokenRequest
from ..openload import PhantomJSwrapper
from ...jsinterp import JSInterpreter, LocalNameSpace
from ...networking.exceptions import HTTPError
from ...utils import (
    NO_DEFAULT,
    ExtractorError,
    LazyList,
    bug_reports_message,
    clean_html,
    datetime_from_str,
    filesize_from_tbr,
    filter_dict,
    float_or_none,
    format_field,
    get_first,
    int_or_none,
    join_nonempty,
    js_to_json,
    mimetype2ext,
    orderedSet,
    parse_codecs,
    parse_count,
    parse_duration,
    parse_iso8601,
    parse_qs,
    qualities,
    remove_end,
    remove_start,
    smuggle_url,
    str_or_none,
    str_to_int,
    strftime_or_none,
    traverse_obj,
    try_call,
    try_get,
    unescapeHTML,
    unified_strdate,
    unsmuggle_url,
    update_url_query,
    url_or_none,
    urljoin,
    variadic,
)
from ...utils.networking import clean_headers, clean_proxies, select_proxy

STREAMING_DATA_CLIENT_NAME = '__yt_dlp_client'
STREAMING_DATA_FETCH_SUBS_PO_TOKEN = '__yt_dlp_fetch_subs_po_token'
STREAMING_DATA_FETCH_GVS_PO_TOKEN = '__yt_dlp_fetch_gvs_po_token'
STREAMING_DATA_PLAYER_TOKEN_PROVIDED = '__yt_dlp_player_token_provided'
STREAMING_DATA_INNERTUBE_CONTEXT = '__yt_dlp_innertube_context'
STREAMING_DATA_IS_PREMIUM_SUBSCRIBER = '__yt_dlp_is_premium_subscriber'
STREAMING_DATA_FETCHED_TIMESTAMP = '__yt_dlp_fetched_timestamp'

PO_TOKEN_GUIDE_URL = 'https://github.com/yt-dlp/yt-dlp/wiki/PO-Token-Guide'


class YoutubeIE(YoutubeBaseInfoExtractor):
    IE_DESC = 'YouTube'
    _VALID_URL = r'''(?x)^
                     (
                         (?:https?://|//)                                    # http(s):// or protocol-independent URL
                         (?:(?:(?:(?:\w+\.)?[yY][oO][uU][tT][uU][bB][eE](?:-nocookie|kids)?\.com|
                            (?:www\.)?deturl\.com/www\.youtube\.com|
                            (?:www\.)?pwnyoutube\.com|
                            (?:www\.)?hooktube\.com|
                            (?:www\.)?yourepeat\.com|
                            tube\.majestyc\.net|
                            {invidious}|
                            youtube\.googleapis\.com)/                        # the various hostnames, with wildcard subdomains
                         (?:.*?\#/)?                                          # handle anchor (#/) redirect urls
                         (?:                                                  # the various things that can precede the ID:
                             (?:(?:v|embed|e|shorts|live)/(?!videoseries|live_stream))  # v/ or embed/ or e/ or shorts/
                             |(?:                                             # or the v= param in all its forms
                                 (?:(?:watch|movie)(?:_popup)?(?:\.php)?/?)?  # preceding watch(_popup|.php) or nothing (like /?v=xxxx)
                                 (?:\?|\#!?)                                  # the params delimiter ? or # or #!
                                 (?:.*?[&;])??                                # any other preceding param (like /?s=tuff&v=xxxx or ?s=tuff&amp;v=V36LpHqtcDY)
                                 v=
                             )
                         ))
                         |(?:
                            youtu\.be|                                        # just youtu.be/xxxx
                            vid\.plus|                                        # or vid.plus/xxxx
                            zwearz\.com/watch|                                # or zwearz.com/watch/xxxx
                            {invidious}
                         )/
                         |(?:www\.)?cleanvideosearch\.com/media/action/yt/watch\?videoId=
                         )
                     )?                                                       # all until now is optional -> you can pass the naked ID
                     (?P<id>[0-9A-Za-z_-]{{11}})                              # here is it! the YouTube video ID
                     (?(1).+)?                                                # if we found the ID, everything can follow
                     (?:\#|$)'''.format(
        invidious='|'.join(YoutubeBaseInfoExtractor._INVIDIOUS_SITES),
    )
    _EMBED_REGEX = [
        r'''(?x)
            (?:
                <(?:[0-9A-Za-z-]+?)?iframe[^>]+?src=|
                data-video-url=|
                <embed[^>]+?src=|
                embedSWF\(?:\s*|
                <object[^>]+data=|
                new\s+SWFObject\(
            )
            (["\'])
                (?P<url>(?:https?:)?//(?:www\.)?youtube(?:-nocookie)?\.com/
                (?:embed|v|p)/[0-9A-Za-z_-]{11}.*?)
            \1''',
        # https://wordpress.org/plugins/lazy-load-for-videos/
        r'''(?xs)
            <a\s[^>]*\bhref="(?P<url>https://www\.youtube\.com/watch\?v=[0-9A-Za-z_-]{11})"
            \s[^>]*\bclass="[^"]*\blazy-load-youtube''',
    ]
    _RETURN_TYPE = 'video'  # XXX: How to handle multifeed?

    _PLAYER_INFO_RE = (
        r'/s/player/(?P<id>[a-zA-Z0-9_-]{8,})/(?:tv-)?player',
        r'/(?P<id>[a-zA-Z0-9_-]{8,})/player(?:_ias\.vflset(?:/[a-zA-Z]{2,3}_[a-zA-Z]{2,3})?|-plasma-ias-(?:phone|tablet)-[a-z]{2}_[A-Z]{2}\.vflset)/base\.js$',
        r'\b(?P<id>vfl[a-zA-Z0-9_-]+)\b.*?\.js$',
    )
    _formats = {  # NB: Used in YoutubeWebArchiveIE and GoogleDriveIE
        '5': {'ext': 'flv', 'width': 400, 'height': 240, 'acodec': 'mp3', 'abr': 64, 'vcodec': 'h263'},
        '6': {'ext': 'flv', 'width': 450, 'height': 270, 'acodec': 'mp3', 'abr': 64, 'vcodec': 'h263'},
        '13': {'ext': '3gp', 'acodec': 'aac', 'vcodec': 'mp4v'},
        '17': {'ext': '3gp', 'width': 176, 'height': 144, 'acodec': 'aac', 'abr': 24, 'vcodec': 'mp4v'},
        '18': {'ext': 'mp4', 'width': 640, 'height': 360, 'acodec': 'aac', 'abr': 96, 'vcodec': 'h264'},
        '22': {'ext': 'mp4', 'width': 1280, 'height': 720, 'acodec': 'aac', 'abr': 192, 'vcodec': 'h264'},
        '34': {'ext': 'flv', 'width': 640, 'height': 360, 'acodec': 'aac', 'abr': 128, 'vcodec': 'h264'},
        '35': {'ext': 'flv', 'width': 854, 'height': 480, 'acodec': 'aac', 'abr': 128, 'vcodec': 'h264'},
        # itag 36 videos are either 320x180 (BaW_jenozKc) or 320x240 (__2ABJjxzNo), abr varies as well
        '36': {'ext': '3gp', 'width': 320, 'acodec': 'aac', 'vcodec': 'mp4v'},
        '37': {'ext': 'mp4', 'width': 1920, 'height': 1080, 'acodec': 'aac', 'abr': 192, 'vcodec': 'h264'},
        '38': {'ext': 'mp4', 'width': 4096, 'height': 3072, 'acodec': 'aac', 'abr': 192, 'vcodec': 'h264'},
        '43': {'ext': 'webm', 'width': 640, 'height': 360, 'acodec': 'vorbis', 'abr': 128, 'vcodec': 'vp8'},
        '44': {'ext': 'webm', 'width': 854, 'height': 480, 'acodec': 'vorbis', 'abr': 128, 'vcodec': 'vp8'},
        '45': {'ext': 'webm', 'width': 1280, 'height': 720, 'acodec': 'vorbis', 'abr': 192, 'vcodec': 'vp8'},
        '46': {'ext': 'webm', 'width': 1920, 'height': 1080, 'acodec': 'vorbis', 'abr': 192, 'vcodec': 'vp8'},
        '59': {'ext': 'mp4', 'width': 854, 'height': 480, 'acodec': 'aac', 'abr': 128, 'vcodec': 'h264'},
        '78': {'ext': 'mp4', 'width': 854, 'height': 480, 'acodec': 'aac', 'abr': 128, 'vcodec': 'h264'},


        # 3D videos
        '82': {'ext': 'mp4', 'height': 360, 'format_note': '3D', 'acodec': 'aac', 'abr': 128, 'vcodec': 'h264', 'preference': -20},
        '83': {'ext': 'mp4', 'height': 480, 'format_note': '3D', 'acodec': 'aac', 'abr': 128, 'vcodec': 'h264', 'preference': -20},
        '84': {'ext': 'mp4', 'height': 720, 'format_note': '3D', 'acodec': 'aac', 'abr': 192, 'vcodec': 'h264', 'preference': -20},
        '85': {'ext': 'mp4', 'height': 1080, 'format_note': '3D', 'acodec': 'aac', 'abr': 192, 'vcodec': 'h264', 'preference': -20},
        '100': {'ext': 'webm', 'height': 360, 'format_note': '3D', 'acodec': 'vorbis', 'abr': 128, 'vcodec': 'vp8', 'preference': -20},
        '101': {'ext': 'webm', 'height': 480, 'format_note': '3D', 'acodec': 'vorbis', 'abr': 192, 'vcodec': 'vp8', 'preference': -20},
        '102': {'ext': 'webm', 'height': 720, 'format_note': '3D', 'acodec': 'vorbis', 'abr': 192, 'vcodec': 'vp8', 'preference': -20},

        # Apple HTTP Live Streaming
        '91': {'ext': 'mp4', 'height': 144, 'format_note': 'HLS', 'acodec': 'aac', 'abr': 48, 'vcodec': 'h264', 'preference': -10},
        '92': {'ext': 'mp4', 'height': 240, 'format_note': 'HLS', 'acodec': 'aac', 'abr': 48, 'vcodec': 'h264', 'preference': -10},
        '93': {'ext': 'mp4', 'height': 360, 'format_note': 'HLS', 'acodec': 'aac', 'abr': 128, 'vcodec': 'h264', 'preference': -10},
        '94': {'ext': 'mp4', 'height': 480, 'format_note': 'HLS', 'acodec': 'aac', 'abr': 128, 'vcodec': 'h264', 'preference': -10},
        '95': {'ext': 'mp4', 'height': 720, 'format_note': 'HLS', 'acodec': 'aac', 'abr': 256, 'vcodec': 'h264', 'preference': -10},
        '96': {'ext': 'mp4', 'height': 1080, 'format_note': 'HLS', 'acodec': 'aac', 'abr': 256, 'vcodec': 'h264', 'preference': -10},
        '132': {'ext': 'mp4', 'height': 240, 'format_note': 'HLS', 'acodec': 'aac', 'abr': 48, 'vcodec': 'h264', 'preference': -10},
        '151': {'ext': 'mp4', 'height': 72, 'format_note': 'HLS', 'acodec': 'aac', 'abr': 24, 'vcodec': 'h264', 'preference': -10},

        # DASH mp4 video
        '133': {'ext': 'mp4', 'height': 240, 'format_note': 'DASH video', 'vcodec': 'h264'},
        '134': {'ext': 'mp4', 'height': 360, 'format_note': 'DASH video', 'vcodec': 'h264'},
        '135': {'ext': 'mp4', 'height': 480, 'format_note': 'DASH video', 'vcodec': 'h264'},
        '136': {'ext': 'mp4', 'height': 720, 'format_note': 'DASH video', 'vcodec': 'h264'},
        '137': {'ext': 'mp4', 'height': 1080, 'format_note': 'DASH video', 'vcodec': 'h264'},
        '138': {'ext': 'mp4', 'format_note': 'DASH video', 'vcodec': 'h264'},  # Height can vary (https://github.com/ytdl-org/youtube-dl/issues/4559)
        '160': {'ext': 'mp4', 'height': 144, 'format_note': 'DASH video', 'vcodec': 'h264'},
        '212': {'ext': 'mp4', 'height': 480, 'format_note': 'DASH video', 'vcodec': 'h264'},
        '264': {'ext': 'mp4', 'height': 1440, 'format_note': 'DASH video', 'vcodec': 'h264'},
        '298': {'ext': 'mp4', 'height': 720, 'format_note': 'DASH video', 'vcodec': 'h264', 'fps': 60},
        '299': {'ext': 'mp4', 'height': 1080, 'format_note': 'DASH video', 'vcodec': 'h264', 'fps': 60},
        '266': {'ext': 'mp4', 'height': 2160, 'format_note': 'DASH video', 'vcodec': 'h264'},

        # Dash mp4 audio
        '139': {'ext': 'm4a', 'format_note': 'DASH audio', 'acodec': 'aac', 'abr': 48, 'container': 'm4a_dash'},
        '140': {'ext': 'm4a', 'format_note': 'DASH audio', 'acodec': 'aac', 'abr': 128, 'container': 'm4a_dash'},
        '141': {'ext': 'm4a', 'format_note': 'DASH audio', 'acodec': 'aac', 'abr': 256, 'container': 'm4a_dash'},
        '256': {'ext': 'm4a', 'format_note': 'DASH audio', 'acodec': 'aac', 'container': 'm4a_dash'},
        '258': {'ext': 'm4a', 'format_note': 'DASH audio', 'acodec': 'aac', 'container': 'm4a_dash'},
        '325': {'ext': 'm4a', 'format_note': 'DASH audio', 'acodec': 'dtse', 'container': 'm4a_dash'},
        '328': {'ext': 'm4a', 'format_note': 'DASH audio', 'acodec': 'ec-3', 'container': 'm4a_dash'},

        # Dash webm
        '167': {'ext': 'webm', 'height': 360, 'width': 640, 'format_note': 'DASH video', 'container': 'webm', 'vcodec': 'vp8'},
        '168': {'ext': 'webm', 'height': 480, 'width': 854, 'format_note': 'DASH video', 'container': 'webm', 'vcodec': 'vp8'},
        '169': {'ext': 'webm', 'height': 720, 'width': 1280, 'format_note': 'DASH video', 'container': 'webm', 'vcodec': 'vp8'},
        '170': {'ext': 'webm', 'height': 1080, 'width': 1920, 'format_note': 'DASH video', 'container': 'webm', 'vcodec': 'vp8'},
        '218': {'ext': 'webm', 'height': 480, 'width': 854, 'format_note': 'DASH video', 'container': 'webm', 'vcodec': 'vp8'},
        '219': {'ext': 'webm', 'height': 480, 'width': 854, 'format_note': 'DASH video', 'container': 'webm', 'vcodec': 'vp8'},
        '278': {'ext': 'webm', 'height': 144, 'format_note': 'DASH video', 'container': 'webm', 'vcodec': 'vp9'},
        '242': {'ext': 'webm', 'height': 240, 'format_note': 'DASH video', 'vcodec': 'vp9'},
        '243': {'ext': 'webm', 'height': 360, 'format_note': 'DASH video', 'vcodec': 'vp9'},
        '244': {'ext': 'webm', 'height': 480, 'format_note': 'DASH video', 'vcodec': 'vp9'},
        '245': {'ext': 'webm', 'height': 480, 'format_note': 'DASH video', 'vcodec': 'vp9'},
        '246': {'ext': 'webm', 'height': 480, 'format_note': 'DASH video', 'vcodec': 'vp9'},
        '247': {'ext': 'webm', 'height': 720, 'format_note': 'DASH video', 'vcodec': 'vp9'},
        '248': {'ext': 'webm', 'height': 1080, 'format_note': 'DASH video', 'vcodec': 'vp9'},
        '271': {'ext': 'webm', 'height': 1440, 'format_note': 'DASH video', 'vcodec': 'vp9'},
        # itag 272 videos are either 3840x2160 (e.g. RtoitU2A-3E) or 7680x4320 (sLprVF6d7Ug)
        '272': {'ext': 'webm', 'height': 2160, 'format_note': 'DASH video', 'vcodec': 'vp9'},
        '302': {'ext': 'webm', 'height': 720, 'format_note': 'DASH video', 'vcodec': 'vp9', 'fps': 60},
        '303': {'ext': 'webm', 'height': 1080, 'format_note': 'DASH video', 'vcodec': 'vp9', 'fps': 60},
        '308': {'ext': 'webm', 'height': 1440, 'format_note': 'DASH video', 'vcodec': 'vp9', 'fps': 60},
        '313': {'ext': 'webm', 'height': 2160, 'format_note': 'DASH video', 'vcodec': 'vp9'},
        '315': {'ext': 'webm', 'height': 2160, 'format_note': 'DASH video', 'vcodec': 'vp9', 'fps': 60},

        # Dash webm audio
        '171': {'ext': 'webm', 'acodec': 'vorbis', 'format_note': 'DASH audio', 'abr': 128},
        '172': {'ext': 'webm', 'acodec': 'vorbis', 'format_note': 'DASH audio', 'abr': 256},

        # Dash webm audio with opus inside
        '249': {'ext': 'webm', 'format_note': 'DASH audio', 'acodec': 'opus', 'abr': 50},
        '250': {'ext': 'webm', 'format_note': 'DASH audio', 'acodec': 'opus', 'abr': 70},
        '251': {'ext': 'webm', 'format_note': 'DASH audio', 'acodec': 'opus', 'abr': 160},

        # RTMP (unnamed)
        '_rtmp': {'protocol': 'rtmp'},

        # av01 video only formats sometimes served with "unknown" codecs
        '394': {'ext': 'mp4', 'height': 144, 'format_note': 'DASH video', 'vcodec': 'av01.0.00M.08'},
        '395': {'ext': 'mp4', 'height': 240, 'format_note': 'DASH video', 'vcodec': 'av01.0.00M.08'},
        '396': {'ext': 'mp4', 'height': 360, 'format_note': 'DASH video', 'vcodec': 'av01.0.01M.08'},
        '397': {'ext': 'mp4', 'height': 480, 'format_note': 'DASH video', 'vcodec': 'av01.0.04M.08'},
        '398': {'ext': 'mp4', 'height': 720, 'format_note': 'DASH video', 'vcodec': 'av01.0.05M.08'},
        '399': {'ext': 'mp4', 'height': 1080, 'format_note': 'DASH video', 'vcodec': 'av01.0.08M.08'},
        '400': {'ext': 'mp4', 'height': 1440, 'format_note': 'DASH video', 'vcodec': 'av01.0.12M.08'},
        '401': {'ext': 'mp4', 'height': 2160, 'format_note': 'DASH video', 'vcodec': 'av01.0.12M.08'},
    }
    _SUBTITLE_FORMATS = ('json3', 'srv1', 'srv2', 'srv3', 'ttml', 'srt', 'vtt')
    _DEFAULT_CLIENTS = ('tv_simply', 'tv', 'web')
    _DEFAULT_AUTHED_CLIENTS = ('tv', 'web_safari', 'web')
    # Premium does not require POT (except for subtitles)
    _DEFAULT_PREMIUM_CLIENTS = ('tv', 'web_creator', 'web')

    _GEO_BYPASS = False

    IE_NAME = 'youtube'
    _TESTS = [{
        'url': 'https://www.youtube.com/watch?v=BaW_jenozKc&t=1s&end=9',
        'info_dict': {
            'id': 'BaW_jenozKc',
            'ext': 'mp4',
            'title': 'youtube-dl test video "\'/\\ä↭𝕐',
            'age_limit': 0,
            'availability': 'public',
            'categories': ['Science & Technology'],
            'channel': 'Philipp Hagemeister',
            'channel_follower_count': int,
            'channel_id': 'UCLqxVugv74EIW3VWh2NOa3Q',
            'channel_url': 'https://www.youtube.com/channel/UCLqxVugv74EIW3VWh2NOa3Q',
            'comment_count': int,
            'description': 'md5:8fb536f4877b8a7455c2ec23794dbc22',
            'duration': 10,
            'end_time': 9,
            'heatmap': 'count:100',
            'like_count': int,
            'live_status': 'not_live',
            'playable_in_embed': True,
            'start_time': 1,
            'tags': 'count:1',
            'thumbnail': r're:https?://i\.ytimg\.com/.+',
            'timestamp': 1349198244,
            'upload_date': '20121002',
            'uploader': 'Philipp Hagemeister',
            'uploader_id': '@PhilippHagemeister',
            'uploader_url': 'https://www.youtube.com/@PhilippHagemeister',
            'view_count': int,
        },
        'skip': 'Video unavailable',
    }, {
        'note': 'Embed-only video (#1746)',
        'url': '//www.YouTube.com/watch?v=yZIXLfi8CZQ',
        'info_dict': {
            'id': 'yZIXLfi8CZQ',
            'ext': 'mp4',
            'title': 'Principal Sexually Assaults A Teacher - Episode 117 - 8th June 2012',
            'age_limit': 18,
            'description': 'md5:09b78bd971f1e3e289601dfba15ca4f7',
            'upload_date': '20120608',
        },
        'skip': 'Private video',
    }, {
        'note': 'Use the first video ID in the URL',
        'url': 'https://www.youtube.com/watch?v=BaW_jenozKc&v=yZIXLfi8CZQ',
        'info_dict': {
            'id': 'BaW_jenozKc',
            'ext': 'mp4',
            'title': 'youtube-dl test video "\'/\\ä↭𝕐',
            'age_limit': 0,
            'availability': 'public',
            'categories': ['Science & Technology'],
            'channel': 'Philipp Hagemeister',
            'channel_follower_count': int,
            'channel_id': 'UCLqxVugv74EIW3VWh2NOa3Q',
            'channel_url': 'https://www.youtube.com/channel/UCLqxVugv74EIW3VWh2NOa3Q',
            'comment_count': int,
            'description': 'md5:8fb536f4877b8a7455c2ec23794dbc22',
            'duration': 10,
            'heatmap': 'count:100',
            'like_count': int,
            'live_status': 'not_live',
            'playable_in_embed': True,
            'tags': 'count:1',
            'thumbnail': r're:https?://i\.ytimg\.com/.+',
            'timestamp': 1349198244,
            'upload_date': '20121002',
            'uploader': 'Philipp Hagemeister',
            'uploader_id': '@PhilippHagemeister',
            'uploader_url': 'https://www.youtube.com/@PhilippHagemeister',
            'view_count': int,
        },
<<<<<<< HEAD
        {
            'url': 'https://www.youtube.com/watch?v=a9LDPn-MO4I',
            'note': '256k DASH audio (format 141) via DASH manifest',
            'info_dict': {
                'id': 'a9LDPn-MO4I',
                'ext': 'm4a',
                'upload_date': '20121002',
                'description': '',
                'title': 'UHDTV TEST 8K VIDEO.mp4',
            },
            'params': {
                'format': '141',
            },
            'skip': 'format 141 not served anymore',
=======
        'skip': 'Video unavailable',
    }, {
        'note': '256k DASH audio (format 141) via DASH manifest',
        'url': 'https://www.youtube.com/watch?v=a9LDPn-MO4I',
        'info_dict': {
            'id': 'a9LDPn-MO4I',
            'ext': 'm4a',
            'title': 'UHDTV TEST 8K VIDEO.mp4',
            'age_limit': 0,
            'availability': 'public',
            'categories': ['Science & Technology'],
            'channel': '8KVIDEO',
            'channel_follower_count': int,
            'channel_id': 'UC8cn-cnCZ2FnxmjfkoLGpsQ',
            'channel_url': 'https://www.youtube.com/channel/UC8cn-cnCZ2FnxmjfkoLGpsQ',
            'comment_count': int,
            'description': '',
            'duration': 60,
            'like_count': int,
            'live_status': 'not_live',
            'media_type': 'video',
            'playable_in_embed': True,
            'tags': 'count:8',
            'thumbnail': r're:https?://i\.ytimg\.com/.+',
            'timestamp': 1349185252,
            'upload_date': '20121002',
            'uploader': '8KVIDEO',
            'uploader_id': '@8KVIDEO',
            'uploader_url': 'https://www.youtube.com/@8KVIDEO',
            'view_count': int,
>>>>>>> ed246409
        },
        'params': {
            'format': '141',
            'skip_download': True,
            'youtube_include_dash_manifest': True,
        },
        'skip': 'format 141 not served anymore',
    }, {
        # DASH manifest with encrypted signature
<<<<<<< HEAD
        {
            'url': 'https://www.youtube.com/watch?v=IB3lcPjvWLA',
            'info_dict': {
                'id': 'IB3lcPjvWLA',
                'ext': 'm4a',
                'title': 'Afrojack, Spree Wilson - The Spark (Official Music Video) ft. Spree Wilson',
                'description': 'md5:8f5e2b82460520b619ccac1f509d43bf',
                'duration': 244,
                'upload_date': '20131011',
                'abr': 129.495,
                'like_count': int,
                'channel_id': 'UChuZAo1RKL85gev3Eal9_zg',
                'playable_in_embed': True,
                'channel_url': 'https://www.youtube.com/channel/UChuZAo1RKL85gev3Eal9_zg',
                'view_count': int,
                'track': 'The Spark',
                'live_status': 'not_live',
                'thumbnail': 'https://i.ytimg.com/vi_webp/IB3lcPjvWLA/maxresdefault.webp',
                'channel': 'Afrojack',
                'tags': 'count:19',
                'availability': 'public',
                'categories': ['Music'],
                'age_limit': 0,
                'alt_title': 'The Spark',
                'channel_follower_count': int,
                'uploader': 'Afrojack',
                'uploader_url': 'https://www.youtube.com/@Afrojack',
                'uploader_id': '@Afrojack',
                'media_type': 'video',
            },
            'params': {
                'format': '141/bestaudio[ext=m4a]',
            },
=======
        'url': 'https://www.youtube.com/watch?v=IB3lcPjvWLA',
        'info_dict': {
            'id': 'IB3lcPjvWLA',
            'ext': 'm4a',
            'title': 'Afrojack, Spree Wilson - The Spark (Official Music Video) ft. Spree Wilson',
            'age_limit': 0,
            'availability': 'public',
            'categories': ['Music'],
            'channel': 'Afrojack',
            'channel_follower_count': int,
            'channel_id': 'UChuZAo1RKL85gev3Eal9_zg',
            'channel_is_verified': True,
            'channel_url': 'https://www.youtube.com/channel/UChuZAo1RKL85gev3Eal9_zg',
            'comment_count': int,
            'description': 'md5:8f5e2b82460520b619ccac1f509d43bf',
            'duration': 244,
            'heatmap': 'count:100',
            'like_count': int,
            'live_status': 'not_live',
            'media_type': 'video',
            'playable_in_embed': True,
            'tags': 'count:19',
            'thumbnail': r're:https?://i\.ytimg\.com/.+',
            'timestamp': 1381496404,
            'upload_date': '20131011',
            'uploader': 'Afrojack',
            'uploader_id': '@AfrojackVEVO',
            'uploader_url': 'https://www.youtube.com/@AfrojackVEVO',
            'view_count': int,
>>>>>>> ed246409
        },
        'params': {
            'format': '141/bestaudio[ext=m4a]',
            'skip_download': True,
            'youtube_include_dash_manifest': True,
        },
    }, {
        # Age-gated video
        # https://github.com/yt-dlp/yt-dlp/pull/575#issuecomment-888837000
        'note': 'Embed allowed age-gated video; works with web_embedded',
        'url': 'https://youtube.com/watch?v=HtVdAasjOgU',
        'info_dict': {
            'id': 'HtVdAasjOgU',
            'ext': 'mp4',
            'title': 'The Witcher 3: Wild Hunt - The Sword Of Destiny Trailer',
            'age_limit': 18,
            'availability': 'needs_auth',
            'categories': ['Gaming'],
            'channel': 'The Witcher',
            'channel_follower_count': int,
            'channel_id': 'UCzybXLxv08IApdjdN0mJhEg',
            'channel_is_verified': True,
            'channel_url': 'https://www.youtube.com/channel/UCzybXLxv08IApdjdN0mJhEg',
            'comment_count': int,
            'description': 'md5:595a43060c51c2a8cb61dd33c18e5fbd',
            'duration': 142,
            'heatmap': 'count:100',
            'like_count': int,
            'live_status': 'not_live',
            'media_type': 'video',
            'playable_in_embed': True,
            'tags': 'count:17',
            'thumbnail': r're:https?://i\.ytimg\.com/.+',
            'timestamp': 1401991663,
            'upload_date': '20140605',
            'uploader': 'The Witcher',
            'uploader_id': '@thewitcher',
            'uploader_url': 'https://www.youtube.com/@thewitcher',
            'view_count': int,
        },
        'params': {'skip_download': True},
        'skip': 'Age-restricted; requires authentication',
    }, {
        'note': 'Formerly an age-gated video with embed allowed in public site',
        'url': 'https://youtube.com/watch?v=HsUATh_Nc2U',
        'info_dict': {
            'id': 'HsUATh_Nc2U',
            'ext': 'mp4',
            'title': 'Godzilla 2 (Official Video)',
            'age_limit': 0,
            'availability': 'public',
            'categories': ['Entertainment'],
            'channel': 'FlyingKitty',
            'channel_follower_count': int,
            'channel_id': 'UCYQT13AtrJC0gsM1far_zJg',
            'channel_is_verified': True,
            'channel_url': 'https://www.youtube.com/channel/UCYQT13AtrJC0gsM1far_zJg',
            'comment_count': int,
            'description': 'md5:bf77e03fcae5529475e500129b05668a',
            'duration': 177,
            'heatmap': 'count:100',
            'like_count': int,
            'live_status': 'not_live',
            'media_type': 'video',
            'playable_in_embed': True,
            'tags': 'count:2',
            'thumbnail': r're:https?://i\.ytimg\.com/.+',
            'timestamp': 1586358900,
            'upload_date': '20200408',
            'uploader': 'FlyingKitty',
            'uploader_id': '@FlyingKitty900',
            'uploader_url': 'https://www.youtube.com/@FlyingKitty900',
            'view_count': int,
        },
        'params': {'skip_download': True},
    }, {
        'note': 'Age-gated video embedable only with clientScreen=EMBED',
        'url': 'https://youtube.com/watch?v=Tq92D6wQ1mg',
        'info_dict': {
            'id': 'Tq92D6wQ1mg',
            'ext': 'mp4',
            'title': '[MMD] Adios - EVERGLOW [+Motion DL]',
            'age_limit': 18,
            'availability': 'needs_auth',
            'categories': ['Entertainment'],
            'channel': 'Projekt Melody',
            'channel_follower_count': int,
            'channel_id': 'UC1yoRdFoFJaCY-AGfD9W0wQ',
            'channel_url': 'https://www.youtube.com/channel/UC1yoRdFoFJaCY-AGfD9W0wQ',
            'comment_count': int,
            'description': 'md5:17eccca93a786d51bc67646756894066',
            'duration': 106,
            'like_count': int,
            'live_status': 'not_live',
            'media_type': 'video',
            'playable_in_embed': True,
            'tags': 'count:5',
            'thumbnail': r're:https?://i\.ytimg\.com/.+',
            'timestamp': 1577508724,
            'upload_date': '20191228',
            'uploader': 'Projekt Melody',
            'uploader_id': '@ProjektMelody',
            'uploader_url': 'https://www.youtube.com/@ProjektMelody',
            'view_count': int,
        },
        'skip': 'Age-restricted; requires authentication',
    }, {
        'note': 'Non-age-gated non-embeddable video',
        'url': 'https://youtube.com/watch?v=MeJVWBSsPAY',
        'info_dict': {
            'id': 'MeJVWBSsPAY',
            'ext': 'mp4',
            'title': 'OOMPH! - Such Mich Find Mich (Lyrics)',
            'age_limit': 0,
            'availability': 'public',
            'categories': ['Music'],
            'channel': 'Herr Lurik',
            'channel_follower_count': int,
            'channel_id': 'UCdR3RSDPqub28LjZx0v9-aA',
            'channel_url': 'https://www.youtube.com/channel/UCdR3RSDPqub28LjZx0v9-aA',
            'description': 'md5:205c1049102a4dffa61e4831c1f16851',
            'duration': 210,
            'like_count': int,
            'live_status': 'not_live',
            'media_type': 'video',
            'playable_in_embed': False,
            'tags': 'count:5',
            'thumbnail': r're:https?://i\.ytimg\.com/.+',
            'timestamp': 1375214517,
            'upload_date': '20130730',
            'uploader': 'Herr Lurik',
            'uploader_id': '@HerrLurik',
            'uploader_url': 'https://www.youtube.com/@HerrLurik',
            'view_count': int,
        },
    }, {
        'note': 'Non-bypassable age-gated video',
        'url': 'https://youtube.com/watch?v=Cr381pDsSsA',
        'only_matching': True,
    }, {
        # video_info is None
        # https://github.com/ytdl-org/youtube-dl/issues/4421
        # YouTube Red ad is not captured for creator
        'url': '__2ABJjxzNo',
        'info_dict': {
            'id': '__2ABJjxzNo',
            'ext': 'mp4',
            'title': 'Deadmau5 - Some Chords (HD)',
            'age_limit': 0,
            'availability': 'public',
            'categories': ['Music'],
            'channel': 'deadmau5',
            'channel_follower_count': int,
            'channel_id': 'UCYEK6xds6eo-3tr4xRdflmQ',
            'channel_is_verified': True,
            'channel_url': 'https://www.youtube.com/channel/UCYEK6xds6eo-3tr4xRdflmQ',
            'comment_count': int,
            'description': 'md5:c27e1e9e095a3d9dd99de2f0f377ba06',
            'duration': 266,
            'heatmap': 'count:100',
            'like_count': int,
            'live_status': 'not_live',
            'media_type': 'video',
            'playable_in_embed': True,
            'tags': 'count:14',
            'thumbnail': r're:https?://i\.ytimg\.com/.+',
            'timestamp': 1272659179,
            'upload_date': '20100430',
            'uploader': 'deadmau5',
            'uploader_id': '@deadmau5',
            'uploader_url': 'https://www.youtube.com/@deadmau5',
            'view_count': int,
        },
        'expected_warnings': ['DASH manifest missing'],
        'params': {'skip_download': True},
    }, {
        # https://github.com/ytdl-org/youtube-dl/issues/4431
        'url': 'lqQg6PlCWgI',
        'info_dict': {
            'id': 'lqQg6PlCWgI',
            'ext': 'mp4',
            'title': 'Hockey - Women -  GER-AUS - London 2012 Olympic Games',
            'age_limit': 0,
            'availability': 'public',
            'categories': ['Sports'],
            'channel': 'Olympics',
            'channel_follower_count': int,
            'channel_id': 'UCTl3QQTvqHFjurroKxexy2Q',
            'channel_is_verified': True,
            'channel_url': 'https://www.youtube.com/channel/UCTl3QQTvqHFjurroKxexy2Q',
            'description': 'md5:04bbbf3ccceb6795947572ca36f45904',
            'duration': 6085,
            'like_count': int,
            'live_status': 'was_live',
            'media_type': 'livestream',
            'playable_in_embed': True,
            'release_date': '20120731',
            'release_timestamp': 1343767800,
            'tags': 'count:10',
            'thumbnail': r're:https?://i\.ytimg\.com/.+',
            'timestamp': 1440707674,
            'upload_date': '20150827',
            'uploader': 'Olympics',
            'uploader_id': '@Olympics',
            'uploader_url': 'https://www.youtube.com/@Olympics',
            'view_count': int,
        },
        'params': {'skip_download': True},
    }, {
        # Non-square pixels
        'url': 'https://www.youtube.com/watch?v=_b-2C3KPAM0',
        'info_dict': {
            'id': '_b-2C3KPAM0',
            'ext': 'mp4',
            'title': '[A-made] 變態妍字幕版 太妍 我就是這樣的人',
            'age_limit': 0,
            'availability': 'unlisted',
            'categories': ['People & Blogs'],
            'channel': '孫ᄋᄅ',
            'channel_follower_count': int,
            'channel_id': 'UCS-xxCmRaA6BFdmgDPA_BIw',
            'channel_url': 'https://www.youtube.com/channel/UCS-xxCmRaA6BFdmgDPA_BIw',
            'comment_count': int,
            'description': 'md5:636f03cf211e7687daffe5bded88a94f',
            'duration': 85,
            'like_count': int,
            'live_status': 'not_live',
            'media_type': 'video',
            'playable_in_embed': True,
            'stretched_ratio': 16 / 9.,
            'tags': 'count:11',
            'thumbnail': r're:https?://i\.ytimg\.com/.+',
            'timestamp': 1299776999,
            'upload_date': '20110310',
            'uploader': '孫ᄋᄅ',
            'uploader_id': '@AllenMeow',
            'uploader_url': 'https://www.youtube.com/@AllenMeow',
            'view_count': int,
        },
        'params': {'skip_download': True},
    }, {
        # url_encoded_fmt_stream_map is empty string (deprecated)
        # https://github.com/ytdl-org/youtube-dl/commit/3a9fadd6dfc127ed0707b218b11ac10c654af1e2
        # https://github.com/ytdl-org/youtube-dl/commit/67299f23d8b1894120e875edf97440de87e22308
        'url': 'qEJwOuvDf7I',
        'only_matching': True,
    }, {
        # Extraction from multiple DASH manifests
        # https://github.com/ytdl-org/youtube-dl/pull/6097
        'url': 'https://www.youtube.com/watch?v=FIl7x6_3R5Y',
        'info_dict': {
            'id': 'FIl7x6_3R5Y',
            'ext': 'mp4',
            'title': '[60fps] 150614  마마무 솔라 \'Mr. 애매모호\' 라이브 직캠 @대학로 게릴라 콘서트',
            'age_limit': 0,
            'availability': 'public',
            'categories': ['People & Blogs'],
            'channel': 'dorappi2000',
            'channel_follower_count': int,
            'channel_id': 'UCNlmrKRHLHcd2gq6LtPOTlQ',
            'channel_url': 'https://www.youtube.com/channel/UCNlmrKRHLHcd2gq6LtPOTlQ',
            'description': 'md5:116377fd2963b81ec4ce64b542173306',
            'duration': 220,
            'like_count': int,
            'live_status': 'not_live',
            'media_type': 'video',
            'playable_in_embed': True,
            'tags': 'count:12',
            'thumbnail': r're:https?://i\.ytimg\.com/.+',
            'timestamp': 1435276932,
            'upload_date': '20150626',
            'uploader': 'dorappi2000',
            'uploader_id': '@dorappi2000',
            'uploader_url': 'https://www.youtube.com/@dorappi2000',
            'view_count': int,
        },
        'params': {'skip_download': True},
    }, {
        # DASH manifest with segment_list
<<<<<<< HEAD
        {
            'url': 'https://www.youtube.com/embed/CsmdDsKjzN8',
            'md5': '8ce563a1d667b599d21064e982ab9e31',
            'info_dict': {
                'id': 'CsmdDsKjzN8',
                'ext': 'mp4',
                'upload_date': '20150501',  # According to '<meta itemprop="datePublished"', but in other places it's 20150510
                'description': 'Retransmisión en directo de la XVIII media maratón de Zaragoza.',
                'title': 'Retransmisión XVIII Media maratón Zaragoza 2015',
            },
            'params': {
                'format': '135',  # bestvideo
            },
            'skip': 'This live event has ended.',
=======
        # https://github.com/ytdl-org/youtube-dl/pull/5886
        'url': 'https://www.youtube.com/embed/CsmdDsKjzN8',
        'info_dict': {
            'id': 'CsmdDsKjzN8',
            'ext': 'mp4',
            'title': 'Retransmisión XVIII Media maratón Zaragoza 2015',
            'age_limit': 0,
            'availability': 'unlisted',
            'categories': ['Sports'],
            'channel': 'Airtek | LED streaming',
            'channel_follower_count': int,
            'channel_id': 'UCzTzUmjXxxacNnL8I3m4LnQ',
            'channel_url': 'https://www.youtube.com/channel/UCzTzUmjXxxacNnL8I3m4LnQ',
            'comment_count': int,
            'description': 'md5:fcac84e6c545114766f670236fc10196',
            'duration': 4394,
            'like_count': int,
            'live_status': 'was_live',
            'media_type': 'livestream',
            'playable_in_embed': True,
            'release_date': '20150510',
            'release_timestamp': 1431241011,
            'tags': 'count:31',
            'thumbnail': r're:https?://i\.ytimg\.com/.+',
            'timestamp': 1430505417,
            'upload_date': '20150501',
            'uploader': 'Airtek | LED streaming',
            'uploader_id': '@airtekledstreaming7916',
            'uploader_url': 'https://www.youtube.com/@airtekledstreaming7916',
            'view_count': int,
>>>>>>> ed246409
        },
        'params': {
            'format': '135',  # bestvideo
            'skip_download': True,
            'youtube_include_dash_manifest': True,
        },
    }, {
        # Multi-camera events (deprecated)
        # https://web.archive.org/web/20200308092705/https://support.google.com/youtube/answer/2853812
        'url': 'https://www.youtube.com/watch?v=zaPI8MvL8pg',
        'only_matching': True,
    }, {
        # Multi-camera events (deprecated)
        # https://github.com/ytdl-org/youtube-dl/issues/8536
        'url': 'https://www.youtube.com/watch?v=gVfLd0zydlo',
        'only_matching': True,
    }, {
        'url': 'https://vid.plus/FlRa-iH7PGw',
        'only_matching': True,
    }, {
        'url': 'https://zwearz.com/watch/9lWxNJF-ufM/electra-woman-dyna-girl-official-trailer-grace-helbig.html',
        'only_matching': True,
    }, {
        # Title with JS-like syntax "};"
        # https://github.com/ytdl-org/youtube-dl/issues/7468
        # Also tests cut-off URL expansion in video description
        # https://github.com/ytdl-org/youtube-dl/issues/1892
        # https://github.com/ytdl-org/youtube-dl/issues/8164
        'url': 'https://www.youtube.com/watch?v=lsguqyKfVQg',
        'info_dict': {
            'id': 'lsguqyKfVQg',
            'ext': 'mp4',
            'title': '{dark walk}; Loki/AC/Dishonored; collab w/Elflover21',
            'age_limit': 0,
            'availability': 'public',
            'categories': ['Film & Animation'],
            'channel': 'IronSoulElf',
            'channel_follower_count': int,
            'channel_id': 'UCTSRgz5jylBvFt_S7wnsqLQ',
            'channel_url': 'https://www.youtube.com/channel/UCTSRgz5jylBvFt_S7wnsqLQ',
            'comment_count': int,
            'description': 'md5:8085699c11dc3f597ce0410b0dcbb34a',
            'duration': 133,
            'like_count': int,
            'live_status': 'not_live',
            'media_type': 'video',
            'playable_in_embed': True,
            'tags': 'count:13',
            'thumbnail': r're:https?://i\.ytimg\.com/.+',
            'timestamp': 1447959261,
            'upload_date': '20151119',
            'uploader': 'IronSoulElf',
            'uploader_id': '@IronSoulElf',
            'uploader_url': 'https://www.youtube.com/@IronSoulElf',
            'view_count': int,
        },
        'params': {'skip_download': True},
    }, {
        # Tags with '};'
        # https://github.com/ytdl-org/youtube-dl/issues/7468
        'url': 'https://www.youtube.com/watch?v=Ms7iBXnlUO8',
        'only_matching': True,
    }, {
        # Video with yt:stretch=17:0
        'url': 'https://www.youtube.com/watch?v=Q39EVAstoRM',
        'info_dict': {
            'id': 'Q39EVAstoRM',
            'ext': 'mp4',
            'title': 'Clash Of Clans#14 Dicas De Ataque Para CV 4',
            'description': 'md5:ee18a25c350637c8faff806845bddee9',
            'upload_date': '20151107',
        },
        'skip': 'This video does not exist.',
    }, {
        # Video with incomplete 'yt:stretch=16:'
        'url': 'https://www.youtube.com/watch?v=FRhJzUSJbGI',
        'only_matching': True,
    }, {
        # Video licensed under Creative Commons
        'url': 'https://www.youtube.com/watch?v=M4gD1WSo5mA',
        'info_dict': {
            'id': 'M4gD1WSo5mA',
            'ext': 'mp4',
            'title': 'William Fisher, CopyrightX: Lecture 3.2, The Subject Matter of Copyright: Drama and choreography',
            'age_limit': 0,
            'availability': 'public',
            'categories': ['Education'],
            'channel': 'The Berkman Klein Center for Internet & Society',
            'channel_follower_count': int,
            'channel_id': 'UCuLGmD72gJDBwmLw06X58SA',
            'channel_url': 'https://www.youtube.com/channel/UCuLGmD72gJDBwmLw06X58SA',
            'chapters': 'count:4',
            'description': 'md5:a677553cf0840649b731a3024aeff4cc',
            'duration': 721,
            'license': 'Creative Commons Attribution license (reuse allowed)',
            'like_count': int,
            'live_status': 'not_live',
            'media_type': 'video',
            'playable_in_embed': True,
            'tags': 'count:3',
            'thumbnail': r're:https?://i\.ytimg\.com/.+',
            'timestamp': 1422422076,
            'upload_date': '20150128',
            'uploader': 'The Berkman Klein Center for Internet & Society',
            'uploader_id': '@BKCHarvard',
            'uploader_url': 'https://www.youtube.com/@BKCHarvard',
            'view_count': int,
        },
        'params': {'skip_download': True},
    }, {
        # https://github.com/ytdl-org/youtube-dl/commit/fd050249afce1bcc9e7f4a127069375467007b55
        'url': 'https://www.youtube.com/watch?v=eQcmzGIKrzg',
        'info_dict': {
            'id': 'eQcmzGIKrzg',
            'ext': 'mp4',
            'title': 'Democratic Socialism and Foreign Policy | Bernie Sanders',
            'age_limit': 0,
            'availability': 'public',
            'categories': ['News & Politics'],
            'channel': 'Bernie Sanders',
            'channel_follower_count': int,
            'channel_id': 'UCH1dpzjCEiGAt8CXkryhkZg',
            'channel_is_verified': True,
            'channel_url': 'https://www.youtube.com/channel/UCH1dpzjCEiGAt8CXkryhkZg',
            'chapters': 'count:5',
            'comment_count': int,
            'description': 'md5:13a2503d7b5904ef4b223aa101628f39',
            'duration': 4060,
            'heatmap': 'count:100',
            'license': 'Creative Commons Attribution license (reuse allowed)',
            'like_count': int,
            'live_status': 'not_live',
            'media_type': 'video',
            'playable_in_embed': True,
            'tags': 'count:12',
            'thumbnail': r're:https?://i\.ytimg\.com/.+',
            'timestamp': 1447987198,
            'upload_date': '20151120',
            'uploader': 'Bernie Sanders',
            'uploader_id': '@BernieSanders',
            'uploader_url': 'https://www.youtube.com/@BernieSanders',
            'view_count': int,
        },
        'params': {'skip_download': True},
    }, {
        'url': 'https://www.youtube.com/watch?feature=player_embedded&amp;amp;v=V36LpHqtcDY',
        'only_matching': True,
    }, {
        # YouTube Red paid video
        # https://github.com/ytdl-org/youtube-dl/issues/10059
        'url': 'https://www.youtube.com/watch?v=i1Ko8UG-Tdo',
        'only_matching': True,
    }, {
        # Rental video preview
        # https://github.com/ytdl-org/youtube-dl/commit/fd050249afce1bcc9e7f4a127069375467007b55
        'url': 'https://www.youtube.com/watch?v=yYr8q0y5Jfg',
        'info_dict': {
            'id': 'uGpuVWrhIzE',
            'ext': 'mp4',
            'title': 'Piku - Trailer',
            'description': 'md5:c36bd60c3fd6f1954086c083c72092eb',
            'upload_date': '20150811',
            'license': 'Standard YouTube License',
        },
        'skip': 'This video is not available.',
    }, {
        # YouTube Red video with episode data
        'url': 'https://www.youtube.com/watch?v=iqKdEhx-dD4',
        'info_dict': {
            'id': 'iqKdEhx-dD4',
            'ext': 'mp4',
            'title': 'Isolation - Mind Field (Ep 1)',
            'age_limit': 0,
            'availability': 'public',
            'categories': ['Entertainment'],
            'channel': 'Vsauce',
            'channel_follower_count': int,
            'channel_id': 'UC6nSFpj9HTCZ5t-N3Rm3-HA',
            'channel_is_verified': True,
            'channel_url': 'https://www.youtube.com/channel/UC6nSFpj9HTCZ5t-N3Rm3-HA',
            'comment_count': int,
            'description': 'md5:f540112edec5d09fc8cc752d3d4ba3cd',
            'duration': 2085,
            'heatmap': 'count:100',
            'like_count': int,
            'live_status': 'not_live',
            'media_type': 'video',
            'playable_in_embed': True,
            'tags': 'count:12',
            'thumbnail': r're:https?://i\.ytimg\.com/.+',
            'timestamp': 1484761047,
            'upload_date': '20170118',
            'uploader': 'Vsauce',
            'uploader_id': '@Vsauce',
            'uploader_url': 'https://www.youtube.com/@Vsauce',
            'view_count': int,
        },
        'expected_warnings': ['Skipping DASH manifest'],
        'params': {'skip_download': True},
    }, {
        # The following content has been identified by the YouTube community
        # as inappropriate or offensive to some audiences.
        'url': 'https://www.youtube.com/watch?v=6SJNVb0GnPI',
        'info_dict': {
            'id': '6SJNVb0GnPI',
            'ext': 'mp4',
            'title': 'Race Differences in Intelligence',
            'description': 'md5:5d161533167390427a1f8ee89a1fc6f1',
            'duration': 965,
            'upload_date': '20140124',
        },
        'skip': 'This video has been removed for violating YouTube\'s policy on hate speech.',
    }, {
        # itag 212
        'url': '1t24XAntNCY',
        'only_matching': True,
    }, {
        # geo restricted to JP
        'url': 'sJL6WA-aGkQ',
        'only_matching': True,
    }, {
        'url': 'https://invidio.us/watch?v=BaW_jenozKc',
        'only_matching': True,
    }, {
        'url': 'https://redirect.invidious.io/watch?v=BaW_jenozKc',
        'only_matching': True,
    }, {
        # from https://nitter.pussthecat.org/YouTube/status/1360363141947944964#m
        'url': 'https://redirect.invidious.io/Yh0AhrY9GjA',
        'only_matching': True,
    }, {
        # DRM protected
        'url': 'https://www.youtube.com/watch?v=s7_qI6_mIXc',
        'only_matching': True,
    }, {
        # Video with unsupported adaptive stream type formats
        # https://github.com/ytdl-org/youtube-dl/commit/4fe54c128a11d394874505af75aaa5a2276aa3ba
        'url': 'https://www.youtube.com/watch?v=Z4Vy8R84T1U',
        'only_matching': True,
    }, {
        # Youtube Music Auto-generated description
        # TODO: fix metadata extraction
        # https://github.com/ytdl-org/youtube-dl/issues/20599
        'url': 'https://music.youtube.com/watch?v=MgNrAu2pzNs',
        'info_dict': {
            'id': 'MgNrAu2pzNs',
            'ext': 'mp4',
            'title': 'Voyeur Girl',
            'age_limit': 0,
            'album': 'it\'s too much love to know my dear',
            'alt_title': 'Voyeur Girl',
            'artists': ['Stephen'],
            'availability': 'public',
            'categories': ['Music'],
            'channel': 'Stephen',  # TODO: should be 'Stephen - Topic'
            'channel_follower_count': int,
            'channel_id': 'UC-pWHpBjdGG69N9mM2auIAA',
            'channel_is_verified': True,
            'channel_url': 'https://www.youtube.com/channel/UC-pWHpBjdGG69N9mM2auIAA',
            'comment_count': int,
            'creators': ['Stephen'],
            'description': 'md5:7ae382a65843d6df2685993e90a8628f',
            'duration': 169,
            'heatmap': 'count:100',
            'like_count': int,
            'live_status': 'not_live',
            'media_type': 'video',
            'playable_in_embed': True,
            'release_date': '20190313',
            'tags': 'count:11',
            'thumbnail': r're:https?://i\.ytimg\.com/.+',
            'timestamp': 1552385807,
            'track': 'Voyeur Girl',
            'upload_date': '20190312',
            'uploader': 'Stephen',
            'view_count': int,
        },
        'params': {'skip_download': True},
    }, {
        'url': 'https://www.youtubekids.com/watch?v=3b8nCWDgZ6Q',
        'only_matching': True,
    }, {
        # invalid -> valid video id redirection
        # https://github.com/ytdl-org/youtube-dl/pull/25063
        'url': 'DJztXj2GPfl',
        'info_dict': {
            'id': 'DJztXj2GPfk',
            'ext': 'mp4',
            'title': 'Panjabi MC - Mundian To Bach Ke (The Dictator Soundtrack)',
            'description': 'md5:bf577a41da97918e94fa9798d9228825',
            'upload_date': '20090125',
            'artist': 'Panjabi MC',
            'track': 'Beware of the Boys (Mundian to Bach Ke) - Motivo Hi-Lectro Remix',
            'album': 'Beware of the Boys (Mundian To Bach Ke)',
        },
        'skip': 'Video unavailable',
    }, {
        # empty description results in an empty string
        # https://github.com/ytdl-org/youtube-dl/pull/26575
        'url': 'https://www.youtube.com/watch?v=x41yOUIvK2k',
        'info_dict': {
            'id': 'x41yOUIvK2k',
            'ext': 'mp4',
            'title': 'IMG 3456',
            'age_limit': 0,
            'availability': 'public',
            'categories': ['Pets & Animals'],
            'channel': 'l\'Or Vert asbl',
            'channel_follower_count': int,
            'channel_id': 'UCo03ZQPBW5U4UC3regpt1nw',
            'channel_url': 'https://www.youtube.com/channel/UCo03ZQPBW5U4UC3regpt1nw',
            'description': '',
            'duration': 7,
            'like_count': int,
            'live_status': 'not_live',
            'media_type': 'video',
            'playable_in_embed': True,
            'tags': [],
            'thumbnail': r're:https?://i\.ytimg\.com/.+',
            'timestamp': 1497343210,
            'upload_date': '20170613',
            'uploader': 'l\'Or Vert asbl',
            'uploader_id': '@ElevageOrVert',
            'uploader_url': 'https://www.youtube.com/@ElevageOrVert',
            'view_count': int,
        },
        'params': {'skip_download': True},
    }, {
        # with '};' inside yt initial data (see [1])
        # see [2] for an example with '};' inside ytInitialPlayerResponse
        # 1. https://github.com/ytdl-org/youtube-dl/issues/27093
        # 2. https://github.com/ytdl-org/youtube-dl/issues/27216
        'url': 'https://www.youtube.com/watch?v=CHqg6qOn4no',
        'info_dict': {
            'id': 'CHqg6qOn4no',
            'ext': 'mp4',
            'title': 'Part 77   Sort a list of simple types in c#',
            'age_limit': 0,
            'availability': 'public',
            'categories': ['Education'],
            'channel': 'kudvenkat',
            'channel_follower_count': int,
            'channel_id': 'UCCTVrRB5KpIiK6V2GGVsR1Q',
            'channel_is_verified': True,
            'channel_url': 'https://www.youtube.com/channel/UCCTVrRB5KpIiK6V2GGVsR1Q',
            'chapters': 'count:4',
            'comment_count': int,
            'description': 'md5:b8746fa52e10cdbf47997903f13b20dc',
            'duration': 522,
            'heatmap': 'count:100',
            'like_count': int,
            'live_status': 'not_live',
            'media_type': 'video',
            'playable_in_embed': True,
            'tags': 'count:12',
            'thumbnail': r're:https?://i\.ytimg\.com/.+',
            'timestamp': 1377976349,
            'upload_date': '20130831',
            'uploader': 'kudvenkat',
            'uploader_id': '@Csharp-video-tutorialsBlogspot',
            'uploader_url': 'https://www.youtube.com/@Csharp-video-tutorialsBlogspot',
            'view_count': int,
        },
        'params': {'skip_download': True},
    }, {
        # another example of '};' in ytInitialData
        'url': 'https://www.youtube.com/watch?v=gVfgbahppCY',
        'only_matching': True,
    }, {
        'url': 'https://www.youtube.com/watch_popup?v=63RmMXCd_bQ',
        'only_matching': True,
    }, {
        # https://github.com/ytdl-org/youtube-dl/pull/28094
        'url': 'OtqTfy26tG0',
        'info_dict': {
            'id': 'OtqTfy26tG0',
            'ext': 'mp4',
            'title': 'Burn Out',
            'age_limit': 0,
            'album': 'Every Day',
            'alt_title': 'Burn Out',
            'artists': ['The Cinematic Orchestra'],
            'availability': 'public',
            'categories': ['Music'],
            'channel': 'The Cinematic Orchestra',
            'channel_follower_count': int,
            'channel_id': 'UCIzsJBIyo8hhpFm1NK0uLgw',
            'channel_is_verified': True,
            'channel_url': 'https://www.youtube.com/channel/UCIzsJBIyo8hhpFm1NK0uLgw',
            'comment_count': int,
            'creators': ['The Cinematic Orchestra'],
            'description': 'md5:fee8b19b7ba433cc2957d1c7582067ac',
            'duration': 614,
            'heatmap': 'count:100',
            'like_count': int,
            'live_status': 'not_live',
            'media_type': 'video',
            'playable_in_embed': True,
            'release_date': '20020513',
            'release_year': 2023,
            'tags': 'count:3',
            'thumbnail': r're:https?://i\.ytimg\.com/.+',
            'timestamp': 1416497379,
            'track': 'Burn Out',
            'upload_date': '20141120',
            'uploader': 'The Cinematic Orchestra',
            'view_count': int,
        },
        'params': {'skip_download': True},
    }, {
        # controversial video, only works with bpctr when authenticated with cookies
        'url': 'https://www.youtube.com/watch?v=nGC3D_FkCmg',
        'only_matching': True,
    }, {
        # controversial video, requires bpctr/contentCheckOk
        'url': 'https://www.youtube.com/watch?v=SZJvDhaSDnc',
        'info_dict': {
            'id': 'SZJvDhaSDnc',
            'ext': 'mp4',
            'title': 'San Diego teen commits suicide after bullying over embarrassing video',
            'age_limit': 18,
            'availability': 'needs_auth',
            'categories': ['News & Politics'],
            'channel': 'CBS Mornings',
            'channel_follower_count': int,
            'channel_id': 'UC-SJ6nODDmufqBzPBwCvYvQ',
            'channel_is_verified': True,
            'channel_url': 'https://www.youtube.com/channel/UC-SJ6nODDmufqBzPBwCvYvQ',
            'comment_count': int,
            'description': 'md5:acde3a73d3f133fc97e837a9f76b53b7',
            'duration': 170,
            'like_count': int,
            'live_status': 'not_live',
            'media_type': 'video',
            'playable_in_embed': True,
            'tags': 'count:5',
            'thumbnail': r're:https?://i\.ytimg\.com/.+',
            'timestamp': 1405513526,
            'upload_date': '20140716',
            'uploader': 'CBS Mornings',
            'uploader_id': '@CBSMornings',
            'uploader_url': 'https://www.youtube.com/@CBSMornings',
            'view_count': int,
        },
        'skip': 'Age-restricted; requires authentication',
    }, {
        # restricted location
        # https://github.com/ytdl-org/youtube-dl/issues/28685
        'url': 'cBvYw8_A0vQ',
        'info_dict': {
            'id': 'cBvYw8_A0vQ',
            'ext': 'mp4',
            'title': '4K Ueno Okachimachi  Street  Scenes  上野御徒町歩き',
            'age_limit': 0,
            'availability': 'public',
            'categories': ['Travel & Events'],
            'channel': 'Walk around Japan',
            'channel_follower_count': int,
            'channel_id': 'UC3o_t8PzBmXf5S9b7GLx1Mw',
            'channel_url': 'https://www.youtube.com/channel/UC3o_t8PzBmXf5S9b7GLx1Mw',
            'description': 'md5:ea770e474b7cd6722b4c95b833c03630',
            'duration': 1456,
            'live_status': 'not_live',
            'media_type': 'video',
            'playable_in_embed': True,
            'tags': 'count:5',
            'thumbnail': r're:https?://i\.ytimg\.com/.+',
            'timestamp': 1605884416,
            'upload_date': '20201120',
            'uploader': 'Walk around Japan',
            'uploader_id': '@walkaroundjapan7124',
            'uploader_url': 'https://www.youtube.com/@walkaroundjapan7124',
            'view_count': int,
        },
        'params': {'skip_download': True},
    }, {
        # Has multiple audio streams
        'url': 'WaOKSUlf4TM',
        'only_matching': True,
    }, {
        # Requires Premium: has format 141 when requested using YTM url
        'url': 'https://music.youtube.com/watch?v=XclachpHxis',
        'only_matching': True,
    }, {
        # multiple subtitles with same lang_code
        'url': 'https://www.youtube.com/watch?v=wsQiKKfKxug',
        'only_matching': True,
    }, {
        # Force use android client fallback
        'url': 'https://www.youtube.com/watch?v=YOelRv7fMxY',
        'info_dict': {
            'id': 'YOelRv7fMxY',
            'ext': '3gp',
            'title': 'DIGGING A SECRET TUNNEL Part 1',
            'age_limit': 0,
            'availability': 'public',
            'categories': ['Entertainment'],
            'channel': 'colinfurze',
            'channel_follower_count': int,
            'channel_id': 'UCp68_FLety0O-n9QU6phsgw',
            'channel_is_verified': True,
            'channel_url': 'https://www.youtube.com/channel/UCp68_FLety0O-n9QU6phsgw',
            'chapters': 'count:4',
            'comment_count': int,
            'description': 'md5:5d5991195d599b56cd0c4148907eec50',
            'duration': 596,
            'heatmap': 'count:100',
            'like_count': int,
            'live_status': 'not_live',
            'media_type': 'video',
            'playable_in_embed': True,
            'tags': 'count:6',
            'thumbnail': r're:https?://i\.ytimg\.com/.+',
            'timestamp': 1624546829,
            'upload_date': '20210624',
            'uploader': 'colinfurze',
            'uploader_id': '@colinfurze',
            'uploader_url': 'https://www.youtube.com/@colinfurze',
            'view_count': int,
        },
        'params': {
            'extractor_args': {'youtube': {'player_client': ['android']}},
            'format': '17',  # 3gp format available on android
            'skip_download': True,
        },
        'skip': 'Android client broken',
    }, {
        # Skip download of additional client configs (remix client config in this case)
        'url': 'https://music.youtube.com/watch?v=MgNrAu2pzNs',
        'only_matching': True,
        'params': {'extractor_args': {'youtube': {'player_skip': ['configs']}}},
    }, {
        # shorts
        'url': 'https://www.youtube.com/shorts/BGQWPY4IigY',
        'only_matching': True,
    }, {
        'note': 'Storyboards',
        'url': 'https://www.youtube.com/watch?v=5KLPxDtMqe8',
        'info_dict': {
            'id': '5KLPxDtMqe8',
            'ext': 'mhtml',
            'title': 'Your Brain is Plastic',
            'age_limit': 0,
            'availability': 'public',
            'categories': ['Education'],
            'channel': 'SciShow',
            'channel_follower_count': int,
            'channel_id': 'UCZYTClx2T1of7BRZ86-8fow',
            'channel_is_verified': True,
            'channel_url': 'https://www.youtube.com/channel/UCZYTClx2T1of7BRZ86-8fow',
            'chapters': 'count:5',
            'comment_count': int,
            'description': 'md5:89cd86034bdb5466cd87c6ba206cd2bc',
            'duration': 248,
            'heatmap': 'count:100',
            'like_count': int,
            'live_status': 'not_live',
            'media_type': 'video',
            'playable_in_embed': True,
            'tags': 'count:12',
            'thumbnail': r're:https?://i\.ytimg\.com/.+',
            'timestamp': 1395685455,
            'upload_date': '20140324',
            'uploader': 'SciShow',
            'uploader_id': '@SciShow',
            'uploader_url': 'https://www.youtube.com/@SciShow',
            'view_count': int,
        },
        'params': {
            'format': 'mhtml',
            'skip_download': True,
        },
    }, {
        # Ensure video upload_date is in UTC timezone (video was uploaded 1641170939)
        'url': 'https://www.youtube.com/watch?v=2NUZ8W2llS4',
        'info_dict': {
            'id': '2NUZ8W2llS4',
            'ext': 'mp4',
            'title': 'The NP that test your phone performance 🙂',
            'age_limit': 0,
            'availability': 'public',
            'categories': ['Gaming'],
            'channel': 'Leon Nguyen',
            'channel_follower_count': int,
            'channel_id': 'UCRqNBSOHgilHfAczlUmlWHA',
            'channel_url': 'https://www.youtube.com/channel/UCRqNBSOHgilHfAczlUmlWHA',
            'comment_count': int,
            'description': 'md5:144494b24d4f9dfacb97c1bbef5de84d',
            'duration': 21,
            'heatmap': 'count:100',
            'like_count': int,
            'live_status': 'not_live',
            'media_type': 'video',
            'playable_in_embed': True,
            'tags': 'count:23',
            'thumbnail': r're:https?://i\.ytimg\.com/.+',
            'timestamp': 1641170939,
            'upload_date': '20220103',
            'uploader': 'Leon Nguyen',
            'uploader_id': '@LeonNguyen',
            'uploader_url': 'https://www.youtube.com/@LeonNguyen',
            'view_count': int,
        },
        'params': {'skip_download': True},
    }, {
        # date text is premiered video, ensure upload date in UTC (published 1641172509)
        'url': 'https://www.youtube.com/watch?v=mzZzzBU6lrM',
        'info_dict': {
            'id': 'mzZzzBU6lrM',
            'ext': 'mp4',
            'title': 'I Met GeorgeNotFound In Real Life...',
            'age_limit': 0,
            'availability': 'public',
            'categories': ['Entertainment'],
            'channel': 'Quackity',
            'channel_follower_count': int,
            'channel_id': 'UC_8NknAFiyhOUaZqHR3lq3Q',
            'channel_is_verified': True,
            'channel_url': 'https://www.youtube.com/channel/UC_8NknAFiyhOUaZqHR3lq3Q',
            'comment_count': int,
            'description': 'md5:42e72df3d4d5965903a2b9359c3ccd25',
            'duration': 955,
            'heatmap': 'count:100',
            'like_count': int,
            'live_status': 'not_live',
            'media_type': 'video',
            'playable_in_embed': True,
            'release_date': '20220103',
            'release_timestamp': 1641172509,
            'tags': 'count:26',
            'thumbnail': r're:https?://i\.ytimg\.com/.+',
            'timestamp': 1641172509,
            'upload_date': '20220103',
            'uploader': 'Quackity',
            'uploader_id': '@Quackity',
            'uploader_url': 'https://www.youtube.com/@Quackity',
            'view_count': int,
        },
<<<<<<< HEAD
        {
            # Video with unsupported adaptive stream type formats
            'url': 'https://www.youtube.com/watch?v=Z4Vy8R84T1U',
            'info_dict': {
                'id': 'Z4Vy8R84T1U',
                'ext': 'mp4',
                'title': 'saman SMAN 53 Jakarta(Sancety) opening COFFEE4th at SMAN 53 Jakarta',
                'description': 'md5:d41d8cd98f00b204e9800998ecf8427e',
                'duration': 433,
                'upload_date': '20130923',
                'formats': 'maxcount:10',
            },
            'params': {
                'skip_download': True,
            },
            'skip': 'not actual anymore',
=======
        'params': {'skip_download': True},
    }, {
        # continuous livestream.
        # Upload date was 2022-07-12T05:12:29-07:00, while stream start is 2022-07-12T15:59:30+00:00
        'url': 'https://www.youtube.com/watch?v=jfKfPfyJRdk',
        'info_dict': {
            'id': 'jfKfPfyJRdk',
            'ext': 'mp4',
            'title': str,
            'age_limit': 0,
            'availability': 'public',
            'categories': ['Music'],
            'channel': 'Lofi Girl',
            'channel_follower_count': int,
            'channel_id': 'UCSJ4gkVC6NrvII8umztf0Ow',
            'channel_is_verified': True,
            'channel_url': 'https://www.youtube.com/channel/UCSJ4gkVC6NrvII8umztf0Ow',
            'concurrent_view_count': int,
            'description': 'md5:48841fcfc1be6131d729fa7b4a7784cb',
            'like_count': int,
            'live_status': 'is_live',
            'media_type': 'livestream',
            'playable_in_embed': True,
            'release_date': '20220712',
            'release_timestamp': 1657641570,
            'tags': 'count:32',
            'thumbnail': r're:https?://i\.ytimg\.com/.+',
            'timestamp': 1657627949,
            'upload_date': '20220712',
            'uploader': 'Lofi Girl',
            'uploader_id': '@LofiGirl',
            'uploader_url': 'https://www.youtube.com/@LofiGirl',
            'view_count': int,
>>>>>>> ed246409
        },
        'params': {'skip_download': True},
    }, {
        'url': 'https://www.youtube.com/watch?v=tjjjtzRLHvA',
        'info_dict': {
            'id': 'tjjjtzRLHvA',
            'ext': 'mp4',
            'title': 'ハッシュタグ無し };if window.ytcsi',
            'age_limit': 0,
            'availability': 'unlisted',
            'categories': ['Music'],
            'channel': 'Lesmiscore',
            'channel_follower_count': int,
            'channel_id': 'UCdqltm_7iv1Vs6kp6Syke5A',
            'channel_url': 'https://www.youtube.com/channel/UCdqltm_7iv1Vs6kp6Syke5A',
            'description': '',
            'duration': 6,
            'like_count': int,
            'live_status': 'not_live',
            'media_type': 'short',
            'playable_in_embed': True,
            'tags': [],
            'thumbnail': r're:https?://i\.ytimg\.com/.+',
            'timestamp': 1648005313,
            'upload_date': '20220323',
            'uploader': 'Lesmiscore',
            'uploader_id': '@lesmiscore',
            'uploader_url': 'https://www.youtube.com/@lesmiscore',
            'view_count': int,
        },
        'params': {'skip_download': True},
    }, {
        # Prefer primary title+description language metadata by default
        # Do not prefer translated description if primary is empty
        'url': 'https://www.youtube.com/watch?v=el3E4MbxRqQ',
        'info_dict': {
            'id': 'el3E4MbxRqQ',
            'ext': 'mp4',
            'title': 'dlp test video 2 - primary sv no desc',
            'age_limit': 0,
            'availability': 'unlisted',
            'categories': ['People & Blogs'],
            'channel': 'cole-dlp-test-acc',
            'channel_id': 'UCiu-3thuViMebBjw_5nWYrA',
            'channel_url': 'https://www.youtube.com/channel/UCiu-3thuViMebBjw_5nWYrA',
            'description': '',
            'duration': 5,
            'like_count': int,
            'live_status': 'not_live',
            'media_type': 'video',
            'playable_in_embed': True,
            'tags': [],
            'thumbnail': r're:https?://i\.ytimg\.com/.+',
            'timestamp': 1662677394,
            'upload_date': '20220908',
            'uploader': 'cole-dlp-test-acc',
            'uploader_id': '@coletdjnz',
            'uploader_url': 'https://www.youtube.com/@coletdjnz',
            'view_count': int,
        },
        'params': {'skip_download': True},
    }, {
        # Extractor argument: prefer translated title+description
        'url': 'https://www.youtube.com/watch?v=gHKT4uU8Zng',
        'info_dict': {
            'id': 'gHKT4uU8Zng',
            'ext': 'mp4',
            'title': 'dlp test video title primary (en-GB)',
            'age_limit': 0,
            'availability': 'public',
            'categories': ['People & Blogs'],
            'channel': 'cole-dlp-test-acc',
            'channel_id': 'UCiu-3thuViMebBjw_5nWYrA',
            'channel_url': 'https://www.youtube.com/channel/UCiu-3thuViMebBjw_5nWYrA',
            'description': 'md5:e8c098ba19888e08554f960ffbf6f90e',
            'duration': 5,
            'like_count': int,
            'live_status': 'not_live',
            'media_type': 'video',
            'playable_in_embed': True,
            'tags': [],
            'thumbnail': r're:https?://i\.ytimg\.com/.+',
            'timestamp': 1659073275,
            'upload_date': '20220729',
            'uploader': 'cole-dlp-test-acc',
            'uploader_id': '@coletdjnz',
            'uploader_url': 'https://www.youtube.com/@coletdjnz',
            'view_count': int,
        },
        'params': {
            'extractor_args': {'youtube': {'lang': ['fr']}},
            'skip_download': True,
        },
        'expected_warnings': [r'Preferring "fr" translated fields'],
    }, {
        'note': '6 channel audio',
        'url': 'https://www.youtube.com/watch?v=zgdo7-RRjgo',
        'only_matching': True,
    }, {
        'note': 'Multiple HLS formats with same itag',
        'url': 'https://www.youtube.com/watch?v=kX3nB4PpJko',
        'info_dict': {
            'id': 'kX3nB4PpJko',
            'ext': 'mp4',
            'title': 'Last To Take Hand Off Jet, Keeps It!',
            'age_limit': 0,
            'availability': 'public',
            'categories': ['Entertainment'],
            'channel': 'MrBeast',
            'channel_follower_count': int,
            'channel_id': 'UCX6OQ3DkcsbYNE6H8uQQuVA',
            'channel_is_verified': True,
            'channel_url': 'https://www.youtube.com/channel/UCX6OQ3DkcsbYNE6H8uQQuVA',
            'comment_count': int,
            'description': 'md5:42731fced13eff2c48c099fbb5c1b3a0',
            'duration': 937,
            'heatmap': 'count:100',
            'like_count': int,
            'live_status': 'not_live',
            'media_type': 'video',
            'playable_in_embed': True,
            'tags': [],
            'thumbnail': r're:https?://i\.ytimg\.com/.+',
            'timestamp': 1668286800,
            'upload_date': '20221112',
            'uploader': 'MrBeast',
            'uploader_id': '@MrBeast',
            'uploader_url': 'https://www.youtube.com/@MrBeast',
            'view_count': int,
        },
        'params': {
            'extractor_args': {'youtube': {'player_client': ['ios']}},
            'format': '233-1',
            'skip_download': True,
        },
        'skip': 'PO Token Required',
    }, {
        'note': 'Audio formats with Dynamic Range Compression',
        'url': 'https://www.youtube.com/watch?v=Tq92D6wQ1mg',
        'info_dict': {
            'id': 'Tq92D6wQ1mg',
            'ext': 'webm',
            'title': '[MMD] Adios - EVERGLOW [+Motion DL]',
            'age_limit': 18,
            'availability': 'needs_auth',
            'categories': ['Entertainment'],
            'channel': 'Projekt Melody',
            'channel_follower_count': int,
            'channel_id': 'UC1yoRdFoFJaCY-AGfD9W0wQ',
            'channel_url': 'https://www.youtube.com/channel/UC1yoRdFoFJaCY-AGfD9W0wQ',
            'comment_count': int,
            'description': 'md5:17eccca93a786d51bc67646756894066',
            'duration': 106,
            'like_count': int,
            'live_status': 'not_live',
            'media_type': 'video',
            'playable_in_embed': True,
            'tags': 'count:5',
            'thumbnail': r're:https?://i\.ytimg\.com/.+',
            'timestamp': 1577508724,
            'upload_date': '20191228',
            'uploader': 'Projekt Melody',
            'uploader_id': '@ProjektMelody',
            'uploader_url': 'https://www.youtube.com/@ProjektMelody',
            'view_count': int,
        },
        'params': {
            'extractor_args': {'youtube': {'player_client': ['tv_embedded']}},
            'format': '251-drc',
            'skip_download': True,
        },
        'skip': 'Age-restricted; requires authentication',
    }, {
        'note': 'Support /live/ URL + media type for post-live content',
        'url': 'https://www.youtube.com/live/qVv6vCqciTM',
        'info_dict': {
            'id': 'qVv6vCqciTM',
            'ext': 'mp4',
            'title': '【 #インターネット女クリスマス 】3Dで歌ってはしゃぐインターネットの女たち【月ノ美兎/名取さな】',
            'age_limit': 0,
            'availability': 'public',
            'categories': ['Entertainment'],
            'channel': 'さなちゃんねる',
            'channel_follower_count': int,
            'channel_id': 'UCIdEIHpS0TdkqRkHL5OkLtA',
            'channel_is_verified': True,
            'channel_url': 'https://www.youtube.com/channel/UCIdEIHpS0TdkqRkHL5OkLtA',
            'chapters': 'count:13',
            'comment_count': int,
            'description': 'md5:6aebf95cc4a1d731aebc01ad6cc9806d',
            'duration': 4438,
            'heatmap': 'count:100',
            'like_count': int,
            'live_status': 'was_live',
            'media_type': 'livestream',
            'playable_in_embed': True,
            'release_date': '20221223',
            'release_timestamp': 1671793345,
            'tags': 'count:6',
            'thumbnail': r're:https?://i\.ytimg\.com/.+',
            'timestamp': 1671798112,
            'upload_date': '20221223',
            'uploader': 'さなちゃんねる',
            'uploader_id': '@sana_natori',
            'uploader_url': 'https://www.youtube.com/@sana_natori',
            'view_count': int,
        },
        'params': {'skip_download': True},
    }, {
        # Fallbacks when webpage and web client is unavailable
        'url': 'https://www.youtube.com/watch?v=wSSmNUl9Snw',
        'info_dict': {
            'id': 'wSSmNUl9Snw',
            'ext': 'webm',
            'title': 'The Computer Hack That Saved Apollo 14',
            'age_limit': 0,
            # 'availability': 'public',
            # 'categories': ['Science & Technology'],
            'channel': 'Scott Manley',
            'channel_follower_count': int,
            'channel_id': 'UCxzC4EngIsMrPmbm6Nxvb-A',
            'channel_is_verified': True,
            'channel_url': 'https://www.youtube.com/channel/UCxzC4EngIsMrPmbm6Nxvb-A',
            'chapters': 'count:2',
            'comment_count': int,
            'description': 'md5:f4bed7b200404b72a394c2f97b782c02',
            'duration': 682,
            'heatmap': 'count:100',
            'like_count': int,
            'live_status': 'not_live',
            'media_type': 'video',
            'playable_in_embed': True,
            'tags': 'count:8',
            'thumbnail': r're:https?://i\.ytimg\.com/.+',
            'timestamp': 1504198713,
            'upload_date': '20170831',
            'uploader': 'Scott Manley',
            'uploader_id': '@scottmanley',
            'uploader_url': 'https://www.youtube.com/@scottmanley',
            'view_count': int,
        },
        'params': {
            'extractor_args': {'youtube': {
                'player_client': ['ios'],
                'player_skip': ['webpage'],
            }},
            'skip_download': True,
        },
        'skip': 'PO Token Required',
    }, {
        # uploader_id has non-ASCII characters that are percent-encoded in YT's JSON
        # https://github.com/yt-dlp/yt-dlp/pull/11818
        'url': 'https://www.youtube.com/shorts/18NGQq7p3LY',
        'info_dict': {
            'id': '18NGQq7p3LY',
            'ext': 'mp4',
            'title': '아이브 이서 장원영 리즈 삐끼삐끼 챌린지',
            'age_limit': 0,
            'availability': 'public',
            'categories': ['People & Blogs'],
            'channel': 'ㅇㅇ',
            'channel_follower_count': int,
            'channel_id': 'UCC25oTm2J7ZVoi5TngOHg9g',
            'channel_url': 'https://www.youtube.com/channel/UCC25oTm2J7ZVoi5TngOHg9g',
            'description': '',
            'duration': 3,
            'like_count': int,
            'live_status': 'not_live',
            'media_type': 'short',
            'playable_in_embed': True,
            'tags': [],
            'thumbnail': r're:https?://i\.ytimg\.com/.+',
            'timestamp': 1724306170,
            'upload_date': '20240822',
            'uploader': 'ㅇㅇ',
            'uploader_id': '@으아-v1k',
            'uploader_url': 'https://www.youtube.com/@으아-v1k',
            'view_count': int,
        },
        'params': {'skip_download': True},
    }]
    _WEBPAGE_TESTS = [{
        # <object>
        # https://github.com/ytdl-org/youtube-dl/pull/12696
        'url': 'http://www.improbable.com/2017/04/03/untrained-modern-youths-and-ancient-masters-in-selfie-portraits/',
        'info_dict': {
            'id': 'msN87y-iEx0',
            'ext': 'mp4',
            'title': 'Feynman: Mirrors FUN TO IMAGINE 6',
            'upload_date': '20080526',
            'description': 'md5:873c81d308b979f0e23ee7e620b312a3',
            'age_limit': 0,
            'tags': 'count:8',
            'channel_id': 'UCCeo--lls1vna5YJABWAcVA',
            'playable_in_embed': True,
            'thumbnail': r're:https?://i\.ytimg\.com/.+',
            'like_count': int,
            'comment_count': int,
            'channel': 'Christopher Sykes',
            'live_status': 'not_live',
            'channel_url': 'https://www.youtube.com/channel/UCCeo--lls1vna5YJABWAcVA',
            'availability': 'public',
            'duration': 195,
            'view_count': int,
            'categories': ['Science & Technology'],
            'channel_follower_count': int,
            'uploader': 'Christopher Sykes',
            'uploader_url': 'https://www.youtube.com/@ChristopherSykesDocumentaries',
            'uploader_id': '@ChristopherSykesDocumentaries',
            'heatmap': 'count:100',
            'timestamp': 1211825920,
            'media_type': 'video',
        },
        'params': {'skip_download': True},
    }, {
        # <embed>
        # https://github.com/ytdl-org/youtube-dl/commit/2b88feedf7993c24b03e0a7ff169a548794de70c
        'url': 'https://badzine.de/news/als-marc-zwiebler-taufik-hidayat-schlug',
        'info_dict': {
            'id': 'bSVcWOq397g',
            'ext': 'mp4',
            'title': 'TAUFIK TUNJUKKAN KELASNYA !!! : Taufik Hidayat VS Marc Zwiebler Canada Open 2011',
            'age_limit': 0,
            'availability': 'public',
            'categories': ['Sports'],
            'channel': 'Badminton Addict Id',
            'channel_follower_count': int,
            'channel_id': 'UCfCpKOwQGUe2FUJzYNadQcQ',
            'channel_url': 'https://www.youtube.com/channel/UCfCpKOwQGUe2FUJzYNadQcQ',
            'comment_count': int,
            'description': 'md5:2c3737da9a575f301a8380b4d60592a8',
            'duration': 756,
            'like_count': int,
            'live_status': 'not_live',
            'media_type': 'video',
            'playable_in_embed': True,
            'tags': 'count:9',
            'thumbnail': r're:https?://i\.ytimg\.com/.+',
            'timestamp': 1621418412,
            'upload_date': '20210519',
            'uploader': 'Badminton Addict Id',
            'uploader_id': '@badmintonaddictid8958',
            'uploader_url': 'https://www.youtube.com/@badmintonaddictid8958',
            'view_count': int,
        },
        'params': {'skip_download': True},
    }, {
        # WordPress Plugin: YouTube Video Importer
        # https://github.com/ytdl-org/youtube-dl/commit/7deef1ba6743bf11247565e63ed7e31d2e8a9382
        'url': 'https://lothype.com/2025-chino-hills-hs-snare-quad-features-wgi2025-drumline/',
        'info_dict': {
            'id': 'lC21AX_pCfA',
            'ext': 'mp4',
            'title': '2025 Chino Hills HS Snare & Quad Features! #wgi2025 #drumline',
            'age_limit': 0,
            'availability': 'public',
            'categories': ['Music'],
            'channel': 'DrumlineAV',
            'channel_follower_count': int,
            'channel_id': 'UCqdfUdyiQOZMvW5PcTTYikQ',
            'channel_url': 'https://www.youtube.com/channel/UCqdfUdyiQOZMvW5PcTTYikQ',
            'comment_count': int,
            'description': '',
            'duration': 48,
            'like_count': int,
            'live_status': 'not_live',
            'location': 'WESTMINSTER',
            'media_type': 'short',
            'playable_in_embed': True,
            'tags': 'count:72',
            'thumbnail': r're:https?://i\.ytimg\.com/.+',
            'timestamp': 1739910835,
            'upload_date': '20250218',
            'uploader': 'DrumlineAV',
            'uploader_id': '@DrumlineAV',
            'uploader_url': 'https://www.youtube.com/@DrumlineAV',
            'view_count': int,
        },
        'params': {'skip_download': True},
    }, {
        # lazyYT
        # https://github.com/ytdl-org/youtube-dl/commit/65f3a228b16c55fee959eee055767a796479270f
        'url': 'https://rabota7.ru/%D0%91%D1%83%D1%85%D0%B3%D0%B0%D0%BB%D1%82%D0%B5%D1%80',
        'info_dict': {
            'id': 'DexR8_tTSsQ',
            'ext': 'mp4',
            'title': 'Работа бухгалтером в Москве',
            'age_limit': 0,
            'availability': 'public',
            'categories': ['People & Blogs'],
            'channel': 'Работа в Москве свежие вакансии',
            'channel_follower_count': int,
            'channel_id': 'UCG3qz_gefGaMiSBvmaxN5WQ',
            'channel_url': 'https://www.youtube.com/channel/UCG3qz_gefGaMiSBvmaxN5WQ',
            'description': 'md5:b779d3d70af4efda26cf62b76808c0e3',
            'duration': 42,
            'like_count': int,
            'live_status': 'not_live',
            'media_type': 'video',
            'playable_in_embed': True,
            'tags': 'count:7',
            'thumbnail': r're:https?://i\.ytimg\.com/.+',
            'timestamp': 1496398980,
            'upload_date': '20170602',
            'uploader': 'Работа в Москве свежие вакансии',
            'uploader_id': '@РаботавМосквесвежиевакансии',
            'uploader_url': 'https://www.youtube.com/@РаботавМосквесвежиевакансии',
            'view_count': int,
        },
        'params': {
            'extractor_args': {'generic': {'impersonate': ['chrome']}},
            'skip_download': True,
        },
    }, {
        # data-video-url=
        # https://github.com/ytdl-org/youtube-dl/pull/2948
        'url': 'https://www.uca.ac.uk/',
        'info_dict': {
            'id': 'www.uca.ac',
            'title': 'UCA | Creative Arts Degrees UK | University for the Creative Arts',
            'age_limit': 0,
            'description': 'md5:179c7a06ea1ed01b94ff5d56cb18d73b',
            'thumbnail': '/media/uca-2020/hero-headers/2025-prospectus-all-2x2.jpg',
        },
        'playlist_count': 10,
        'params': {'skip_download': True},
    }]

    _PLAYER_JS_VARIANT_MAP = {
        'main': 'player_ias.vflset/en_US/base.js',
        'tcc': 'player_ias_tcc.vflset/en_US/base.js',
        'tce': 'player_ias_tce.vflset/en_US/base.js',
        'es5': 'player_es5.vflset/en_US/base.js',
        'es6': 'player_es6.vflset/en_US/base.js',
        'tv': 'tv-player-ias.vflset/tv-player-ias.js',
        'tv_es6': 'tv-player-es6.vflset/tv-player-es6.js',
        'phone': 'player-plasma-ias-phone-en_US.vflset/base.js',
        'tablet': 'player-plasma-ias-tablet-en_US.vflset/base.js',
    }
    _INVERSE_PLAYER_JS_VARIANT_MAP = {v: k for k, v in _PLAYER_JS_VARIANT_MAP.items()}
    _NSIG_FUNC_CACHE_ID = 'nsig func'
    _DUMMY_STRING = 'dlp_wins'

    @classmethod
    def suitable(cls, url):
        from yt_dlp.utils import parse_qs

        qs = parse_qs(url)
        if qs.get('list', [None])[0]:
            return False
        return super().suitable(url)

    def __init__(self, *args, **kwargs):
        super().__init__(*args, **kwargs)
        self._code_cache = {}
        self._player_cache = {}
        self._pot_director = None

    def _real_initialize(self):
        super()._real_initialize()
        self._pot_director = initialize_pot_director(self)

    def _prepare_live_from_start_formats(self, formats, video_id, live_start_time, url, webpage_url, smuggled_data, is_live):
        lock = threading.Lock()
        start_time = time.time()
        formats = [f for f in formats if f.get('is_from_start')]

        def refetch_manifest(format_id, delay):
            nonlocal formats, start_time, is_live
            if time.time() <= start_time + delay:
                return

            _, _, _, _, prs, player_url = self._initial_extract(
                url, smuggled_data, webpage_url, 'web', video_id)
            video_details = traverse_obj(prs, (..., 'videoDetails'), expected_type=dict)
            microformats = traverse_obj(
                prs, (..., 'microformat', 'playerMicroformatRenderer'),
                expected_type=dict)
            _, live_status, _, formats, _ = self._list_formats(video_id, microformats, video_details, prs, player_url)
            is_live = live_status == 'is_live'
            start_time = time.time()

        def mpd_feed(format_id, delay):
            """
            @returns (manifest_url, manifest_stream_number, is_live) or None
            """
            for retry in self.RetryManager(fatal=False):
                with lock:
                    refetch_manifest(format_id, delay)

                f = next((f for f in formats if f['format_id'] == format_id), None)
                if not f:
                    if not is_live:
                        retry.error = f'{video_id}: Video is no longer live'
                    else:
                        retry.error = f'Cannot find refreshed manifest for format {format_id}{bug_reports_message()}'
                    continue

                # Formats from ended premieres will be missing a manifest_url
                # See https://github.com/yt-dlp/yt-dlp/issues/8543
                if not f.get('manifest_url'):
                    break

                return f['manifest_url'], f['manifest_stream_number'], is_live
            return None

        for f in formats:
            f['is_live'] = is_live
            gen = functools.partial(self._live_dash_fragments, video_id, f['format_id'],
                                    live_start_time, mpd_feed, not is_live and f.copy())
            if is_live:
                f['fragments'] = gen
                f['protocol'] = 'http_dash_segments_generator'
            else:
                f['fragments'] = LazyList(gen({}))
                del f['is_from_start']

    def _live_dash_fragments(self, video_id, format_id, live_start_time, mpd_feed, manifestless_orig_fmt, ctx):
        FETCH_SPAN, MAX_DURATION = 5, 432000

        mpd_url, stream_number, is_live = None, None, True

        begin_index = 0
        download_start_time = ctx.get('start') or time.time()

        lack_early_segments = download_start_time - (live_start_time or download_start_time) > MAX_DURATION
        if lack_early_segments:
            self.report_warning(bug_reports_message(
                'Starting download from the last 120 hours of the live stream since '
                'YouTube does not have data before that. If you think this is wrong,'), only_once=True)
            lack_early_segments = True

        known_idx, no_fragment_score, last_segment_url = begin_index, 0, None
        fragments, fragment_base_url = None, None

        def _extract_sequence_from_mpd(refresh_sequence, immediate):
            nonlocal mpd_url, stream_number, is_live, no_fragment_score, fragments, fragment_base_url
            # Obtain from MPD's maximum seq value
            old_mpd_url = mpd_url
            last_error = ctx.pop('last_error', None)
            expire_fast = immediate or (last_error and isinstance(last_error, HTTPError) and last_error.status == 403)
            mpd_url, stream_number, is_live = (mpd_feed(format_id, 5 if expire_fast else 18000)
                                               or (mpd_url, stream_number, False))
            if not refresh_sequence:
                if expire_fast and not is_live:
                    return False, last_seq
                elif old_mpd_url == mpd_url:
                    return True, last_seq
            if manifestless_orig_fmt:
                fmt_info = manifestless_orig_fmt
            else:
                try:
                    fmts, _ = self._extract_mpd_formats_and_subtitles(
                        mpd_url, None, note=False, errnote=False, fatal=False)
                except ExtractorError:
                    fmts = None
                if not fmts:
                    no_fragment_score += 2
                    return False, last_seq
                fmt_info = next(x for x in fmts if x['manifest_stream_number'] == stream_number)
            fragments = fmt_info['fragments']
            fragment_base_url = fmt_info['fragment_base_url']
            assert fragment_base_url

            _last_seq = int(re.search(r'(?:/|^)sq/(\d+)', fragments[-1]['path']).group(1))
            return True, _last_seq

        self.write_debug(f'[{video_id}] Generating fragments for format {format_id}')
        while is_live:
            fetch_time = time.time()
            if no_fragment_score > 30:
                return
            if last_segment_url:
                # Obtain from "X-Head-Seqnum" header value from each segment
                try:
                    urlh = self._request_webpage(
                        last_segment_url, None, note=False, errnote=False, fatal=False)
                except ExtractorError:
                    urlh = None
                last_seq = try_get(urlh, lambda x: int_or_none(x.headers['X-Head-Seqnum']))
                if last_seq is None:
                    no_fragment_score += 2
                    last_segment_url = None
                    continue
            else:
                should_continue, last_seq = _extract_sequence_from_mpd(True, no_fragment_score > 15)
                no_fragment_score += 2
                if not should_continue:
                    continue

            if known_idx > last_seq:
                last_segment_url = None
                continue

            last_seq += 1

            if begin_index < 0 and known_idx < 0:
                # skip from the start when it's negative value
                known_idx = last_seq + begin_index
            if lack_early_segments:
                known_idx = max(known_idx, last_seq - int(MAX_DURATION // fragments[-1]['duration']))
            try:
                for idx in range(known_idx, last_seq):
                    # do not update sequence here or you'll get skipped some part of it
                    should_continue, _ = _extract_sequence_from_mpd(False, False)
                    if not should_continue:
                        known_idx = idx - 1
                        raise ExtractorError('breaking out of outer loop')
                    last_segment_url = urljoin(fragment_base_url, f'sq/{idx}')
                    yield {
                        'url': last_segment_url,
                        'fragment_count': last_seq,
                    }
                if known_idx == last_seq:
                    no_fragment_score += 5
                else:
                    no_fragment_score = 0
                known_idx = last_seq
            except ExtractorError:
                continue

            if manifestless_orig_fmt:
                # Stop at the first iteration if running for post-live manifestless;
                # fragment count no longer increase since it starts
                break

            time.sleep(max(0, FETCH_SPAN + fetch_time - time.time()))

    def _extract_player_url(self, *ytcfgs, webpage=None):
        player_url = traverse_obj(
            ytcfgs, (..., 'PLAYER_JS_URL'), (..., 'WEB_PLAYER_CONTEXT_CONFIGS', ..., 'jsUrl'),
            get_all=False, expected_type=str)
        if not player_url:
            return

        requested_js_variant = self._configuration_arg('player_js_variant', [''])[0] or 'main'
        if requested_js_variant in self._PLAYER_JS_VARIANT_MAP:
            player_id = self._extract_player_info(player_url)
            original_url = player_url
            player_url = f'/s/player/{player_id}/{self._PLAYER_JS_VARIANT_MAP[requested_js_variant]}'
            if original_url != player_url:
                self.write_debug(
                    f'Forcing "{requested_js_variant}" player JS variant for player {player_id}\n'
                    f'        original url = {original_url}', only_once=True)
        elif requested_js_variant != 'actual':
            self.report_warning(
                f'Invalid player JS variant name "{requested_js_variant}" requested. '
                f'Valid choices are: {", ".join(self._PLAYER_JS_VARIANT_MAP)}', only_once=True)

        return urljoin('https://www.youtube.com', player_url)

    def _download_player_url(self, video_id, fatal=False):
        iframe_webpage = self._download_webpage_with_retries(
            'https://www.youtube.com/iframe_api',
            note='Downloading iframe API JS',
            video_id=video_id, retry_fatal=fatal)

        if iframe_webpage:
            player_version = self._search_regex(
                r'player\\?/([0-9a-fA-F]{8})\\?/', iframe_webpage, 'player version', fatal=fatal)
            if player_version:
                return f'https://www.youtube.com/s/player/{player_version}/player_ias.vflset/en_US/base.js'

    def _player_js_cache_key(self, player_url):
        player_id = self._extract_player_info(player_url)
        player_path = remove_start(urllib.parse.urlparse(player_url).path, f'/s/player/{player_id}/')
        variant = self._INVERSE_PLAYER_JS_VARIANT_MAP.get(player_path) or next((
            v for k, v in self._INVERSE_PLAYER_JS_VARIANT_MAP.items()
            if re.fullmatch(re.escape(k).replace('en_US', r'[a-zA-Z0-9_]+'), player_path)), None)
        if not variant:
            self.write_debug(
                f'Unable to determine player JS variant\n'
                f'        player = {player_url}', only_once=True)
            variant = re.sub(r'[^a-zA-Z0-9]', '_', remove_end(player_path, '.js'))
        return join_nonempty(player_id, variant)

    def _signature_cache_id(self, example_sig):
        """ Return a string representation of a signature """
        return '.'.join(str(len(part)) for part in example_sig.split('.'))

    @classmethod
    def _extract_player_info(cls, player_url):
        for player_re in cls._PLAYER_INFO_RE:
            id_m = re.search(player_re, player_url)
            if id_m:
                break
        else:
            raise ExtractorError(f'Cannot identify player {player_url!r}')
        return id_m.group('id')

    def _load_player(self, video_id, player_url, fatal=True):
        player_js_key = self._player_js_cache_key(player_url)
        if player_js_key not in self._code_cache:
            code = self._download_webpage(
                player_url, video_id, fatal=fatal,
                note=f'Downloading player {player_js_key}',
                errnote=f'Download of {player_js_key} failed')
            if code:
                self._code_cache[player_js_key] = code
        return self._code_cache.get(player_js_key)

    def _extract_signature_function(self, video_id, player_url, example_sig):
        # Read from filesystem cache
        func_id = join_nonempty(
            self._player_js_cache_key(player_url), self._signature_cache_id(example_sig))
        assert os.path.basename(func_id) == func_id

        self.write_debug(f'Extracting signature function {func_id}')
        cache_spec, code = self.cache.load('youtube-sigfuncs', func_id, min_ver='2025.07.21'), None

        if not cache_spec:
            code = self._load_player(video_id, player_url)
        if code:
            res = self._parse_sig_js(code, player_url)
            test_string = ''.join(map(chr, range(len(example_sig))))
            cache_spec = [ord(c) for c in res(test_string)]
            self.cache.store('youtube-sigfuncs', func_id, cache_spec)

        return lambda s: ''.join(s[i] for i in cache_spec)

    def _parse_sig_js(self, jscode, player_url):
        # Examples where `sig` is funcname:
        # sig=function(a){a=a.split(""); ... ;return a.join("")};
        # ;c&&(c=sig(decodeURIComponent(c)),a.set(b,encodeURIComponent(c)));return a};
        # {var l=f,m=h.sp,n=sig(decodeURIComponent(h.s));l.set(m,encodeURIComponent(n))}
        # sig=function(J){J=J.split(""); ... ;return J.join("")};
        # ;N&&(N=sig(decodeURIComponent(N)),J.set(R,encodeURIComponent(N)));return J};
        # {var H=u,k=f.sp,v=sig(decodeURIComponent(f.s));H.set(k,encodeURIComponent(v))}
        funcname = self._search_regex(
            (r'\b(?P<var>[a-zA-Z0-9_$]+)&&\((?P=var)=(?P<sig>[a-zA-Z0-9_$]{2,})\(decodeURIComponent\((?P=var)\)\)',
             r'(?P<sig>[a-zA-Z0-9_$]+)\s*=\s*function\(\s*(?P<arg>[a-zA-Z0-9_$]+)\s*\)\s*{\s*(?P=arg)\s*=\s*(?P=arg)\.split\(\s*""\s*\)\s*;\s*[^}]+;\s*return\s+(?P=arg)\.join\(\s*""\s*\)',
             r'(?:\b|[^a-zA-Z0-9_$])(?P<sig>[a-zA-Z0-9_$]{2,})\s*=\s*function\(\s*a\s*\)\s*{\s*a\s*=\s*a\.split\(\s*""\s*\)(?:;[a-zA-Z0-9_$]{2}\.[a-zA-Z0-9_$]{2}\(a,\d+\))?',
             # Old patterns
             r'\b[cs]\s*&&\s*[adf]\.set\([^,]+\s*,\s*encodeURIComponent\s*\(\s*(?P<sig>[a-zA-Z0-9$]+)\(',
             r'\b[a-zA-Z0-9]+\s*&&\s*[a-zA-Z0-9]+\.set\([^,]+\s*,\s*encodeURIComponent\s*\(\s*(?P<sig>[a-zA-Z0-9$]+)\(',
             r'\bm=(?P<sig>[a-zA-Z0-9$]{2,})\(decodeURIComponent\(h\.s\)\)',
             # Obsolete patterns
             r'("|\')signature\1\s*,\s*(?P<sig>[a-zA-Z0-9$]+)\(',
             r'\.sig\|\|(?P<sig>[a-zA-Z0-9$]+)\(',
             r'yt\.akamaized\.net/\)\s*\|\|\s*.*?\s*[cs]\s*&&\s*[adf]\.set\([^,]+\s*,\s*(?:encodeURIComponent\s*\()?\s*(?P<sig>[a-zA-Z0-9$]+)\(',
             r'\b[cs]\s*&&\s*[adf]\.set\([^,]+\s*,\s*(?P<sig>[a-zA-Z0-9$]+)\(',
             r'\bc\s*&&\s*[a-zA-Z0-9]+\.set\([^,]+\s*,\s*\([^)]*\)\s*\(\s*(?P<sig>[a-zA-Z0-9$]+)\('),
            jscode, 'Initial JS player signature function name', group='sig')

        varname, global_list = self._interpret_player_js_global_var(jscode, player_url)
        jsi = JSInterpreter(jscode)
        initial_function = jsi.extract_function(funcname, filter_dict({varname: global_list}))
        return lambda s: initial_function([s])

    def _cached(self, func, *cache_id):
        def inner(*args, **kwargs):
            if cache_id not in self._player_cache:
                try:
                    self._player_cache[cache_id] = func(*args, **kwargs)
                except ExtractorError as e:
                    self._player_cache[cache_id] = e
                except Exception as e:
                    self._player_cache[cache_id] = ExtractorError(traceback.format_exc(), cause=e)

            ret = self._player_cache[cache_id]
            if isinstance(ret, Exception):
                raise ret
            return ret
        return inner

    def _load_player_data_from_cache(self, name, player_url):
        cache_id = (f'youtube-{name}', self._player_js_cache_key(player_url))

        if data := self._player_cache.get(cache_id):
            return data

        data = self.cache.load(*cache_id, min_ver='2025.07.21')
        if data:
            self._player_cache[cache_id] = data

        return data

    def _store_player_data_to_cache(self, name, player_url, data):
        cache_id = (f'youtube-{name}', self._player_js_cache_key(player_url))
        if cache_id not in self._player_cache:
            self.cache.store(*cache_id, data)
            self._player_cache[cache_id] = data

    def _decrypt_signature(self, s, video_id, player_url):
        """Turn the encrypted s field into a working signature"""
        extract_sig = self._cached(
            self._extract_signature_function, 'sig', player_url, self._signature_cache_id(s))
        func = extract_sig(video_id, player_url, s)
        return func(s)

    def _decrypt_nsig(self, s, video_id, player_url):
        """Turn the encrypted n field into a working signature"""
        if player_url is None:
            raise ExtractorError('Cannot decrypt nsig without player_url')
        player_url = urljoin('https://www.youtube.com', player_url)

        try:
            jsi, player_id, func_code = self._extract_n_function_code(video_id, player_url)
        except ExtractorError as e:
            raise ExtractorError('Unable to extract nsig function code', cause=e)

        try:
            extract_nsig = self._cached(self._extract_n_function_from_code, self._NSIG_FUNC_CACHE_ID, player_url)
            ret = extract_nsig(jsi, func_code)(s)
        except JSInterpreter.Exception as e:
            try:
                jsi = PhantomJSwrapper(self, timeout=5000)
            except ExtractorError:
                raise e
            self.report_warning(
                f'Native nsig extraction failed: Trying with PhantomJS\n'
                f'         n = {s} ; player = {player_url}', video_id)
            self.write_debug(e, only_once=True)

            args, func_body = func_code
            ret = jsi.execute(
                f'console.log(function({", ".join(args)}) {{ {func_body} }}({s!r}));',
                video_id=video_id, note='Executing signature code').strip()

        self.write_debug(f'Decrypted nsig {s} => {ret}')
        # Only cache nsig func JS code to disk if successful, and only once
        self._store_player_data_to_cache('nsig', player_url, func_code)
        return ret

    def _extract_n_function_name(self, jscode, player_url=None):
        varname, global_list = self._interpret_player_js_global_var(jscode, player_url)
        if debug_str := traverse_obj(global_list, (lambda _, v: v.endswith('-_w8_'), any)):
            pattern = r'''(?x)
                \{\s*return\s+%s\[%d\]\s*\+\s*(?P<argname>[a-zA-Z0-9_$]+)\s*\}
            ''' % (re.escape(varname), global_list.index(debug_str))
            if match := re.search(pattern, jscode):
                pattern = r'''(?x)
                    \{\s*\)%s\(\s*
                    (?:
                        (?P<funcname_a>[a-zA-Z0-9_$]+)\s*noitcnuf\s*
                        |noitcnuf\s*=\s*(?P<funcname_b>[a-zA-Z0-9_$]+)(?:\s+rav)?
                    )[;\n]
                ''' % re.escape(match.group('argname')[::-1])
                if match := re.search(pattern, jscode[match.start()::-1]):
                    a, b = match.group('funcname_a', 'funcname_b')
                    return (a or b)[::-1]
            self.write_debug(join_nonempty(
                'Initial search was unable to find nsig function name',
                player_url and f'        player = {player_url}', delim='\n'), only_once=True)

        # Examples (with placeholders nfunc, narray, idx):
        # *  .get("n"))&&(b=nfunc(b)
        # *  .get("n"))&&(b=narray[idx](b)
        # *  b=String.fromCharCode(110),c=a.get(b))&&c=narray[idx](c)
        # *  a.D&&(b="nn"[+a.D],c=a.get(b))&&(c=narray[idx](c),a.set(b,c),narray.length||nfunc("")
        # *  a.D&&(PL(a),b=a.j.n||null)&&(b=narray[0](b),a.set("n",b),narray.length||nfunc("")
        # *  a.D&&(b="nn"[+a.D],vL(a),c=a.j[b]||null)&&(c=narray[idx](c),a.set(b,c),narray.length||nfunc("")
        # *  J.J="";J.url="";J.Z&&(R="nn"[+J.Z],mW(J),N=J.K[R]||null)&&(N=narray[idx](N),J.set(R,N))}};
        funcname, idx = self._search_regex(
            r'''(?x)
            (?:
                \.get\("n"\)\)&&\(b=|
                (?:
                    b=String\.fromCharCode\(110\)|
                    (?P<str_idx>[a-zA-Z0-9_$.]+)&&\(b="nn"\[\+(?P=str_idx)\]
                )
                (?:
                    ,[a-zA-Z0-9_$]+\(a\))?,c=a\.
                    (?:
                        get\(b\)|
                        [a-zA-Z0-9_$]+\[b\]\|\|null
                    )\)&&\(c=|
                \b(?P<var>[a-zA-Z0-9_$]+)=
            )(?P<nfunc>[a-zA-Z0-9_$]+)(?:\[(?P<idx>\d+)\])?\([a-zA-Z]\)
            (?(var),[a-zA-Z0-9_$]+\.set\((?:"n+"|[a-zA-Z0-9_$]+)\,(?P=var)\))''',
            jscode, 'n function name', group=('nfunc', 'idx'), default=(None, None))
        if not funcname:
            self.report_warning(join_nonempty(
                'Falling back to generic n function search',
                player_url and f'         player = {player_url}', delim='\n'), only_once=True)
            return self._search_regex(
                r'''(?xs)
                ;\s*(?P<name>[a-zA-Z0-9_$]+)\s*=\s*function\([a-zA-Z0-9_$]+\)
                \s*\{(?:(?!};).)+?return\s*(?P<q>["'])[\w-]+_w8_(?P=q)\s*\+\s*[a-zA-Z0-9_$]+''',
                jscode, 'Initial JS player n function name', group='name')
        elif not idx:
            return funcname

        return json.loads(js_to_json(self._search_regex(
            rf'var {re.escape(funcname)}\s*=\s*(\[.+?\])\s*[,;]', jscode,
            f'Initial JS player n function list ({funcname}.{idx})')))[int(idx)]

    def _interpret_player_js_global_var(self, jscode, player_url):
        """Returns tuple of: variable name string, variable value list"""
        extract_global_var = self._cached(self._search_regex, 'js global array', player_url)
        varcode, varname, varvalue = extract_global_var(
            r'''(?x)
                (?P<q1>["\'])use\s+strict(?P=q1);\s*
                (?P<code>
                    var\s+(?P<name>[a-zA-Z0-9_$]+)\s*=\s*
                    (?P<value>
                        (?P<q2>["\'])(?:(?!(?P=q2)).|\\.)+(?P=q2)
                        \.split\((?P<q3>["\'])(?:(?!(?P=q3)).)+(?P=q3)\)
                        |\[\s*(?:(?P<q4>["\'])(?:(?!(?P=q4)).|\\.)*(?P=q4)\s*,?\s*)+\]
                    )
                )[;,]
            ''', jscode, 'global variable', group=('code', 'name', 'value'), default=(None, None, None))
        if not varcode:
            self.write_debug(join_nonempty(
                'No global array variable found in player JS',
                player_url and f'        player = {player_url}', delim='\n'), only_once=True)
            return None, None

        jsi = JSInterpreter(varcode)
        interpret_global_var = self._cached(jsi.interpret_expression, 'js global list', player_url)
        return varname, interpret_global_var(varvalue, LocalNameSpace(), allow_recursion=10)

    def _fixup_n_function_code(self, argnames, nsig_code, jscode, player_url):
        # Fixup global array
        varname, global_list = self._interpret_player_js_global_var(jscode, player_url)
        if varname and global_list:
            nsig_code = f'var {varname}={json.dumps(global_list)}; {nsig_code}'
        else:
            varname = self._DUMMY_STRING
            global_list = []

        # Fixup typeof check
        undefined_idx = global_list.index('undefined') if 'undefined' in global_list else r'\d+'
        fixed_code = re.sub(
            fr'''(?x)
                ;\s*if\s*\(\s*typeof\s+[a-zA-Z0-9_$]+\s*===?\s*(?:
                    (["\'])undefined\1|
                    {re.escape(varname)}\[{undefined_idx}\]
                )\s*\)\s*return\s+{re.escape(argnames[0])};
            ''', ';', nsig_code)
        if fixed_code == nsig_code:
            self.write_debug(join_nonempty(
                'No typeof statement found in nsig function code',
                player_url and f'        player = {player_url}', delim='\n'), only_once=True)

        # Fixup global funcs
        jsi = JSInterpreter(fixed_code)
        cache_id = (self._NSIG_FUNC_CACHE_ID, player_url)
        try:
            self._cached(
                self._extract_n_function_from_code, *cache_id)(jsi, (argnames, fixed_code))(self._DUMMY_STRING)
        except JSInterpreter.Exception:
            self._player_cache.pop(cache_id, None)

        global_funcnames = jsi._undefined_varnames
        debug_names = []
        jsi = JSInterpreter(jscode)
        for func_name in global_funcnames:
            try:
                func_args, func_code = jsi.extract_function_code(func_name)
                fixed_code = f'var {func_name} = function({", ".join(func_args)}) {{ {func_code} }}; {fixed_code}'
                debug_names.append(func_name)
            except Exception:
                self.report_warning(join_nonempty(
                    f'Unable to extract global nsig function {func_name} from player JS',
                    player_url and f'        player = {player_url}', delim='\n'), only_once=True)

        if debug_names:
            self.write_debug(f'Extracted global nsig functions: {", ".join(debug_names)}')

        return argnames, fixed_code

    def _extract_n_function_code(self, video_id, player_url):
        player_id = self._extract_player_info(player_url)
        func_code = self._load_player_data_from_cache('nsig', player_url)
        jscode = func_code or self._load_player(video_id, player_url)
        jsi = JSInterpreter(jscode)

        if func_code:
            return jsi, player_id, func_code

        func_name = self._extract_n_function_name(jscode, player_url=player_url)

        # XXX: Work around (a) global array variable, (b) `typeof` short-circuit, (c) global functions
        func_code = self._fixup_n_function_code(*jsi.extract_function_code(func_name), jscode, player_url)

        return jsi, player_id, func_code

    def _extract_n_function_from_code(self, jsi, func_code):
        func = jsi.extract_function_from_code(*func_code)

        def extract_nsig(s):
            try:
                ret = func([s])
            except JSInterpreter.Exception:
                raise
            except Exception as e:
                raise JSInterpreter.Exception(traceback.format_exc(), cause=e)

            if ret.startswith('enhanced_except_') or ret.endswith(s):
                raise JSInterpreter.Exception('Signature function returned an exception')
            return ret

        return extract_nsig

    def _extract_signature_timestamp(self, video_id, player_url, ytcfg=None, fatal=False):
        """
        Extract signatureTimestamp (sts)
        Required to tell API what sig/player version is in use.
        """
        if sts := traverse_obj(ytcfg, ('STS', {int_or_none})):
            return sts

        if not player_url:
            error_msg = 'Cannot extract signature timestamp without player url'
            if fatal:
                raise ExtractorError(error_msg)
            self.report_warning(error_msg)
            return None

        sts = self._load_player_data_from_cache('sts', player_url)
        if sts:
            return sts

        if code := self._load_player(video_id, player_url, fatal=fatal):
            sts = int_or_none(self._search_regex(
                r'(?:signatureTimestamp|sts)\s*:\s*(?P<sts>[0-9]{5})', code,
                'JS player signature timestamp', group='sts', fatal=fatal))
            if sts:
                self._store_player_data_to_cache('sts', player_url, sts)

        return sts

    def _mark_watched(self, video_id, player_responses):
        # cpn generation algorithm is reverse engineered from base.js.
        # In fact it works even with dummy cpn.
        CPN_ALPHABET = 'abcdefghijklmnopqrstuvwxyzABCDEFGHIJKLMNOPQRSTUVWXYZ0123456789-_'
        cpn = ''.join(CPN_ALPHABET[random.randint(0, 256) & 63] for _ in range(16))

        for is_full, key in enumerate(('videostatsPlaybackUrl', 'videostatsWatchtimeUrl')):
            label = 'fully ' if is_full else ''
            url = get_first(player_responses, ('playbackTracking', key, 'baseUrl'),
                            expected_type=url_or_none)
            if not url:
                self.report_warning(f'Unable to mark {label}watched')
                return
            parsed_url = urllib.parse.urlparse(url)
            qs = urllib.parse.parse_qs(parsed_url.query)

            # # more consistent results setting it to right before the end
            video_length = [str(float((qs.get('len') or ['1.5'])[0]) - 1)]

            qs.update({
                'ver': ['2'],
                'cpn': [cpn],
                'cmt': video_length,
                'el': 'detailpage',  # otherwise defaults to "shorts"
            })

            if is_full:
                # these seem to mark watchtime "history" in the real world
                # they're required, so send in a single value
                qs.update({
                    'st': 0,
                    'et': video_length,
                })

            url = urllib.parse.urlunparse(
                parsed_url._replace(query=urllib.parse.urlencode(qs, True)))

            self._download_webpage(
                url, video_id, f'Marking {label}watched',
                'Unable to mark watched', fatal=False)

    @classmethod
    def _extract_from_webpage(cls, url, webpage):
        # Invidious Instances
        # https://github.com/yt-dlp/yt-dlp/issues/195
        # https://github.com/iv-org/invidious/pull/1730
        mobj = re.search(
            r'<link rel="alternate" href="(?P<url>https://www\.youtube\.com/watch\?v=[0-9A-Za-z_-]{11})"',
            webpage)
        if mobj:
            yield cls.url_result(mobj.group('url'), cls)
            raise cls.StopExtraction

        yield from super()._extract_from_webpage(url, webpage)

        # lazyYT YouTube embed
        for id_ in re.findall(r'class="lazyYT" data-youtube-id="([^"]+)"', webpage):
            yield cls.url_result(unescapeHTML(id_), cls, id_)

        # Wordpress "YouTube Video Importer" plugin
        for m in re.findall(r'''(?x)<div[^>]+
                class=(?P<q1>[\'"])[^\'"]*\byvii_single_video_player\b[^\'"]*(?P=q1)[^>]+
                data-video_id=(?P<q2>[\'"])([^\'"]+)(?P=q2)''', webpage):
            yield cls.url_result(m[-1], cls, m[-1])

    @classmethod
    def extract_id(cls, url):
        video_id = cls.get_temp_id(url)
        if not video_id:
            raise ExtractorError(f'Invalid URL: {url}')
        return video_id

    def _extract_chapters_from_json(self, data, duration):
        chapter_list = traverse_obj(
            data, (
                'playerOverlays', 'playerOverlayRenderer', 'decoratedPlayerBarRenderer',
                'decoratedPlayerBarRenderer', 'playerBar', 'chapteredPlayerBarRenderer', 'chapters',
            ), expected_type=list)

        return self._extract_chapters_helper(
            chapter_list,
            start_function=lambda chapter: float_or_none(
                traverse_obj(chapter, ('chapterRenderer', 'timeRangeStartMillis')), scale=1000),
            title_function=lambda chapter: traverse_obj(
                chapter, ('chapterRenderer', 'title', 'simpleText'), expected_type=str),
            duration=duration)

    def _extract_chapters_from_engagement_panel(self, data, duration):
        content_list = traverse_obj(
            data,
            ('engagementPanels', ..., 'engagementPanelSectionListRenderer', 'content', 'macroMarkersListRenderer', 'contents'),
            expected_type=list)
        chapter_time = lambda chapter: parse_duration(self._get_text(chapter, 'timeDescription'))
        chapter_title = lambda chapter: self._get_text(chapter, 'title')

        return next(filter(None, (
            self._extract_chapters_helper(traverse_obj(contents, (..., 'macroMarkersListItemRenderer')),
                                          chapter_time, chapter_title, duration)
            for contents in content_list)), [])

    def _extract_heatmap(self, data):
        return traverse_obj(data, (
            'frameworkUpdates', 'entityBatchUpdate', 'mutations',
            lambda _, v: v['payload']['macroMarkersListEntity']['markersList']['markerType'] == 'MARKER_TYPE_HEATMAP',
            'payload', 'macroMarkersListEntity', 'markersList', 'markers', ..., {
                'start_time': ('startMillis', {float_or_none(scale=1000)}),
                'end_time': {lambda x: (int(x['startMillis']) + int(x['durationMillis'])) / 1000},
                'value': ('intensityScoreNormalized', {float_or_none}),
            })) or None

    def _extract_comment(self, entities, parent=None):
        comment_entity_payload = get_first(entities, ('payload', 'commentEntityPayload', {dict}))
        if not (comment_id := traverse_obj(comment_entity_payload, ('properties', 'commentId', {str}))):
            return

        toolbar_entity_payload = get_first(entities, ('payload', 'engagementToolbarStateEntityPayload', {dict}))
        time_text = traverse_obj(comment_entity_payload, ('properties', 'publishedTime', {str})) or ''

        return {
            'id': comment_id,
            'parent': parent or 'root',
            **traverse_obj(comment_entity_payload, {
                'text': ('properties', 'content', 'content', {str}),
                'like_count': ('toolbar', 'likeCountA11y', {parse_count}),
                'author_id': ('author', 'channelId', {self.ucid_or_none}),
                'author': ('author', 'displayName', {str}),
                'author_thumbnail': ('author', 'avatarThumbnailUrl', {url_or_none}),
                'author_is_uploader': ('author', 'isCreator', {bool}),
                'author_is_verified': ('author', 'isVerified', {bool}),
                'author_url': ('author', 'channelCommand', 'innertubeCommand', (
                    ('browseEndpoint', 'canonicalBaseUrl'), ('commandMetadata', 'webCommandMetadata', 'url'),
                ), {urljoin('https://www.youtube.com')}),
            }, get_all=False),
            'is_favorited': (None if toolbar_entity_payload is None else
                             toolbar_entity_payload.get('heartState') == 'TOOLBAR_HEART_STATE_HEARTED'),
            '_time_text': time_text,  # FIXME: non-standard, but we need a way of showing that it is an estimate.
            'timestamp': self._parse_time_text(time_text),
        }

    def _extract_comment_old(self, comment_renderer, parent=None):
        comment_id = comment_renderer.get('commentId')
        if not comment_id:
            return

        info = {
            'id': comment_id,
            'text': self._get_text(comment_renderer, 'contentText'),
            'like_count': self._get_count(comment_renderer, 'voteCount'),
            'author_id': traverse_obj(comment_renderer, ('authorEndpoint', 'browseEndpoint', 'browseId', {self.ucid_or_none})),
            'author': self._get_text(comment_renderer, 'authorText'),
            'author_thumbnail': traverse_obj(comment_renderer, ('authorThumbnail', 'thumbnails', -1, 'url', {url_or_none})),
            'parent': parent or 'root',
        }

        # Timestamp is an estimate calculated from the current time and time_text
        time_text = self._get_text(comment_renderer, 'publishedTimeText') or ''
        timestamp = self._parse_time_text(time_text)

        info.update({
            # FIXME: non-standard, but we need a way of showing that it is an estimate.
            '_time_text': time_text,
            'timestamp': timestamp,
        })

        info['author_url'] = urljoin(
            'https://www.youtube.com', traverse_obj(comment_renderer, ('authorEndpoint', (
                ('browseEndpoint', 'canonicalBaseUrl'), ('commandMetadata', 'webCommandMetadata', 'url'))),
                expected_type=str, get_all=False))

        author_is_uploader = traverse_obj(comment_renderer, 'authorIsChannelOwner')
        if author_is_uploader is not None:
            info['author_is_uploader'] = author_is_uploader

        comment_abr = traverse_obj(
            comment_renderer, ('actionButtons', 'commentActionButtonsRenderer'), expected_type=dict)
        if comment_abr is not None:
            info['is_favorited'] = 'creatorHeart' in comment_abr

        badges = self._extract_badges([traverse_obj(comment_renderer, 'authorCommentBadge')])
        if self._has_badge(badges, BadgeType.VERIFIED):
            info['author_is_verified'] = True

        is_pinned = traverse_obj(comment_renderer, 'pinnedCommentBadge')
        if is_pinned:
            info['is_pinned'] = True

        return info

    def _comment_entries(self, root_continuation_data, ytcfg, video_id, parent=None, tracker=None):

        get_single_config_arg = lambda c: self._configuration_arg(c, [''])[0]

        def extract_header(contents):
            _continuation = None
            for content in contents:
                comments_header_renderer = traverse_obj(content, 'commentsHeaderRenderer')
                expected_comment_count = self._get_count(
                    comments_header_renderer, 'countText', 'commentsCount')

                if expected_comment_count is not None:
                    tracker['est_total'] = expected_comment_count
                    self.to_screen(f'Downloading ~{expected_comment_count} comments')
                comment_sort_index = int(get_single_config_arg('comment_sort') != 'top')  # 1 = new, 0 = top

                sort_menu_item = try_get(
                    comments_header_renderer,
                    lambda x: x['sortMenu']['sortFilterSubMenuRenderer']['subMenuItems'][comment_sort_index], dict) or {}
                sort_continuation_ep = sort_menu_item.get('serviceEndpoint') or {}

                _continuation = self._extract_continuation_ep_data(sort_continuation_ep) or self._extract_continuation(sort_menu_item)
                if not _continuation:
                    continue

                sort_text = str_or_none(sort_menu_item.get('title'))
                if not sort_text:
                    sort_text = 'top comments' if comment_sort_index == 0 else 'newest first'
                self.to_screen(f'Sorting comments by {sort_text.lower()}')
                break
            return _continuation

        def extract_thread(contents, entity_payloads):
            if not parent:
                tracker['current_page_thread'] = 0
            for content in contents:
                if not parent and tracker['total_parent_comments'] >= max_parents:
                    yield
                comment_thread_renderer = try_get(content, lambda x: x['commentThreadRenderer'])

                # old comment format
                if not entity_payloads:
                    comment_renderer = get_first(
                        (comment_thread_renderer, content), [['commentRenderer', ('comment', 'commentRenderer')]],
                        expected_type=dict, default={})

                    comment = self._extract_comment_old(comment_renderer, parent)

                # new comment format
                else:
                    view_model = (
                        traverse_obj(comment_thread_renderer, ('commentViewModel', 'commentViewModel', {dict}))
                        or traverse_obj(content, ('commentViewModel', {dict})))
                    comment_keys = traverse_obj(view_model, (('commentKey', 'toolbarStateKey'), {str}))
                    if not comment_keys:
                        continue
                    entities = traverse_obj(entity_payloads, lambda _, v: v['entityKey'] in comment_keys)
                    comment = self._extract_comment(entities, parent)
                    if comment:
                        comment['is_pinned'] = traverse_obj(view_model, ('pinnedText', {str})) is not None

                if not comment:
                    continue
                comment_id = comment['id']

                if comment.get('is_pinned'):
                    tracker['pinned_comment_ids'].add(comment_id)
                # Sometimes YouTube may break and give us infinite looping comments.
                # See: https://github.com/yt-dlp/yt-dlp/issues/6290
                if comment_id in tracker['seen_comment_ids']:
                    if comment_id in tracker['pinned_comment_ids'] and not comment.get('is_pinned'):
                        # Pinned comments may appear a second time in newest first sort
                        # See: https://github.com/yt-dlp/yt-dlp/issues/6712
                        continue
                    self.report_warning(
                        'Detected YouTube comments looping. Stopping comment extraction '
                        f'{"for this thread" if parent else ""} as we probably cannot get any more.')
                    yield
                else:
                    tracker['seen_comment_ids'].add(comment['id'])

                tracker['running_total'] += 1
                tracker['total_reply_comments' if parent else 'total_parent_comments'] += 1
                yield comment

                # Attempt to get the replies
                comment_replies_renderer = try_get(
                    comment_thread_renderer, lambda x: x['replies']['commentRepliesRenderer'], dict)

                if comment_replies_renderer:
                    tracker['current_page_thread'] += 1
                    comment_entries_iter = self._comment_entries(
                        comment_replies_renderer, ytcfg, video_id,
                        parent=comment.get('id'), tracker=tracker)
                    yield from itertools.islice(comment_entries_iter, min(
                        max_replies_per_thread, max(0, max_replies - tracker['total_reply_comments'])))

        # Keeps track of counts across recursive calls
        if not tracker:
            tracker = {
                'running_total': 0,
                'est_total': None,
                'current_page_thread': 0,
                'total_parent_comments': 0,
                'total_reply_comments': 0,
                'seen_comment_ids': set(),
                'pinned_comment_ids': set(),
            }

        # TODO: Deprecated
        # YouTube comments have a max depth of 2
        max_depth = int_or_none(get_single_config_arg('max_comment_depth'))
        if max_depth:
            self._downloader.deprecated_feature('[youtube] max_comment_depth extractor argument is deprecated. '
                                                'Set max replies in the max-comments extractor argument instead')
        if max_depth == 1 and parent:
            return

        max_comments, max_parents, max_replies, max_replies_per_thread, *_ = (
            int_or_none(p, default=sys.maxsize) for p in self._configuration_arg('max_comments') + [''] * 4)

        continuation = self._extract_continuation(root_continuation_data)

        response = None
        is_forced_continuation = False
        is_first_continuation = parent is None
        if is_first_continuation and not continuation:
            # Sometimes you can get comments by generating the continuation yourself,
            # even if YouTube initially reports them being disabled - e.g. stories comments.
            # Note: if the comment section is actually disabled, YouTube may return a response with
            # required check_get_keys missing. So we will disable that check initially in this case.
            continuation = self._build_api_continuation_query(self._generate_comment_continuation(video_id))
            is_forced_continuation = True

        continuation_items_path = (
            'onResponseReceivedEndpoints', ..., ('reloadContinuationItemsCommand', 'appendContinuationItemsAction'), 'continuationItems')
        for page_num in itertools.count(0):
            if not continuation:
                break
            headers = self.generate_api_headers(ytcfg=ytcfg, visitor_data=self._extract_visitor_data(response))
            comment_prog_str = f"({tracker['running_total']}/~{tracker['est_total']})"
            if page_num == 0:
                if is_first_continuation:
                    note_prefix = 'Downloading comment section API JSON'
                else:
                    note_prefix = '    Downloading comment API JSON reply thread %d %s' % (
                        tracker['current_page_thread'], comment_prog_str)
            else:
                note_prefix = '{}Downloading comment{} API JSON page {} {}'.format(
                    '       ' if parent else '', ' replies' if parent else '',
                    page_num, comment_prog_str)

            # Do a deep check for incomplete data as sometimes YouTube may return no comments for a continuation
            # Ignore check if YouTube says the comment count is 0.
            check_get_keys = None
            if not is_forced_continuation and not (tracker['est_total'] == 0 and tracker['running_total'] == 0):
                check_get_keys = [[*continuation_items_path, ..., (
                    'commentsHeaderRenderer' if is_first_continuation else ('commentThreadRenderer', 'commentViewModel', 'commentRenderer'))]]
            try:
                response = self._extract_response(
                    item_id=None, query=continuation,
                    ep='next', ytcfg=ytcfg, headers=headers, note=note_prefix,
                    check_get_keys=check_get_keys)
            except ExtractorError as e:
                # Ignore incomplete data error for replies if retries didn't work.
                # This is to allow any other parent comments and comment threads to be downloaded.
                # See: https://github.com/yt-dlp/yt-dlp/issues/4669
                if 'incomplete data' in str(e).lower() and parent:
                    if self.get_param('ignoreerrors') in (True, 'only_download'):
                        self.report_warning(
                            'Received incomplete data for a comment reply thread and retrying did not help. '
                            'Ignoring to let other comments be downloaded. Pass --no-ignore-errors to not ignore.')
                        return
                    else:
                        raise ExtractorError(
                            'Incomplete data received for comment reply thread. '
                            'Pass --ignore-errors to ignore and allow rest of comments to download.',
                            expected=True)
                raise
            is_forced_continuation = False
            continuation = None
            mutations = traverse_obj(response, ('frameworkUpdates', 'entityBatchUpdate', 'mutations', ..., {dict}))
            for continuation_items in traverse_obj(response, continuation_items_path, expected_type=list, default=[]):
                if is_first_continuation:
                    continuation = extract_header(continuation_items)
                    is_first_continuation = False
                    if continuation:
                        break
                    continue

                for entry in extract_thread(continuation_items, mutations):
                    if not entry:
                        return
                    yield entry
                continuation = self._extract_continuation({'contents': continuation_items})
                if continuation:
                    break

        message = self._get_text(root_continuation_data, ('contents', ..., 'messageRenderer', 'text'), max_runs=1)
        if message and not parent and tracker['running_total'] == 0:
            self.report_warning(f'Youtube said: {message}', video_id=video_id, only_once=True)
            raise self.CommentsDisabled

    @staticmethod
    def _generate_comment_continuation(video_id):
        """
        Generates initial comment section continuation token from given video id
        """
        token = f'\x12\r\x12\x0b{video_id}\x18\x062\'"\x11"\x0b{video_id}0\x00x\x020\x00B\x10comments-section'
        return base64.b64encode(token.encode()).decode()

    def _get_comments(self, ytcfg, video_id, contents, webpage):
        """Entry for comment extraction"""
        def _real_comment_extract(contents):
            renderer = next((
                item for item in traverse_obj(contents, (..., 'itemSectionRenderer'), default={})
                if item.get('sectionIdentifier') == 'comment-item-section'), None)
            yield from self._comment_entries(renderer, ytcfg, video_id)

        max_comments = int_or_none(self._configuration_arg('max_comments', [''])[0])
        return itertools.islice(_real_comment_extract(contents), 0, max_comments)

    @staticmethod
    def _get_checkok_params():
        return {'contentCheckOk': True, 'racyCheckOk': True}

    @classmethod
    def _generate_player_context(cls, sts=None):
        context = {
            'html5Preference': 'HTML5_PREF_WANTS',
        }
        if sts is not None:
            context['signatureTimestamp'] = sts
        return {
            'playbackContext': {
                'contentPlaybackContext': context,
            },
            **cls._get_checkok_params(),
        }

    def _get_config_po_token(self, client: str, context: _PoTokenContext):
        po_token_strs = self._configuration_arg('po_token', [], ie_key=YoutubeIE, casesense=True)
        for token_str in po_token_strs:
            po_token_meta, sep, po_token = token_str.partition('+')
            if not sep:
                self.report_warning(
                    f'Invalid po_token configuration format. '
                    f'Expected "CLIENT.CONTEXT+PO_TOKEN", got "{token_str}"', only_once=True)
                continue

            po_token_client, sep, po_token_context = po_token_meta.partition('.')
            if po_token_client.lower() != client:
                continue

            if not sep:
                # TODO(future): deprecate the old format?
                self.write_debug(
                    f'po_token configuration for {client} client is missing a context; assuming GVS. '
                    'You can provide a context with the format "CLIENT.CONTEXT+PO_TOKEN"',
                    only_once=True)
                po_token_context = _PoTokenContext.GVS.value

            if po_token_context.lower() != context.value:
                continue

            # Clean and validate the PO Token. This will strip invalid characters off
            # (e.g. additional url params the user may accidentally include)
            try:
                return base64.urlsafe_b64encode(base64.urlsafe_b64decode(urllib.parse.unquote(po_token))).decode()
            except (binascii.Error, ValueError):
                self.report_warning(
                    f'Invalid po_token configuration for {client} client: '
                    f'{po_token_context} PO Token should be a base64url-encoded string.',
                    only_once=True)
                continue

    def fetch_po_token(self, client='web', context: _PoTokenContext = _PoTokenContext.GVS, ytcfg=None, visitor_data=None,
                       data_sync_id=None, session_index=None, player_url=None, video_id=None, webpage=None,
                       required=False, **kwargs):
        """
        Fetch a PO Token for a given client and context. This function will validate required parameters for a given context and client.

        EXPERIMENTAL: This method is unstable and may change or be removed without notice.

        @param client: The client to fetch the PO Token for.
        @param context: The context in which the PO Token is used.
        @param ytcfg: The ytcfg for the client.
        @param visitor_data: visitor data.
        @param data_sync_id: data sync ID.
        @param session_index: session index.
        @param player_url: player URL.
        @param video_id: video ID.
        @param webpage: video webpage.
        @param required: Whether the PO Token is required (i.e. try to fetch unless policy is "never").
        @param kwargs: Additional arguments to pass down. May be more added in the future.
        @return: The fetched PO Token. None if it could not be fetched.
        """

        # TODO(future): This validation should be moved into pot framework.
        #  Some sort of middleware or validation provider perhaps?

        # GVS WebPO Token is bound to visitor_data / Visitor ID when logged out.
        # Must have visitor_data for it to function.
        if player_url and context == _PoTokenContext.GVS and not visitor_data and not self.is_authenticated:
            self.report_warning(
                f'Unable to fetch GVS PO Token for {client} client: Missing required Visitor Data. '
                f'You may need to pass Visitor Data with --extractor-args "youtube:visitor_data=XXX"')
            return

        if context == _PoTokenContext.PLAYER and not video_id:
            self.report_warning(
                f'Unable to fetch Player PO Token for {client} client: Missing required Video ID')
            return

        config_po_token = self._get_config_po_token(client, context)
        if config_po_token:
            # GVS WebPO token is bound to data_sync_id / account Session ID when logged in.
            if player_url and context == _PoTokenContext.GVS and not data_sync_id and self.is_authenticated:
                self.report_warning(
                    f'Got a GVS PO Token for {client} client, but missing Data Sync ID for account. Formats may not work.'
                    f'You may need to pass a Data Sync ID with --extractor-args "youtube:data_sync_id=XXX"')

            self.write_debug(f'{video_id}: Retrieved a {context.value} PO Token for {client} client from config')
            return config_po_token

        # Require GVS WebPO Token if logged in for external fetching
        if player_url and context == _PoTokenContext.GVS and not data_sync_id and self.is_authenticated:
            self.report_warning(
                f'Unable to fetch GVS PO Token for {client} client: Missing required Data Sync ID for account. '
                f'You may need to pass a Data Sync ID with --extractor-args "youtube:data_sync_id=XXX"')
            return

        po_token = self._fetch_po_token(
            client=client,
            context=context.value,
            ytcfg=ytcfg,
            visitor_data=visitor_data,
            data_sync_id=data_sync_id,
            session_index=session_index,
            player_url=player_url,
            video_id=video_id,
            video_webpage=webpage,
            required=required,
            **kwargs,
        )

        if po_token:
            self.write_debug(f'{video_id}: Retrieved a {context.value} PO Token for {client} client')
            return po_token

    def _fetch_po_token(self, client, **kwargs):
        context = kwargs.get('context')

        # Avoid fetching PO Tokens when not required
        fetch_pot_policy = self._configuration_arg('fetch_pot', [''], ie_key=YoutubeIE)[0]
        if fetch_pot_policy not in ('never', 'auto', 'always'):
            fetch_pot_policy = 'auto'
        if (
            fetch_pot_policy == 'never'
            or (
                fetch_pot_policy == 'auto'
                and not kwargs.get('required', False)
            )
        ):
            return None

        headers = self.get_param('http_headers').copy()
        proxies = self._downloader.proxies.copy()
        clean_headers(headers)
        clean_proxies(proxies, headers)

        innertube_host = self._select_api_hostname(None, default_client=client)

        pot_request = PoTokenRequest(
            context=PoTokenContext(context),
            innertube_context=traverse_obj(kwargs, ('ytcfg', 'INNERTUBE_CONTEXT')),
            innertube_host=innertube_host,
            internal_client_name=client,
            session_index=kwargs.get('session_index'),
            player_url=kwargs.get('player_url'),
            video_webpage=kwargs.get('video_webpage'),
            is_authenticated=self.is_authenticated,
            visitor_data=kwargs.get('visitor_data'),
            data_sync_id=kwargs.get('data_sync_id'),
            video_id=kwargs.get('video_id'),
            request_cookiejar=self._downloader.cookiejar,

            # All requests that would need to be proxied should be in the
            # context of www.youtube.com or the innertube host
            request_proxy=(
                select_proxy('https://www.youtube.com', proxies)
                or select_proxy(f'https://{innertube_host}', proxies)
            ),
            request_headers=headers,
            request_timeout=self.get_param('socket_timeout'),
            request_verify_tls=not self.get_param('nocheckcertificate'),
            request_source_address=self.get_param('source_address'),

            bypass_cache=False,
        )

        return self._pot_director.get_po_token(pot_request)

    @staticmethod
    def _is_agegated(player_response):
        if traverse_obj(player_response, ('playabilityStatus', 'desktopLegacyAgeGateReason')):
            return True

        reasons = traverse_obj(player_response, ('playabilityStatus', ('status', 'reason')))
        AGE_GATE_REASONS = (
            'confirm your age', 'age-restricted', 'inappropriate',  # reason
            'age_verification_required', 'age_check_required',  # status
        )
        return any(expected in reason for expected in AGE_GATE_REASONS for reason in reasons)

    @staticmethod
    def _is_unplayable(player_response):
        return traverse_obj(player_response, ('playabilityStatus', 'status')) == 'UNPLAYABLE'

    def _extract_player_response(self, client, video_id, webpage_ytcfg, player_ytcfg, player_url, initial_pr, visitor_data, data_sync_id, po_token):
        headers = self.generate_api_headers(
            ytcfg=player_ytcfg,
            default_client=client,
            visitor_data=visitor_data,
            session_index=self._extract_session_index(webpage_ytcfg, player_ytcfg),
            delegated_session_id=(
                self._parse_data_sync_id(data_sync_id)[0]
                or self._extract_delegated_session_id(webpage_ytcfg, initial_pr, player_ytcfg)
            ),
            user_session_id=(
                self._parse_data_sync_id(data_sync_id)[1]
                or self._extract_user_session_id(webpage_ytcfg, initial_pr, player_ytcfg)
            ),
        )

        yt_query = {
            'videoId': video_id,
        }

        default_pp = traverse_obj(
            INNERTUBE_CLIENTS, (_split_innertube_client(client)[0], 'PLAYER_PARAMS', {str}))
        if player_params := self._configuration_arg('player_params', [default_pp], casesense=True)[0]:
            yt_query['params'] = player_params

        if po_token:
            yt_query['serviceIntegrityDimensions'] = {'poToken': po_token}

        sts = self._extract_signature_timestamp(video_id, player_url, webpage_ytcfg, fatal=False) if player_url else None
        yt_query.update(self._generate_player_context(sts))
        return self._extract_response(
            item_id=video_id, ep='player', query=yt_query,
            ytcfg=player_ytcfg, headers=headers, fatal=True,
            default_client=client,
            note='Downloading {} player API JSON'.format(client.replace('_', ' ').strip()),
        ) or None

    def _get_requested_clients(self, url, smuggled_data, is_premium_subscriber):
        requested_clients = []
        excluded_clients = []
        default_clients = (
            self._DEFAULT_PREMIUM_CLIENTS if is_premium_subscriber
            else self._DEFAULT_AUTHED_CLIENTS if self.is_authenticated
            else self._DEFAULT_CLIENTS
        )
        allowed_clients = sorted(
            (client for client in INNERTUBE_CLIENTS if client[:1] != '_'),
            key=lambda client: INNERTUBE_CLIENTS[client]['priority'], reverse=True)
        for client in self._configuration_arg('player_client'):
            if client == 'default':
                requested_clients.extend(default_clients)
            elif client == 'all':
                requested_clients.extend(allowed_clients)
            elif client.startswith('-'):
                excluded_clients.append(client[1:])
            elif client not in allowed_clients:
                self.report_warning(f'Skipping unsupported client "{client}"')
            else:
                requested_clients.append(client)
        if not requested_clients:
            requested_clients.extend(default_clients)
        for excluded_client in excluded_clients:
            if excluded_client in requested_clients:
                requested_clients.remove(excluded_client)
        if not requested_clients:
            raise ExtractorError('No player clients have been requested', expected=True)

        if self.is_authenticated:
            if (smuggled_data.get('is_music_url') or self.is_music_url(url)) and 'web_music' not in requested_clients:
                requested_clients.append('web_music')

            unsupported_clients = [
                client for client in requested_clients if not INNERTUBE_CLIENTS[client]['SUPPORTS_COOKIES']
            ]
            for client in unsupported_clients:
                self.report_warning(f'Skipping client "{client}" since it does not support cookies', only_once=True)
                requested_clients.remove(client)

        return orderedSet(requested_clients)

    def _invalid_player_response(self, pr, video_id):
        # YouTube may return a different video player response than expected.
        # See: https://github.com/TeamNewPipe/NewPipe/issues/8713
        if (pr_id := traverse_obj(pr, ('videoDetails', 'videoId'))) != video_id:
            return pr_id

    def _extract_player_responses(self, clients, video_id, webpage, webpage_client, webpage_ytcfg, is_premium_subscriber):
        initial_pr = None
        if webpage:
            initial_pr = self._search_json(
                self._YT_INITIAL_PLAYER_RESPONSE_RE, webpage,
                f'{webpage_client} client initial player response', video_id, fatal=False)

        prs = []
        deprioritized_prs = []

        if initial_pr and not self._invalid_player_response(initial_pr, video_id):
            # Android player_response does not have microFormats which are needed for
            # extraction of some data. So we return the initial_pr with formats
            # stripped out even if not requested by the user
            # See: https://github.com/yt-dlp/yt-dlp/issues/501
            prs.append({**initial_pr, 'streamingData': None})

        all_clients = set(clients)
        clients = clients[::-1]

        def append_client(*client_names):
            """ Append the first client name that exists but not already used """
            for client_name in client_names:
                actual_client = _split_innertube_client(client_name)[0]
                if actual_client in INNERTUBE_CLIENTS:
                    if actual_client not in all_clients:
                        clients.append(client_name)
                        all_clients.add(actual_client)
                        return

        tried_iframe_fallback = False
        player_url = visitor_data = data_sync_id = None
        skipped_clients = {}
        while clients:
            deprioritize_pr = False
            client, base_client, variant = _split_innertube_client(clients.pop())
            player_ytcfg = webpage_ytcfg if client == webpage_client else {}
            if 'configs' not in self._configuration_arg('player_skip') and client != webpage_client:
                player_ytcfg = self._download_ytcfg(client, video_id) or player_ytcfg

            player_url = player_url or self._extract_player_url(webpage_ytcfg, player_ytcfg, webpage=webpage)
            require_js_player = self._get_default_ytcfg(client).get('REQUIRE_JS_PLAYER')
            if 'js' in self._configuration_arg('player_skip'):
                require_js_player = False
                player_url = None

            if not player_url and not tried_iframe_fallback and require_js_player:
                player_url = self._download_player_url(video_id)
                tried_iframe_fallback = True

            pr = None
            if client == webpage_client and 'player_response' not in self._configuration_arg('webpage_skip'):
                pr = initial_pr

            visitor_data = visitor_data or self._extract_visitor_data(webpage_ytcfg, initial_pr, player_ytcfg)
            data_sync_id = data_sync_id or self._extract_data_sync_id(webpage_ytcfg, initial_pr, player_ytcfg)

            fetch_po_token_args = {
                'client': client,
                'visitor_data': visitor_data,
                'video_id': video_id,
                'data_sync_id': data_sync_id if self.is_authenticated else None,
                'player_url': player_url if require_js_player else None,
                'webpage': webpage,
                'session_index': self._extract_session_index(webpage_ytcfg, player_ytcfg),
                'ytcfg': player_ytcfg or self._get_default_ytcfg(client),
            }

            # Don't need a player PO token for WEB if using player response from webpage
            player_pot_policy: PlayerPoTokenPolicy = self._get_default_ytcfg(client)['PLAYER_PO_TOKEN_POLICY']
            player_po_token = None if pr else self.fetch_po_token(
                context=_PoTokenContext.PLAYER, **fetch_po_token_args,
                required=player_pot_policy.required or player_pot_policy.recommended)

            fetch_gvs_po_token_func = functools.partial(
                self.fetch_po_token, context=_PoTokenContext.GVS, **fetch_po_token_args)

            fetch_subs_po_token_func = functools.partial(
                self.fetch_po_token, context=_PoTokenContext.SUBS, **fetch_po_token_args)

            try:
                pr = pr or self._extract_player_response(
                    client, video_id,
                    webpage_ytcfg=player_ytcfg or webpage_ytcfg,
                    player_ytcfg=player_ytcfg,
                    player_url=player_url,
                    initial_pr=initial_pr,
                    visitor_data=visitor_data,
                    data_sync_id=data_sync_id,
                    po_token=player_po_token)
            except ExtractorError as e:
                self.report_warning(e)
                continue

            if pr_id := self._invalid_player_response(pr, video_id):
                skipped_clients[client] = pr_id
            elif pr:
                # Save client details for introspection later
                innertube_context = traverse_obj(player_ytcfg or self._get_default_ytcfg(client), 'INNERTUBE_CONTEXT')
                fetched_timestamp = int(time.time())
                sd = pr.setdefault('streamingData', {})
                sd[STREAMING_DATA_CLIENT_NAME] = client
                sd[STREAMING_DATA_FETCH_GVS_PO_TOKEN] = fetch_gvs_po_token_func
                sd[STREAMING_DATA_PLAYER_TOKEN_PROVIDED] = bool(player_po_token)
                sd[STREAMING_DATA_INNERTUBE_CONTEXT] = innertube_context
                sd[STREAMING_DATA_FETCH_SUBS_PO_TOKEN] = fetch_subs_po_token_func
                sd[STREAMING_DATA_IS_PREMIUM_SUBSCRIBER] = is_premium_subscriber
                for f in traverse_obj(sd, (('formats', 'adaptiveFormats'), ..., {dict})):
                    f[STREAMING_DATA_CLIENT_NAME] = client
                    f[STREAMING_DATA_FETCH_GVS_PO_TOKEN] = fetch_gvs_po_token_func
                    f[STREAMING_DATA_IS_PREMIUM_SUBSCRIBER] = is_premium_subscriber
                    f[STREAMING_DATA_PLAYER_TOKEN_PROVIDED] = bool(player_po_token)
                    f[STREAMING_DATA_FETCHED_TIMESTAMP] = fetched_timestamp
                if deprioritize_pr:
                    deprioritized_prs.append(pr)
                else:
                    prs.append(pr)

            # web_embedded can work around age-gate and age-verification for some embeddable videos
            if self._is_agegated(pr) and variant != 'web_embedded':
                append_client(f'web_embedded.{base_client}')
            # Unauthenticated users will only get web_embedded client formats if age-gated
            if self._is_agegated(pr) and not self.is_authenticated:
                self.to_screen(
                    f'{video_id}: This video is age-restricted; some formats may be missing '
                    f'without authentication. {self._youtube_login_hint}', only_once=True)

            # EU countries require age-verification for accounts to access age-restricted videos
            # If account is not age-verified, _is_agegated() will be truthy for non-embedded clients
            embedding_is_disabled = variant == 'web_embedded' and self._is_unplayable(pr)
            if self.is_authenticated and (self._is_agegated(pr) or embedding_is_disabled):
                self.to_screen(
                    f'{video_id}: This video is age-restricted and YouTube is requiring '
                    'account age-verification; some formats may be missing', only_once=True)
                # tv_embedded can work around the age-verification requirement for embeddable videos
                # web_creator may work around age-verification for all videos but requires PO token
                append_client('tv_embedded', 'web_creator')

            status = traverse_obj(pr, ('playabilityStatus', 'status', {str}))
            if status not in ('OK', 'LIVE_STREAM_OFFLINE', 'AGE_CHECK_REQUIRED', 'AGE_VERIFICATION_REQUIRED'):
                self.write_debug(f'{video_id}: {client} player response playability status: {status}')

        prs.extend(deprioritized_prs)

        if skipped_clients:
            self.report_warning(
                f'Skipping player responses from {"/".join(skipped_clients)} clients '
                f'(got player responses for video "{"/".join(set(skipped_clients.values()))}" instead of "{video_id}")')
            if not prs:
                raise ExtractorError(
                    'All player responses are invalid. Your IP is likely being blocked by Youtube', expected=True)
        elif not prs:
            raise ExtractorError('Failed to extract any player response')
        return prs, player_url

    def _needs_live_processing(self, live_status, duration):
        if ((live_status == 'is_live' and self.get_param('live_from_start'))
                or (live_status == 'post_live' and (duration or 0) > 2 * 3600)):
            return live_status

    def _report_pot_format_skipped(self, video_id, client_name, proto):
        msg = (
            f'{video_id}: {client_name} client {proto} formats require a GVS PO Token which was not provided. '
            'They will be skipped as they may yield HTTP Error 403. '
            f'You can manually pass a GVS PO Token for this client with --extractor-args "youtube:po_token={client_name}.gvs+XXX". '
            f'For more information, refer to  {PO_TOKEN_GUIDE_URL}')

        # Only raise a warning for non-default clients, to not confuse users.
        if client_name in (*self._DEFAULT_CLIENTS, *self._DEFAULT_AUTHED_CLIENTS):
            self.write_debug(msg, only_once=True)
        else:
            self.report_warning(msg, only_once=True)

    def _report_pot_subtitles_skipped(self, video_id, client_name, msg=None):
        msg = msg or (
            f'{video_id}: Some {client_name} client subtitles require a PO Token which was not provided. '
            'They will be discarded since they are not downloadable as-is. '
            f'You can manually pass a Subtitles PO Token for this client with '
            f'--extractor-args "youtube:po_token={client_name}.subs+XXX" . '
            f'For more information, refer to  {PO_TOKEN_GUIDE_URL}')

        subs_wanted = any((
            self.get_param('writesubtitles'),
            self.get_param('writeautomaticsub'),
            self.get_param('listsubtitles')))

        # Only raise a warning for non-default clients, to not confuse users.
        if not subs_wanted or client_name in (*self._DEFAULT_CLIENTS, *self._DEFAULT_AUTHED_CLIENTS):
            self.write_debug(msg, only_once=True)
        else:
            self.report_warning(msg, only_once=True)

    def _extract_formats_and_subtitles(self, streaming_data, video_id, player_url, live_status, duration):
        CHUNK_SIZE = 10 << 20
        PREFERRED_LANG_VALUE = 10
        original_language = None
        itags, stream_ids = collections.defaultdict(set), []
        itag_qualities, res_qualities = {}, {0: None}
        q = qualities([
            # Normally tiny is the smallest video-only formats. But
            # audio-only formats with unknown quality may get tagged as tiny
            'tiny',
            'audio_quality_ultralow', 'audio_quality_low', 'audio_quality_medium', 'audio_quality_high',  # Audio only formats
            'small', 'medium', 'large', 'hd720', 'hd1080', 'hd1440', 'hd2160', 'hd2880', 'highres',
        ])
        streaming_formats = traverse_obj(streaming_data, (..., ('formats', 'adaptiveFormats'), ...))
        format_types = self._configuration_arg('formats')
        all_formats = 'duplicate' in format_types
        if self._configuration_arg('include_duplicate_formats'):
            all_formats = True
            self._downloader.deprecated_feature('[youtube] include_duplicate_formats extractor argument is deprecated. '
                                                'Use formats=duplicate extractor argument instead')

        def build_fragments(f):
            return LazyList({
                'url': update_url_query(f['url'], {
                    'range': f'{range_start}-{min(range_start + CHUNK_SIZE - 1, f["filesize"])}',
                }),
            } for range_start in range(0, f['filesize'], CHUNK_SIZE))

        def gvs_pot_required(policy, is_premium_subscriber, has_player_token):
            return (
                policy.required
                and not (policy.not_required_with_player_token and has_player_token)
                and not (policy.not_required_for_premium and is_premium_subscriber))

        # save pots per client to avoid fetching again
        gvs_pots = {}

        # For handling potential pre-playback required waiting period
        playback_wait = int_or_none(self._configuration_arg('playback_wait', [None])[0], default=6)

        for fmt in streaming_formats:
            client_name = fmt[STREAMING_DATA_CLIENT_NAME]
            available_at = fmt[STREAMING_DATA_FETCHED_TIMESTAMP] + playback_wait
            if fmt.get('targetDurationSec'):
                continue

            itag = str_or_none(fmt.get('itag'))
            audio_track = fmt.get('audioTrack') or {}
            stream_id = (itag, audio_track.get('id'), fmt.get('isDrc'))
            if not all_formats:
                if stream_id in stream_ids:
                    continue

            quality = fmt.get('quality')
            height = int_or_none(fmt.get('height'))
            if quality == 'tiny' or not quality:
                quality = fmt.get('audioQuality', '').lower() or quality
            # The 3gp format (17) in android client has a quality of "small",
            # but is actually worse than other formats
            if itag == '17':
                quality = 'tiny'
            if quality:
                if itag:
                    itag_qualities[itag] = quality
                if height:
                    res_qualities[height] = quality

            display_name = audio_track.get('displayName') or ''
            is_original = 'original' in display_name.lower()
            is_descriptive = 'descriptive' in display_name.lower()
            is_default = audio_track.get('audioIsDefault')
            language_code = audio_track.get('id', '').split('.')[0]
            if language_code and (is_original or (is_default and not original_language)):
                original_language = language_code

            has_drm = bool(fmt.get('drmFamilies'))

            # FORMAT_STREAM_TYPE_OTF(otf=1) requires downloading the init fragment
            # (adding `&sq=0` to the URL) and parsing emsg box to determine the
            # number of fragment that would subsequently requested with (`&sq=N`)
            if fmt.get('type') == 'FORMAT_STREAM_TYPE_OTF' and not has_drm:
                continue

            if has_drm:
                msg = f'Some {client_name} client https formats have been skipped as they are DRM protected. '
                if client_name == 'tv':
                    msg += (
                        f'{"Your account" if self.is_authenticated else "The current session"} may have '
                        f'an experiment that applies DRM to all videos on the tv client. '
                        f'See  https://github.com/yt-dlp/yt-dlp/issues/12563  for more details.'
                    )
                self.report_warning(msg, video_id, only_once=True)

            fmt_url = fmt.get('url')
            if not fmt_url:
                sc = urllib.parse.parse_qs(fmt.get('signatureCipher'))
                fmt_url = url_or_none(try_get(sc, lambda x: x['url'][0]))
                encrypted_sig = try_get(sc, lambda x: x['s'][0])
                if not all((sc, fmt_url, player_url, encrypted_sig)):
                    msg = f'Some {client_name} client https formats have been skipped as they are missing a url. '
                    if client_name in ('web', 'web_safari'):
                        msg += 'YouTube is forcing SABR streaming for this client. '
                    else:
                        msg += (
                            f'YouTube may have enabled the SABR-only or Server-Side Ad Placement experiment for '
                            f'{"your account" if self.is_authenticated else "the current session"}. '
                        )
                    msg += 'See  https://github.com/yt-dlp/yt-dlp/issues/12482  for more details'
                    self.report_warning(msg, video_id, only_once=True)
                    continue
                try:
                    fmt_url += '&{}={}'.format(
                        traverse_obj(sc, ('sp', -1)) or 'signature',
                        self._decrypt_signature(encrypted_sig, video_id, player_url),
                    )
                except ExtractorError as e:
                    self.report_warning(
                        f'Signature extraction failed: Some formats may be missing\n'
                        f'         player = {player_url}\n'
                        f'         {bug_reports_message(before="")}',
                        video_id=video_id, only_once=True)
                    self.write_debug(
                        f'{video_id}: Signature extraction failure info:\n'
                        f'         encrypted sig = {encrypted_sig}\n'
                        f'         player = {player_url}')
                    self.write_debug(e, only_once=True)
                    continue

            query = parse_qs(fmt_url)
            if query.get('n'):
                try:
                    decrypt_nsig = self._cached(self._decrypt_nsig, 'nsig', query['n'][0])
                    fmt_url = update_url_query(fmt_url, {
                        'n': decrypt_nsig(query['n'][0], video_id, player_url),
                    })
                except ExtractorError as e:
                    if player_url:
                        self.report_warning(
                            f'nsig extraction failed: Some formats may be missing\n'
                            f'         n = {query["n"][0]} ; player = {player_url}\n'
                            f'         {bug_reports_message(before="")}',
                            video_id=video_id, only_once=True)
                        self.write_debug(e, only_once=True)
                    else:
                        self.report_warning(
                            'Cannot decrypt nsig without player_url: Some formats may be missing',
                            video_id=video_id, only_once=True)
                    continue

            tbr = float_or_none(fmt.get('averageBitrate') or fmt.get('bitrate'), 1000)
            format_duration = traverse_obj(fmt, ('approxDurationMs', {float_or_none(scale=1000)}))
            # Some formats may have much smaller duration than others (possibly damaged during encoding)
            # E.g. 2-nOtRESiUc Ref: https://github.com/yt-dlp/yt-dlp/issues/2823
            # Make sure to avoid false positives with small duration differences.
            # E.g. __2ABJjxzNo, ySuUZEjARPY
            is_damaged = try_call(lambda: format_duration < duration // 2)
            if is_damaged:
                self.report_warning(
                    'Some formats are possibly damaged. They will be deprioritized', video_id, only_once=True)

            fetch_po_token_func = fmt[STREAMING_DATA_FETCH_GVS_PO_TOKEN]
            pot_policy: GvsPoTokenPolicy = self._get_default_ytcfg(client_name)['GVS_PO_TOKEN_POLICY'][StreamingProtocol.HTTPS]

            require_po_token = (
                itag not in ['18']
                and gvs_pot_required(
                    pot_policy, fmt[STREAMING_DATA_IS_PREMIUM_SUBSCRIBER],
                    fmt[STREAMING_DATA_PLAYER_TOKEN_PROVIDED]))

            po_token = (
                gvs_pots.get(client_name)
                or fetch_po_token_func(required=require_po_token or pot_policy.recommended))

            if po_token:
                fmt_url = update_url_query(fmt_url, {'pot': po_token})
                if client_name not in gvs_pots:
                    gvs_pots[client_name] = po_token

            if not po_token and require_po_token and 'missing_pot' not in self._configuration_arg('formats'):
                self._report_pot_format_skipped(video_id, client_name, 'https')
                continue

            name = fmt.get('qualityLabel') or quality.replace('audio_quality_', '') or ''
            fps = int_or_none(fmt.get('fps')) or 0
            dct = {
                'asr': int_or_none(fmt.get('audioSampleRate')),
                'filesize': int_or_none(fmt.get('contentLength')),
                'format_id': f'{itag}{"-drc" if fmt.get("isDrc") else ""}',
                'format_note': join_nonempty(
                    join_nonempty(display_name, is_default and ' (default)', delim=''),
                    name, fmt.get('isDrc') and 'DRC',
                    try_get(fmt, lambda x: x['projectionType'].replace('RECTANGULAR', '').lower()),
                    try_get(fmt, lambda x: x['spatialAudioType'].replace('SPATIAL_AUDIO_TYPE_', '').lower()),
                    is_damaged and 'DAMAGED', require_po_token and not po_token and 'MISSING POT',
                    (self.get_param('verbose') or all_formats) and short_client_name(client_name),
                    delim=', '),
                # Format 22 is likely to be damaged. See https://github.com/yt-dlp/yt-dlp/issues/3372
                'source_preference': (-5 if itag == '22' else -1) + (100 if 'Premium' in name else 0),
                'fps': fps if fps > 1 else None,  # For some formats, fps is wrongly returned as 1
                'audio_channels': fmt.get('audioChannels'),
                'height': height,
                'quality': q(quality) - bool(fmt.get('isDrc')) / 2,
                'has_drm': has_drm,
                'tbr': tbr,
                'filesize_approx': filesize_from_tbr(tbr, format_duration),
                'url': fmt_url,
                'width': int_or_none(fmt.get('width')),
                'language': join_nonempty(language_code, 'desc' if is_descriptive else '') or None,
                'language_preference': PREFERRED_LANG_VALUE if is_original else 5 if is_default else -10 if is_descriptive else -1,
                # Strictly de-prioritize damaged and 3gp formats
                'preference': -10 if is_damaged else -2 if itag == '17' else None,
            }
            mime_mobj = re.match(
                r'((?:[^/]+)/(?:[^;]+))(?:;\s*codecs="([^"]+)")?', fmt.get('mimeType') or '')
            if mime_mobj:
                dct['ext'] = mimetype2ext(mime_mobj.group(1))
                dct.update(parse_codecs(mime_mobj.group(2)))
            if itag:
                itags[itag].add(('https', dct.get('language')))
                stream_ids.append(stream_id)
            single_stream = 'none' in (dct.get('acodec'), dct.get('vcodec'))
            if single_stream and dct.get('ext'):
                dct['container'] = dct['ext'] + '_dash'

            # For handling potential pre-playback required waiting period
            if live_status not in ('is_live', 'post_live'):
                dct['available_at'] = available_at

            if (all_formats or 'dashy' in format_types) and dct['filesize']:
                yield {
                    **dct,
                    'format_id': f'{dct["format_id"]}-dashy' if all_formats else dct['format_id'],
                    'protocol': 'http_dash_segments',
                    'fragments': build_fragments(dct),
                }
            if all_formats or 'dashy' not in format_types:
                dct['downloader_options'] = {'http_chunk_size': CHUNK_SIZE}
                yield dct

        needs_live_processing = self._needs_live_processing(live_status, duration)
        skip_bad_formats = 'incomplete' not in format_types
        if self._configuration_arg('include_incomplete_formats'):
            skip_bad_formats = False
            self._downloader.deprecated_feature('[youtube] include_incomplete_formats extractor argument is deprecated. '
                                                'Use formats=incomplete extractor argument instead')

        skip_manifests = set(self._configuration_arg('skip'))
        if (needs_live_processing == 'is_live'  # These will be filtered out by YoutubeDL anyway
                or (needs_live_processing and skip_bad_formats)):
            skip_manifests.add('hls')
        if self._configuration_arg('include_live_dash'):
            self._downloader.deprecated_feature('[youtube] include_live_dash extractor argument is deprecated. '
                                                'Use formats=incomplete extractor argument instead')
        elif skip_bad_formats and live_status == 'is_live' and needs_live_processing != 'is_live':
            skip_manifests.add('dash')

        def process_manifest_format(f, proto, client_name, itag, missing_pot):
            key = (proto, f.get('language'))
            if not all_formats and key in itags[itag]:
                return False

            # For handling potential pre-playback required waiting period
            if live_status not in ('is_live', 'post_live'):
                f['available_at'] = available_at

            if f.get('source_preference') is None:
                f['source_preference'] = -1

            # Deprioritize since its pre-merged m3u8 formats may have lower quality audio streams
            if client_name == 'web_safari' and proto == 'hls' and live_status != 'is_live':
                f['source_preference'] -= 1

            if missing_pot:
                f['format_note'] = join_nonempty(f.get('format_note'), 'MISSING POT', delim=' ')
                f['source_preference'] -= 20

            itags[itag].add(key)

            if itag and all_formats:
                f['format_id'] = f'{itag}-{proto}'
            elif any(p != proto for p, _ in itags[itag]):
                f['format_id'] = f'{itag}-{proto}'
            elif itag:
                f['format_id'] = itag

            if original_language and f.get('language') == original_language:
                f['format_note'] = join_nonempty(f.get('format_note'), '(default)', delim=' ')
                f['language_preference'] = PREFERRED_LANG_VALUE

            if itag in ('616', '235'):
                f['format_note'] = join_nonempty(f.get('format_note'), 'Premium', delim=' ')
                f['source_preference'] += 100

            f['quality'] = q(itag_qualities.get(try_get(f, lambda f: f['format_id'].split('-')[0]), -1))
            if f['quality'] == -1 and f.get('height'):
                f['quality'] = q(res_qualities[min(res_qualities, key=lambda x: abs(x - f['height']))])
            if self.get_param('verbose') or all_formats:
                f['format_note'] = join_nonempty(
                    f.get('format_note'), short_client_name(client_name), delim=', ')
            if f.get('fps') and f['fps'] <= 1:
                del f['fps']

            if proto == 'hls' and f.get('has_drm'):
                f['has_drm'] = 'maybe'
                f['source_preference'] -= 5
            return True

        subtitles = {}
        for sd in streaming_data:
            client_name = sd[STREAMING_DATA_CLIENT_NAME]
            fetch_pot_func = sd[STREAMING_DATA_FETCH_GVS_PO_TOKEN]
            is_premium_subscriber = sd[STREAMING_DATA_IS_PREMIUM_SUBSCRIBER]
            has_player_token = sd[STREAMING_DATA_PLAYER_TOKEN_PROVIDED]

            hls_manifest_url = 'hls' not in skip_manifests and sd.get('hlsManifestUrl')
            if hls_manifest_url:
                pot_policy: GvsPoTokenPolicy = self._get_default_ytcfg(
                    client_name)['GVS_PO_TOKEN_POLICY'][StreamingProtocol.HLS]
                require_po_token = gvs_pot_required(pot_policy, is_premium_subscriber, has_player_token)
                po_token = gvs_pots.get(client_name, fetch_pot_func(required=require_po_token or pot_policy.recommended))
                if po_token:
                    hls_manifest_url = hls_manifest_url.rstrip('/') + f'/pot/{po_token}'
                    if client_name not in gvs_pots:
                        gvs_pots[client_name] = po_token
                if require_po_token and not po_token and 'missing_pot' not in self._configuration_arg('formats'):
                    self._report_pot_format_skipped(video_id, client_name, 'hls')
                else:
                    fmts, subs = self._extract_m3u8_formats_and_subtitles(
                        hls_manifest_url, video_id, 'mp4', fatal=False, live=live_status == 'is_live')
                    for sub in traverse_obj(subs, (..., ..., {dict})):
                        # TODO: If HLS video requires a PO Token, do the subs also require pot?
                        # Save client name for debugging
                        sub[STREAMING_DATA_CLIENT_NAME] = client_name
                    subtitles = self._merge_subtitles(subs, subtitles)
                    for f in fmts:
                        if process_manifest_format(f, 'hls', client_name, self._search_regex(
                                r'/itag/(\d+)', f['url'], 'itag', default=None), require_po_token and not po_token):
                            yield f

            dash_manifest_url = 'dash' not in skip_manifests and sd.get('dashManifestUrl')
            if dash_manifest_url:
                pot_policy: GvsPoTokenPolicy = self._get_default_ytcfg(
                    client_name)['GVS_PO_TOKEN_POLICY'][StreamingProtocol.DASH]
                require_po_token = gvs_pot_required(pot_policy, is_premium_subscriber, has_player_token)
                po_token = gvs_pots.get(client_name, fetch_pot_func(required=require_po_token or pot_policy.recommended))
                if po_token:
                    dash_manifest_url = dash_manifest_url.rstrip('/') + f'/pot/{po_token}'
                    if client_name not in gvs_pots:
                        gvs_pots[client_name] = po_token
                if require_po_token and not po_token and 'missing_pot' not in self._configuration_arg('formats'):
                    self._report_pot_format_skipped(video_id, client_name, 'dash')
                else:
                    formats, subs = self._extract_mpd_formats_and_subtitles(dash_manifest_url, video_id, fatal=False)
                    for sub in traverse_obj(subs, (..., ..., {dict})):
                        # TODO: If DASH video requires a PO Token, do the subs also require pot?
                        # Save client name for debugging
                        sub[STREAMING_DATA_CLIENT_NAME] = client_name
                    subtitles = self._merge_subtitles(subs, subtitles)  # Prioritize HLS subs over DASH
                    for f in formats:
                        if process_manifest_format(f, 'dash', client_name, f['format_id'], require_po_token and not po_token):
                            f['filesize'] = int_or_none(self._search_regex(
                                r'/clen/(\d+)', f.get('fragment_base_url') or f['url'], 'file size', default=None))
                            if needs_live_processing:
                                f['is_from_start'] = True

                            yield f
        yield subtitles

    def _extract_storyboard(self, player_responses, duration):
        spec = get_first(
            player_responses, ('storyboards', 'playerStoryboardSpecRenderer', 'spec'), default='').split('|')[::-1]
        base_url = url_or_none(urljoin('https://i.ytimg.com/', spec.pop() or None))
        if not base_url:
            return
        L = len(spec) - 1
        for i, args in enumerate(spec):
            args = args.split('#')
            counts = list(map(int_or_none, args[:5]))
            if len(args) != 8 or not all(counts):
                self.report_warning(f'Malformed storyboard {i}: {"#".join(args)}{bug_reports_message()}')
                continue
            width, height, frame_count, cols, rows = counts
            N, sigh = args[6:]

            url = base_url.replace('$L', str(L - i)).replace('$N', N) + f'&sigh={sigh}'
            fragment_count = frame_count / (cols * rows)
            fragment_duration = duration / fragment_count
            yield {
                'format_id': f'sb{i}',
                'format_note': 'storyboard',
                'ext': 'mhtml',
                'protocol': 'mhtml',
                'acodec': 'none',
                'vcodec': 'none',
                'url': url,
                'width': width,
                'height': height,
                'fps': frame_count / duration,
                'rows': rows,
                'columns': cols,
                'fragments': [{
                    'url': url.replace('$M', str(j)),
                    'duration': min(fragment_duration, duration - (j * fragment_duration)),
                } for j in range(math.ceil(fragment_count))],
            }

    def _download_initial_webpage(self, webpage_url, webpage_client, video_id):
        webpage = None
        if webpage_url and 'webpage' not in self._configuration_arg('player_skip'):
            query = {'bpctr': '9999999999', 'has_verified': '1'}
            pp = (
                self._configuration_arg('player_params', [None], casesense=True)[0]
                or traverse_obj(INNERTUBE_CLIENTS, (webpage_client, 'PLAYER_PARAMS', {str}))
            )
            if pp:
                query['pp'] = pp
            webpage = self._download_webpage_with_retries(
                webpage_url, video_id, query=query,
                headers=traverse_obj(self._get_default_ytcfg(webpage_client), {
                    'User-Agent': ('INNERTUBE_CONTEXT', 'client', 'userAgent', {str}),
                }))
        return webpage

    def _list_formats(self, video_id, microformats, video_details, player_responses, player_url, duration=None):
        live_broadcast_details = traverse_obj(microformats, (..., 'liveBroadcastDetails'))
        is_live = get_first(video_details, 'isLive')
        if is_live is None:
            is_live = get_first(live_broadcast_details, 'isLiveNow')
        live_content = get_first(video_details, 'isLiveContent')
        is_upcoming = get_first(video_details, 'isUpcoming')
        post_live = get_first(video_details, 'isPostLiveDvr')
        live_status = ('post_live' if post_live
                       else 'is_live' if is_live
                       else 'is_upcoming' if is_upcoming
                       else 'was_live' if live_content
                       else 'not_live' if False in (is_live, live_content)
                       else None)
        streaming_data = traverse_obj(player_responses, (..., 'streamingData'))
        *formats, subtitles = self._extract_formats_and_subtitles(streaming_data, video_id, player_url, live_status, duration)
        if all(f.get('has_drm') for f in formats):
            # If there are no formats that definitely don't have DRM, all have DRM
            for f in formats:
                f['has_drm'] = True

        return live_broadcast_details, live_status, streaming_data, formats, subtitles

    def _download_initial_data(self, video_id, webpage, webpage_client, webpage_ytcfg):
        initial_data = None
        if webpage and 'initial_data' not in self._configuration_arg('webpage_skip'):
            initial_data = self.extract_yt_initial_data(video_id, webpage, fatal=False)
            if not traverse_obj(initial_data, 'contents'):
                self.report_warning('Incomplete data received in embedded initial data; re-fetching using API.')
                initial_data = None
        if not initial_data and 'initial_data' not in self._configuration_arg('player_skip'):
            query = {'videoId': video_id}
            query.update(self._get_checkok_params())
            initial_data = self._extract_response(
                item_id=video_id, ep='next', fatal=False,
                ytcfg=webpage_ytcfg, query=query, check_get_keys='contents',
                note='Downloading initial data API JSON', default_client=webpage_client)
        return initial_data

    def _is_premium_subscriber(self, initial_data):
        if not self.is_authenticated or not initial_data:
            return False

        tlr = traverse_obj(
            initial_data, ('topbar', 'desktopTopbarRenderer', 'logo', 'topbarLogoRenderer'))
        return (
            traverse_obj(tlr, ('iconImage', 'iconType')) == 'YOUTUBE_PREMIUM_LOGO'
            or 'premium' in (self._get_text(tlr, 'tooltipText') or '').lower()
        )

    def _initial_extract(self, url, smuggled_data, webpage_url, webpage_client, video_id):
        # This function is also used by live-from-start refresh
        webpage = self._download_initial_webpage(webpage_url, webpage_client, video_id)
        webpage_ytcfg = self.extract_ytcfg(video_id, webpage) or self._get_default_ytcfg(webpage_client)

        initial_data = self._download_initial_data(video_id, webpage, webpage_client, webpage_ytcfg)

        is_premium_subscriber = self._is_premium_subscriber(initial_data)
        if is_premium_subscriber:
            self.write_debug('Detected YouTube Premium subscription')

        player_responses, player_url = self._extract_player_responses(
            self._get_requested_clients(url, smuggled_data, is_premium_subscriber),
            video_id, webpage, webpage_client, webpage_ytcfg, is_premium_subscriber)

        return webpage, webpage_ytcfg, initial_data, is_premium_subscriber, player_responses, player_url

    def _real_extract(self, url):
        url, smuggled_data = unsmuggle_url(url, {})
        video_id = self._match_id(url)

        base_url = self.http_scheme() + '//www.youtube.com/'
        webpage_url = base_url + 'watch?v=' + video_id
        webpage_client = 'web'

        webpage, webpage_ytcfg, initial_data, is_premium_subscriber, player_responses, player_url = self._initial_extract(
            url, smuggled_data, webpage_url, webpage_client, video_id)

        playability_statuses = traverse_obj(
            player_responses, (..., 'playabilityStatus'), expected_type=dict)

        trailer_video_id = get_first(
            playability_statuses,
            ('errorScreen', 'playerLegacyDesktopYpcTrailerRenderer', 'trailerVideoId'),
            expected_type=str)
        if trailer_video_id:
            return self.url_result(
                trailer_video_id, self.ie_key(), trailer_video_id)

        search_meta = ((lambda x: self._html_search_meta(x, webpage, default=None))
                       if webpage else (lambda x: None))

        video_details = traverse_obj(player_responses, (..., 'videoDetails'), expected_type=dict)
        microformats = traverse_obj(
            player_responses, (..., 'microformat', 'playerMicroformatRenderer'),
            expected_type=dict)

        # Fallbacks in case player responses are missing metadata
        initial_sdcr = traverse_obj(initial_data, (
            'engagementPanels', ..., 'engagementPanelSectionListRenderer',
            'content', 'structuredDescriptionContentRenderer', {dict}, any))
        initial_description = traverse_obj(initial_sdcr, (
            'items', ..., 'expandableVideoDescriptionBodyRenderer',
            'attributedDescriptionBodyText', 'content', {str}, any))
        # videoDescriptionHeaderRenderer also has publishDate/channel/handle/ucid, but not needed
        initial_vdhr = traverse_obj(initial_sdcr, (
            'items', ..., 'videoDescriptionHeaderRenderer', {dict}, any)) or {}
        initial_video_details_renderer = traverse_obj(initial_data, (
            'playerOverlays', 'playerOverlayRenderer', 'videoDetails',
            'playerOverlayVideoDetailsRenderer', {dict})) or {}
        initial_title = (
            self._get_text(initial_vdhr, 'title')
            or self._get_text(initial_video_details_renderer, 'title'))

        translated_title = self._get_text(microformats, (..., 'title'))
        video_title = ((self._preferred_lang and translated_title)
                       or get_first(video_details, 'title')  # primary
                       or translated_title
                       or search_meta(['og:title', 'twitter:title', 'title']))
        if not video_title and initial_title:
            self.report_warning(
                'No title found in player responses; falling back to title from initial data. '
                'Other metadata may also be missing')
            video_title = initial_title
        translated_description = self._get_text(microformats, (..., 'description'))
        original_description = get_first(video_details, 'shortDescription')
        video_description = (
            (self._preferred_lang and translated_description)
            # If original description is blank, it will be an empty string.
            # Do not prefer translated description in this case.
            or original_description if original_description is not None else translated_description)
        if video_description is None:
            video_description = initial_description

        multifeed_metadata_list = get_first(
            player_responses,
            ('multicamera', 'playerLegacyMulticameraRenderer', 'metadataList'),
            expected_type=str)
        if multifeed_metadata_list and not smuggled_data.get('force_singlefeed'):
            if self.get_param('noplaylist'):
                self.to_screen(f'Downloading just video {video_id} because of --no-playlist')
            else:
                entries = []
                feed_ids = []
                for feed in multifeed_metadata_list.split(','):
                    # Unquote should take place before split on comma (,) since textual
                    # fields may contain comma as well (see
                    # https://github.com/ytdl-org/youtube-dl/issues/8536)
                    feed_data = urllib.parse.parse_qs(
                        urllib.parse.unquote_plus(feed))

                    def feed_entry(name):
                        return try_get(
                            feed_data, lambda x: x[name][0], str)

                    feed_id = feed_entry('id')
                    if not feed_id:
                        continue
                    feed_title = feed_entry('title')
                    title = video_title
                    if feed_title:
                        title += f' ({feed_title})'
                    entries.append({
                        '_type': 'url_transparent',
                        'ie_key': 'Youtube',
                        'url': smuggle_url(
                            '{}watch?v={}'.format(base_url, feed_data['id'][0]),
                            {'force_singlefeed': True}),
                        'title': title,
                    })
                    feed_ids.append(feed_id)
                self.to_screen(
                    'Downloading multifeed video ({}) - add --no-playlist to just download video {}'.format(
                        ', '.join(feed_ids), video_id))
                return self.playlist_result(
                    entries, video_id, video_title, video_description)

        duration = (int_or_none(get_first(video_details, 'lengthSeconds'))
                    or int_or_none(get_first(microformats, 'lengthSeconds'))
                    or parse_duration(search_meta('duration')) or None)

        live_broadcast_details, live_status, streaming_data, formats, automatic_captions = \
            self._list_formats(video_id, microformats, video_details, player_responses, player_url, duration)
        if live_status == 'post_live':
            self.write_debug(f'{video_id}: Video is in Post-Live Manifestless mode')

        if not formats:
            if not self.get_param('allow_unplayable_formats') and traverse_obj(streaming_data, (..., 'licenseInfos')):
                self.report_drm(video_id)
            pemr = get_first(
                playability_statuses,
                ('errorScreen', 'playerErrorMessageRenderer'), expected_type=dict) or {}
            reason = self._get_text(pemr, 'reason') or get_first(playability_statuses, 'reason')
            subreason = clean_html(self._get_text(pemr, 'subreason') or '')
            if subreason:
                if subreason.startswith('The uploader has not made this video available in your country'):
                    countries = get_first(microformats, 'availableCountries')
                    if not countries:
                        regions_allowed = search_meta('regionsAllowed')
                        countries = regions_allowed.split(',') if regions_allowed else None
                    self.raise_geo_restricted(subreason, countries, metadata_available=True)
                reason += f'. {subreason}'
            if reason:
                if 'sign in' in reason.lower():
                    reason = remove_end(reason, 'This helps protect our community. Learn more')
                    reason = f'{remove_end(reason.strip(), ".")}. {self._youtube_login_hint}'
                elif get_first(playability_statuses, ('errorScreen', 'playerCaptchaViewModel', {dict})):
                    reason += '. YouTube is requiring a captcha challenge before playback'
                elif "This content isn't available, try again later" in reason:
                    reason = (
                        f'{remove_end(reason.strip(), ".")}. {"Your account" if self.is_authenticated else "The current session"} '
                        f'has been rate-limited by YouTube for up to an hour. It is recommended to use `-t sleep` to add a delay '
                        f'between video requests to avoid exceeding the rate limit. For more information, refer to  '
                        f'https://github.com/yt-dlp/yt-dlp/wiki/Extractors#this-content-isnt-available-try-again-later'
                    )
                self.raise_no_formats(reason, expected=True)

        keywords = get_first(video_details, 'keywords', expected_type=list) or []
        if not keywords and webpage:
            keywords = [
                unescapeHTML(m.group('content'))
                for m in re.finditer(self._meta_regex('og:video:tag'), webpage)]
        for keyword in keywords:
            if keyword.startswith('yt:stretch='):
                mobj = re.search(r'(\d+)\s*:\s*(\d+)', keyword)
                if mobj:
                    # NB: float is intentional for forcing float division
                    w, h = (float(v) for v in mobj.groups())
                    if w > 0 and h > 0:
                        ratio = w / h
                        for f in formats:
                            if f.get('vcodec') != 'none':
                                f['stretched_ratio'] = ratio
                        break
        thumbnails = self._extract_thumbnails((video_details, microformats), (..., ..., 'thumbnail'))
        thumbnail_url = search_meta(['og:image', 'twitter:image'])
        if thumbnail_url:
            thumbnails.append({
                'url': thumbnail_url,
            })
        original_thumbnails = thumbnails.copy()

        # The best resolution thumbnails sometimes does not appear in the webpage
        # See: https://github.com/yt-dlp/yt-dlp/issues/340
        # List of possible thumbnails - Ref: <https://stackoverflow.com/a/20542029>
        thumbnail_names = [
            # While the *1,*2,*3 thumbnails are just below their corresponding "*default" variants
            # in resolution, these are not the custom thumbnail. So de-prioritize them
            'maxresdefault', 'hq720', 'sddefault', 'hqdefault', '0', 'mqdefault', 'default',
            'sd1', 'sd2', 'sd3', 'hq1', 'hq2', 'hq3', 'mq1', 'mq2', 'mq3', '1', '2', '3',
        ]
        n_thumbnail_names = len(thumbnail_names)
        thumbnails.extend({
            'url': 'https://i.ytimg.com/vi{webp}/{video_id}/{name}{live}.{ext}'.format(
                video_id=video_id, name=name, ext=ext,
                webp='_webp' if ext == 'webp' else '', live='_live' if live_status == 'is_live' else ''),
        } for name in thumbnail_names for ext in ('webp', 'jpg'))
        for thumb in thumbnails:
            i = next((i for i, t in enumerate(thumbnail_names) if f'/{video_id}/{t}' in thumb['url']), n_thumbnail_names)
            thumb['preference'] = (0 if '.webp' in thumb['url'] else -1) - (2 * i)
        self._remove_duplicate_formats(thumbnails)
        self._downloader._sort_thumbnails(original_thumbnails)

        category = get_first(microformats, 'category') or search_meta('genre')
        channel_id = self.ucid_or_none(str_or_none(
            get_first(video_details, 'channelId')
            or get_first(microformats, 'externalChannelId')
            or search_meta('channelId')))
        owner_profile_url = get_first(microformats, 'ownerProfileUrl')

        live_start_time = parse_iso8601(get_first(live_broadcast_details, 'startTimestamp'))
        live_end_time = parse_iso8601(get_first(live_broadcast_details, 'endTimestamp'))
        if not duration and live_end_time and live_start_time:
            duration = live_end_time - live_start_time

        needs_live_processing = self._needs_live_processing(live_status, duration)

        def is_bad_format(fmt):
            if needs_live_processing and not fmt.get('is_from_start'):
                return True
            elif (live_status == 'is_live' and needs_live_processing != 'is_live'
                    and fmt.get('protocol') == 'http_dash_segments'):
                return True

        for fmt in filter(is_bad_format, formats):
            fmt['preference'] = (fmt.get('preference') or -1) - 10
            fmt['format_note'] = join_nonempty(fmt.get('format_note'), '(Last 2 hours)', delim=' ')

        if needs_live_processing:
            self._prepare_live_from_start_formats(
                formats, video_id, live_start_time, url, webpage_url, smuggled_data, live_status == 'is_live')

        formats.extend(self._extract_storyboard(player_responses, duration))

        channel_handle = self.handle_from_url(owner_profile_url)

        info = {
            'id': video_id,
            'title': video_title,
            'formats': formats,
            'thumbnails': thumbnails,
            # The best thumbnail that we are sure exists. Prevents unnecessary
            # URL checking if user don't care about getting the best possible thumbnail
            'thumbnail': traverse_obj(original_thumbnails, (-1, 'url')),
            'description': video_description,
            'channel_id': channel_id,
            'channel_url': format_field(channel_id, None, 'https://www.youtube.com/channel/%s', default=None),
            'duration': duration,
            'view_count': int_or_none(
                get_first((video_details, microformats), (..., 'viewCount'))
                or search_meta('interactionCount')),
            'average_rating': float_or_none(get_first(video_details, 'averageRating')),
            'age_limit': 18 if (
                get_first(microformats, 'isFamilySafe') is False
                or search_meta('isFamilyFriendly') == 'false'
                or search_meta('og:restrictions:age') == '18+') else 0,
            'webpage_url': webpage_url,
            'categories': [category] if category else None,
            'tags': keywords,
            'playable_in_embed': get_first(playability_statuses, 'playableInEmbed'),
            'live_status': live_status,
            'media_type': (
                'livestream' if get_first(video_details, 'isLiveContent')
                else 'short' if get_first(microformats, 'isShortsEligible')
                else 'video'),
            'release_timestamp': live_start_time,
            '_format_sort_fields': (  # source_preference is lower for potentially damaged formats
                'quality', 'res', 'fps', 'hdr:12', 'source', 'vcodec', 'channels', 'acodec', 'lang', 'proto'),
        }

        def get_lang_code(track):
            return (remove_start(track.get('vssId') or '', '.').replace('.', '-')
                    or track.get('languageCode'))

        def process_language(container, base_url, lang_code, sub_name, client_name, query):
            lang_subs = container.setdefault(lang_code, [])
            for fmt in self._SUBTITLE_FORMATS:
                # xosf=1 results in undesirable text position data for vtt, json3 & srv* subtitles
                # See: https://github.com/yt-dlp/yt-dlp/issues/13654
                query = {**query, 'fmt': fmt, 'xosf': []}
                lang_subs.append({
                    'ext': fmt,
                    'url': urljoin('https://www.youtube.com', update_url_query(base_url, query)),
                    'name': sub_name,
                    'impersonate': True,
                    STREAMING_DATA_CLIENT_NAME: client_name,
                })

        subtitles = {}
        skipped_subs_clients = set()

        # Only web/mweb clients provide translationLanguages, so include initial_pr in the traversal
        translation_languages = {
            lang['languageCode']: self._get_text(lang['languageName'], max_runs=1)
            for lang in traverse_obj(player_responses, (
                ..., 'captions', 'playerCaptionsTracklistRenderer', 'translationLanguages',
                lambda _, v: v['languageCode'] and v['languageName']))
        }
        # NB: Constructing the full subtitle dictionary is slow
        get_translated_subs = 'translated_subs' not in self._configuration_arg('skip') and (
            self.get_param('writeautomaticsub', False) or self.get_param('listsubtitles'))

        # Filter out initial_pr which does not have streamingData (smuggled client context)
        prs = traverse_obj(player_responses, (
            lambda _, v: v['streamingData'] and v['captions']['playerCaptionsTracklistRenderer']))
        all_captions = traverse_obj(prs, (
            ..., 'captions', 'playerCaptionsTracklistRenderer', 'captionTracks', ..., {dict}))
        need_subs_langs = {get_lang_code(sub) for sub in all_captions if sub.get('kind') != 'asr'}
        need_caps_langs = {
            remove_start(get_lang_code(sub), 'a-')
            for sub in all_captions if sub.get('kind') == 'asr'}

        for pr in prs:
            pctr = pr['captions']['playerCaptionsTracklistRenderer']
            client_name = pr['streamingData'][STREAMING_DATA_CLIENT_NAME]
            innertube_client_name = pr['streamingData'][STREAMING_DATA_INNERTUBE_CONTEXT]['client']['clientName']
            pot_policy: GvsPoTokenPolicy = self._get_default_ytcfg(client_name)['SUBS_PO_TOKEN_POLICY']
            fetch_subs_po_token_func = pr['streamingData'][STREAMING_DATA_FETCH_SUBS_PO_TOKEN]

            pot_params = {}
            already_fetched_pot = False

            for caption_track in traverse_obj(pctr, ('captionTracks', lambda _, v: v['baseUrl'])):
                base_url = caption_track['baseUrl']
                qs = parse_qs(base_url)
                lang_code = get_lang_code(caption_track)
                requires_pot = (
                    # We can detect the experiment for now
                    any(e in traverse_obj(qs, ('exp', ...)) for e in ('xpe', 'xpv'))
                    or (pot_policy.required and not (pot_policy.not_required_for_premium and is_premium_subscriber)))

                if not already_fetched_pot:
                    already_fetched_pot = True
                    if subs_po_token := fetch_subs_po_token_func(required=requires_pot or pot_policy.recommended):
                        pot_params.update({
                            'pot': subs_po_token,
                            'potc': '1',
                            'c': innertube_client_name,
                        })

                if not pot_params and requires_pot:
                    skipped_subs_clients.add(client_name)
                    self._report_pot_subtitles_skipped(video_id, client_name)
                    break

                orig_lang = qs.get('lang', [None])[-1]
                lang_name = self._get_text(caption_track, 'name', max_runs=1)
                if caption_track.get('kind') != 'asr':
                    if not lang_code:
                        continue
                    process_language(
                        subtitles, base_url, lang_code, lang_name, client_name, pot_params)
                    if not caption_track.get('isTranslatable'):
                        continue
                for trans_code, trans_name in translation_languages.items():
                    if not trans_code:
                        continue
                    orig_trans_code = trans_code
                    if caption_track.get('kind') != 'asr' and trans_code != 'und':
                        if not get_translated_subs:
                            continue
                        trans_code += f'-{lang_code}'
                        trans_name += format_field(lang_name, None, ' from %s')
                    if lang_code == f'a-{orig_trans_code}':
                        # Set audio language based on original subtitles
                        for f in formats:
                            if f.get('acodec') != 'none' and not f.get('language'):
                                f['language'] = orig_trans_code
                        # Add an "-orig" label to the original language so that it can be distinguished.
                        # The subs are returned without "-orig" as well for compatibility
                        process_language(
                            automatic_captions, base_url, f'{trans_code}-orig',
                            f'{trans_name} (Original)', client_name, pot_params)
                    # Setting tlang=lang returns damaged subtitles.
                    process_language(
                        automatic_captions, base_url, trans_code, trans_name, client_name,
                        pot_params if orig_lang == orig_trans_code else {'tlang': trans_code, **pot_params})

            # Avoid duplication if we've already got everything we need
            need_subs_langs.difference_update(subtitles)
            need_caps_langs.difference_update(automatic_captions)
            if not (need_subs_langs or need_caps_langs):
                break

        if skipped_subs_clients and (need_subs_langs or need_caps_langs):
            self._report_pot_subtitles_skipped(video_id, True, msg=join_nonempty(
                f'{video_id}: There are missing subtitles languages because a PO token was not provided.',
                need_subs_langs and f'Subtitles for these languages are missing: {", ".join(need_subs_langs)}.',
                need_caps_langs and f'Automatic captions for {len(need_caps_langs)} languages are missing.',
                delim=' '))

        info['automatic_captions'] = automatic_captions
        info['subtitles'] = subtitles

        parsed_url = urllib.parse.urlparse(url)
        for component in [parsed_url.fragment, parsed_url.query]:
            query = urllib.parse.parse_qs(component)
            for k, v in query.items():
                for d_k, s_ks in [('start', ('start', 't')), ('end', ('end',))]:
                    d_k += '_time'
                    if d_k not in info and k in s_ks:
                        info[d_k] = parse_duration(v[0])

        # Youtube Music Auto-generated description
        if (video_description or '').strip().endswith('\nAuto-generated by YouTube.'):
            # XXX: Causes catastrophic backtracking if description has "·"
            # E.g. https://www.youtube.com/watch?v=DoPaAxMQoiI
            # Simulating atomic groups:  (?P<a>[^xy]+)x  =>  (?=(?P<a>[^xy]+))(?P=a)x
            # reduces it, but does not fully fix it. https://regex101.com/r/8Ssf2h/2
            mobj = re.search(
                r'''(?xs)
                    (?=(?P<track>[^\n·]+))(?P=track)·
                    (?=(?P<artist>[^\n]+))(?P=artist)\n+
                    (?=(?P<album>[^\n]+))(?P=album)\n
                    (?:.+?℗\s*(?P<release_year>\d{4})(?!\d))?
                    (?:.+?Released\ on\s*:\s*(?P<release_date>\d{4}-\d{2}-\d{2}))?
                    (.+?\nArtist\s*:\s*
                        (?=(?P<clean_artist>[^\n]+))(?P=clean_artist)\n
                    )?.+\nAuto-generated\ by\ YouTube\.\s*$
                ''', video_description)
            if mobj:
                release_year = mobj.group('release_year')
                release_date = mobj.group('release_date')
                if release_date:
                    release_date = release_date.replace('-', '')
                    if not release_year:
                        release_year = release_date[:4]
                info.update({
                    'album': mobj.group('album'.strip()),
                    'artists': ([a] if (a := mobj.group('clean_artist'))
                                else [a.strip() for a in mobj.group('artist').split('·')]),
                    'track': mobj.group('track').strip(),
                    'release_date': release_date,
                    'release_year': int_or_none(release_year),
                })

        COMMENTS_SECTION_IDS = ('comment-item-section', 'engagement-panel-comments-section')
        info['comment_count'] = traverse_obj(initial_data, (
            'contents', 'twoColumnWatchNextResults', 'results', 'results', 'contents', ..., 'itemSectionRenderer',
            'contents', ..., 'commentsEntryPointHeaderRenderer', 'commentCount',
        ), (
            'engagementPanels', lambda _, v: v['engagementPanelSectionListRenderer']['panelIdentifier'] in COMMENTS_SECTION_IDS,
            'engagementPanelSectionListRenderer', 'header', 'engagementPanelTitleHeaderRenderer', 'contextualInfo',
        ), expected_type=self._get_count, get_all=False)

        try:  # This will error if there is no livechat
            initial_data['contents']['twoColumnWatchNextResults']['conversationBar']['liveChatRenderer']['continuations'][0]['reloadContinuationData']['continuation']
        except (KeyError, IndexError, TypeError):
            pass
        else:
            info.setdefault('subtitles', {})['live_chat'] = [{
                # url is needed to set cookies
                'url': f'https://www.youtube.com/watch?v={video_id}&bpctr=9999999999&has_verified=1',
                'video_id': video_id,
                'ext': 'json',
                'protocol': ('youtube_live_chat' if live_status in ('is_live', 'is_upcoming')
                             else 'youtube_live_chat_replay'),
            }]

        if initial_data:
            info['chapters'] = (
                self._extract_chapters_from_json(initial_data, duration)
                or self._extract_chapters_from_engagement_panel(initial_data, duration)
                or self._extract_chapters_from_description(video_description, duration)
                or None)

            info['heatmap'] = self._extract_heatmap(initial_data)

        contents = traverse_obj(
            initial_data, ('contents', 'twoColumnWatchNextResults', 'results', 'results', 'contents'),
            expected_type=list, default=[])

        vpir = get_first(contents, 'videoPrimaryInfoRenderer')
        if vpir:
            stl = vpir.get('superTitleLink')
            if stl:
                stl = self._get_text(stl)
                if try_get(
                        vpir,
                        lambda x: x['superTitleIcon']['iconType']) == 'LOCATION_PIN':
                    info['location'] = stl
                else:
                    mobj = re.search(r'(.+?)\s*S(\d+)\s*•?\s*E(\d+)', stl)
                    if mobj:
                        info.update({
                            'series': mobj.group(1),
                            'season_number': int(mobj.group(2)),
                            'episode_number': int(mobj.group(3)),
                        })
            for tlb in (try_get(
                    vpir,
                    lambda x: x['videoActions']['menuRenderer']['topLevelButtons'],
                    list) or []):
                tbrs = variadic(
                    traverse_obj(
                        tlb, ('toggleButtonRenderer', ...),
                        ('segmentedLikeDislikeButtonRenderer', ..., 'toggleButtonRenderer')))
                for tbr in tbrs:
                    for getter, regex in [(
                            lambda x: x['defaultText']['accessibility']['accessibilityData'],
                            r'(?P<count>[\d,]+)\s*(?P<type>(?:dis)?like)'), ([
                                lambda x: x['accessibility'],
                                lambda x: x['accessibilityData']['accessibilityData'],
                            ], r'(?P<type>(?:dis)?like) this video along with (?P<count>[\d,]+) other people')]:
                        label = (try_get(tbr, getter, dict) or {}).get('label')
                        if label:
                            mobj = re.match(regex, label)
                            if mobj:
                                info[mobj.group('type') + '_count'] = str_to_int(mobj.group('count'))
                                break

            info['like_count'] = traverse_obj(vpir, (
                'videoActions', 'menuRenderer', 'topLevelButtons', ...,
                'segmentedLikeDislikeButtonViewModel', 'likeButtonViewModel', 'likeButtonViewModel',
                'toggleButtonViewModel', 'toggleButtonViewModel', 'defaultButtonViewModel',
                'buttonViewModel', 'accessibilityText', {parse_count}), get_all=False)

            vcr = traverse_obj(vpir, ('viewCount', 'videoViewCountRenderer'))
            if vcr:
                vc = self._get_count(vcr, 'viewCount')
                # Upcoming premieres with waiting count are treated as live here
                if vcr.get('isLive'):
                    info['concurrent_view_count'] = vc
                elif info.get('view_count') is None:
                    info['view_count'] = vc

        vsir = get_first(contents, 'videoSecondaryInfoRenderer')
        if vsir:
            vor = traverse_obj(vsir, ('owner', 'videoOwnerRenderer'))
            info.update({
                'channel': self._get_text(vor, 'title'),
                'channel_follower_count': self._get_count(vor, 'subscriberCountText')})

            if not channel_handle:
                channel_handle = self.handle_from_url(
                    traverse_obj(vor, (
                        ('navigationEndpoint', ('title', 'runs', ..., 'navigationEndpoint')),
                        (('commandMetadata', 'webCommandMetadata', 'url'), ('browseEndpoint', 'canonicalBaseUrl')),
                        {str}), get_all=False))

            rows = try_get(
                vsir,
                lambda x: x['metadataRowContainer']['metadataRowContainerRenderer']['rows'],
                list) or []
            multiple_songs = False
            for row in rows:
                if try_get(row, lambda x: x['metadataRowRenderer']['hasDividerLine']) is True:
                    multiple_songs = True
                    break
            for row in rows:
                mrr = row.get('metadataRowRenderer') or {}
                mrr_title = mrr.get('title')
                if not mrr_title:
                    continue
                mrr_title = self._get_text(mrr, 'title')
                mrr_contents_text = self._get_text(mrr, ('contents', 0))
                if mrr_title == 'License':
                    info['license'] = mrr_contents_text
                elif not multiple_songs:
                    if mrr_title == 'Album':
                        info['album'] = mrr_contents_text
                    elif mrr_title == 'Artist':
                        info['artists'] = [mrr_contents_text] if mrr_contents_text else None
                    elif mrr_title == 'Song':
                        info['track'] = mrr_contents_text
            owner_badges = self._extract_badges(traverse_obj(vsir, ('owner', 'videoOwnerRenderer', 'badges')))
            if self._has_badge(owner_badges, BadgeType.VERIFIED):
                info['channel_is_verified'] = True

        info.update({
            'uploader': info.get('channel'),
            'uploader_id': channel_handle,
            'uploader_url': format_field(channel_handle, None, 'https://www.youtube.com/%s', default=None),
        })

        # We only want timestamp IF it has time precision AND a timezone
        # Currently the uploadDate in microformats appears to be in US/Pacific timezone.
        timestamp = (
            parse_iso8601(get_first(microformats, 'uploadDate'), timezone=NO_DEFAULT)
            or parse_iso8601(search_meta('uploadDate'), timezone=NO_DEFAULT)
        )
        upload_date = (
            dt.datetime.fromtimestamp(timestamp, dt.timezone.utc).strftime('%Y%m%d') if timestamp else
            (
                unified_strdate(get_first(microformats, 'uploadDate'))
                or unified_strdate(search_meta('uploadDate'))
            ))

        # In the case we cannot get the timestamp:
        # The upload date for scheduled, live and past live streams / premieres in microformats
        # may be different from the stream date. Although not in UTC, we will prefer it in this case.
        # See: https://github.com/yt-dlp/yt-dlp/pull/2223#issuecomment-1008485139
        if not upload_date or (not timestamp and live_status in ('not_live', None)):
            # this should be in UTC, as configured in the cookie/client context
            upload_date = strftime_or_none(
                self._parse_time_text(self._get_text(vpir, 'dateText'))) or upload_date

        info['upload_date'] = upload_date
        info['timestamp'] = timestamp

        if upload_date and live_status not in ('is_live', 'post_live', 'is_upcoming'):
            # Newly uploaded videos' HLS formats are potentially problematic and need to be checked
            upload_datetime = datetime_from_str(upload_date).replace(tzinfo=dt.timezone.utc)
            if upload_datetime >= datetime_from_str('today-2days'):
                for fmt in info['formats']:
                    if fmt.get('protocol') == 'm3u8_native':
                        fmt['__needs_testing'] = True

        for s_k, d_k in [('artists', 'creators'), ('track', 'alt_title')]:
            v = info.get(s_k)
            if v:
                info[d_k] = v

        badges = self._extract_badges(traverse_obj(vpir, 'badges'))

        is_private = (self._has_badge(badges, BadgeType.AVAILABILITY_PRIVATE)
                      or get_first(video_details, 'isPrivate', expected_type=bool))

        info['availability'] = (
            'public' if self._has_badge(badges, BadgeType.AVAILABILITY_PUBLIC)
            else self._availability(
                is_private=is_private,
                needs_premium=(
                    self._has_badge(badges, BadgeType.AVAILABILITY_PREMIUM)
                    or False if initial_data and is_private is not None else None),
                needs_subscription=(
                    self._has_badge(badges, BadgeType.AVAILABILITY_SUBSCRIPTION)
                    or False if initial_data and is_private is not None else None),
                needs_auth=info['age_limit'] >= 18,
                is_unlisted=None if is_private is None else (
                    self._has_badge(badges, BadgeType.AVAILABILITY_UNLISTED)
                    or get_first(microformats, 'isUnlisted', expected_type=bool))))

        info['__post_extractor'] = self.extract_comments(webpage_ytcfg, video_id, contents, webpage)

        self.mark_watched(video_id, player_responses)

        return info<|MERGE_RESOLUTION|>--- conflicted
+++ resolved
@@ -339,22 +339,6 @@
             'uploader_url': 'https://www.youtube.com/@PhilippHagemeister',
             'view_count': int,
         },
-<<<<<<< HEAD
-        {
-            'url': 'https://www.youtube.com/watch?v=a9LDPn-MO4I',
-            'note': '256k DASH audio (format 141) via DASH manifest',
-            'info_dict': {
-                'id': 'a9LDPn-MO4I',
-                'ext': 'm4a',
-                'upload_date': '20121002',
-                'description': '',
-                'title': 'UHDTV TEST 8K VIDEO.mp4',
-            },
-            'params': {
-                'format': '141',
-            },
-            'skip': 'format 141 not served anymore',
-=======
         'skip': 'Video unavailable',
     }, {
         'note': '256k DASH audio (format 141) via DASH manifest',
@@ -385,7 +369,6 @@
             'uploader_id': '@8KVIDEO',
             'uploader_url': 'https://www.youtube.com/@8KVIDEO',
             'view_count': int,
->>>>>>> ed246409
         },
         'params': {
             'format': '141',
@@ -395,41 +378,6 @@
         'skip': 'format 141 not served anymore',
     }, {
         # DASH manifest with encrypted signature
-<<<<<<< HEAD
-        {
-            'url': 'https://www.youtube.com/watch?v=IB3lcPjvWLA',
-            'info_dict': {
-                'id': 'IB3lcPjvWLA',
-                'ext': 'm4a',
-                'title': 'Afrojack, Spree Wilson - The Spark (Official Music Video) ft. Spree Wilson',
-                'description': 'md5:8f5e2b82460520b619ccac1f509d43bf',
-                'duration': 244,
-                'upload_date': '20131011',
-                'abr': 129.495,
-                'like_count': int,
-                'channel_id': 'UChuZAo1RKL85gev3Eal9_zg',
-                'playable_in_embed': True,
-                'channel_url': 'https://www.youtube.com/channel/UChuZAo1RKL85gev3Eal9_zg',
-                'view_count': int,
-                'track': 'The Spark',
-                'live_status': 'not_live',
-                'thumbnail': 'https://i.ytimg.com/vi_webp/IB3lcPjvWLA/maxresdefault.webp',
-                'channel': 'Afrojack',
-                'tags': 'count:19',
-                'availability': 'public',
-                'categories': ['Music'],
-                'age_limit': 0,
-                'alt_title': 'The Spark',
-                'channel_follower_count': int,
-                'uploader': 'Afrojack',
-                'uploader_url': 'https://www.youtube.com/@Afrojack',
-                'uploader_id': '@Afrojack',
-                'media_type': 'video',
-            },
-            'params': {
-                'format': '141/bestaudio[ext=m4a]',
-            },
-=======
         'url': 'https://www.youtube.com/watch?v=IB3lcPjvWLA',
         'info_dict': {
             'id': 'IB3lcPjvWLA',
@@ -459,7 +407,6 @@
             'uploader_id': '@AfrojackVEVO',
             'uploader_url': 'https://www.youtube.com/@AfrojackVEVO',
             'view_count': int,
->>>>>>> ed246409
         },
         'params': {
             'format': '141/bestaudio[ext=m4a]',
@@ -739,22 +686,6 @@
         'params': {'skip_download': True},
     }, {
         # DASH manifest with segment_list
-<<<<<<< HEAD
-        {
-            'url': 'https://www.youtube.com/embed/CsmdDsKjzN8',
-            'md5': '8ce563a1d667b599d21064e982ab9e31',
-            'info_dict': {
-                'id': 'CsmdDsKjzN8',
-                'ext': 'mp4',
-                'upload_date': '20150501',  # According to '<meta itemprop="datePublished"', but in other places it's 20150510
-                'description': 'Retransmisión en directo de la XVIII media maratón de Zaragoza.',
-                'title': 'Retransmisión XVIII Media maratón Zaragoza 2015',
-            },
-            'params': {
-                'format': '135',  # bestvideo
-            },
-            'skip': 'This live event has ended.',
-=======
         # https://github.com/ytdl-org/youtube-dl/pull/5886
         'url': 'https://www.youtube.com/embed/CsmdDsKjzN8',
         'info_dict': {
@@ -785,7 +716,6 @@
             'uploader_id': '@airtekledstreaming7916',
             'uploader_url': 'https://www.youtube.com/@airtekledstreaming7916',
             'view_count': int,
->>>>>>> ed246409
         },
         'params': {
             'format': '135',  # bestvideo
@@ -1424,24 +1354,6 @@
             'uploader_url': 'https://www.youtube.com/@Quackity',
             'view_count': int,
         },
-<<<<<<< HEAD
-        {
-            # Video with unsupported adaptive stream type formats
-            'url': 'https://www.youtube.com/watch?v=Z4Vy8R84T1U',
-            'info_dict': {
-                'id': 'Z4Vy8R84T1U',
-                'ext': 'mp4',
-                'title': 'saman SMAN 53 Jakarta(Sancety) opening COFFEE4th at SMAN 53 Jakarta',
-                'description': 'md5:d41d8cd98f00b204e9800998ecf8427e',
-                'duration': 433,
-                'upload_date': '20130923',
-                'formats': 'maxcount:10',
-            },
-            'params': {
-                'skip_download': True,
-            },
-            'skip': 'not actual anymore',
-=======
         'params': {'skip_download': True},
     }, {
         # continuous livestream.
@@ -1475,7 +1387,6 @@
             'uploader_id': '@LofiGirl',
             'uploader_url': 'https://www.youtube.com/@LofiGirl',
             'view_count': int,
->>>>>>> ed246409
         },
         'params': {'skip_download': True},
     }, {
