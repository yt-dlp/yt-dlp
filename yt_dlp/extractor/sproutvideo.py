import base64
import urllib.parse

from .common import InfoExtractor
from ..networking.exceptions import HTTPError
from ..utils import (
    ExtractorError,
    int_or_none,
    qualities,
    remove_start,
    smuggle_url,
    unsmuggle_url,
    update_url_query,
    url_or_none,
    urlencode_postdata,
)
from ..utils.traversal import traverse_obj


class SproutVideoIE(InfoExtractor):
    _NO_SCHEME_RE = r'//videos\.sproutvideo\.com/embed/(?P<id>[\da-f]+)/[\da-f]+'
    _VALID_URL = rf'https?:{_NO_SCHEME_RE}'
    _EMBED_REGEX = [rf'<iframe [^>]*\bsrc=["\'](?P<url>(?:https?:)?{_NO_SCHEME_RE}[^"\']*)["\']']
    _TESTS = [{
        'url': 'https://videos.sproutvideo.com/embed/4c9dddb01910e3c9c4/0fc24387c4f24ee3',
        'md5': '1343ce1a6cb39d67889bfa07c7b02b0e',
        'info_dict': {
            'id': '4c9dddb01910e3c9c4',
            'ext': 'mp4',
            'title': 'Adrien Labaeye : Berlin, des communautés aux communs',
            'duration': 576,
            'thumbnail': r're:https?://images\.sproutvideo\.com/.+\.jpg',
        },
    }, {
        'url': 'https://videos.sproutvideo.com/embed/a79fdcb21f1be2c62e/93bf31e41e39ca27',
        'md5': 'cebae5cf558cca83271917cf4ec03f26',
        'info_dict': {
            'id': 'a79fdcb21f1be2c62e',
            'ext': 'mp4',
            'title': 'HS_01_Live Stream 2023-01-14 10:00',
            'duration': 703,
            'thumbnail': r're:https?://images\.sproutvideo\.com/.+\.jpg',
        },
        'skip': 'Account Disabled',
    }, {
        # http formats 'sd' and 'hd' are available
        'url': 'https://videos.sproutvideo.com/embed/119cd6bc1a18e6cd98/30751a1761ae5b90',
        'md5': 'f368c78df07e78a749508b221528672c',
        'info_dict': {
            'id': '119cd6bc1a18e6cd98',
            'ext': 'mp4',
            'title': '3. Updating your Partner details',
            'thumbnail': r're:https?://images\.sproutvideo\.com/.+\.jpg',
            'duration': 60,
        },
        'params': {'format': 'hd'},
    }, {
        # subtitles
        'url': 'https://videos.sproutvideo.com/embed/119dd8ba121ee0cc98/4ee50c88a343215d?type=hd',
        'md5': '7f6798f037d7a3e3e07e67959de68fc6',
        'info_dict': {
            'id': '119dd8ba121ee0cc98',
            'ext': 'mp4',
            'title': 'Recipients Setup - Domestic Wire Only',
            'thumbnail': r're:https?://images\.sproutvideo\.com/.+\.jpg',
            'duration': 77,
            'subtitles': {'en': 'count:1'},
        },
    }]
    _WEBPAGE_TESTS = [{
        'url': 'https://www.solidarum.org/vivre-ensemble/adrien-labaeye-berlin-des-communautes-aux-communs',
        'info_dict': {
            'id': '4c9dddb01910e3c9c4',
            'ext': 'mp4',
            'title': 'Adrien Labaeye : Berlin, des communautés aux communs',
            'duration': 576,
            'thumbnail': r're:https?://images\.sproutvideo\.com/.+\.jpg',
        },
    }]
    _M3U8_URL_TMPL = 'https://{base}.videos.sproutvideo.com/{s3_user_hash}/{s3_video_hash}/video/index.m3u8'
    _QUALITIES = ('hd', 'uhd', 'source')  # Exclude 'sd' to prioritize hls formats above it

    @staticmethod
    def _policy_to_qs(policy, signature_key, as_string=False):
        query = {}
        for key, value in policy['signatures'][signature_key].items():
            query[remove_start(key, 'CloudFront-')] = value
        query['sessionID'] = policy['sessionID']
        return urllib.parse.urlencode(query, doseq=True) if as_string else query

    @classmethod
    def _extract_embed_urls(cls, url, webpage):
        for embed_url in super()._extract_embed_urls(url, webpage):
            if embed_url.startswith('//'):
                embed_url = f'https:{embed_url}'
            yield smuggle_url(embed_url, {'referer': url})

    def _real_extract(self, url):
        url, smuggled_data = unsmuggle_url(url, {})
        video_id = self._match_id(url)
<<<<<<< HEAD
        webpage = self._download_firefox_webpage(
            url, video_id, headers=traverse_obj(smuggled_data, {'Referer': 'referer'}))
=======
        webpage = self._download_webpage(
            url, video_id, headers=traverse_obj(smuggled_data, {'Referer': 'referer'}), impersonate=True)
>>>>>>> eed94c73
        data = self._search_json(
            r'(?:var|const|let)\s+(?:dat|playerInfo)\s*=\s*["\']', webpage, 'player info', video_id,
            contains_pattern=r'[A-Za-z0-9+/=]+', end_pattern=r'["\'];',
            transform_source=lambda x: base64.b64decode(x).decode())

        # SproutVideo may send player info for 'SMPTE Color Monitor Test' [a791d7b71b12ecc52e]
        # e.g. if the user-agent we used with the webpage request is too old
        video_uid = data['videoUid']
        if video_id != video_uid:
            raise ExtractorError(f'{self.IE_NAME} sent the wrong video data ({video_uid})')

        formats, subtitles = [], {}
        headers = {
            'Accept': '*/*',
            'Origin': 'https://videos.sproutvideo.com',
            'Referer': url,
        }

        # HLS extraction is fatal; only attempt it if the JSON data says it's available
        if traverse_obj(data, 'hls'):
            manifest_query = self._policy_to_qs(data, 'm')
            fragment_query = self._policy_to_qs(data, 't', as_string=True)
            key_query = self._policy_to_qs(data, 'k', as_string=True)

            formats.extend(self._extract_m3u8_formats(
                self._M3U8_URL_TMPL.format(**data), video_id, 'mp4',
                m3u8_id='hls', headers=headers, query=manifest_query))
            for fmt in formats:
                fmt.update({
                    'url': update_url_query(fmt['url'], manifest_query),
                    'extra_param_to_segment_url': fragment_query,
                    'extra_param_to_key_url': key_query,
                })

        if downloads := traverse_obj(data, ('downloads', {dict.items}, lambda _, v: url_or_none(v[1]))):
            quality = qualities(self._QUALITIES)
            acodec = 'none' if data.get('has_audio') is False else None
            formats.extend([{
                'format_id': str(format_id),
                'url': format_url,
                'ext': 'mp4',
                'quality': quality(format_id),
                'acodec': acodec,
            } for format_id, format_url in downloads])

        for sub_data in traverse_obj(data, ('subtitleData', lambda _, v: url_or_none(v['src']))):
            subtitles.setdefault(sub_data.get('srclang', 'en'), []).append({
                'url': sub_data['src'],
            })

        return {
            'id': video_id,
            'formats': formats,
            'subtitles': subtitles,
            'http_headers': headers,
            **traverse_obj(data, {
                'title': ('title', {str}),
                'duration': ('duration', {int_or_none}),
                'thumbnail': ('posterframe_url', {url_or_none}),
            }),
        }


class VidsIoIE(InfoExtractor):
    IE_NAME = 'vids.io'
    _VALID_URL = r'https?://[\w-]+\.vids\.io/videos/(?P<id>[\da-f]+)/(?P<display_id>[\w-]+)'
    _TESTS = [{
        'url': 'https://how-to-video.vids.io/videos/799cd8b11c10efc1f0/how-to-video-live-streaming',
        'md5': '9bbbb2c0c0739eb163b80f87b8d77c9e',
        'info_dict': {
            'id': '799cd8b11c10efc1f0',
            'ext': 'mp4',
            'title': 'How to Video: Live Streaming',
            'duration': 2787,
            'thumbnail': r're:https?://images\.sproutvideo\.com/.+\.jpg',
        },
    }]

    def _real_extract(self, url):
        video_id, display_id = self._match_valid_url(url).group('id', 'display_id')
        webpage, urlh = self._download_webpage_handle(url, display_id, expected_status=403)

        if urlh.status == 403:
            password = self.get_param('videopassword')
            if not password:
                raise ExtractorError(
                    'This video is password-protected; use the --video-password option', expected=True)
            try:
                webpage = self._download_webpage(
                    url, display_id, 'Submitting video password',
                    data=urlencode_postdata({
                        'password': password,
                        **self._hidden_inputs(webpage),
                    }))
                # Requests with user's session cookie `_sproutvideo_session` are now authorized
            except ExtractorError as e:
                if isinstance(e.cause, HTTPError) and e.cause.status == 403:
                    raise ExtractorError('Incorrect password', expected=True)
                raise

        if embed_url := next(SproutVideoIE._extract_embed_urls(url, webpage), None):
            return self.url_result(embed_url, SproutVideoIE, video_id)

        raise ExtractorError('Unable to extract any SproutVideo embed url')<|MERGE_RESOLUTION|>--- conflicted
+++ resolved
@@ -98,13 +98,8 @@
     def _real_extract(self, url):
         url, smuggled_data = unsmuggle_url(url, {})
         video_id = self._match_id(url)
-<<<<<<< HEAD
-        webpage = self._download_firefox_webpage(
-            url, video_id, headers=traverse_obj(smuggled_data, {'Referer': 'referer'}))
-=======
         webpage = self._download_webpage(
             url, video_id, headers=traverse_obj(smuggled_data, {'Referer': 'referer'}), impersonate=True)
->>>>>>> eed94c73
         data = self._search_json(
             r'(?:var|const|let)\s+(?:dat|playerInfo)\s*=\s*["\']', webpage, 'player info', video_id,
             contains_pattern=r'[A-Za-z0-9+/=]+', end_pattern=r'["\'];',
