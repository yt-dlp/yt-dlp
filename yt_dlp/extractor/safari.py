import json
import re
import urllib.parse

from .common import InfoExtractor
<<<<<<< HEAD
from ..compat import (
    compat_parse_qs,
    compat_urlparse,
)
=======
>>>>>>> 556aa516
from ..utils import (
    ExtractorError,
    update_url_query,
)


class SafariBaseIE(InfoExtractor):
    _LOGIN_URL = 'https://learning.oreilly.com/accounts/login/'
    _NETRC_MACHINE = 'safari'

    _API_BASE = 'https://learning.oreilly.com/api/v1'
    _API_FORMAT = 'json'

    LOGGED_IN = False

    def _perform_login(self, username, password):
        _, urlh = self._download_webpage_handle(
            'https://learning.oreilly.com/accounts/login-check/', None,
            'Downloading login page')

        def is_logged(urlh):
            return 'learning.oreilly.com/home/' in urlh.url

        if is_logged(urlh):
            self.LOGGED_IN = True
            return

        redirect_url = urlh.url
        parsed_url = urllib.parse.urlparse(redirect_url)
        qs = urllib.parse.parse_qs(parsed_url.query)
        next_uri = urllib.parse.urljoin(
            'https://api.oreilly.com', qs['next'][0])

        auth, urlh = self._download_json_handle(
            'https://www.oreilly.com/member/auth/login/', None, 'Logging in',
            data=json.dumps({
                'email': username,
                'password': password,
                'redirect_uri': next_uri,
            }).encode(), headers={
                'Content-Type': 'application/json',
                'Referer': redirect_url,
            }, expected_status=400)

        credentials = auth.get('credentials')
        if (not auth.get('logged_in') and not auth.get('redirect_uri')
                and credentials):
            raise ExtractorError(
                f'Unable to login: {credentials}', expected=True)

        # oreilly serves two same instances of the following cookies
        # in Set-Cookie header and expects first one to be actually set
        for cookie in ('groot_sessionid', 'orm-jwt', 'orm-rt'):
            self._apply_first_set_cookie_header(urlh, cookie)

        _, urlh = self._download_webpage_handle(
            auth.get('redirect_uri') or next_uri, None, 'Completing login')

        if is_logged(urlh):
            self.LOGGED_IN = True
            return

        raise ExtractorError('Unable to log in')


class SafariIE(SafariBaseIE):
    IE_NAME = 'safari'
    IE_DESC = 'safaribooksonline.com online video'
    _VALID_URL = r'''(?x)
                        https?://
                            (?:www\.)?(?:safaribooksonline|(?:learning\.)?oreilly)\.com/
                            (?:
                                library/view/[^/]+/(?P<course_id>[^/]+)/(?P<part>[^/?\#&]+)\.html|
                                videos/[^/]+/[^/]+/(?P<reference_id>[^-]+-[^/?\#&]+)
                            )
                    '''

    _TESTS = [{
        'url': 'https://www.safaribooksonline.com/library/view/hadoop-fundamentals-livelessons/9780133392838/part00.html',
        'md5': 'dcc5a425e79f2564148652616af1f2a3',
        'info_dict': {
            'id': '0_qbqx90ic',
            'ext': 'mp4',
            'title': 'Introduction to Hadoop Fundamentals LiveLessons',
            'timestamp': 1437758058,
            'upload_date': '20150724',
            'uploader_id': 'stork',
        },
    }, {
        # non-digits in course id
        'url': 'https://www.safaribooksonline.com/library/view/create-a-nodejs/100000006A0210/part00.html',
        'only_matching': True,
    }, {
        'url': 'https://www.safaribooksonline.com/library/view/learning-path-red/9780134664057/RHCE_Introduction.html',
        'only_matching': True,
    }, {
        'url': 'https://www.safaribooksonline.com/videos/python-programming-language/9780134217314/9780134217314-PYMC_13_00',
        'only_matching': True,
    }, {
        'url': 'https://learning.oreilly.com/videos/hadoop-fundamentals-livelessons/9780133392838/9780133392838-00_SeriesIntro',
        'only_matching': True,
    }, {
        'url': 'https://www.oreilly.com/library/view/hadoop-fundamentals-livelessons/9780133392838/00_SeriesIntro.html',
        'only_matching': True,
    }]

    _PARTNER_ID = '1926081'
    _UICONF_ID = '29375172'

    def _real_extract(self, url):
        mobj = self._match_valid_url(url)

        reference_id = mobj.group('reference_id')
        if reference_id:
            video_id = reference_id
            partner_id = self._PARTNER_ID
            ui_id = self._UICONF_ID
        else:
            video_id = '{}-{}'.format(mobj.group('course_id'), mobj.group('part'))

            webpage, urlh = self._download_webpage_handle(url, video_id)

            mobj = re.match(self._VALID_URL, urlh.url)
            reference_id = mobj.group('reference_id')
            if not reference_id:
                reference_id = self._search_regex(
                    r'data-reference-id=(["\'])(?P<id>(?:(?!\1).)+)\1',
                    webpage, 'kaltura reference id', group='id')
            partner_id = self._search_regex(
                r'data-partner-id=(["\'])(?P<id>(?:(?!\1).)+)\1',
                webpage, 'kaltura widget id', default=self._PARTNER_ID,
                group='id')
            ui_id = self._search_regex(
                r'data-ui-id=(["\'])(?P<id>(?:(?!\1).)+)\1',
                webpage, 'kaltura uiconf id', default=self._UICONF_ID,
                group='id')

        query = {
            'wid': f'_{partner_id}',
            'uiconf_id': ui_id,
            'flashvars[referenceId]': reference_id,
        }

        if self.LOGGED_IN:
            kaltura_session = self._download_json(
                f'{self._API_BASE}/player/kaltura_session/?reference_id={reference_id}',
                video_id, 'Downloading kaltura session JSON',
                'Unable to download kaltura session JSON', fatal=False,
                headers={'Accept': 'application/json'})
            if kaltura_session:
                session = kaltura_session.get('session')
                if session:
                    query['flashvars[ks]'] = session

        return self.url_result(update_url_query(
            'https://cdnapisec.kaltura.com/html5/html5lib/v2.37.1/mwEmbedFrame.php', query),
            'Kaltura')


class SafariApiIE(SafariBaseIE):
    IE_NAME = 'safari:api'
    _VALID_URL = r'https?://(?:www\.)?(?:safaribooksonline|(?:learning\.)?oreilly)\.com/api/v1/book/(?P<course_id>[^/]+)/chapter(?:-content)?/(?P<part>[^/?#&]+)\.html'

    _TESTS = [{
        'url': 'https://www.safaribooksonline.com/api/v1/book/9780133392838/chapter/part00.html',
        'only_matching': True,
    }, {
        'url': 'https://www.safaribooksonline.com/api/v1/book/9780134664057/chapter/RHCE_Introduction.html',
        'only_matching': True,
    }]

    def _real_extract(self, url):
        mobj = self._match_valid_url(url)
        part = self._download_json(
            url, '{}/{}'.format(mobj.group('course_id'), mobj.group('part')),
            'Downloading part JSON')
        web_url = part['web_url']
        if 'library/view' in web_url:
            web_url = web_url.replace('library/view', 'videos')
            natural_keys = part['natural_key']
            web_url = f'{web_url.rsplit("/", 1)[0]}/{natural_keys[0]}-{natural_keys[1][:-5]}'
        return self.url_result(web_url, SafariIE.ie_key())


class SafariCourseIE(SafariBaseIE):
    IE_NAME = 'safari:course'
    IE_DESC = 'safaribooksonline.com online courses'

    _VALID_URL = r'''(?x)
                    https?://
                        (?:
                            (?:www\.)?(?:safaribooksonline|(?:learning\.)?oreilly)\.com/
                            (?:
                                library/view/[^/]+|
                                api/v1/book|
                                videos/[^/]+
                            )|
                            techbus\.safaribooksonline\.com
                        )
                        /(?P<id>[^/]+)
                    '''

    _TESTS = [{
        'url': 'https://www.safaribooksonline.com/library/view/hadoop-fundamentals-livelessons/9780133392838/',
        'info_dict': {
            'id': '9780133392838',
            'title': 'Hadoop Fundamentals LiveLessons',
        },
        'playlist_count': 22,
        'skip': 'Requires safaribooksonline account credentials',
    }, {
        'url': 'https://www.safaribooksonline.com/api/v1/book/9781449396459/?override_format=json',
        'only_matching': True,
    }, {
        'url': 'http://techbus.safaribooksonline.com/9780134426365',
        'only_matching': True,
    }, {
        'url': 'https://www.safaribooksonline.com/videos/python-programming-language/9780134217314',
        'only_matching': True,
    }, {
        'url': 'https://learning.oreilly.com/videos/hadoop-fundamentals-livelessons/9780133392838',
        'only_matching': True,
    }, {
        'url': 'https://www.oreilly.com/library/view/hadoop-fundamentals-livelessons/9780133392838/',
        'only_matching': True,
    }]

    @classmethod
    def suitable(cls, url):
        return (False if SafariIE.suitable(url) or SafariApiIE.suitable(url)
                else super().suitable(url))

    def _real_extract(self, url):
        course_id = self._match_id(url)

        course_json = self._download_json(
            f'{self._API_BASE}/book/{course_id}/?override_format={self._API_FORMAT}',
            course_id, 'Downloading course JSON')

        if 'chapters' not in course_json:
            raise ExtractorError(
                f'No chapters found for course {course_id}', expected=True)

        entries = [
            self.url_result(chapter, SafariApiIE.ie_key())
            for chapter in course_json['chapters']]

        course_title = course_json['title']

        return self.playlist_result(entries, course_id, course_title)<|MERGE_RESOLUTION|>--- conflicted
+++ resolved
@@ -3,13 +3,6 @@
 import urllib.parse
 
 from .common import InfoExtractor
-<<<<<<< HEAD
-from ..compat import (
-    compat_parse_qs,
-    compat_urlparse,
-)
-=======
->>>>>>> 556aa516
 from ..utils import (
     ExtractorError,
     update_url_query,
