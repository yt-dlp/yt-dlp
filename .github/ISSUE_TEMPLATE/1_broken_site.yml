--- conflicted
+++ resolved
@@ -64,15 +64,7 @@
         [debug] Command-line config: ['-vU', 'test:youtube']
         [debug] Portable config "yt-dlp.conf": ['-i']
         [debug] Encodings: locale cp65001, fs utf-8, pref cp65001, out utf-8, error utf-8, screen utf-8
-<<<<<<< HEAD
-<<<<<<< HEAD
-        [debug] yt-dlp version 2023.04.29.034632 [9d339c4] (win32_exe)
-=======
-        [debug] yt-dlp version 2023.06.22 [9d339c4] (win32_exe)
->>>>>>> e59e20744eb32ce4b6ea0dece7c673be8376a710
-=======
         [debug] yt-dlp version 2023.07.06 [9d339c4] (win32_exe)
->>>>>>> 92315c03
         [debug] Python 3.8.10 (CPython 64bit) - Windows-10-10.0.22000-SP0
         [debug] Checking exe version: ffmpeg -bsfs
         [debug] Checking exe version: ffprobe -bsfs
