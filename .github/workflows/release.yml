name: Release
on:
  workflow_call:
    inputs:
      source:
        required: false
        default: ''
        type: string
      target:
        required: false
        default: ''
        type: string
      version:
        required: false
        default: ''
        type: string
      linux_armv7l:
        required: false
        default: false
        type: boolean
      prerelease:
        required: false
        default: true
        type: boolean
  workflow_dispatch:
    inputs:
      source:
        description: |
          SOURCE of this release's updates:
          channel, repo, tag, or channel/repo@tag
          (default: <current_repo>)
        required: false
        default: ''
        type: string
      target:
        description: |
          TARGET to publish this release to:
          channel, tag, or channel@tag
          (default: <source> if writable else <current_repo>[@source_tag])
        required: false
        default: ''
        type: string
      version:
        description: |
          VERSION: yyyy.mm.dd[.rev] or rev
          (default: auto-generated)
        required: false
        default: ''
        type: string
      linux_armv7l:
        description: Include linux_armv7l
        default: true
        type: boolean
      prerelease:
        description: Pre-release
        default: false
        type: boolean

permissions:
  contents: read

jobs:
  prepare:
    permissions:
      contents: write
    runs-on: ubuntu-latest
    outputs:
      channel: ${{ steps.setup_variables.outputs.channel }}
      version: ${{ steps.setup_variables.outputs.version }}
      target_repo: ${{ steps.setup_variables.outputs.target_repo }}
      target_repo_token: ${{ steps.setup_variables.outputs.target_repo_token }}
      target_tag: ${{ steps.setup_variables.outputs.target_tag }}
      pypi_project: ${{ steps.setup_variables.outputs.pypi_project }}
      pypi_suffix: ${{ steps.setup_variables.outputs.pypi_suffix }}
      head_sha: ${{ steps.get_target.outputs.head_sha }}

    steps:
      - uses: actions/checkout@v4
        with:
          fetch-depth: 0

      - uses: actions/setup-python@v5
        with:
          python-version: "3.10"

      - name: Process inputs
        id: process_inputs
        env:
          INPUTS: ${{ toJSON(inputs) }}
        run: |
          python -m devscripts.setup_variables process_inputs

      - name: Setup variables
        id: setup_variables
        env:
          INPUTS: ${{ toJSON(inputs) }}
          PROCESSED: ${{ toJSON(steps.process_inputs.outputs) }}
          REPOSITORY: ${{ github.repository }}
          PUSH_VERSION_COMMIT: ${{ vars.PUSH_VERSION_COMMIT }}
          PYPI_PROJECT: ${{ vars.PYPI_PROJECT }}
          SOURCE_PYPI_PROJECT: ${{ vars[format('{0}_pypi_project', steps.process_inputs.outputs.source_repo)] }}
          SOURCE_PYPI_SUFFIX: ${{ vars[format('{0}_pypi_suffix', steps.process_inputs.outputs.source_repo)] }}
          TARGET_PYPI_PROJECT: ${{ vars[format('{0}_pypi_project', steps.process_inputs.outputs.target_repo)] }}
          TARGET_PYPI_SUFFIX: ${{ vars[format('{0}_pypi_suffix', steps.process_inputs.outputs.target_repo)] }}
          SOURCE_ARCHIVE_REPO: ${{ vars[format('{0}_archive_repo', steps.process_inputs.outputs.source_repo)] }}
          TARGET_ARCHIVE_REPO: ${{ vars[format('{0}_archive_repo', steps.process_inputs.outputs.target_repo)] }}
          HAS_SOURCE_ARCHIVE_REPO_TOKEN: ${{ !!secrets[format('{0}_archive_repo_token', steps.process_inputs.outputs.source_repo)] }}
          HAS_TARGET_ARCHIVE_REPO_TOKEN: ${{ !!secrets[format('{0}_archive_repo_token', steps.process_inputs.outputs.target_repo)] }}
          HAS_ARCHIVE_REPO_TOKEN: ${{ !!secrets.ARCHIVE_REPO_TOKEN }}
        run: |
          python -m devscripts.setup_variables

      - name: Update version & documentation
        env:
          CHANNEL: ${{ steps.setup_variables.outputs.channel }}
          # Use base repo since this could be committed; build jobs will call this again with true origin
          REPOSITORY: ${{ github.repository }}
          VERSION: ${{ steps.setup_variables.outputs.version }}
        run: |
          python devscripts/update-version.py -c "${CHANNEL}" -r "${REPOSITORY}" "${VERSION}"
          python devscripts/update_changelog.py -vv
          make doc

      - name: Push to release
        id: push_release
        env:
          VERSION: ${{ steps.setup_variables.outputs.version }}
          GITHUB_EVENT_SENDER_LOGIN: ${{ github.event.sender.login }}
          GITHUB_EVENT_REF: ${{ github.event.ref }}
        if: |
          !inputs.prerelease && steps.setup_variables.outputs.target_repo == github.repository
        run: |
          git config --global user.name "github-actions[bot]"
          git config --global user.email "41898282+github-actions[bot]@users.noreply.github.com"
          git add -u
          git commit -m "Release ${VERSION}" \
            -m "Created by: ${GITHUB_EVENT_SENDER_LOGIN}" -m ":ci skip all"
          git push origin --force "${GITHUB_EVENT_REF}:release"

      - name: Get target commitish
        id: get_target
        run: |
          echo "head_sha=$(git rev-parse HEAD)" >> "$GITHUB_OUTPUT"

      - name: Update master
        env:
          GITHUB_EVENT_REF: ${{ github.event.ref }}
        if: |
          vars.PUSH_VERSION_COMMIT && !inputs.prerelease && steps.setup_variables.outputs.target_repo == github.repository
        run: git push origin "${GITHUB_EVENT_REF}"

  build:
    needs: prepare
    uses: ./.github/workflows/build.yml
    with:
      version: ${{ needs.prepare.outputs.version }}
      channel: ${{ needs.prepare.outputs.channel }}
      origin: ${{ needs.prepare.outputs.target_repo }}
      linux_armv7l: ${{ inputs.linux_armv7l }}
    permissions:
      contents: read
    secrets:
      GPG_SIGNING_KEY: ${{ secrets.GPG_SIGNING_KEY }}

  publish_pypi:
    needs: [prepare, build]
    if: ${{ needs.prepare.outputs.pypi_project }}
    runs-on: ubuntu-latest
    permissions:
      id-token: write  # mandatory for trusted publishing

    steps:
      - uses: actions/checkout@v4
        with:
          fetch-depth: 0
      - uses: actions/setup-python@v5
        with:
          python-version: "3.10"

      - name: Install Requirements
        run: |
          sudo apt -y install pandoc man
          python devscripts/install_deps.py -o --include build

      - name: Prepare
        env:
          VERSION: ${{ needs.prepare.outputs.version }}
          SUFFIX: ${{ needs.prepare.outputs.pypi_suffix }}
          CHANNEL: ${{ needs.prepare.outputs.channel }}
          TARGET_REPO: ${{ needs.prepare.outputs.target_repo }}
          PYPI_PROJECT: ${{ needs.prepare.outputs.pypi_project }}
        run: |
          python devscripts/update-version.py -c "${CHANNEL}" -r "${TARGET_REPO}" -s "${SUFFIX}" "${VERSION}"
          python devscripts/update_changelog.py -vv
          python devscripts/make_lazy_extractors.py
          sed -i -E '0,/(name = ")[^"]+(")/s//\1'"${PYPI_PROJECT}"'\2/' pyproject.toml

      - name: Build
        run: |
          rm -rf dist/*
          make pypi-files
          printf '%s\n\n' \
            'Official repository: <https://github.com/yt-dlp/yt-dlp>' \
            '**PS**: Some links in this document will not work since this is a copy of the README.md from Github' > ./README.md.new
          cat ./README.md >> ./README.md.new && mv -f ./README.md.new ./README.md
          python devscripts/set-variant.py pip -M "You installed yt-dlp with pip or using the wheel from PyPi; Use that to update"
          make clean-cache
          python -m build --no-isolation .

      - name: Upload artifacts
        if: github.event_name != 'workflow_dispatch'
        uses: actions/upload-artifact@v4
        with:
          name: build-pypi
          path: |
            dist/*
          compression-level: 0

      - name: Publish to PyPI
        if: github.event_name == 'workflow_dispatch'
        uses: pypa/gh-action-pypi-publish@release/v1
        with:
          verbose: true

  publish:
    needs: [prepare, build]
    permissions:
      contents: write
    runs-on: ubuntu-latest
    env:
      TARGET_REPO: ${{ needs.prepare.outputs.target_repo }}
      TARGET_TAG: ${{ needs.prepare.outputs.target_tag }}
      VERSION: ${{ needs.prepare.outputs.version }}
      HEAD_SHA: ${{ needs.prepare.outputs.head_sha }}
    steps:
      - uses: actions/checkout@v4
        with:
          fetch-depth: 0
      - uses: actions/download-artifact@v4
        with:
          path: artifact
          pattern: build-*
          merge-multiple: true
      - uses: actions/setup-python@v5
        with:
          python-version: "3.10"

      - name: Generate release notes
        env:
          REPOSITORY: ${{ github.repository }}
          BASE_REPO: yt-dlp/yt-dlp
          NIGHTLY_REPO: yt-dlp/yt-dlp-nightly-builds
          MASTER_REPO: yt-dlp/yt-dlp-master-builds
          DOCS_PATH: ${{ env.TARGET_REPO == github.repository && format('/tree/{0}', env.TARGET_TAG) || '' }}
        run: |
          printf '%s' \
<<<<<<< HEAD
            '[![Installation](https://img.shields.io/badge/-Which%20file%20to%20download%3F-white.svg?style=for-the-badge)]' \
              '(https://github.com/${{ github.repository }}#installation "Installation instructions") ' \
            '[![Discord](https://img.shields.io/discord/807245652072857610?color=blue&labelColor=555555&label=&logo=discord&style=for-the-badge)]' \
              '(https://discord.gg/H5MNcFW63r "Discord") ' \
            '[![Donate](https://img.shields.io/badge/_-Donate-red.svg?logo=githubsponsors&labelColor=555555&style=for-the-badge)]' \
              '(https://github.com/yt-dlp/yt-dlp/blob/master/Maintainers.md#Maintainers "Donate") ' \
            '[![Documentation](https://img.shields.io/badge/-Docs-brightgreen.svg?style=for-the-badge&logo=GitBook&labelColor=555555)]' \
              '(https://github.com/${{ github.repository }}' \
              '${{ env.target_repo == github.repository && format('/tree/{0}', env.target_tag) || '' }}#readme "Documentation") ' \
            ${{ env.target_repo == 'yt-dlp/yt-dlp' && '\
=======
            "[![Installation](https://img.shields.io/badge/-Which%20file%20to%20download%3F-white.svg?style=for-the-badge)]" \
              "(https://github.com/${REPOSITORY}#installation \"Installation instructions\") " \
            "[![Discord](https://img.shields.io/discord/807245652072857610?color=blue&labelColor=555555&label=&logo=discord&style=for-the-badge)]" \
              "(https://discord.gg/H5MNcFW63r \"Discord\") " \
            "[![Donate](https://img.shields.io/badge/_-Donate-red.svg?logo=githubsponsors&labelColor=555555&style=for-the-badge)]" \
              "(https://github.com/${BASE_REPO}/blob/master/Collaborators.md#collaborators \"Donate\") " \
            "[![Documentation](https://img.shields.io/badge/-Docs-brightgreen.svg?style=for-the-badge&logo=GitBook&labelColor=555555)]" \
              "(https://github.com/${REPOSITORY}${DOCS_PATH}#readme \"Documentation\") " > ./RELEASE_NOTES
          if [[ "${TARGET_REPO}" == "${BASE_REPO}" ]]; then
            printf '%s' \
>>>>>>> cd94e700
              "[![Nightly](https://img.shields.io/badge/Nightly%20builds-purple.svg?style=for-the-badge)]" \
                "(https://github.com/${NIGHTLY_REPO}/releases/latest \"Nightly builds\") " \
              "[![Master](https://img.shields.io/badge/Master%20builds-lightblue.svg?style=for-the-badge)]" \
                "(https://github.com/${MASTER_REPO}/releases/latest \"Master builds\")" >> ./RELEASE_NOTES
          fi
          printf '\n\n' >> ./RELEASE_NOTES
          cat >> ./RELEASE_NOTES << EOF
          #### A description of the various files is in the [README](https://github.com/${REPOSITORY}#release-files)
          ---
          $(python ./devscripts/make_changelog.py -vv --collapsible)
          EOF
          printf '%s\n\n' '**This is a pre-release build**' >> ./PRERELEASE_NOTES
          cat ./RELEASE_NOTES >> ./PRERELEASE_NOTES
          printf '%s\n\n' "Generated from: https://github.com/${REPOSITORY}/commit/${HEAD_SHA}" >> ./ARCHIVE_NOTES
          cat ./RELEASE_NOTES >> ./ARCHIVE_NOTES

      - name: Publish to archive repo
        env:
          GH_TOKEN: ${{ secrets[needs.prepare.outputs.target_repo_token] }}
          GH_REPO: ${{ needs.prepare.outputs.target_repo }}
          TITLE_PREFIX: ${{ startswith(env.TARGET_REPO, 'yt-dlp/') && 'yt-dlp ' || '' }}
          TITLE: ${{ inputs.target != env.TARGET_REPO && inputs.target || needs.prepare.outputs.channel }}
        if: |
          inputs.prerelease && env.GH_TOKEN && env.GH_REPO && env.GH_REPO != github.repository
        run: |
          gh release create \
            --notes-file ARCHIVE_NOTES \
            --title "${TITLE_PREFIX}${TITLE} ${VERSION}" \
            "${VERSION}" \
            artifact/*

      - name: Prune old release
        env:
          GH_TOKEN: ${{ github.token }}
        if: |
          env.TARGET_REPO == github.repository && env.TARGET_TAG != env.VERSION
        run: |
          gh release delete --yes --cleanup-tag "${TARGET_TAG}" || true
          git tag --delete "${TARGET_TAG}" || true
          sleep 5  # Enough time to cover deletion race condition

      - name: Publish release
        env:
          GH_TOKEN: ${{ github.token }}
          NOTES_FILE: ${{ inputs.prerelease && 'PRERELEASE_NOTES' || 'RELEASE_NOTES' }}
          TITLE_PREFIX: ${{ github.repository == 'yt-dlp/yt-dlp' && 'yt-dlp ' || '' }}
          TITLE: ${{ env.TARGET_TAG != env.VERSION && format('{0} ', env.TARGET_TAG) || '' }}
          PRERELEASE: ${{ inputs.prerelease && '1' || '0' }}
        if: |
          env.TARGET_REPO == github.repository
        run: |
          gh_options=(
            --notes-file "${NOTES_FILE}"
            --target "${HEAD_SHA}"
            --title "${TITLE_PREFIX}${TITLE}${VERSION}"
          )
          if ((PRERELEASE)); then
            gh_options+=(--prerelease)
          fi
          gh release create "${gh_options[@]}" "${TARGET_TAG}" artifact/*<|MERGE_RESOLUTION|>--- conflicted
+++ resolved
@@ -254,29 +254,16 @@
           DOCS_PATH: ${{ env.TARGET_REPO == github.repository && format('/tree/{0}', env.TARGET_TAG) || '' }}
         run: |
           printf '%s' \
-<<<<<<< HEAD
-            '[![Installation](https://img.shields.io/badge/-Which%20file%20to%20download%3F-white.svg?style=for-the-badge)]' \
-              '(https://github.com/${{ github.repository }}#installation "Installation instructions") ' \
-            '[![Discord](https://img.shields.io/discord/807245652072857610?color=blue&labelColor=555555&label=&logo=discord&style=for-the-badge)]' \
-              '(https://discord.gg/H5MNcFW63r "Discord") ' \
-            '[![Donate](https://img.shields.io/badge/_-Donate-red.svg?logo=githubsponsors&labelColor=555555&style=for-the-badge)]' \
-              '(https://github.com/yt-dlp/yt-dlp/blob/master/Maintainers.md#Maintainers "Donate") ' \
-            '[![Documentation](https://img.shields.io/badge/-Docs-brightgreen.svg?style=for-the-badge&logo=GitBook&labelColor=555555)]' \
-              '(https://github.com/${{ github.repository }}' \
-              '${{ env.target_repo == github.repository && format('/tree/{0}', env.target_tag) || '' }}#readme "Documentation") ' \
-            ${{ env.target_repo == 'yt-dlp/yt-dlp' && '\
-=======
             "[![Installation](https://img.shields.io/badge/-Which%20file%20to%20download%3F-white.svg?style=for-the-badge)]" \
               "(https://github.com/${REPOSITORY}#installation \"Installation instructions\") " \
             "[![Discord](https://img.shields.io/discord/807245652072857610?color=blue&labelColor=555555&label=&logo=discord&style=for-the-badge)]" \
               "(https://discord.gg/H5MNcFW63r \"Discord\") " \
             "[![Donate](https://img.shields.io/badge/_-Donate-red.svg?logo=githubsponsors&labelColor=555555&style=for-the-badge)]" \
-              "(https://github.com/${BASE_REPO}/blob/master/Collaborators.md#collaborators \"Donate\") " \
+              "(https://github.com/${BASE_REPO}/blob/master/Maintainers.md#Maintainers \"Donate\") " \
             "[![Documentation](https://img.shields.io/badge/-Docs-brightgreen.svg?style=for-the-badge&logo=GitBook&labelColor=555555)]" \
               "(https://github.com/${REPOSITORY}${DOCS_PATH}#readme \"Documentation\") " > ./RELEASE_NOTES
           if [[ "${TARGET_REPO}" == "${BASE_REPO}" ]]; then
             printf '%s' \
->>>>>>> cd94e700
               "[![Nightly](https://img.shields.io/badge/Nightly%20builds-purple.svg?style=for-the-badge)]" \
                 "(https://github.com/${NIGHTLY_REPO}/releases/latest \"Nightly builds\") " \
               "[![Master](https://img.shields.io/badge/Master%20builds-lightblue.svg?style=for-the-badge)]" \
