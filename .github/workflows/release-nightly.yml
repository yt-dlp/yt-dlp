--- conflicted
+++ resolved
@@ -1,7 +1,4 @@
 name: Release (nightly)
-<<<<<<< HEAD
-on: workflow_dispatch
-=======
 on:
   push:
     branches:
@@ -9,7 +6,6 @@
     paths:
       - "yt_dlp/**.py"
       - "!yt_dlp/version.py"
->>>>>>> 1f8489cc
 concurrency:
   group: release-nightly
   cancel-in-progress: true
