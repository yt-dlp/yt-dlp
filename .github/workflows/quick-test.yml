name: Quick Test
on: [push, pull_request]
jobs:
  tests:
    name: Core Test
    if: "!contains(github.event.head_commit.message, 'ci skip all')"
    runs-on: ubuntu-latest
    steps:
    - uses: actions/checkout@v2
    - name: Set up Python
      uses: actions/setup-python@v2
      with:
        python-version: 3.9
<<<<<<< HEAD
    - name: Install pytest
      run: pip install pytest
=======
    - name: Install test requirements
      run: pip install nose pycryptodome
>>>>>>> 063c409d
    - name: Run tests
      run: ./devscripts/run_tests.sh core
  flake8:
    name: Linter
    if: "!contains(github.event.head_commit.message, 'ci skip all')"
    runs-on: ubuntu-latest
    steps:
    - uses: actions/checkout@v2
    - name: Set up Python
      uses: actions/setup-python@v2
      with:
        python-version: 3.9
    - name: Install flake8
      run: pip install flake8
    - name: Run flake8
      run: flake8 .<|MERGE_RESOLUTION|>--- conflicted
+++ resolved
@@ -11,13 +11,8 @@
       uses: actions/setup-python@v2
       with:
         python-version: 3.9
-<<<<<<< HEAD
-    - name: Install pytest
-      run: pip install pytest
-=======
     - name: Install test requirements
-      run: pip install nose pycryptodome
->>>>>>> 063c409d
+      run: pip install pytest pycryptodome
     - name: Run tests
       run: ./devscripts/run_tests.sh core
   flake8:
