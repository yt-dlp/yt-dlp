--- conflicted
+++ resolved
@@ -36,11 +36,7 @@
 # Binary
 youtube-dl
 youtube-dlc
-<<<<<<< HEAD
-yt-dlp
-=======
-youtube-dlc.zip
->>>>>>> 5b1ecbb3
+yt-dlp.zip
 *.exe
 
 # Downloaded
