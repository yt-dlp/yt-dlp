#!/usr/bin/env python3

# Allow direct execution
import os
import sys
import unittest

sys.path.insert(0, os.path.dirname(os.path.dirname(os.path.abspath(__file__))))


import base64

from yt_dlp.aes import (
    BLOCK_SIZE_BYTES,
    aes_cbc_decrypt,
    aes_cbc_decrypt_bytes,
    aes_cbc_encrypt,
    aes_ctr_decrypt,
    aes_ctr_encrypt,
    aes_decrypt,
    aes_decrypt_text,
    aes_ecb_decrypt,
    aes_ecb_encrypt,
    aes_encrypt,
    aes_gcm_decrypt_and_verify,
    aes_gcm_decrypt_and_verify_bytes,
<<<<<<< HEAD
    pad_block,
    key_expansion,
=======
    key_expansion,
    pad_block,
>>>>>>> 7a7eeb10
)
from yt_dlp.dependencies import Cryptodome_AES
from yt_dlp.utils import bytes_to_intlist, intlist_to_bytes

# the encrypted data can be generate with 'devscripts/generate_aes_testdata.py'


class TestAES(unittest.TestCase):
    def setUp(self):
        self.key = self.iv = [0x20, 0x15] + 14 * [0]
        self.secret_msg = b'Secret message goes here'

    def test_encrypt(self):
        msg = b'message'
        key = list(range(16))
        encrypted = aes_encrypt(bytes_to_intlist(msg), key)
        decrypted = intlist_to_bytes(aes_decrypt(encrypted, key))
        self.assertEqual(decrypted, msg)

    def test_cbc_decrypt(self):
        data = b'\x97\x92+\xe5\x0b\xc3\x18\x91ky9m&\xb3\xb5@\xe6\x27\xc2\x96.\xc8u\x88\xab9-[\x9e|\xf1\xcd'
        decrypted = intlist_to_bytes(aes_cbc_decrypt(bytes_to_intlist(data), self.key, self.iv))
        self.assertEqual(decrypted.rstrip(b'\x08'), self.secret_msg)
        if Cryptodome_AES:
            decrypted = aes_cbc_decrypt_bytes(data, intlist_to_bytes(self.key), intlist_to_bytes(self.iv))
            self.assertEqual(decrypted.rstrip(b'\x08'), self.secret_msg)

    def test_cbc_encrypt(self):
        data = bytes_to_intlist(self.secret_msg)
        encrypted = intlist_to_bytes(aes_cbc_encrypt(data, self.key, self.iv))
        self.assertEqual(
            encrypted,
            b'\x97\x92+\xe5\x0b\xc3\x18\x91ky9m&\xb3\xb5@\xe6\'\xc2\x96.\xc8u\x88\xab9-[\x9e|\xf1\xcd')

    def test_ctr_decrypt(self):
        data = bytes_to_intlist(b'\x03\xc7\xdd\xd4\x8e\xb3\xbc\x1a*O\xdc1\x12+8Aio\xd1z\xb5#\xaf\x08')
        decrypted = intlist_to_bytes(aes_ctr_decrypt(data, self.key, self.iv))
        self.assertEqual(decrypted.rstrip(b'\x08'), self.secret_msg)

    def test_ctr_encrypt(self):
        data = bytes_to_intlist(self.secret_msg)
        encrypted = intlist_to_bytes(aes_ctr_encrypt(data, self.key, self.iv))
        self.assertEqual(
            encrypted,
            b'\x03\xc7\xdd\xd4\x8e\xb3\xbc\x1a*O\xdc1\x12+8Aio\xd1z\xb5#\xaf\x08')

    def test_gcm_decrypt(self):
        data = b'\x159Y\xcf5eud\x90\x9c\x85&]\x14\x1d\x0f.\x08\xb4T\xe4/\x17\xbd'
        authentication_tag = b'\xe8&I\x80rI\x07\x9d}YWuU@:e'

        decrypted = intlist_to_bytes(aes_gcm_decrypt_and_verify(
            bytes_to_intlist(data), self.key, bytes_to_intlist(authentication_tag), self.iv[:12]))
        self.assertEqual(decrypted.rstrip(b'\x08'), self.secret_msg)
        if Cryptodome_AES:
            decrypted = aes_gcm_decrypt_and_verify_bytes(
                data, intlist_to_bytes(self.key), authentication_tag, intlist_to_bytes(self.iv[:12]))
            self.assertEqual(decrypted.rstrip(b'\x08'), self.secret_msg)

    def test_decrypt_text(self):
        password = intlist_to_bytes(self.key).decode()
        encrypted = base64.b64encode(
            intlist_to_bytes(self.iv[:8])
            + b'\x17\x15\x93\xab\x8d\x80V\xcdV\xe0\t\xcdo\xc2\xa5\xd8ksM\r\xe27N\xae'
        ).decode()
        decrypted = (aes_decrypt_text(encrypted, password, 16))
        self.assertEqual(decrypted, self.secret_msg)

        password = intlist_to_bytes(self.key).decode()
        encrypted = base64.b64encode(
            intlist_to_bytes(self.iv[:8])
            + b'\x0b\xe6\xa4\xd9z\x0e\xb8\xb9\xd0\xd4i_\x85\x1d\x99\x98_\xe5\x80\xe7.\xbf\xa5\x83'
        ).decode()
        decrypted = (aes_decrypt_text(encrypted, password, 32))
        self.assertEqual(decrypted, self.secret_msg)

    def test_ecb_encrypt(self):
        data = bytes_to_intlist(self.secret_msg)
        data += [0x08] * (BLOCK_SIZE_BYTES - len(data) % BLOCK_SIZE_BYTES)
        encrypted = intlist_to_bytes(aes_ecb_encrypt(data, self.key, self.iv))
        self.assertEqual(
            encrypted,
            b'\xaa\x86]\x81\x97>\x02\x92\x9d\x1bR[[L/u\xd3&\xd1(h\xde{\x81\x94\xba\x02\xae\xbd\xa6\xd0:')

    def test_ecb_decrypt(self):
        data = bytes_to_intlist(b'\xaa\x86]\x81\x97>\x02\x92\x9d\x1bR[[L/u\xd3&\xd1(h\xde{\x81\x94\xba\x02\xae\xbd\xa6\xd0:')
        decrypted = intlist_to_bytes(aes_ecb_decrypt(data, self.key, self.iv))
        self.assertEqual(decrypted.rstrip(b'\x08'), self.secret_msg)

    def test_key_expansion(self):
<<<<<<< HEAD
        key = "4f6bdaa39e2f8cb07f5e722d9edef314"
=======
        key = '4f6bdaa39e2f8cb07f5e722d9edef314'
>>>>>>> 7a7eeb10

        self.assertEqual(key_expansion(bytes_to_intlist(bytearray.fromhex(key))), [
            0x4F, 0x6B, 0xDA, 0xA3, 0x9E, 0x2F, 0x8C, 0xB0, 0x7F, 0x5E, 0x72, 0x2D, 0x9E, 0xDE, 0xF3, 0x14,
            0x53, 0x66, 0x20, 0xA8, 0xCD, 0x49, 0xAC, 0x18, 0xB2, 0x17, 0xDE, 0x35, 0x2C, 0xC9, 0x2D, 0x21,
            0x8C, 0xBE, 0xDD, 0xD9, 0x41, 0xF7, 0x71, 0xC1, 0xF3, 0xE0, 0xAF, 0xF4, 0xDF, 0x29, 0x82, 0xD5,
            0x2D, 0xAD, 0xDE, 0x47, 0x6C, 0x5A, 0xAF, 0x86, 0x9F, 0xBA, 0x00, 0x72, 0x40, 0x93, 0x82, 0xA7,
            0xF9, 0xBE, 0x82, 0x4E, 0x95, 0xE4, 0x2D, 0xC8, 0x0A, 0x5E, 0x2D, 0xBA, 0x4A, 0xCD, 0xAF, 0x1D,
            0x54, 0xC7, 0x26, 0x98, 0xC1, 0x23, 0x0B, 0x50, 0xCB, 0x7D, 0x26, 0xEA, 0x81, 0xB0, 0x89, 0xF7,
            0x93, 0x60, 0x4E, 0x94, 0x52, 0x43, 0x45, 0xC4, 0x99, 0x3E, 0x63, 0x2E, 0x18, 0x8E, 0xEA, 0xD9,
            0xCA, 0xE7, 0x7B, 0x39, 0x98, 0xA4, 0x3E, 0xFD, 0x01, 0x9A, 0x5D, 0xD3, 0x19, 0x14, 0xB7, 0x0A,
            0xB0, 0x4E, 0x1C, 0xED, 0x28, 0xEA, 0x22, 0x10, 0x29, 0x70, 0x7F, 0xC3, 0x30, 0x64, 0xC8, 0xC9,
            0xE8, 0xA6, 0xC1, 0xE9, 0xC0, 0x4C, 0xE3, 0xF9, 0xE9, 0x3C, 0x9C, 0x3A, 0xD9, 0x58, 0x54, 0xF3,
            0xB4, 0x86, 0xCC, 0xDC, 0x74, 0xCA, 0x2F, 0x25, 0x9D, 0xF6, 0xB3, 0x1F, 0x44, 0xAE, 0xE7, 0xEC])

    def test_pad_block(self):
        block = [0x21, 0xA0, 0x43, 0xFF]

        self.assertEqual(pad_block(block, 'pkcs7'),
                         block + [0x0C, 0x0C, 0x0C, 0x0C, 0x0C, 0x0C, 0x0C, 0x0C, 0x0C, 0x0C, 0x0C, 0x0C])

        self.assertEqual(pad_block(block, 'iso7816'),
                         block + [0x80, 0x00, 0x00, 0x00, 0x00, 0x00, 0x00, 0x00, 0x00, 0x00, 0x00, 0x00])

        self.assertEqual(pad_block(block, 'whitespace'),
                         block + [0x20, 0x20, 0x20, 0x20, 0x20, 0x20, 0x20, 0x20, 0x20, 0x20, 0x20, 0x20])

        self.assertEqual(pad_block(block, 'zero'),
                         block + [0x00, 0x00, 0x00, 0x00, 0x00, 0x00, 0x00, 0x00, 0x00, 0x00, 0x00, 0x00])

        block = list(range(16))
        for mode in ('pkcs7', 'iso7816', 'whitespace', 'zero'):
            self.assertEqual(pad_block(block, mode), block, mode)


if __name__ == '__main__':
    unittest.main()<|MERGE_RESOLUTION|>--- conflicted
+++ resolved
@@ -24,13 +24,8 @@
     aes_encrypt,
     aes_gcm_decrypt_and_verify,
     aes_gcm_decrypt_and_verify_bytes,
-<<<<<<< HEAD
-    pad_block,
-    key_expansion,
-=======
     key_expansion,
     pad_block,
->>>>>>> 7a7eeb10
 )
 from yt_dlp.dependencies import Cryptodome_AES
 from yt_dlp.utils import bytes_to_intlist, intlist_to_bytes
@@ -120,11 +115,7 @@
         self.assertEqual(decrypted.rstrip(b'\x08'), self.secret_msg)
 
     def test_key_expansion(self):
-<<<<<<< HEAD
-        key = "4f6bdaa39e2f8cb07f5e722d9edef314"
-=======
         key = '4f6bdaa39e2f8cb07f5e722d9edef314'
->>>>>>> 7a7eeb10
 
         self.assertEqual(key_expansion(bytes_to_intlist(bytearray.fromhex(key))), [
             0x4F, 0x6B, 0xDA, 0xA3, 0x9E, 0x2F, 0x8C, 0xB0, 0x7F, 0x5E, 0x72, 0x2D, 0x9E, 0xDE, 0xF3, 0x14,
