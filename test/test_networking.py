#!/usr/bin/env python3

# Allow direct execution
import os
import sys

import pytest

sys.path.insert(0, os.path.dirname(os.path.dirname(os.path.abspath(__file__))))

import gzip
import http.client
import http.cookiejar
import http.server
import io
import logging
import pathlib
import random
import ssl
import tempfile
import threading
import time
import urllib.error
import urllib.request
import warnings
import zlib
from email.message import Message
from http.cookiejar import CookieJar

from test.conftest import validate_and_send
from test.helper import FakeYDL, http_server_port, verify_address_availability
from yt_dlp.cookies import YoutubeDLCookieJar
from yt_dlp.dependencies import brotli, curl_cffi, requests, urllib3
from yt_dlp.networking import (
    HEADRequest,
    PUTRequest,
    Request,
    RequestDirector,
    RequestHandler,
    Response,
)
from yt_dlp.networking._urllib import UrllibRH
from yt_dlp.networking.exceptions import (
    CertificateVerifyError,
    HTTPError,
    IncompleteRead,
    NoSupportingHandlers,
    ProxyError,
    RequestError,
    SSLError,
    TransportError,
    UnsupportedRequest,
)
from yt_dlp.networking.impersonate import (
    ImpersonateRequestHandler,
    ImpersonateTarget,
)
from yt_dlp.utils import YoutubeDLError
from yt_dlp.utils._utils import _YDLLogger as FakeLogger
from yt_dlp.utils.networking import HTTPHeaderDict, std_headers

TEST_DIR = os.path.dirname(os.path.abspath(__file__))


def _build_proxy_handler(name):
    class HTTPTestRequestHandler(http.server.BaseHTTPRequestHandler):
        proxy_name = name

        def log_message(self, format, *args):
            pass

        def do_GET(self):
            self.send_response(200)
            self.send_header('Content-Type', 'text/plain; charset=utf-8')
            self.end_headers()
            self.wfile.write('{self.proxy_name}: {self.path}'.format(self=self).encode())
    return HTTPTestRequestHandler


class HTTPTestRequestHandler(http.server.BaseHTTPRequestHandler):
    protocol_version = 'HTTP/1.1'
    default_request_version = 'HTTP/1.1'

    def log_message(self, format, *args):
        pass

    def _headers(self):
        payload = str(self.headers).encode()
        self.send_response(200)
        self.send_header('Content-Type', 'application/json')
        self.send_header('Content-Length', str(len(payload)))
        self.end_headers()
        self.wfile.write(payload)

    def _redirect(self):
        self.send_response(int(self.path[len('/redirect_'):]))
        self.send_header('Location', '/method')
        self.send_header('Content-Length', '0')
        self.end_headers()

    def _method(self, method, payload=None):
        self.send_response(200)
        self.send_header('Content-Length', str(len(payload or '')))
        self.send_header('Method', method)
        self.end_headers()
        if payload:
            self.wfile.write(payload)

    def _status(self, status):
        payload = f'<html>{status} NOT FOUND</html>'.encode()
        self.send_response(int(status))
        self.send_header('Content-Type', 'text/html; charset=utf-8')
        self.send_header('Content-Length', str(len(payload)))
        self.end_headers()
        self.wfile.write(payload)

    def _read_data(self):
        if 'Content-Length' in self.headers:
            return self.rfile.read(int(self.headers['Content-Length']))
        else:
            return b''

    def do_POST(self):
        data = self._read_data() + str(self.headers).encode()
        if self.path.startswith('/redirect_'):
            self._redirect()
        elif self.path.startswith('/method'):
            self._method('POST', data)
        elif self.path.startswith('/headers'):
            self._headers()
        else:
            self._status(404)

    def do_HEAD(self):
        if self.path.startswith('/redirect_'):
            self._redirect()
        elif self.path.startswith('/method'):
            self._method('HEAD')
        else:
            self._status(404)

    def do_PUT(self):
        data = self._read_data() + str(self.headers).encode()
        if self.path.startswith('/redirect_'):
            self._redirect()
        elif self.path.startswith('/method'):
            self._method('PUT', data)
        else:
            self._status(404)

    def do_GET(self):
        if self.path == '/video.html':
            payload = b'<html><video src="/vid.mp4" /></html>'
            self.send_response(200)
            self.send_header('Content-Type', 'text/html; charset=utf-8')
            self.send_header('Content-Length', str(len(payload)))
            self.end_headers()
            self.wfile.write(payload)
        elif self.path == '/vid.mp4':
            payload = b'\x00\x00\x00\x00\x20\x66\x74[video]'
            self.send_response(200)
            self.send_header('Content-Type', 'video/mp4')
            self.send_header('Content-Length', str(len(payload)))
            self.end_headers()
            self.wfile.write(payload)
        elif self.path == '/%E4%B8%AD%E6%96%87.html':
            payload = b'<html><video src="/vid.mp4" /></html>'
            self.send_response(200)
            self.send_header('Content-Type', 'text/html; charset=utf-8')
            self.send_header('Content-Length', str(len(payload)))
            self.end_headers()
            self.wfile.write(payload)
        elif self.path == '/%c7%9f':
            payload = b'<html><video src="/vid.mp4" /></html>'
            self.send_response(200)
            self.send_header('Content-Type', 'text/html; charset=utf-8')
            self.send_header('Content-Length', str(len(payload)))
            self.end_headers()
            self.wfile.write(payload)
        elif self.path.startswith('/redirect_loop'):
            self.send_response(301)
            self.send_header('Location', self.path)
            self.send_header('Content-Length', '0')
            self.end_headers()
        elif self.path == '/redirect_dotsegments':
            self.send_response(301)
            # redirect to /headers but with dot segments before
            self.send_header('Location', '/a/b/./../../headers')
            self.send_header('Content-Length', '0')
            self.end_headers()
        elif self.path == '/redirect_dotsegments_absolute':
            self.send_response(301)
            # redirect to /headers but with dot segments before - absolute url
            self.send_header('Location', f'http://127.0.0.1:{http_server_port(self.server)}/a/b/./../../headers')
            self.send_header('Content-Length', '0')
            self.end_headers()
        elif self.path.startswith('/redirect_'):
            self._redirect()
        elif self.path.startswith('/method'):
            self._method('GET', str(self.headers).encode())
        elif self.path.startswith('/headers'):
            self._headers()
        elif self.path.startswith('/308-to-headers'):
            self.send_response(308)
            # redirect to "localhost" for testing cookie redirection handling
            self.send_header('Location', f'http://localhost:{self.connection.getsockname()[1]}/headers')
            self.send_header('Content-Length', '0')
            self.end_headers()
        elif self.path == '/trailing_garbage':
            payload = b'<html><video src="/vid.mp4" /></html>'
            self.send_response(200)
            self.send_header('Content-Type', 'text/html; charset=utf-8')
            self.send_header('Content-Encoding', 'gzip')
            buf = io.BytesIO()
            with gzip.GzipFile(fileobj=buf, mode='wb') as f:
                f.write(payload)
            compressed = buf.getvalue() + b'trailing garbage'
            self.send_header('Content-Length', str(len(compressed)))
            self.end_headers()
            self.wfile.write(compressed)
        elif self.path == '/302-non-ascii-redirect':
            new_url = f'http://127.0.0.1:{http_server_port(self.server)}/中文.html'
            self.send_response(301)
            self.send_header('Location', new_url)
            self.send_header('Content-Length', '0')
            self.end_headers()
        elif self.path == '/content-encoding':
            encodings = self.headers.get('ytdl-encoding', '')
            payload = b'<html><video src="/vid.mp4" /></html>'
            for encoding in filter(None, (e.strip() for e in encodings.split(','))):
                if encoding == 'br' and brotli:
                    payload = brotli.compress(payload)
                elif encoding == 'gzip':
                    buf = io.BytesIO()
                    with gzip.GzipFile(fileobj=buf, mode='wb') as f:
                        f.write(payload)
                    payload = buf.getvalue()
                elif encoding == 'deflate':
                    payload = zlib.compress(payload)
                elif encoding == 'unsupported':
                    payload = b'raw'
                    break
                else:
                    self._status(415)
                    return
            self.send_response(200)
            self.send_header('Content-Encoding', encodings)
            self.send_header('Content-Length', str(len(payload)))
            self.end_headers()
            self.wfile.write(payload)
        elif self.path.startswith('/gen_'):
            payload = b'<html></html>'
            self.send_response(int(self.path[len('/gen_'):]))
            self.send_header('Content-Type', 'text/html; charset=utf-8')
            self.send_header('Content-Length', str(len(payload)))
            self.end_headers()
            self.wfile.write(payload)
        elif self.path.startswith('/incompleteread'):
            payload = b'<html></html>'
            self.send_response(200)
            self.send_header('Content-Type', 'text/html; charset=utf-8')
            self.send_header('Content-Length', '234234')
            self.end_headers()
            self.wfile.write(payload)
            self.finish()
        elif self.path.startswith('/timeout_'):
            time.sleep(int(self.path[len('/timeout_'):]))
            self._headers()
        elif self.path == '/source_address':
            payload = str(self.client_address[0]).encode()
            self.send_response(200)
            self.send_header('Content-Type', 'text/html; charset=utf-8')
            self.send_header('Content-Length', str(len(payload)))
            self.end_headers()
            self.wfile.write(payload)
            self.finish()
        else:
            self._status(404)

    def send_header(self, keyword, value):
        """
        Forcibly allow HTTP server to send non percent-encoded non-ASCII characters in headers.
        This is against what is defined in RFC 3986, however we need to test we support this
        since some sites incorrectly do this.
        """
        if keyword.lower() == 'connection':
            return super().send_header(keyword, value)

        if not hasattr(self, '_headers_buffer'):
            self._headers_buffer = []

        self._headers_buffer.append(f'{keyword}: {value}\r\n'.encode())


class TestRequestHandlerBase:
    @classmethod
    def setup_class(cls):
        cls.http_httpd = http.server.ThreadingHTTPServer(
            ('127.0.0.1', 0), HTTPTestRequestHandler)
        cls.http_port = http_server_port(cls.http_httpd)
        cls.http_server_thread = threading.Thread(target=cls.http_httpd.serve_forever)
        # FIXME: we should probably stop the http server thread after each test
        # See: https://github.com/yt-dlp/yt-dlp/pull/7094#discussion_r1199746041
        cls.http_server_thread.daemon = True
        cls.http_server_thread.start()

        # HTTPS server
        certfn = os.path.join(TEST_DIR, 'testcert.pem')
        cls.https_httpd = http.server.ThreadingHTTPServer(
            ('127.0.0.1', 0), HTTPTestRequestHandler)
        sslctx = ssl.SSLContext(ssl.PROTOCOL_TLS_SERVER)
        sslctx.load_cert_chain(certfn, None)
        cls.https_httpd.socket = sslctx.wrap_socket(cls.https_httpd.socket, server_side=True)
        cls.https_port = http_server_port(cls.https_httpd)
        cls.https_server_thread = threading.Thread(target=cls.https_httpd.serve_forever)
        cls.https_server_thread.daemon = True
        cls.https_server_thread.start()


class TestHTTPRequestHandler(TestRequestHandlerBase):
    @pytest.mark.parametrize('handler', ['Urllib', 'Requests', 'CurlCFFI'], indirect=True)
    def test_verify_cert(self, handler):
        with handler() as rh:
            with pytest.raises(CertificateVerifyError):
                validate_and_send(rh, Request(f'https://127.0.0.1:{self.https_port}/headers'))

        with handler(verify=False) as rh:
            r = validate_and_send(rh, Request(f'https://127.0.0.1:{self.https_port}/headers'))
            assert r.status == 200
            r.close()

    @pytest.mark.parametrize('handler', ['Urllib', 'Requests', 'CurlCFFI'], indirect=True)
    def test_ssl_error(self, handler):
        # HTTPS server with too old TLS version
        # XXX: is there a better way to test this than to create a new server?
        https_httpd = http.server.ThreadingHTTPServer(
            ('127.0.0.1', 0), HTTPTestRequestHandler)
        sslctx = ssl.SSLContext(ssl.PROTOCOL_TLS_SERVER)
        https_httpd.socket = sslctx.wrap_socket(https_httpd.socket, server_side=True)
        https_port = http_server_port(https_httpd)
        https_server_thread = threading.Thread(target=https_httpd.serve_forever)
        https_server_thread.daemon = True
        https_server_thread.start()

        with handler(verify=False) as rh:
            with pytest.raises(SSLError, match=r'(?i)ssl(?:v3|/tls).alert.handshake.failure') as exc_info:
                validate_and_send(rh, Request(f'https://127.0.0.1:{https_port}/headers'))
            assert not issubclass(exc_info.type, CertificateVerifyError)

    @pytest.mark.parametrize('handler', ['Urllib', 'Requests', 'CurlCFFI'], indirect=True)
    def test_percent_encode(self, handler):
        with handler() as rh:
            # Unicode characters should be encoded with uppercase percent-encoding
            res = validate_and_send(rh, Request(f'http://127.0.0.1:{self.http_port}/中文.html'))
            assert res.status == 200
            res.close()
            # don't normalize existing percent encodings
            res = validate_and_send(rh, Request(f'http://127.0.0.1:{self.http_port}/%c7%9f'))
            assert res.status == 200
            res.close()

    @pytest.mark.parametrize('handler', ['Urllib', 'Requests', 'CurlCFFI'], indirect=True)
    @pytest.mark.parametrize('path', [
        '/a/b/./../../headers',
        '/redirect_dotsegments',
        # https://github.com/yt-dlp/yt-dlp/issues/9020
        '/redirect_dotsegments_absolute',
    ])
    def test_remove_dot_segments(self, handler, path):
        with handler(verbose=True) as rh:
            # This isn't a comprehensive test,
            # but it should be enough to check whether the handler is removing dot segments in required scenarios
            res = validate_and_send(rh, Request(f'http://127.0.0.1:{self.http_port}{path}'))
            assert res.status == 200
            assert res.url == f'http://127.0.0.1:{self.http_port}/headers'
            res.close()

    # Not supported by CurlCFFI (non-standard)
    @pytest.mark.parametrize('handler', ['Urllib', 'Requests'], indirect=True)
    def test_unicode_path_redirection(self, handler):
        with handler() as rh:
            r = validate_and_send(rh, Request(f'http://127.0.0.1:{self.http_port}/302-non-ascii-redirect'))
            assert r.url == f'http://127.0.0.1:{self.http_port}/%E4%B8%AD%E6%96%87.html'
            r.close()

    @pytest.mark.parametrize('handler', ['Urllib', 'Requests', 'CurlCFFI'], indirect=True)
    def test_raise_http_error(self, handler):
        with handler() as rh:
            for bad_status in (400, 500, 599, 302):
                with pytest.raises(HTTPError):
                    validate_and_send(rh, Request('http://127.0.0.1:%d/gen_%d' % (self.http_port, bad_status)))

            # Should not raise an error
            validate_and_send(rh, Request('http://127.0.0.1:%d/gen_200' % self.http_port)).close()

    @pytest.mark.parametrize('handler', ['Urllib', 'Requests', 'CurlCFFI'], indirect=True)
    def test_response_url(self, handler):
        with handler() as rh:
            # Response url should be that of the last url in redirect chain
            res = validate_and_send(rh, Request(f'http://127.0.0.1:{self.http_port}/redirect_301'))
            assert res.url == f'http://127.0.0.1:{self.http_port}/method'
            res.close()
            res2 = validate_and_send(rh, Request(f'http://127.0.0.1:{self.http_port}/gen_200'))
            assert res2.url == f'http://127.0.0.1:{self.http_port}/gen_200'
            res2.close()

    # Covers some basic cases we expect some level of consistency between request handlers for
    @pytest.mark.parametrize('handler', ['Urllib', 'Requests', 'CurlCFFI'], indirect=True)
    @pytest.mark.parametrize('redirect_status,method,expected', [
        # A 303 must either use GET or HEAD for subsequent request
        (303, 'POST', ('', 'GET', False)),
        (303, 'HEAD', ('', 'HEAD', False)),

        # 301 and 302 turn POST only into a GET
        (301, 'POST', ('', 'GET', False)),
        (301, 'HEAD', ('', 'HEAD', False)),
        (302, 'POST', ('', 'GET', False)),
        (302, 'HEAD', ('', 'HEAD', False)),

        # 307 and 308 should not change method
        (307, 'POST', ('testdata', 'POST', True)),
        (308, 'POST', ('testdata', 'POST', True)),
        (307, 'HEAD', ('', 'HEAD', False)),
        (308, 'HEAD', ('', 'HEAD', False)),
    ])
    def test_redirect(self, handler, redirect_status, method, expected):
        with handler() as rh:
            data = b'testdata' if method == 'POST' else None
            headers = {}
            if data is not None:
                headers['Content-Type'] = 'application/test'
            res = validate_and_send(
                rh, Request(f'http://127.0.0.1:{self.http_port}/redirect_{redirect_status}', method=method, data=data,
                            headers=headers))

            headers = b''
            data_recv = b''
            if data is not None:
                data_recv += res.read(len(data))
                if data_recv != data:
                    headers += data_recv
                    data_recv = b''

            headers += res.read()

            assert expected[0] == data_recv.decode()
            assert expected[1] == res.headers.get('method')
            assert expected[2] == ('content-length' in headers.decode().lower())

    @pytest.mark.parametrize('handler', ['Urllib', 'Requests', 'CurlCFFI'], indirect=True)
    def test_request_cookie_header(self, handler):
        # We should accept a Cookie header being passed as in normal headers and handle it appropriately.
        with handler() as rh:
            # Specified Cookie header should be used
            res = validate_and_send(
                rh, Request(
                    f'http://127.0.0.1:{self.http_port}/headers',
                    headers={'Cookie': 'test=test'})).read().decode()
            assert 'cookie: test=test' in res.lower()

            # Specified Cookie header should be removed on any redirect
            res = validate_and_send(
                rh, Request(
                    f'http://127.0.0.1:{self.http_port}/308-to-headers',
                    headers={'Cookie': 'test=test2'})).read().decode()
            assert 'cookie: test=test2' not in res.lower()

        # Specified Cookie header should override global cookiejar for that request
        # Whether cookies from the cookiejar is applied on the redirect is considered undefined for now
        cookiejar = YoutubeDLCookieJar()
        cookiejar.set_cookie(http.cookiejar.Cookie(
            version=0, name='test', value='ytdlp', port=None, port_specified=False,
            domain='127.0.0.1', domain_specified=True, domain_initial_dot=False, path='/',
            path_specified=True, secure=False, expires=None, discard=False, comment=None,
            comment_url=None, rest={}))

        with handler(cookiejar=cookiejar) as rh:
            data = validate_and_send(
                rh, Request(f'http://127.0.0.1:{self.http_port}/headers', headers={'cookie': 'test=test3'})).read()
            assert b'cookie: test=ytdlp' not in data.lower()
            assert b'cookie: test=test3' in data.lower()

    @pytest.mark.parametrize('handler', ['Urllib', 'Requests', 'CurlCFFI'], indirect=True)
    def test_redirect_loop(self, handler):
        with handler() as rh:
            with pytest.raises(HTTPError, match='redirect loop'):
                validate_and_send(rh, Request(f'http://127.0.0.1:{self.http_port}/redirect_loop'))

    @pytest.mark.parametrize('handler', ['Urllib', 'Requests', 'CurlCFFI'], indirect=True)
    def test_incompleteread(self, handler):
        with handler(timeout=2) as rh:
            with pytest.raises(IncompleteRead, match='13 bytes read, 234221 more expected'):
                validate_and_send(rh, Request('http://127.0.0.1:%d/incompleteread' % self.http_port)).read()

    @pytest.mark.parametrize('handler', ['Urllib', 'Requests', 'CurlCFFI'], indirect=True)
    def test_cookies(self, handler):
        cookiejar = YoutubeDLCookieJar()
        cookiejar.set_cookie(http.cookiejar.Cookie(
            0, 'test', 'ytdlp', None, False, '127.0.0.1', True,
            False, '/headers', True, False, None, False, None, None, {}))

        with handler(cookiejar=cookiejar) as rh:
            data = validate_and_send(rh, Request(f'http://127.0.0.1:{self.http_port}/headers')).read()
            assert b'cookie: test=ytdlp' in data.lower()

        # Per request
        with handler() as rh:
            data = validate_and_send(
                rh, Request(f'http://127.0.0.1:{self.http_port}/headers', extensions={'cookiejar': cookiejar})).read()
            assert b'cookie: test=ytdlp' in data.lower()

    @pytest.mark.parametrize('handler', ['Urllib', 'Requests', 'CurlCFFI'], indirect=True)
    def test_headers(self, handler):

        with handler(headers=HTTPHeaderDict({'test1': 'test', 'test2': 'test2'})) as rh:
            # Global Headers
            data = validate_and_send(rh, Request(f'http://127.0.0.1:{self.http_port}/headers')).read().lower()
            assert b'test1: test' in data

            # Per request headers, merged with global
            data = validate_and_send(rh, Request(
                f'http://127.0.0.1:{self.http_port}/headers', headers={'test2': 'changed', 'test3': 'test3'})).read().lower()
            assert b'test1: test' in data
            assert b'test2: changed' in data
            assert b'test2: test2' not in data
            assert b'test3: test3' in data

    @pytest.mark.parametrize('handler', ['Urllib', 'Requests', 'CurlCFFI'], indirect=True)
    def test_read_timeout(self, handler):
        with handler() as rh:
            # Default timeout is 20 seconds, so this should go through
            validate_and_send(
                rh, Request(f'http://127.0.0.1:{self.http_port}/timeout_1'))

        with handler(timeout=0.1) as rh:
            with pytest.raises(TransportError):
                validate_and_send(
                    rh, Request(f'http://127.0.0.1:{self.http_port}/timeout_5'))

            # Per request timeout, should override handler timeout
            validate_and_send(
                rh, Request(f'http://127.0.0.1:{self.http_port}/timeout_1', extensions={'timeout': 4}))

    @pytest.mark.parametrize('handler', ['Urllib', 'Requests', 'CurlCFFI'], indirect=True)
    def test_connect_timeout(self, handler):
        # nothing should be listening on this port
        connect_timeout_url = 'http://10.255.255.255'
        with handler(timeout=0.01) as rh:
            now = time.time()
            with pytest.raises(TransportError):
                validate_and_send(
                    rh, Request(connect_timeout_url))
            assert 0.01 <= time.time() - now < 20

        with handler() as rh:
            with pytest.raises(TransportError):
                # Per request timeout, should override handler timeout
                now = time.time()
                validate_and_send(
                    rh, Request(connect_timeout_url, extensions={'timeout': 0.01}))
                assert 0.01 <= time.time() - now < 20

    @pytest.mark.parametrize('handler', ['Urllib', 'Requests', 'CurlCFFI'], indirect=True)
    def test_source_address(self, handler):
        source_address = f'127.0.0.{random.randint(5, 255)}'
        # on some systems these loopback addresses we need for testing may not be available
        # see: https://github.com/yt-dlp/yt-dlp/issues/8890
        verify_address_availability(source_address)
        with handler(source_address=source_address) as rh:
            data = validate_and_send(
                rh, Request(f'http://127.0.0.1:{self.http_port}/source_address')).read().decode()
            assert source_address == data

    # Not supported by CurlCFFI
    @pytest.mark.parametrize('handler', ['Urllib', 'Requests'], indirect=True)
    def test_gzip_trailing_garbage(self, handler):
        with handler() as rh:
            data = validate_and_send(rh, Request(f'http://localhost:{self.http_port}/trailing_garbage')).read().decode()
            assert data == '<html><video src="/vid.mp4" /></html>'

    @pytest.mark.parametrize('handler', ['Urllib', 'Requests'], indirect=True)
    @pytest.mark.skipif(not brotli, reason='brotli support is not installed')
    def test_brotli(self, handler):
        with handler() as rh:
            res = validate_and_send(
                rh, Request(
                    f'http://127.0.0.1:{self.http_port}/content-encoding',
                    headers={'ytdl-encoding': 'br'}))
            assert res.headers.get('Content-Encoding') == 'br'
            assert res.read() == b'<html><video src="/vid.mp4" /></html>'

    @pytest.mark.parametrize('handler', ['Urllib', 'Requests', 'CurlCFFI'], indirect=True)
    def test_deflate(self, handler):
        with handler() as rh:
            res = validate_and_send(
                rh, Request(
                    f'http://127.0.0.1:{self.http_port}/content-encoding',
                    headers={'ytdl-encoding': 'deflate'}))
            assert res.headers.get('Content-Encoding') == 'deflate'
            assert res.read() == b'<html><video src="/vid.mp4" /></html>'

    @pytest.mark.parametrize('handler', ['Urllib', 'Requests', 'CurlCFFI'], indirect=True)
    def test_gzip(self, handler):
        with handler() as rh:
            res = validate_and_send(
                rh, Request(
                    f'http://127.0.0.1:{self.http_port}/content-encoding',
                    headers={'ytdl-encoding': 'gzip'}))
            assert res.headers.get('Content-Encoding') == 'gzip'
            assert res.read() == b'<html><video src="/vid.mp4" /></html>'

    @pytest.mark.parametrize('handler', ['Urllib', 'Requests', 'CurlCFFI'], indirect=True)
    def test_multiple_encodings(self, handler):
        with handler() as rh:
            for pair in ('gzip,deflate', 'deflate, gzip', 'gzip, gzip', 'deflate, deflate'):
                res = validate_and_send(
                    rh, Request(
                        f'http://127.0.0.1:{self.http_port}/content-encoding',
                        headers={'ytdl-encoding': pair}))
                assert res.headers.get('Content-Encoding') == pair
                assert res.read() == b'<html><video src="/vid.mp4" /></html>'

    # Not supported by curl_cffi
    @pytest.mark.parametrize('handler', ['Urllib', 'Requests'], indirect=True)
    def test_unsupported_encoding(self, handler):
        with handler() as rh:
            res = validate_and_send(
                rh, Request(
                    f'http://127.0.0.1:{self.http_port}/content-encoding',
                    headers={'ytdl-encoding': 'unsupported', 'Accept-Encoding': '*'}))
            assert res.headers.get('Content-Encoding') == 'unsupported'
            assert res.read() == b'raw'

    @pytest.mark.parametrize('handler', ['Urllib', 'Requests', 'CurlCFFI'], indirect=True)
    def test_read(self, handler):
        with handler() as rh:
            res = validate_and_send(
                rh, Request(f'http://127.0.0.1:{self.http_port}/headers'))
            assert res.readable()
            assert res.read(1) == b'H'
            assert res.read(3) == b'ost'
            assert res.read().decode().endswith('\n\n')
            assert res.read() == b''


class TestHTTPProxy(TestRequestHandlerBase):
    # Note: this only tests http urls over non-CONNECT proxy
    @classmethod
    def setup_class(cls):
        super().setup_class()
        # HTTP Proxy server
        cls.proxy = http.server.ThreadingHTTPServer(
            ('127.0.0.1', 0), _build_proxy_handler('normal'))
        cls.proxy_port = http_server_port(cls.proxy)
        cls.proxy_thread = threading.Thread(target=cls.proxy.serve_forever)
        cls.proxy_thread.daemon = True
        cls.proxy_thread.start()

        # Geo proxy server
        cls.geo_proxy = http.server.ThreadingHTTPServer(
            ('127.0.0.1', 0), _build_proxy_handler('geo'))
        cls.geo_port = http_server_port(cls.geo_proxy)
        cls.geo_proxy_thread = threading.Thread(target=cls.geo_proxy.serve_forever)
        cls.geo_proxy_thread.daemon = True
        cls.geo_proxy_thread.start()

    @pytest.mark.parametrize('handler', ['Urllib', 'Requests', 'CurlCFFI'], indirect=True)
    def test_http_proxy(self, handler):
        http_proxy = f'http://127.0.0.1:{self.proxy_port}'
        geo_proxy = f'http://127.0.0.1:{self.geo_port}'

        # Test global http proxy
        # Test per request http proxy
        # Test per request http proxy disables proxy
        url = 'http://foo.com/bar'

        # Global HTTP proxy
        with handler(proxies={'http': http_proxy}) as rh:
            res = validate_and_send(rh, Request(url)).read().decode()
            assert res == f'normal: {url}'

            # Per request proxy overrides global
            res = validate_and_send(rh, Request(url, proxies={'http': geo_proxy})).read().decode()
            assert res == f'geo: {url}'

            # and setting to None disables all proxies for that request
            real_url = f'http://127.0.0.1:{self.http_port}/headers'
            res = validate_and_send(
                rh, Request(real_url, proxies={'http': None})).read().decode()
            assert res != f'normal: {real_url}'
            assert 'Accept' in res

    @pytest.mark.parametrize('handler', ['Urllib', 'Requests', 'CurlCFFI'], indirect=True)
    def test_noproxy(self, handler):
        with handler(proxies={'proxy': f'http://127.0.0.1:{self.proxy_port}'}) as rh:
            # NO_PROXY
            for no_proxy in (f'127.0.0.1:{self.http_port}', '127.0.0.1', 'localhost'):
                nop_response = validate_and_send(
                    rh, Request(f'http://127.0.0.1:{self.http_port}/headers', proxies={'no': no_proxy})).read().decode(
                    'utf-8')
                assert 'Accept' in nop_response

    @pytest.mark.parametrize('handler', ['Urllib', 'Requests', 'CurlCFFI'], indirect=True)
    def test_allproxy(self, handler):
        url = 'http://foo.com/bar'
        with handler() as rh:
            response = validate_and_send(rh, Request(url, proxies={'all': f'http://127.0.0.1:{self.proxy_port}'})).read().decode(
                'utf-8')
            assert response == f'normal: {url}'

    @pytest.mark.parametrize('handler', ['Urllib', 'Requests', 'CurlCFFI'], indirect=True)
    def test_http_proxy_with_idn(self, handler):
        with handler(proxies={
            'http': f'http://127.0.0.1:{self.proxy_port}',
        }) as rh:
            url = 'http://中文.tw/'
            response = rh.send(Request(url)).read().decode()
            # b'xn--fiq228c' is '中文'.encode('idna')
            assert response == 'normal: http://xn--fiq228c.tw/'


class TestClientCertificate:
    @classmethod
    def setup_class(cls):
        certfn = os.path.join(TEST_DIR, 'testcert.pem')
        cls.certdir = os.path.join(TEST_DIR, 'testdata', 'certificate')
        cacertfn = os.path.join(cls.certdir, 'ca.crt')
        cls.httpd = http.server.ThreadingHTTPServer(('127.0.0.1', 0), HTTPTestRequestHandler)
        sslctx = ssl.SSLContext(ssl.PROTOCOL_TLS_SERVER)
        sslctx.verify_mode = ssl.CERT_REQUIRED
        sslctx.load_verify_locations(cafile=cacertfn)
        sslctx.load_cert_chain(certfn, None)
        cls.httpd.socket = sslctx.wrap_socket(cls.httpd.socket, server_side=True)
        cls.port = http_server_port(cls.httpd)
        cls.server_thread = threading.Thread(target=cls.httpd.serve_forever)
        cls.server_thread.daemon = True
        cls.server_thread.start()

    def _run_test(self, handler, **handler_kwargs):
        with handler(
            # Disable client-side validation of unacceptable self-signed testcert.pem
            # The test is of a check on the server side, so unaffected
            verify=False,
            **handler_kwargs,
        ) as rh:
            validate_and_send(rh, Request(f'https://127.0.0.1:{self.port}/video.html')).read().decode()

    @pytest.mark.parametrize('handler', ['Urllib', 'Requests', 'CurlCFFI'], indirect=True)
    def test_certificate_combined_nopass(self, handler):
        self._run_test(handler, client_cert={
            'client_certificate': os.path.join(self.certdir, 'clientwithkey.crt'),
        })

    @pytest.mark.parametrize('handler', ['Urllib', 'Requests', 'CurlCFFI'], indirect=True)
    def test_certificate_nocombined_nopass(self, handler):
        self._run_test(handler, client_cert={
            'client_certificate': os.path.join(self.certdir, 'client.crt'),
            'client_certificate_key': os.path.join(self.certdir, 'client.key'),
        })

    @pytest.mark.parametrize('handler', ['Urllib', 'Requests', 'CurlCFFI'], indirect=True)
    def test_certificate_combined_pass(self, handler):
        self._run_test(handler, client_cert={
            'client_certificate': os.path.join(self.certdir, 'clientwithencryptedkey.crt'),
            'client_certificate_password': 'foobar',
        })

    @pytest.mark.parametrize('handler', ['Urllib', 'Requests', 'CurlCFFI'], indirect=True)
    def test_certificate_nocombined_pass(self, handler):
        self._run_test(handler, client_cert={
            'client_certificate': os.path.join(self.certdir, 'client.crt'),
            'client_certificate_key': os.path.join(self.certdir, 'clientencrypted.key'),
            'client_certificate_password': 'foobar',
        })


<<<<<<< HEAD
@pytest.mark.parametrize('handler', ['CurlCFFI'], indirect=True)
class TestHTTPImpersonateRequestHandler(TestRequestHandlerBase):
    def test_supported_impersonate_targets(self, handler):
        with handler(headers=std_headers) as rh:
            # note: this assumes the impersonate request handler supports the impersonate extension
            for target in rh.supported_targets:
                res = validate_and_send(rh, Request(
                    f'http://127.0.0.1:{self.http_port}/headers', extensions={'impersonate': target}))
                assert res.status == 200
                assert std_headers['user-agent'].lower() not in res.read().decode().lower()

    @pytest.mark.parametrize('impersonate', [True, False])
    def test_headers_blacklist(self, handler, impersonate):
        with handler() as rh:
            for header in rh._IMPERSONATE_HEADERS_BLACKLIST:
                supported_target = rh.supported_targets[0]
                res = validate_and_send(rh, Request(
                    f'http://127.0.0.1:{self.http_port}/headers',
                    headers={header: 'testvalue'}, extensions={'impersonate': supported_target} if impersonate else {}))
                assert res.status == 200
                sent_headers = res.read().decode()
                if impersonate:
                    assert f'{header}: testvalue'.lower() not in sent_headers.lower()
                else:
                    assert f'{header}: testvalue'.lower() in sent_headers.lower()
=======
class TestRequestHandlerMisc:
    """Misc generic tests for request handlers, not related to request or validation testing"""
    @pytest.mark.parametrize('handler,logger_name', [
        ('Requests', 'urllib3'),
        ('Websockets', 'websockets.client'),
        ('Websockets', 'websockets.server')
    ], indirect=['handler'])
    def test_remove_logging_handler(self, handler, logger_name):
        # Ensure any logging handlers, which may contain a YoutubeDL instance,
        # are removed when we close the request handler
        # See: https://github.com/yt-dlp/yt-dlp/issues/8922
        logging_handlers = logging.getLogger(logger_name).handlers
        before_count = len(logging_handlers)
        rh = handler()
        assert len(logging_handlers) == before_count + 1
        rh.close()
        assert len(logging_handlers) == before_count
>>>>>>> 998dffb5


class TestUrllibRequestHandler(TestRequestHandlerBase):
    @pytest.mark.parametrize('handler', ['Urllib'], indirect=True)
    def test_file_urls(self, handler):
        # See https://github.com/ytdl-org/youtube-dl/issues/8227
        tf = tempfile.NamedTemporaryFile(delete=False)
        tf.write(b'foobar')
        tf.close()
        req = Request(pathlib.Path(tf.name).as_uri())
        with handler() as rh:
            with pytest.raises(UnsupportedRequest):
                rh.validate(req)

            # Test that urllib never loaded FileHandler
            with pytest.raises(TransportError):
                rh.send(req)

        with handler(enable_file_urls=True) as rh:
            res = validate_and_send(rh, req)
            assert res.read() == b'foobar'
            res.close()

        os.unlink(tf.name)

    @pytest.mark.parametrize('handler', ['Urllib'], indirect=True)
    def test_http_error_returns_content(self, handler):
        # urllib HTTPError will try close the underlying response if reference to the HTTPError object is lost
        def get_response():
            with handler() as rh:
                # headers url
                try:
                    validate_and_send(rh, Request(f'http://127.0.0.1:{self.http_port}/gen_404'))
                except HTTPError as e:
                    return e.response

        assert get_response().read() == b'<html></html>'

    @pytest.mark.parametrize('handler', ['Urllib'], indirect=True)
    def test_verify_cert_error_text(self, handler):
        # Check the output of the error message
        with handler() as rh:
            with pytest.raises(
                CertificateVerifyError,
                match=r'\[SSL: CERTIFICATE_VERIFY_FAILED\] certificate verify failed: self.signed certificate'
            ):
                validate_and_send(rh, Request(f'https://127.0.0.1:{self.https_port}/headers'))

    @pytest.mark.parametrize('handler', ['Urllib'], indirect=True)
    @pytest.mark.parametrize('req,match,version_check', [
        # https://github.com/python/cpython/blob/987b712b4aeeece336eed24fcc87a950a756c3e2/Lib/http/client.py#L1256
        # bpo-39603: Check implemented in 3.7.9+, 3.8.5+
        (
            Request('http://127.0.0.1', method='GET\n'),
            'method can\'t contain control characters',
            lambda v: v < (3, 7, 9) or (3, 8, 0) <= v < (3, 8, 5)
        ),
        # https://github.com/python/cpython/blob/987b712b4aeeece336eed24fcc87a950a756c3e2/Lib/http/client.py#L1265
        # bpo-38576: Check implemented in 3.7.8+, 3.8.3+
        (
            Request('http://127.0.0. 1', method='GET'),
            'URL can\'t contain control characters',
            lambda v: v < (3, 7, 8) or (3, 8, 0) <= v < (3, 8, 3)
        ),
        # https://github.com/python/cpython/blob/987b712b4aeeece336eed24fcc87a950a756c3e2/Lib/http/client.py#L1288C31-L1288C50
        (Request('http://127.0.0.1', headers={'foo\n': 'bar'}), 'Invalid header name', None),
    ])
    def test_httplib_validation_errors(self, handler, req, match, version_check):
        if version_check and version_check(sys.version_info):
            pytest.skip(f'Python {sys.version} version does not have the required validation for this test.')

        with handler() as rh:
            with pytest.raises(RequestError, match=match) as exc_info:
                validate_and_send(rh, req)
            assert not isinstance(exc_info.value, TransportError)


@pytest.mark.parametrize('handler', ['Requests'], indirect=True)
class TestRequestsRequestHandler(TestRequestHandlerBase):
    @pytest.mark.parametrize('raised,expected', [
        (lambda: requests.exceptions.ConnectTimeout(), TransportError),
        (lambda: requests.exceptions.ReadTimeout(), TransportError),
        (lambda: requests.exceptions.Timeout(), TransportError),
        (lambda: requests.exceptions.ConnectionError(), TransportError),
        (lambda: requests.exceptions.ProxyError(), ProxyError),
        (lambda: requests.exceptions.SSLError('12[CERTIFICATE_VERIFY_FAILED]34'), CertificateVerifyError),
        (lambda: requests.exceptions.SSLError(), SSLError),
        (lambda: requests.exceptions.InvalidURL(), RequestError),
        (lambda: requests.exceptions.InvalidHeader(), RequestError),
        # catch-all: https://github.com/psf/requests/blob/main/src/requests/adapters.py#L535
        (lambda: urllib3.exceptions.HTTPError(), TransportError),
        (lambda: requests.exceptions.RequestException(), RequestError)
        #  (lambda: requests.exceptions.TooManyRedirects(), HTTPError) - Needs a response object
    ])
    def test_request_error_mapping(self, handler, monkeypatch, raised, expected):
        with handler() as rh:
            def mock_get_instance(*args, **kwargs):
                class MockSession:
                    def request(self, *args, **kwargs):
                        raise raised()
                return MockSession()

            monkeypatch.setattr(rh, '_get_instance', mock_get_instance)

            with pytest.raises(expected) as exc_info:
                rh.send(Request('http://fake'))

            assert exc_info.type is expected

    @pytest.mark.parametrize('raised,expected,match', [
        (lambda: urllib3.exceptions.SSLError(), SSLError, None),
        (lambda: urllib3.exceptions.TimeoutError(), TransportError, None),
        (lambda: urllib3.exceptions.ReadTimeoutError(None, None, None), TransportError, None),
        (lambda: urllib3.exceptions.ProtocolError(), TransportError, None),
        (lambda: urllib3.exceptions.DecodeError(), TransportError, None),
        (lambda: urllib3.exceptions.HTTPError(), TransportError, None),  # catch-all
        (
            lambda: urllib3.exceptions.ProtocolError('error', http.client.IncompleteRead(partial=b'abc', expected=4)),
            IncompleteRead,
            '3 bytes read, 4 more expected'
        ),
        (
            lambda: urllib3.exceptions.ProtocolError('error', urllib3.exceptions.IncompleteRead(partial=3, expected=5)),
            IncompleteRead,
            '3 bytes read, 5 more expected'
        ),
    ])
    def test_response_error_mapping(self, handler, monkeypatch, raised, expected, match):
        from requests.models import Response as RequestsResponse
        from urllib3.response import HTTPResponse as Urllib3Response

        from yt_dlp.networking._requests import RequestsResponseAdapter
        requests_res = RequestsResponse()
        requests_res.raw = Urllib3Response(body=b'', status=200)
        res = RequestsResponseAdapter(requests_res)

        def mock_read(*args, **kwargs):
            raise raised()
        monkeypatch.setattr(res.fp, 'read', mock_read)

        with pytest.raises(expected, match=match) as exc_info:
            res.read()

        assert exc_info.type is expected

    def test_close(self, handler, monkeypatch):
        rh = handler()
        session = rh._get_instance(cookiejar=rh.cookiejar)
        called = False
        original_close = session.close

        def mock_close(*args, **kwargs):
            nonlocal called
            called = True
            return original_close(*args, **kwargs)

        monkeypatch.setattr(session, 'close', mock_close)
        rh.close()
        assert called


@pytest.mark.parametrize('handler', ['CurlCFFI'], indirect=True)
class TestCurlCFFIRequestHandler(TestRequestHandlerBase):

    @pytest.mark.parametrize('params,extensions', [
        ({}, {'impersonate': ImpersonateTarget('chrome')}),
        ({'impersonate': ImpersonateTarget('chrome', '110')}, {}),
        ({'impersonate': ImpersonateTarget('chrome', '99')}, {'impersonate': ImpersonateTarget('chrome', '110')}),
    ])
    def test_impersonate(self, handler, params, extensions):
        with handler(headers=std_headers, **params) as rh:
            res = validate_and_send(
                rh, Request(f'http://127.0.0.1:{self.http_port}/headers', extensions=extensions)).read().decode()
            assert 'sec-ch-ua: "Chromium";v="110"' in res
            # Check that user agent is added over ours
            assert 'User-Agent: Mozilla/5.0 (Windows NT 10.0; Win64; x64) AppleWebKit/537.36 (KHTML, like Gecko) Chrome/110.0.0.0 Safari/537.36' in res

    @pytest.mark.parametrize('raised,expected,match', [
        (lambda: curl_cffi.requests.errors.RequestsError(
            '', code=curl_cffi.const.CurlECode.PARTIAL_FILE), IncompleteRead, None),
        (lambda: curl_cffi.requests.errors.RequestsError(
            '', code=curl_cffi.const.CurlECode.OPERATION_TIMEDOUT), TransportError, None),
        (lambda: curl_cffi.requests.errors.RequestsError(
            '', code=curl_cffi.const.CurlECode.RECV_ERROR), TransportError, None),
    ])
    def test_response_error_mapping(self, handler, monkeypatch, raised, expected, match):
        import curl_cffi.requests

        from yt_dlp.networking._curlcffi import CurlCFFIResponseAdapter
        curl_res = curl_cffi.requests.Response()
        res = CurlCFFIResponseAdapter(curl_res)

        def mock_read(*args, **kwargs):
            try:
                raise raised()
            except Exception as e:
                e.response = curl_res
                raise
        monkeypatch.setattr(res.fp, 'read', mock_read)

        with pytest.raises(expected, match=match) as exc_info:
            res.read()

        assert exc_info.type is expected

    @pytest.mark.parametrize('raised,expected,match', [
        (lambda: curl_cffi.requests.errors.RequestsError(
            '', code=curl_cffi.const.CurlECode.OPERATION_TIMEDOUT), TransportError, None),
        (lambda: curl_cffi.requests.errors.RequestsError(
            '', code=curl_cffi.const.CurlECode.PEER_FAILED_VERIFICATION), CertificateVerifyError, None),
        (lambda: curl_cffi.requests.errors.RequestsError(
            '', code=curl_cffi.const.CurlECode.SSL_CONNECT_ERROR), SSLError, None),
        (lambda: curl_cffi.requests.errors.RequestsError(
            '', code=curl_cffi.const.CurlECode.TOO_MANY_REDIRECTS), HTTPError, None),
        (lambda: curl_cffi.requests.errors.RequestsError(
            '', code=curl_cffi.const.CurlECode.PROXY), ProxyError, None),
    ])
    def test_request_error_mapping(self, handler, monkeypatch, raised, expected, match):
        import curl_cffi.requests
        curl_res = curl_cffi.requests.Response()
        curl_res.status_code = 301

        with handler() as rh:
            original_get_instance = rh._get_instance

            def mock_get_instance(*args, **kwargs):
                instance = original_get_instance(*args, **kwargs)

                def request(*_, **__):
                    try:
                        raise raised()
                    except Exception as e:
                        e.response = curl_res
                        raise
                monkeypatch.setattr(instance, 'request', request)
                return instance

            monkeypatch.setattr(rh, '_get_instance', mock_get_instance)

            with pytest.raises(expected) as exc_info:
                rh.send(Request('http://fake'))

            assert exc_info.type is expected

    def test_response_reader(self, handler):
        class FakeResponse:
            def __init__(self, raise_error=False):
                self.raise_error = raise_error
                self.closed = False

            def iter_content(self):
                yield b'foo'
                yield b'bar'
                yield b'z'
                if self.raise_error:
                    raise Exception('test')

            def close(self):
                self.closed = True

        from yt_dlp.networking._curlcffi import CurlCFFIResponseReader

        res = CurlCFFIResponseReader(FakeResponse())
        assert res.readable
        assert res.bytes_read == 0
        assert res.read(1) == b'f'
        assert res.bytes_read == 3
        assert res._buffer == b'oo'

        assert res.read(2) == b'oo'
        assert res.bytes_read == 3
        assert res._buffer == b''

        assert res.read(2) == b'ba'
        assert res.bytes_read == 6
        assert res._buffer == b'r'

        assert res.read(3) == b'rz'
        assert res.bytes_read == 7
        assert res._buffer == b''
        assert res.closed
        assert res._response.closed

        # should handle no size param
        res2 = CurlCFFIResponseReader(FakeResponse())
        assert res2.read() == b'foobarz'
        assert res2.bytes_read == 7
        assert res2._buffer == b''
        assert res2.closed

        # should close on an exception
        res3 = CurlCFFIResponseReader(FakeResponse(raise_error=True))
        with pytest.raises(Exception, match='test'):
            res3.read()
        assert res3._buffer == b''
        assert res3.bytes_read == 7
        assert res3.closed

        # buffer should be cleared on close
        res4 = CurlCFFIResponseReader(FakeResponse())
        res4.read(2)
        assert res4._buffer == b'o'
        res4.close()
        assert res4.closed
        assert res4._buffer == b''


def run_validation(handler, error, req, **handler_kwargs):
    with handler(**handler_kwargs) as rh:
        if error:
            with pytest.raises(error):
                rh.validate(req)
        else:
            rh.validate(req)


class TestRequestHandlerValidation:

    class ValidationRH(RequestHandler):
        def _send(self, request):
            raise RequestError('test')

    class NoCheckRH(ValidationRH):
        _SUPPORTED_FEATURES = None
        _SUPPORTED_PROXY_SCHEMES = None
        _SUPPORTED_URL_SCHEMES = None

        def _check_extensions(self, extensions):
            extensions.clear()

    class HTTPSupportedRH(ValidationRH):
        _SUPPORTED_URL_SCHEMES = ('http',)

    URL_SCHEME_TESTS = [
        # scheme, expected to fail, handler kwargs
        ('Urllib', [
            ('http', False, {}),
            ('https', False, {}),
            ('data', False, {}),
            ('ftp', False, {}),
            ('file', UnsupportedRequest, {}),
            ('file', False, {'enable_file_urls': True}),
        ]),
        ('Requests', [
            ('http', False, {}),
            ('https', False, {}),
        ]),
        ('Websockets', [
            ('ws', False, {}),
            ('wss', False, {}),
        ]),
        ('CurlCFFI', [
            ('http', False, {}),
            ('https', False, {}),
        ]),
        (NoCheckRH, [('http', False, {})]),
        (ValidationRH, [('http', UnsupportedRequest, {})])
    ]

    PROXY_SCHEME_TESTS = [
        # scheme, expected to fail
        ('Urllib', 'http', [
            ('http', False),
            ('https', UnsupportedRequest),
            ('socks4', False),
            ('socks4a', False),
            ('socks5', False),
            ('socks5h', False),
            ('socks', UnsupportedRequest),
        ]),
        ('Requests', 'http', [
            ('http', False),
            ('https', False),
            ('socks4', False),
            ('socks4a', False),
            ('socks5', False),
            ('socks5h', False),
        ]),
        ('CurlCFFI', 'http', [
            ('http', False),
            ('https', False),
            ('socks4', False),
            ('socks4a', False),
            ('socks5', False),
            ('socks5h', False),
        ]),
        (NoCheckRH, 'http', [('http', False)]),
        (HTTPSupportedRH, 'http', [('http', UnsupportedRequest)]),
        ('Websockets', 'ws', [('http', UnsupportedRequest)]),
        (NoCheckRH, 'http', [('http', False)]),
        (HTTPSupportedRH, 'http', [('http', UnsupportedRequest)]),
    ]

    PROXY_KEY_TESTS = [
        # key, expected to fail
        ('Urllib', [
            ('all', False),
            ('unrelated', False),
        ]),
        ('Requests', [
            ('all', False),
            ('unrelated', False),
        ]),
        ('CurlCFFI', [
            ('all', False),
            ('unrelated', False),
        ]),
        (NoCheckRH, [('all', False)]),
        (HTTPSupportedRH, [('all', UnsupportedRequest)]),
        (HTTPSupportedRH, [('no', UnsupportedRequest)]),
    ]

    EXTENSION_TESTS = [
        ('Urllib', 'http', [
            ({'cookiejar': 'notacookiejar'}, AssertionError),
            ({'cookiejar': YoutubeDLCookieJar()}, False),
            ({'cookiejar': CookieJar()}, AssertionError),
            ({'timeout': 1}, False),
            ({'timeout': 'notatimeout'}, AssertionError),
            ({'unsupported': 'value'}, UnsupportedRequest),
        ]),
        ('Requests', 'http', [
            ({'cookiejar': 'notacookiejar'}, AssertionError),
            ({'cookiejar': YoutubeDLCookieJar()}, False),
            ({'timeout': 1}, False),
            ({'timeout': 'notatimeout'}, AssertionError),
            ({'unsupported': 'value'}, UnsupportedRequest),
        ]),
        ('CurlCFFI', 'http', [
            ({'cookiejar': 'notacookiejar'}, AssertionError),
            ({'cookiejar': YoutubeDLCookieJar()}, False),
            ({'timeout': 1}, False),
            ({'timeout': 'notatimeout'}, AssertionError),
            ({'unsupported': 'value'}, UnsupportedRequest),
            ({'impersonate': ImpersonateTarget('badtarget', None, None, None)}, UnsupportedRequest),
            ({'impersonate': 123}, AssertionError),
            ({'impersonate': ImpersonateTarget('chrome', None, None, None)}, False),
            ({'impersonate': ImpersonateTarget(None, None, None, None)}, False),
            ({'impersonate': ImpersonateTarget()}, False),
            ({'impersonate': 'chrome'}, AssertionError)
        ]),
        (NoCheckRH, 'http', [
            ({'cookiejar': 'notacookiejar'}, False),
            ({'somerandom': 'test'}, False),  # but any extension is allowed through
        ]),
        ('Websockets', 'ws', [
            ({'cookiejar': YoutubeDLCookieJar()}, False),
            ({'timeout': 2}, False),
        ]),
    ]

    @pytest.mark.parametrize('handler,scheme,fail,handler_kwargs', [
        (handler_tests[0], scheme, fail, handler_kwargs)
        for handler_tests in URL_SCHEME_TESTS
        for scheme, fail, handler_kwargs in handler_tests[1]

    ], indirect=['handler'])
    def test_url_scheme(self, handler, scheme, fail, handler_kwargs):
        run_validation(handler, fail, Request(f'{scheme}://'), **(handler_kwargs or {}))

    @pytest.mark.parametrize('handler,fail', [('Urllib', False), ('Requests', False), ('CurlCFFI', False)], indirect=['handler'])
    def test_no_proxy(self, handler, fail):
        run_validation(handler, fail, Request('http://', proxies={'no': '127.0.0.1,github.com'}))
        run_validation(handler, fail, Request('http://'), proxies={'no': '127.0.0.1,github.com'})

    @pytest.mark.parametrize('handler,proxy_key,fail', [
        (handler_tests[0], proxy_key, fail)
        for handler_tests in PROXY_KEY_TESTS
        for proxy_key, fail in handler_tests[1]
    ], indirect=['handler'])
    def test_proxy_key(self, handler, proxy_key, fail):
        run_validation(handler, fail, Request('http://', proxies={proxy_key: 'http://example.com'}))
        run_validation(handler, fail, Request('http://'), proxies={proxy_key: 'http://example.com'})

    @pytest.mark.parametrize('handler,req_scheme,scheme,fail', [
        (handler_tests[0], handler_tests[1], scheme, fail)
        for handler_tests in PROXY_SCHEME_TESTS
        for scheme, fail in handler_tests[2]
    ], indirect=['handler'])
    def test_proxy_scheme(self, handler, req_scheme, scheme, fail):
        run_validation(handler, fail, Request(f'{req_scheme}://', proxies={req_scheme: f'{scheme}://example.com'}))
        run_validation(handler, fail, Request(f'{req_scheme}://'), proxies={req_scheme: f'{scheme}://example.com'})

    @pytest.mark.parametrize('handler', ['Urllib', HTTPSupportedRH, 'Requests', 'CurlCFFI'], indirect=True)
    def test_empty_proxy(self, handler):
        run_validation(handler, False, Request('http://', proxies={'http': None}))
        run_validation(handler, False, Request('http://'), proxies={'http': None})

    @pytest.mark.parametrize('proxy_url', ['//example.com', 'example.com', '127.0.0.1', '/a/b/c'])
    @pytest.mark.parametrize('handler', ['Urllib', 'Requests', 'CurlCFFI'], indirect=True)
    def test_invalid_proxy_url(self, handler, proxy_url):
        run_validation(handler, UnsupportedRequest, Request('http://', proxies={'http': proxy_url}))

    @pytest.mark.parametrize('handler,scheme,extensions,fail', [
        (handler_tests[0], handler_tests[1], extensions, fail)
        for handler_tests in EXTENSION_TESTS
        for extensions, fail in handler_tests[2]
    ], indirect=['handler'])
    def test_extension(self, handler, scheme, extensions, fail):
        run_validation(
            handler, fail, Request(f'{scheme}://', extensions=extensions))

    def test_invalid_request_type(self):
        rh = self.ValidationRH(logger=FakeLogger())
        for method in (rh.validate, rh.send):
            with pytest.raises(TypeError, match='Expected an instance of Request'):
                method('not a request')


class FakeResponse(Response):
    def __init__(self, request):
        # XXX: we could make request part of standard response interface
        self.request = request
        super().__init__(fp=io.BytesIO(b''), headers={}, url=request.url)


class FakeRH(RequestHandler):

    def __init__(self, *args, **params):
        self.params = params
        super().__init__(*args, **params)

    def _validate(self, request):
        return

    def _send(self, request: Request):
        if request.url.startswith('ssl://'):
            raise SSLError(request.url[len('ssl://'):])
        return FakeResponse(request)


class FakeRHYDL(FakeYDL):
    def __init__(self, *args, **kwargs):
        super().__init__(*args, **kwargs)
        self._request_director = self.build_request_director([FakeRH])


class AllUnsupportedRHYDL(FakeYDL):

    def __init__(self, *args, **kwargs):

        class UnsupportedRH(RequestHandler):
            def _send(self, request: Request):
                pass

            _SUPPORTED_FEATURES = ()
            _SUPPORTED_PROXY_SCHEMES = ()
            _SUPPORTED_URL_SCHEMES = ()

        super().__init__(*args, **kwargs)
        self._request_director = self.build_request_director([UnsupportedRH])


class TestRequestDirector:

    def test_handler_operations(self):
        director = RequestDirector(logger=FakeLogger())
        handler = FakeRH(logger=FakeLogger())
        director.add_handler(handler)
        assert director.handlers.get(FakeRH.RH_KEY) is handler

        # Handler should overwrite
        handler2 = FakeRH(logger=FakeLogger())
        director.add_handler(handler2)
        assert director.handlers.get(FakeRH.RH_KEY) is not handler
        assert director.handlers.get(FakeRH.RH_KEY) is handler2
        assert len(director.handlers) == 1

        class AnotherFakeRH(FakeRH):
            pass
        director.add_handler(AnotherFakeRH(logger=FakeLogger()))
        assert len(director.handlers) == 2
        assert director.handlers.get(AnotherFakeRH.RH_KEY).RH_KEY == AnotherFakeRH.RH_KEY

        director.handlers.pop(FakeRH.RH_KEY, None)
        assert director.handlers.get(FakeRH.RH_KEY) is None
        assert len(director.handlers) == 1

        # RequestErrors should passthrough
        with pytest.raises(SSLError):
            director.send(Request('ssl://something'))

    def test_send(self):
        director = RequestDirector(logger=FakeLogger())
        with pytest.raises(RequestError):
            director.send(Request('any://'))
        director.add_handler(FakeRH(logger=FakeLogger()))
        assert isinstance(director.send(Request('http://')), FakeResponse)

    def test_unsupported_handlers(self):
        class SupportedRH(RequestHandler):
            _SUPPORTED_URL_SCHEMES = ['http']

            def _send(self, request: Request):
                return Response(fp=io.BytesIO(b'supported'), headers={}, url=request.url)

        director = RequestDirector(logger=FakeLogger())
        director.add_handler(SupportedRH(logger=FakeLogger()))
        director.add_handler(FakeRH(logger=FakeLogger()))

        # First should take preference
        assert director.send(Request('http://')).read() == b'supported'
        assert director.send(Request('any://')).read() == b''

        director.handlers.pop(FakeRH.RH_KEY)
        with pytest.raises(NoSupportingHandlers):
            director.send(Request('any://'))

    def test_unexpected_error(self):
        director = RequestDirector(logger=FakeLogger())

        class UnexpectedRH(FakeRH):
            def _send(self, request: Request):
                raise TypeError('something')

        director.add_handler(UnexpectedRH(logger=FakeLogger))
        with pytest.raises(NoSupportingHandlers, match=r'1 unexpected error'):
            director.send(Request('any://'))

        director.handlers.clear()
        assert len(director.handlers) == 0

        # Should not be fatal
        director.add_handler(FakeRH(logger=FakeLogger()))
        director.add_handler(UnexpectedRH(logger=FakeLogger))
        assert director.send(Request('any://'))

    def test_preference(self):
        director = RequestDirector(logger=FakeLogger())
        director.add_handler(FakeRH(logger=FakeLogger()))

        class SomeRH(RequestHandler):
            _SUPPORTED_URL_SCHEMES = ['http']

            def _send(self, request: Request):
                return Response(fp=io.BytesIO(b'supported'), headers={}, url=request.url)

        def some_preference(rh, request):
            return (0 if not isinstance(rh, SomeRH)
                    else 100 if 'prefer' in request.headers
                    else -1)

        director.add_handler(SomeRH(logger=FakeLogger()))
        director.preferences.add(some_preference)

        assert director.send(Request('http://')).read() == b''
        assert director.send(Request('http://', headers={'prefer': '1'})).read() == b'supported'

    def test_close(self, monkeypatch):
        director = RequestDirector(logger=FakeLogger())
        director.add_handler(FakeRH(logger=FakeLogger()))
        called = False

        def mock_close(*args, **kwargs):
            nonlocal called
            called = True

        monkeypatch.setattr(director.handlers[FakeRH.RH_KEY], 'close', mock_close)
        director.close()
        assert called


# XXX: do we want to move this to test_YoutubeDL.py?
class TestYoutubeDLNetworking:

    @staticmethod
    def build_handler(ydl, handler: RequestHandler = FakeRH):
        return ydl.build_request_director([handler]).handlers.get(handler.RH_KEY)

    def test_compat_opener(self):
        with FakeYDL() as ydl:
            with warnings.catch_warnings():
                warnings.simplefilter('ignore', category=DeprecationWarning)
                assert isinstance(ydl._opener, urllib.request.OpenerDirector)

    @pytest.mark.parametrize('proxy,expected', [
        ('http://127.0.0.1:8080', {'all': 'http://127.0.0.1:8080'}),
        ('', {'all': '__noproxy__'}),
        (None, {'http': 'http://127.0.0.1:8081', 'https': 'http://127.0.0.1:8081'})  # env, set https
    ])
    def test_proxy(self, proxy, expected, monkeypatch):
        monkeypatch.setenv('HTTP_PROXY', 'http://127.0.0.1:8081')
        with FakeYDL({'proxy': proxy}) as ydl:
            assert ydl.proxies == expected

    def test_compat_request(self):
        with FakeRHYDL() as ydl:
            assert ydl.urlopen('test://')
            urllib_req = urllib.request.Request('http://foo.bar', data=b'test', method='PUT', headers={'X-Test': '1'})
            urllib_req.add_unredirected_header('Cookie', 'bob=bob')
            urllib_req.timeout = 2
            with warnings.catch_warnings():
                warnings.simplefilter('ignore', category=DeprecationWarning)
                req = ydl.urlopen(urllib_req).request
                assert req.url == urllib_req.get_full_url()
                assert req.data == urllib_req.data
                assert req.method == urllib_req.get_method()
                assert 'X-Test' in req.headers
                assert 'Cookie' in req.headers
                assert req.extensions.get('timeout') == 2

            with pytest.raises(AssertionError):
                ydl.urlopen(None)

    def test_extract_basic_auth(self):
        with FakeRHYDL() as ydl:
            res = ydl.urlopen(Request('http://user:pass@foo.bar'))
            assert res.request.headers['Authorization'] == 'Basic dXNlcjpwYXNz'

    def test_sanitize_url(self):
        with FakeRHYDL() as ydl:
            res = ydl.urlopen(Request('httpss://foo.bar'))
            assert res.request.url == 'https://foo.bar'

    def test_file_urls_error(self):
        # use urllib handler
        with FakeYDL() as ydl:
            with pytest.raises(RequestError, match=r'file:// URLs are disabled by default'):
                ydl.urlopen('file://')

    @pytest.mark.parametrize('scheme', (['ws', 'wss']))
    def test_websocket_unavailable_error(self, scheme):
        with AllUnsupportedRHYDL() as ydl:
            with pytest.raises(RequestError, match=r'This request requires WebSocket support'):
                ydl.urlopen(f'{scheme}://')

    def test_legacy_server_connect_error(self):
        with FakeRHYDL() as ydl:
            for error in ('UNSAFE_LEGACY_RENEGOTIATION_DISABLED', 'SSLV3_ALERT_HANDSHAKE_FAILURE'):
                with pytest.raises(RequestError, match=r'Try using --legacy-server-connect'):
                    ydl.urlopen(f'ssl://{error}')

            with pytest.raises(SSLError, match='testerror'):
                ydl.urlopen('ssl://testerror')

    def test_unsupported_impersonate_target(self):
        class FakeImpersonationRHYDL(FakeYDL):
            def __init__(self, *args, **kwargs):
                class HTTPRH(RequestHandler):
                    def _send(self, request: Request):
                        pass
                    _SUPPORTED_URL_SCHEMES = ('http',)
                    _SUPPORTED_PROXY_SCHEMES = None

                super().__init__(*args, **kwargs)
                self._request_director = self.build_request_director([HTTPRH])

        with FakeImpersonationRHYDL() as ydl:
            with pytest.raises(
                RequestError,
                match=r'Impersonate target "test" is not available'
            ):
                ydl.urlopen(Request('http://', extensions={'impersonate': ImpersonateTarget('test', None, None, None)}))

    def test_unsupported_impersonate_extension(self):
        class FakeHTTPRHYDL(FakeYDL):
            def __init__(self, *args, **kwargs):
                class IRH(ImpersonateRequestHandler):
                    def _send(self, request: Request):
                        pass

                    _SUPPORTED_URL_SCHEMES = ('http',)
                    _SUPPORTED_IMPERSONATE_TARGET_MAP = {ImpersonateTarget('firefox',): 'test'}
                    _SUPPORTED_PROXY_SCHEMES = None

                super().__init__(*args, **kwargs)
                self._request_director = self.build_request_director([IRH])

        with FakeHTTPRHYDL() as ydl:
            with pytest.raises(
                RequestError,
                match=r'Impersonate target "test" is not available'
            ):
                ydl.urlopen(Request('http://', extensions={'impersonate': ImpersonateTarget('test', None, None, None)}))

    def test_raise_impersonate_error(self):
        with pytest.raises(
            YoutubeDLError,
            match=r'Impersonate target "test" is not available'
        ):
            FakeYDL({'impersonate': ImpersonateTarget('test', None, None, None)})

    def test_pass_impersonate_param(self, monkeypatch):

        class IRH(ImpersonateRequestHandler):
            def _send(self, request: Request):
                pass

            _SUPPORTED_URL_SCHEMES = ('http',)
            _SUPPORTED_IMPERSONATE_TARGET_MAP = {ImpersonateTarget('firefox'): 'test'}

        # Bypass the check on initialize
        brh = FakeYDL.build_request_director
        monkeypatch.setattr(FakeYDL, 'build_request_director', lambda cls, handlers, preferences=None: brh(cls, handlers=[IRH]))

        with FakeYDL({
            'impersonate': ImpersonateTarget('firefox', None, None, None)
        }) as ydl:
            rh = self.build_handler(ydl, IRH)
            assert rh.impersonate == ImpersonateTarget('firefox', None, None, None)

    def test_get_impersonate_targets(self):
        handlers = []
        for target_client in ('firefox', 'chrome', 'edge'):
            class TestRH(ImpersonateRequestHandler):
                def _send(self, request: Request):
                    pass
                _SUPPORTED_URL_SCHEMES = ('http',)
                _SUPPORTED_IMPERSONATE_TARGET_MAP = {ImpersonateTarget(target_client,): 'test'}
                RH_KEY = target_client
                RH_NAME = target_client
            handlers.append(TestRH)

        with FakeYDL() as ydl:
            ydl._request_director = ydl.build_request_director(handlers)
            assert set(ydl.get_available_impersonate_targets()) == {
                (ImpersonateTarget('chrome'), 'chrome'),
                (ImpersonateTarget('firefox'), 'firefox'),
                (ImpersonateTarget('edge'), 'edge')
            }
            assert ydl.impersonate_target_available(ImpersonateTarget('firefox'))
            assert ydl.impersonate_target_available(ImpersonateTarget())
            assert not ydl.impersonate_target_available(ImpersonateTarget('safari'))

    @pytest.mark.parametrize('proxy_key,proxy_url,expected', [
        ('http', '__noproxy__', None),
        ('no', '127.0.0.1,foo.bar', '127.0.0.1,foo.bar'),
        ('https', 'example.com', 'http://example.com'),
        ('https', '//example.com', 'http://example.com'),
        ('https', 'socks5://example.com', 'socks5h://example.com'),
        ('http', 'socks://example.com', 'socks4://example.com'),
        ('http', 'socks4://example.com', 'socks4://example.com'),
        ('unrelated', '/bad/proxy', '/bad/proxy'),  # clean_proxies should ignore bad proxies
    ])
    def test_clean_proxy(self, proxy_key, proxy_url, expected, monkeypatch):
        # proxies should be cleaned in urlopen()
        with FakeRHYDL() as ydl:
            req = ydl.urlopen(Request('test://', proxies={proxy_key: proxy_url})).request
            assert req.proxies[proxy_key] == expected

        # and should also be cleaned when building the handler
        monkeypatch.setenv(f'{proxy_key.upper()}_PROXY', proxy_url)
        with FakeYDL() as ydl:
            rh = self.build_handler(ydl)
            assert rh.proxies[proxy_key] == expected

    def test_clean_proxy_header(self):
        with FakeRHYDL() as ydl:
            req = ydl.urlopen(Request('test://', headers={'ytdl-request-proxy': '//foo.bar'})).request
            assert 'ytdl-request-proxy' not in req.headers
            assert req.proxies == {'all': 'http://foo.bar'}

        with FakeYDL({'http_headers': {'ytdl-request-proxy': '//foo.bar'}}) as ydl:
            rh = self.build_handler(ydl)
            assert 'ytdl-request-proxy' not in rh.headers
            assert rh.proxies == {'all': 'http://foo.bar'}

    def test_clean_header(self):
        with FakeRHYDL() as ydl:
            res = ydl.urlopen(Request('test://', headers={'Youtubedl-no-compression': True}))
            assert 'Youtubedl-no-compression' not in res.request.headers
            assert res.request.headers.get('Accept-Encoding') == 'identity'

        with FakeYDL({'http_headers': {'Youtubedl-no-compression': True}}) as ydl:
            rh = self.build_handler(ydl)
            assert 'Youtubedl-no-compression' not in rh.headers
            assert rh.headers.get('Accept-Encoding') == 'identity'

        with FakeYDL({'http_headers': {'Ytdl-socks-proxy': 'socks://localhost:1080'}}) as ydl:
            rh = self.build_handler(ydl)
            assert 'Ytdl-socks-proxy' not in rh.headers

    def test_build_handler_params(self):
        with FakeYDL({
            'http_headers': {'test': 'testtest'},
            'socket_timeout': 2,
            'proxy': 'http://127.0.0.1:8080',
            'source_address': '127.0.0.45',
            'debug_printtraffic': True,
            'compat_opts': ['no-certifi'],
            'nocheckcertificate': True,
            'legacyserverconnect': True,
        }) as ydl:
            rh = self.build_handler(ydl)
            assert rh.headers.get('test') == 'testtest'
            assert 'Accept' in rh.headers  # ensure std_headers are still there
            assert rh.timeout == 2
            assert rh.proxies.get('all') == 'http://127.0.0.1:8080'
            assert rh.source_address == '127.0.0.45'
            assert rh.verbose is True
            assert rh.prefer_system_certs is True
            assert rh.verify is False
            assert rh.legacy_ssl_support is True

    @pytest.mark.parametrize('ydl_params', [
        {'client_certificate': 'fakecert.crt'},
        {'client_certificate': 'fakecert.crt', 'client_certificate_key': 'fakekey.key'},
        {'client_certificate': 'fakecert.crt', 'client_certificate_key': 'fakekey.key', 'client_certificate_password': 'foobar'},
        {'client_certificate_key': 'fakekey.key', 'client_certificate_password': 'foobar'},
    ])
    def test_client_certificate(self, ydl_params):
        with FakeYDL(ydl_params) as ydl:
            rh = self.build_handler(ydl)
            assert rh._client_cert == ydl_params  # XXX: Too bound to implementation

    def test_urllib_file_urls(self):
        with FakeYDL({'enable_file_urls': False}) as ydl:
            rh = self.build_handler(ydl, UrllibRH)
            assert rh.enable_file_urls is False

        with FakeYDL({'enable_file_urls': True}) as ydl:
            rh = self.build_handler(ydl, UrllibRH)
            assert rh.enable_file_urls is True

    def test_compat_opt_prefer_urllib(self):
        # This assumes urllib only has a preference when this compat opt is given
        with FakeYDL({'compat_opts': ['prefer-legacy-http-handler']}) as ydl:
            director = ydl.build_request_director([UrllibRH])
            assert len(director.preferences) == 1
            assert director.preferences.pop()(UrllibRH, None)


class TestRequest:

    def test_query(self):
        req = Request('http://example.com?q=something', query={'v': 'xyz'})
        assert req.url == 'http://example.com?q=something&v=xyz'

        req.update(query={'v': '123'})
        assert req.url == 'http://example.com?q=something&v=123'
        req.update(url='http://example.com', query={'v': 'xyz'})
        assert req.url == 'http://example.com?v=xyz'

    def test_method(self):
        req = Request('http://example.com')
        assert req.method == 'GET'
        req.data = b'test'
        assert req.method == 'POST'
        req.data = None
        assert req.method == 'GET'
        req.data = b'test2'
        req.method = 'PUT'
        assert req.method == 'PUT'
        req.data = None
        assert req.method == 'PUT'
        with pytest.raises(TypeError):
            req.method = 1

    def test_request_helpers(self):
        assert HEADRequest('http://example.com').method == 'HEAD'
        assert PUTRequest('http://example.com').method == 'PUT'

    def test_headers(self):
        req = Request('http://example.com', headers={'tesT': 'test'})
        assert req.headers == HTTPHeaderDict({'test': 'test'})
        req.update(headers={'teSt2': 'test2'})
        assert req.headers == HTTPHeaderDict({'test': 'test', 'test2': 'test2'})

        req.headers = new_headers = HTTPHeaderDict({'test': 'test'})
        assert req.headers == HTTPHeaderDict({'test': 'test'})
        assert req.headers is new_headers

        # test converts dict to case insensitive dict
        req.headers = new_headers = {'test2': 'test2'}
        assert isinstance(req.headers, HTTPHeaderDict)
        assert req.headers is not new_headers

        with pytest.raises(TypeError):
            req.headers = None

    def test_data_type(self):
        req = Request('http://example.com')
        assert req.data is None
        # test bytes is allowed
        req.data = b'test'
        assert req.data == b'test'
        # test iterable of bytes is allowed
        i = [b'test', b'test2']
        req.data = i
        assert req.data == i

        # test file-like object is allowed
        f = io.BytesIO(b'test')
        req.data = f
        assert req.data == f

        # common mistake: test str not allowed
        with pytest.raises(TypeError):
            req.data = 'test'
        assert req.data != 'test'

        # common mistake: test dict is not allowed
        with pytest.raises(TypeError):
            req.data = {'test': 'test'}
        assert req.data != {'test': 'test'}

    def test_content_length_header(self):
        req = Request('http://example.com', headers={'Content-Length': '0'}, data=b'')
        assert req.headers.get('Content-Length') == '0'

        req.data = b'test'
        assert 'Content-Length' not in req.headers

        req = Request('http://example.com', headers={'Content-Length': '10'})
        assert 'Content-Length' not in req.headers

    def test_content_type_header(self):
        req = Request('http://example.com', headers={'Content-Type': 'test'}, data=b'test')
        assert req.headers.get('Content-Type') == 'test'
        req.data = b'test2'
        assert req.headers.get('Content-Type') == 'test'
        req.data = None
        assert 'Content-Type' not in req.headers
        req.data = b'test3'
        assert req.headers.get('Content-Type') == 'application/x-www-form-urlencoded'

    def test_update_req(self):
        req = Request('http://example.com')
        assert req.data is None
        assert req.method == 'GET'
        assert 'Content-Type' not in req.headers
        # Test that zero-byte payloads will be sent
        req.update(data=b'')
        assert req.data == b''
        assert req.method == 'POST'
        assert req.headers.get('Content-Type') == 'application/x-www-form-urlencoded'

    def test_proxies(self):
        req = Request(url='http://example.com', proxies={'http': 'http://127.0.0.1:8080'})
        assert req.proxies == {'http': 'http://127.0.0.1:8080'}

    def test_extensions(self):
        req = Request(url='http://example.com', extensions={'timeout': 2})
        assert req.extensions == {'timeout': 2}

    def test_copy(self):
        req = Request(
            url='http://example.com',
            extensions={'cookiejar': CookieJar()},
            headers={'Accept-Encoding': 'br'},
            proxies={'http': 'http://127.0.0.1'},
            data=[b'123']
        )
        req_copy = req.copy()
        assert req_copy is not req
        assert req_copy.url == req.url
        assert req_copy.headers == req.headers
        assert req_copy.headers is not req.headers
        assert req_copy.proxies == req.proxies
        assert req_copy.proxies is not req.proxies

        # Data is not able to be copied
        assert req_copy.data == req.data
        assert req_copy.data is req.data

        # Shallow copy extensions
        assert req_copy.extensions is not req.extensions
        assert req_copy.extensions['cookiejar'] == req.extensions['cookiejar']

        # Subclasses are copied by default
        class AnotherRequest(Request):
            pass

        req = AnotherRequest(url='http://127.0.0.1')
        assert isinstance(req.copy(), AnotherRequest)

    def test_url(self):
        req = Request(url='https://фtest.example.com/ some spaceв?ä=c',)
        assert req.url == 'https://xn--test-z6d.example.com/%20some%20space%D0%B2?%C3%A4=c'

        assert Request(url='//example.com').url == 'http://example.com'

        with pytest.raises(TypeError):
            Request(url='https://').url = None


class TestResponse:

    @pytest.mark.parametrize('reason,status,expected', [
        ('custom', 200, 'custom'),
        (None, 404, 'Not Found'),  # fallback status
        ('', 403, 'Forbidden'),
        (None, 999, None)
    ])
    def test_reason(self, reason, status, expected):
        res = Response(io.BytesIO(b''), url='test://', headers={}, status=status, reason=reason)
        assert res.reason == expected

    def test_headers(self):
        headers = Message()
        headers.add_header('Test', 'test')
        headers.add_header('Test', 'test2')
        headers.add_header('content-encoding', 'br')
        res = Response(io.BytesIO(b''), headers=headers, url='test://')
        assert res.headers.get_all('test') == ['test', 'test2']
        assert 'Content-Encoding' in res.headers

    def test_get_header(self):
        headers = Message()
        headers.add_header('Set-Cookie', 'cookie1')
        headers.add_header('Set-cookie', 'cookie2')
        headers.add_header('Test', 'test')
        headers.add_header('Test', 'test2')
        res = Response(io.BytesIO(b''), headers=headers, url='test://')
        assert res.get_header('test') == 'test, test2'
        assert res.get_header('set-Cookie') == 'cookie1'
        assert res.get_header('notexist', 'default') == 'default'

    def test_compat(self):
        res = Response(io.BytesIO(b''), url='test://', status=404, headers={'test': 'test'})
        with warnings.catch_warnings():
            warnings.simplefilter('ignore', category=DeprecationWarning)
            assert res.code == res.getcode() == res.status
            assert res.geturl() == res.url
            assert res.info() is res.headers
            assert res.getheader('test') == res.get_header('test')


class TestImpersonateTarget:
    @pytest.mark.parametrize('target_str,expected', [
        ('firefox', ImpersonateTarget('firefox', None, None, None)),
        ('firefox:120', ImpersonateTarget('firefox', '120', None, None)),
        ('firefox:120:linux', ImpersonateTarget('firefox', '120', 'linux', None)),
        ('firefox:120:linux:5', ImpersonateTarget('firefox', '120', 'linux', '5')),
        ('firefox:120:linux:5:::', ImpersonateTarget('firefox', '120', 'linux', '5')),
        ('firefox::linux', ImpersonateTarget('firefox', None, 'linux', None)),
        ('firefox:::5', ImpersonateTarget('firefox', None, None, '5')),
        ('firefox:::', ImpersonateTarget('firefox', None, None, None)),
        ('firefox:120::5', ImpersonateTarget('firefox', '120', None, '5')),
        ('firefox:120:', ImpersonateTarget('firefox', '120', None, None)),
        ('::120', ImpersonateTarget(None, None, '120', None)),
        (':', ImpersonateTarget(None, None, None, None)),
        (':::', ImpersonateTarget(None, None, None, None)),
        ('', ImpersonateTarget(None, None, None, None)),
        ('firefox:::::::::::::::invalid:', ImpersonateTarget('firefox', None, None, None)),
    ])
    def test_target_from_str(self, target_str, expected):
        assert ImpersonateTarget.from_str(target_str) == expected

    @pytest.mark.parametrize('target,expected', [
        (ImpersonateTarget('firefox', None, None, None), 'firefox'),
        (ImpersonateTarget('firefox', '120', None, None), 'firefox:120'),
        (ImpersonateTarget('firefox', '120', 'linux', None), 'firefox:120:linux'),
        (ImpersonateTarget('firefox', '120', 'linux', '5'), 'firefox:120:linux:5'),
        (ImpersonateTarget('firefox', None, 'linux', None), 'firefox::linux'),
        (ImpersonateTarget('firefox', None, None, '5'), 'firefox:::5'),
        (ImpersonateTarget('firefox', '120', None, '5'), 'firefox:120::5'),
        (ImpersonateTarget(None, '120', None, None), ':120'),
        (ImpersonateTarget('firefox', ), 'firefox'),
        (ImpersonateTarget('firefox', None, 'linux'), 'firefox::linux'),
        (ImpersonateTarget(None, None, None, None), ''),
    ])
    def test_str(self, target, expected):
        assert str(target) == expected

    @pytest.mark.parametrize('target1,target2,is_in,is_eq', [
        (ImpersonateTarget('firefox', None, None, None), ImpersonateTarget('firefox', None, None, None), True, True),
        (ImpersonateTarget('firefox', None, None, None), ImpersonateTarget('firefox', '120', None, None), True, False),
        (ImpersonateTarget('firefox', None, 'linux', 'test'), ImpersonateTarget('firefox', '120', 'linux', None), True, False),
        (ImpersonateTarget('firefox', '121', 'linux', 'test'), ImpersonateTarget('firefox', '120', 'linux', 'test'), False, False),
        (ImpersonateTarget('firefox'), ImpersonateTarget('firefox', '120', 'linux', 'test'), True, False),
        (ImpersonateTarget('firefox', '120', 'linux', 'test'), ImpersonateTarget('firefox'), True, False),
        (ImpersonateTarget(), ImpersonateTarget('firefox', '120', 'linux'), True, False),
        (ImpersonateTarget(), ImpersonateTarget(), True, True),
    ])
    def test_impersonate_target_in(self, target1, target2, is_in, is_eq):
        assert (target1 in target2) is is_in
        assert (target1 == target2) is is_eq<|MERGE_RESOLUTION|>--- conflicted
+++ resolved
@@ -774,7 +774,6 @@
         })
 
 
-<<<<<<< HEAD
 @pytest.mark.parametrize('handler', ['CurlCFFI'], indirect=True)
 class TestHTTPImpersonateRequestHandler(TestRequestHandlerBase):
     def test_supported_impersonate_targets(self, handler):
@@ -800,7 +799,8 @@
                     assert f'{header}: testvalue'.lower() not in sent_headers.lower()
                 else:
                     assert f'{header}: testvalue'.lower() in sent_headers.lower()
-=======
+
+
 class TestRequestHandlerMisc:
     """Misc generic tests for request handlers, not related to request or validation testing"""
     @pytest.mark.parametrize('handler,logger_name', [
@@ -818,7 +818,6 @@
         assert len(logging_handlers) == before_count + 1
         rh.close()
         assert len(logging_handlers) == before_count
->>>>>>> 998dffb5
 
 
 class TestUrllibRequestHandler(TestRequestHandlerBase):
