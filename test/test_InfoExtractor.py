#!/usr/bin/env python3

# Allow direct execution
import os
import sys
import unittest

sys.path.insert(0, os.path.dirname(os.path.dirname(os.path.abspath(__file__))))


import http.server
import threading

from test.helper import FakeYDL, expect_dict, expect_value, http_server_port
from yt_dlp.compat import compat_etree_fromstring
from yt_dlp.extractor import YoutubeIE, get_info_extractor
from yt_dlp.extractor.common import InfoExtractor
from yt_dlp.utils import (
    ExtractorError,
    RegexNotFoundError,
    encode_data_uri,
    strip_jsonp,
)

TEAPOT_RESPONSE_STATUS = 418
TEAPOT_RESPONSE_BODY = "<h1>418 I'm a teapot</h1>"


class InfoExtractorTestRequestHandler(http.server.BaseHTTPRequestHandler):
    def log_message(self, format, *args):
        pass

    def do_GET(self):
        if self.path == '/teapot':
            self.send_response(TEAPOT_RESPONSE_STATUS)
            self.send_header('Content-Type', 'text/html; charset=utf-8')
            self.end_headers()
            self.wfile.write(TEAPOT_RESPONSE_BODY.encode())
        else:
            assert False


class DummyIE(InfoExtractor):
    def _sort_formats(self, formats, field_preference=[]):
        self._downloader.sort_formats(
            {'formats': formats, '_format_sort_fields': field_preference})


class TestInfoExtractor(unittest.TestCase):
    def setUp(self):
        self.ie = DummyIE(FakeYDL())

    def test_ie_key(self):
        self.assertEqual(get_info_extractor(YoutubeIE.ie_key()), YoutubeIE)

    def test_get_netrc_login_info(self):
        for params in [
            {'usenetrc': True, 'netrc_location': './test/testdata/netrc/netrc'},
            {'netrc_cmd': f'{sys.executable} ./test/testdata/netrc/print_netrc.py'},
        ]:
            ie = DummyIE(FakeYDL(params))
            self.assertEqual(ie._get_netrc_login_info(netrc_machine='normal_use'), ('user', 'pass'))
            self.assertEqual(ie._get_netrc_login_info(netrc_machine='empty_user'), ('', 'pass'))
            self.assertEqual(ie._get_netrc_login_info(netrc_machine='empty_pass'), ('user', ''))
            self.assertEqual(ie._get_netrc_login_info(netrc_machine='both_empty'), ('', ''))
            self.assertEqual(ie._get_netrc_login_info(netrc_machine='nonexistent'), (None, None))

    def test_html_search_regex(self):
        html = '<p id="foo">Watch this <a href="http://www.youtube.com/watch?v=BaW_jenozKc">video</a></p>'
        search = lambda re, *args: self.ie._html_search_regex(re, html, *args)
        self.assertEqual(search(r'<p id="foo">(.+?)</p>', 'foo'), 'Watch this video')

    def test_opengraph(self):
        ie = self.ie
        html = '''
            <meta name="og:title" content='Foo'/>
            <meta content="Some video's description " name="og:description"/>
            <meta property='og:image' content='http://domain.com/pic.jpg?key1=val1&amp;key2=val2'/>
            <meta content='application/x-shockwave-flash' property='og:video:type'>
            <meta content='Foo' property=og:foobar>
            <meta name="og:test1" content='foo > < bar'/>
            <meta name="og:test2" content="foo >//< bar"/>
            <meta property=og-test3 content='Ill-formatted opengraph'/>
            <meta property=og:test4 content=unquoted-value/>
            '''
        self.assertEqual(ie._og_search_title(html), 'Foo')
        self.assertEqual(ie._og_search_description(html), 'Some video\'s description ')
        self.assertEqual(ie._og_search_thumbnail(html), 'http://domain.com/pic.jpg?key1=val1&key2=val2')
        self.assertEqual(ie._og_search_video_url(html, default=None), None)
        self.assertEqual(ie._og_search_property('foobar', html), 'Foo')
        self.assertEqual(ie._og_search_property('test1', html), 'foo > < bar')
        self.assertEqual(ie._og_search_property('test2', html), 'foo >//< bar')
        self.assertEqual(ie._og_search_property('test3', html), 'Ill-formatted opengraph')
        self.assertEqual(ie._og_search_property(('test0', 'test1'), html), 'foo > < bar')
        self.assertRaises(RegexNotFoundError, ie._og_search_property, 'test0', html, None, fatal=True)
        self.assertRaises(RegexNotFoundError, ie._og_search_property, ('test0', 'test00'), html, None, fatal=True)
        self.assertEqual(ie._og_search_property('test4', html), 'unquoted-value')

    def test_html_search_meta(self):
        ie = self.ie
        html = '''
            <meta name="a" content="1" />
            <meta name='b' content='2'>
            <meta name="c" content='3'>
            <meta name=d content='4'>
            <meta property="e" content='5' >
            <meta content="6" name="f">
        '''

        self.assertEqual(ie._html_search_meta('a', html), '1')
        self.assertEqual(ie._html_search_meta('b', html), '2')
        self.assertEqual(ie._html_search_meta('c', html), '3')
        self.assertEqual(ie._html_search_meta('d', html), '4')
        self.assertEqual(ie._html_search_meta('e', html), '5')
        self.assertEqual(ie._html_search_meta('f', html), '6')
        self.assertEqual(ie._html_search_meta(('a', 'b', 'c'), html), '1')
        self.assertEqual(ie._html_search_meta(('c', 'b', 'a'), html), '3')
        self.assertEqual(ie._html_search_meta(('z', 'x', 'c'), html), '3')
        self.assertRaises(RegexNotFoundError, ie._html_search_meta, 'z', html, None, fatal=True)
        self.assertRaises(RegexNotFoundError, ie._html_search_meta, ('z', 'x'), html, None, fatal=True)

    def test_search_json_ld_realworld(self):
        _TESTS = [
            # https://github.com/ytdl-org/youtube-dl/issues/23306
            (
                r'''<script type="application/ld+json">
{
"@context": "http://schema.org/",
"@type": "VideoObject",
"name": "1 On 1 With Kleio",
"url": "https://www.eporner.com/hd-porn/xN49A1cT3eB/1-On-1-With-Kleio/",
"duration": "PT0H12M23S",
"thumbnailUrl": ["https://static-eu-cdn.eporner.com/thumbs/static4/7/78/780/780814/9_360.jpg", "https://imggen.eporner.com/780814/1920/1080/9.jpg"],
"contentUrl": "https://gvideo.eporner.com/xN49A1cT3eB/xN49A1cT3eB.mp4",
"embedUrl": "https://www.eporner.com/embed/xN49A1cT3eB/1-On-1-With-Kleio/",
"image": "https://static-eu-cdn.eporner.com/thumbs/static4/7/78/780/780814/9_360.jpg",
"width": "1920",
"height": "1080",
"encodingFormat": "mp4",
"bitrate": "6617kbps",
"isFamilyFriendly": "False",
"description": "Kleio Valentien",
"uploadDate": "2015-12-05T21:24:35+01:00",
"interactionStatistic": {
"@type": "InteractionCounter",
"interactionType": { "@type": "http://schema.org/WatchAction" },
"userInteractionCount": 1120958
}, "aggregateRating": {
"@type": "AggregateRating",
"ratingValue": "88",
"ratingCount": "630",
"bestRating": "100",
"worstRating": "0"
}, "actor": [{
"@type": "Person",
"name": "Kleio Valentien",
"url": "https://www.eporner.com/pornstar/kleio-valentien/"
}]}
                </script>''',
                {
                    'title': '1 On 1 With Kleio',
                    'description': 'Kleio Valentien',
                    'url': 'https://gvideo.eporner.com/xN49A1cT3eB/xN49A1cT3eB.mp4',
                    'timestamp': 1449347075,
                    'duration': 743.0,
                    'view_count': 1120958,
                    'width': 1920,
                    'height': 1080,
                },
                {},
            ),
            (
                r'''<script type="application/ld+json">
      {
      "@context": "https://schema.org",
      "@graph": [
      {
      "@type": "NewsArticle",
      "mainEntityOfPage": {
      "@type": "WebPage",
      "@id": "https://www.ant1news.gr/Society/article/620286/symmoria-anilikon-dikigoros-thymaton-ithelan-na-toys-apoteleiosoyn"
      },
      "headline": "Συμμορία ανηλίκων – δικηγόρος θυμάτων: ήθελαν να τους αποτελειώσουν",
      "name": "Συμμορία ανηλίκων – δικηγόρος θυμάτων: ήθελαν να τους αποτελειώσουν",
      "description": "Τα παιδιά δέχθηκαν την επίθεση επειδή αρνήθηκαν να γίνουν μέλη της συμμορίας, ανέφερε ο Γ. Ζαχαρόπουλος.",
      "image": {
      "@type": "ImageObject",
      "url": "https://ant1media.azureedge.net/imgHandler/1100/a635c968-be71-447c-bf9c-80d843ece21e.jpg",
      "width": 1100,
      "height": 756            },
      "datePublished": "2021-11-10T08:50:00+03:00",
      "dateModified": "2021-11-10T08:52:53+03:00",
      "author": {
      "@type": "Person",
      "@id": "https://www.ant1news.gr/",
      "name": "Ant1news",
      "image": "https://www.ant1news.gr/images/logo-e5d7e4b3e714c88e8d2eca96130142f6.png",
      "url": "https://www.ant1news.gr/"
      },
      "publisher": {
      "@type": "Organization",
      "@id": "https://www.ant1news.gr#publisher",
      "name": "Ant1news",
      "url": "https://www.ant1news.gr",
      "logo": {
      "@type": "ImageObject",
      "url": "https://www.ant1news.gr/images/logo-e5d7e4b3e714c88e8d2eca96130142f6.png",
      "width": 400,
      "height": 400                },
      "sameAs": [
      "https://www.facebook.com/Ant1news.gr",
      "https://twitter.com/antennanews",
      "https://www.youtube.com/channel/UC0smvAbfczoN75dP0Hw4Pzw",
      "https://www.instagram.com/ant1news/"
      ]
      },

      "keywords": "μαχαίρωμα,συμμορία ανηλίκων,ΕΙΔΗΣΕΙΣ,ΕΙΔΗΣΕΙΣ ΣΗΜΕΡΑ,ΝΕΑ,Κοινωνία - Ant1news",


      "articleSection": "Κοινωνία"
      }
      ]
      }
                </script>''',
                {
                    'timestamp': 1636523400,
                    'title': 'md5:91fe569e952e4d146485740ae927662b',
                },
                {'expected_type': 'NewsArticle'},
            ),
            (
                r'''<script type="application/ld+json">
                {"url":"/vrtnu/a-z/het-journaal/2021/het-journaal-het-journaal-19u-20211231/",
                "name":"Het journaal 19u",
                "description":"Het journaal 19u van vrijdag 31 december 2021.",
                "potentialAction":{"url":"https://vrtnu.page.link/pfVy6ihgCAJKgHqe8","@type":"ShareAction"},
                "mainEntityOfPage":{"@id":"1640092242445","@type":"WebPage"},
                "publication":[{
                    "startDate":"2021-12-31T19:00:00.000+01:00",
                    "endDate":"2022-01-30T23:55:00.000+01:00",
                    "publishedBy":{"name":"een","@type":"Organization"},
                    "publishedOn":{"url":"https://www.vrt.be/vrtnu/","name":"VRT NU","@type":"BroadcastService"},
                    "@id":"pbs-pub-3a7ec233-da95-4c1e-9b2b-cf5fdfebcbe8",
                    "@type":"BroadcastEvent"
                    }],
                "video":{
                    "name":"Het journaal - Aflevering 365 (Seizoen 2021)",
                    "description":"Het journaal 19u van vrijdag 31 december 2021. Bekijk aflevering 365 van seizoen 2021 met VRT NU via de site of app.",
                    "thumbnailUrl":"//images.vrt.be/width1280/2021/12/31/80d5ed00-6a64-11ec-b07d-02b7b76bf47f.jpg",
                    "expires":"2022-01-30T23:55:00.000+01:00",
                    "hasPart":[
                        {"name":"Explosie Turnhout","startOffset":70,"@type":"Clip"},
                        {"name":"Jaarwisseling","startOffset":440,"@type":"Clip"},
                        {"name":"Natuurbranden Colorado","startOffset":1179,"@type":"Clip"},
                        {"name":"Klimaatverandering","startOffset":1263,"@type":"Clip"},
                        {"name":"Zacht weer","startOffset":1367,"@type":"Clip"},
                        {"name":"Financiële balans","startOffset":1383,"@type":"Clip"},
                        {"name":"Club Brugge","startOffset":1484,"@type":"Clip"},
                        {"name":"Mentale gezondheid bij topsporters","startOffset":1575,"@type":"Clip"},
                        {"name":"Olympische Winterspelen","startOffset":1728,"@type":"Clip"},
                        {"name":"Sober oudjaar in Nederland","startOffset":1873,"@type":"Clip"}
                        ],
                    "duration":"PT34M39.23S",
                    "uploadDate":"2021-12-31T19:00:00.000+01:00",
                    "@id":"vid-9457d0c6-b8ac-4aba-b5e1-15aa3a3295b5",
                    "@type":"VideoObject"
                },
                "genre":["Nieuws en actua"],
                "episodeNumber":365,
                "partOfSeries":{"name":"Het journaal","@id":"222831405527","@type":"TVSeries"},
                "partOfSeason":{"name":"Seizoen 2021","@id":"961809365527","@type":"TVSeason"},
                "@context":"https://schema.org","@id":"961685295527","@type":"TVEpisode"}</script>
                ''',
                {
                    'chapters': [
                        {'title': 'Explosie Turnhout', 'start_time': 70, 'end_time': 440},
                        {'title': 'Jaarwisseling', 'start_time': 440, 'end_time': 1179},
                        {'title': 'Natuurbranden Colorado', 'start_time': 1179, 'end_time': 1263},
                        {'title': 'Klimaatverandering', 'start_time': 1263, 'end_time': 1367},
                        {'title': 'Zacht weer', 'start_time': 1367, 'end_time': 1383},
                        {'title': 'Financiële balans', 'start_time': 1383, 'end_time': 1484},
                        {'title': 'Club Brugge', 'start_time': 1484, 'end_time': 1575},
                        {'title': 'Mentale gezondheid bij topsporters', 'start_time': 1575, 'end_time': 1728},
                        {'title': 'Olympische Winterspelen', 'start_time': 1728, 'end_time': 1873},
                        {'title': 'Sober oudjaar in Nederland', 'start_time': 1873, 'end_time': 2079.23},
                    ],
                    'title': 'Het journaal - Aflevering 365 (Seizoen 2021)',
                }, {},
            ),
            (
                # test multiple thumbnails in a list
                r'''
<script type="application/ld+json">
{"@context":"https://schema.org",
"@type":"VideoObject",
"thumbnailUrl":["https://www.rainews.it/cropgd/640x360/dl/img/2021/12/30/1640886376927_GettyImages.jpg"]}
</script>''',
                {
                    'thumbnails': [{'url': 'https://www.rainews.it/cropgd/640x360/dl/img/2021/12/30/1640886376927_GettyImages.jpg'}],
                },
                {},
            ),
            (
                # test single thumbnail
                r'''
<script type="application/ld+json">
{"@context":"https://schema.org",
"@type":"VideoObject",
"thumbnailUrl":"https://www.rainews.it/cropgd/640x360/dl/img/2021/12/30/1640886376927_GettyImages.jpg"}
</script>''',
                {
                    'thumbnails': [{'url': 'https://www.rainews.it/cropgd/640x360/dl/img/2021/12/30/1640886376927_GettyImages.jpg'}],
                },
                {},
            ),
            (
                # test thumbnail_url key without URL scheme
                r'''
<script type="application/ld+json">
{
"@context": "https://schema.org",
"@type": "VideoObject",
"thumbnail_url": "//www.nobelprize.org/images/12693-landscape-medium-gallery.jpg"
}</script>''',
                {
                    'thumbnails': [{'url': 'https://www.nobelprize.org/images/12693-landscape-medium-gallery.jpg'}],
                },
                {},
            ),
        ]
        for html, expected_dict, search_json_ld_kwargs in _TESTS:
            expect_dict(
                self,
                self.ie._search_json_ld(html, None, **search_json_ld_kwargs),
                expected_dict,
            )

    def test_download_json(self):
        uri = encode_data_uri(b'{"foo": "blah"}', 'application/json')
        self.assertEqual(self.ie._download_json(uri, None), {'foo': 'blah'})
        uri = encode_data_uri(b'callback({"foo": "blah"})', 'application/javascript')
        self.assertEqual(self.ie._download_json(uri, None, transform_source=strip_jsonp), {'foo': 'blah'})
        uri = encode_data_uri(b'{"foo": invalid}', 'application/json')
        self.assertRaises(ExtractorError, self.ie._download_json, uri, None)
        self.assertEqual(self.ie._download_json(uri, None, fatal=False), None)

    def test_parse_html5_media_entries(self):
        # inline video tag
        expect_dict(
            self,
            self.ie._parse_html5_media_entries(
                'https://127.0.0.1/video.html',
                r'<html><video src="/vid.mp4" /></html>', None)[0],
            {
                'formats': [{
                    'url': 'https://127.0.0.1/vid.mp4',
                }],
            })

        # from https://www.r18.com/
        # with kpbs in label
        expect_dict(
            self,
            self.ie._parse_html5_media_entries(
                'https://www.r18.com/',
                r'''
                <video id="samplevideo_amateur" class="js-samplevideo video-js vjs-default-skin vjs-big-play-centered" controls preload="auto" width="400" height="225" poster="//pics.r18.com/digital/amateur/mgmr105/mgmr105jp.jpg">
                    <source id="video_source" src="https://awscc3001.r18.com/litevideo/freepv/m/mgm/mgmr105/mgmr105_sm_w.mp4" type="video/mp4"  res="240" label="300kbps">
                    <source id="video_source" src="https://awscc3001.r18.com/litevideo/freepv/m/mgm/mgmr105/mgmr105_dm_w.mp4" type="video/mp4"  res="480" label="1000kbps">
                    <source id="video_source" src="https://awscc3001.r18.com/litevideo/freepv/m/mgm/mgmr105/mgmr105_dmb_w.mp4" type="video/mp4"  res="740" label="1500kbps">
                    <p>Your browser does not support the video tag.</p>
                </video>
                ''', None)[0],
            {
                'formats': [{
                    'url': 'https://awscc3001.r18.com/litevideo/freepv/m/mgm/mgmr105/mgmr105_sm_w.mp4',
                    'ext': 'mp4',
                    'format_id': '300kbps',
                    'height': 240,
                    'tbr': 300,
                }, {
                    'url': 'https://awscc3001.r18.com/litevideo/freepv/m/mgm/mgmr105/mgmr105_dm_w.mp4',
                    'ext': 'mp4',
                    'format_id': '1000kbps',
                    'height': 480,
                    'tbr': 1000,
                }, {
                    'url': 'https://awscc3001.r18.com/litevideo/freepv/m/mgm/mgmr105/mgmr105_dmb_w.mp4',
                    'ext': 'mp4',
                    'format_id': '1500kbps',
                    'height': 740,
                    'tbr': 1500,
                }],
                'thumbnail': '//pics.r18.com/digital/amateur/mgmr105/mgmr105jp.jpg',
            })

        # from https://www.csfd.cz/
        # with width and height
        expect_dict(
            self,
            self.ie._parse_html5_media_entries(
                'https://www.csfd.cz/',
                r'''
                <video width="770" height="328" preload="none" controls  poster="https://img.csfd.cz/files/images/film/video/preview/163/344/163344118_748d20.png?h360" >
                    <source src="https://video.csfd.cz/files/videos/157/750/157750813/163327358_eac647.mp4" type="video/mp4" width="640" height="360">
                    <source src="https://video.csfd.cz/files/videos/157/750/157750813/163327360_3d2646.mp4" type="video/mp4" width="1280" height="720">
                    <source src="https://video.csfd.cz/files/videos/157/750/157750813/163327356_91f258.mp4" type="video/mp4" width="1920" height="1080">
                    <source src="https://video.csfd.cz/files/videos/157/750/157750813/163327359_962b4a.webm" type="video/webm" width="640" height="360">
                    <source src="https://video.csfd.cz/files/videos/157/750/157750813/163327361_6feee0.webm" type="video/webm" width="1280" height="720">
                    <source src="https://video.csfd.cz/files/videos/157/750/157750813/163327357_8ab472.webm" type="video/webm" width="1920" height="1080">
                    <track src="https://video.csfd.cz/files/subtitles/163/344/163344115_4c388b.srt" type="text/x-srt" kind="subtitles" srclang="cs" label="cs">
                </video>
                ''', None)[0],
            {
                'formats': [{
                    'url': 'https://video.csfd.cz/files/videos/157/750/157750813/163327358_eac647.mp4',
                    'ext': 'mp4',
                    'width': 640,
                    'height': 360,
                }, {
                    'url': 'https://video.csfd.cz/files/videos/157/750/157750813/163327360_3d2646.mp4',
                    'ext': 'mp4',
                    'width': 1280,
                    'height': 720,
                }, {
                    'url': 'https://video.csfd.cz/files/videos/157/750/157750813/163327356_91f258.mp4',
                    'ext': 'mp4',
                    'width': 1920,
                    'height': 1080,
                }, {
                    'url': 'https://video.csfd.cz/files/videos/157/750/157750813/163327359_962b4a.webm',
                    'ext': 'webm',
                    'width': 640,
                    'height': 360,
                }, {
                    'url': 'https://video.csfd.cz/files/videos/157/750/157750813/163327361_6feee0.webm',
                    'ext': 'webm',
                    'width': 1280,
                    'height': 720,
                }, {
                    'url': 'https://video.csfd.cz/files/videos/157/750/157750813/163327357_8ab472.webm',
                    'ext': 'webm',
                    'width': 1920,
                    'height': 1080,
                }],
                'subtitles': {
                    'cs': [{'url': 'https://video.csfd.cz/files/subtitles/163/344/163344115_4c388b.srt'}],
                },
                'thumbnail': 'https://img.csfd.cz/files/images/film/video/preview/163/344/163344118_748d20.png?h360',
            })

        # from https://tamasha.com/v/Kkdjw
        # with height in label
        expect_dict(
            self,
            self.ie._parse_html5_media_entries(
                'https://tamasha.com/v/Kkdjw',
                r'''
                <video crossorigin="anonymous">
                        <source src="https://s-v2.tamasha.com/statics/videos_file/19/8f/Kkdjw_198feff8577d0057536e905cce1fb61438dd64e0_n_240.mp4" type="video/mp4" label="AUTO" res="0"/>
                                <source src="https://s-v2.tamasha.com/statics/videos_file/19/8f/Kkdjw_198feff8577d0057536e905cce1fb61438dd64e0_n_240.mp4" type="video/mp4"
                                        label="240p" res="240"/>
                                <source src="https://s-v2.tamasha.com/statics/videos_file/20/00/Kkdjw_200041c66f657fc967db464d156eafbc1ed9fe6f_n_144.mp4" type="video/mp4"
                                        label="144p" res="144"/>
                </video>
                ''', None)[0],
            {
                'formats': [{
                    'url': 'https://s-v2.tamasha.com/statics/videos_file/19/8f/Kkdjw_198feff8577d0057536e905cce1fb61438dd64e0_n_240.mp4',
                }, {
                    'url': 'https://s-v2.tamasha.com/statics/videos_file/19/8f/Kkdjw_198feff8577d0057536e905cce1fb61438dd64e0_n_240.mp4',
                    'ext': 'mp4',
                    'format_id': '240p',
                    'height': 240,
                }, {
                    'url': 'https://s-v2.tamasha.com/statics/videos_file/20/00/Kkdjw_200041c66f657fc967db464d156eafbc1ed9fe6f_n_144.mp4',
                    'ext': 'mp4',
                    'format_id': '144p',
                    'height': 144,
                }],
            })

        # from https://www.directvnow.com
        # with data-src
        expect_dict(
            self,
            self.ie._parse_html5_media_entries(
                'https://www.directvnow.com',
                r'''
                <video id="vid1" class="header--video-masked active" muted playsinline>
                    <source data-src="https://cdn.directv.com/content/dam/dtv/prod/website_directvnow-international/videos/DTVN_hdr_HBO_v3.mp4" type="video/mp4" />
                </video>
                ''', None)[0],
            {
                'formats': [{
                    'ext': 'mp4',
                    'url': 'https://cdn.directv.com/content/dam/dtv/prod/website_directvnow-international/videos/DTVN_hdr_HBO_v3.mp4',
                }],
            })

        # from https://www.directvnow.com
        # with data-src
        expect_dict(
            self,
            self.ie._parse_html5_media_entries(
                'https://www.directvnow.com',
                r'''
                <video id="vid1" class="header--video-masked active" muted playsinline>
                    <source data-src="https://cdn.directv.com/content/dam/dtv/prod/website_directvnow-international/videos/DTVN_hdr_HBO_v3.mp4" type="video/mp4" />
                </video>
                ''', None)[0],
            {
                'formats': [{
                    'url': 'https://cdn.directv.com/content/dam/dtv/prod/website_directvnow-international/videos/DTVN_hdr_HBO_v3.mp4',
                    'ext': 'mp4',
                }],
            })

        # from https://www.klarna.com/uk/
        # with data-video-src
        expect_dict(
            self,
            self.ie._parse_html5_media_entries(
                'https://www.directvnow.com',
                r'''
                <video loop autoplay muted class="responsive-video block-kl__video video-on-medium">
                    <source src="" data-video-desktop data-video-src="https://www.klarna.com/uk/wp-content/uploads/sites/11/2019/01/KL062_Smooth3_0_DogWalking_5s_920x080_.mp4" type="video/mp4" />
                </video>
                ''', None)[0],
            {
                'formats': [{
                    'url': 'https://www.klarna.com/uk/wp-content/uploads/sites/11/2019/01/KL062_Smooth3_0_DogWalking_5s_920x080_.mp4',
                    'ext': 'mp4',
                }],
            })

        # from https://0000.studio/
        # with type attribute but without extension in URL
        expect_dict(
            self,
            self.ie._parse_html5_media_entries(
                'https://0000.studio',
                r'''
                <video src="https://d1ggyt9m8pwf3g.cloudfront.net/protected/ap-northeast-1:1864af40-28d5-492b-b739-b32314b1a527/archive/clip/838db6a7-8973-4cd6-840d-8517e4093c92"
                    controls="controls" type="video/mp4" preload="metadata" autoplay="autoplay" playsinline class="object-contain">
                </video>
                ''', None)[0],
            {
                'formats': [{
                    'url': 'https://d1ggyt9m8pwf3g.cloudfront.net/protected/ap-northeast-1:1864af40-28d5-492b-b739-b32314b1a527/archive/clip/838db6a7-8973-4cd6-840d-8517e4093c92',
                    'ext': 'mp4',
                }],
            })

    def test_extract_jwplayer_data_realworld(self):
        # from http://www.suffolk.edu/sjc/
        expect_dict(
            self,
            self.ie._extract_jwplayer_data(r'''
                <script type='text/javascript'>
                    jwplayer('my-video').setup({
                        file: 'rtmp://192.138.214.154/live/sjclive',
                        fallback: 'true',
                        width: '95%',
                      aspectratio: '16:9',
                      primary: 'flash',
                      mediaid:'XEgvuql4'
                    });
                </script>
                ''', None, require_title=False),
            {
                'id': 'XEgvuql4',
                'formats': [{
                    'url': 'rtmp://192.138.214.154/live/sjclive',
                    'ext': 'flv',
                }],
            })

        # from https://www.pornoxo.com/videos/7564/striptease-from-sexy-secretary/
        expect_dict(
            self,
            self.ie._extract_jwplayer_data(r'''
<script type="text/javascript">
    jwplayer("mediaplayer").setup({
        'videoid': "7564",
        'width': "100%",
        'aspectratio': "16:9",
        'stretching': "exactfit",
        'autostart': 'false',
        'flashplayer': "https://t04.vipstreamservice.com/jwplayer/v5.10/player.swf",
        'file': "https://cdn.pornoxo.com/key=MF+oEbaxqTKb50P-w9G3nA,end=1489689259,ip=104.199.146.27/ip=104.199.146.27/speed=6573765/buffer=3.0/2009-12/4b2157147afe5efa93ce1978e0265289c193874e02597.flv",
        'image': "https://t03.vipstreamservice.com/thumbs/pxo-full/2009-12/14/a4b2157147afe5efa93ce1978e0265289c193874e02597.flv-full-13.jpg",
        'filefallback': "https://cdn.pornoxo.com/key=9ZPsTR5EvPLQrBaak2MUGA,end=1489689259,ip=104.199.146.27/ip=104.199.146.27/speed=6573765/buffer=3.0/2009-12/m_4b2157147afe5efa93ce1978e0265289c193874e02597.mp4",
        'logo.hide': true,
        'skin': "https://t04.vipstreamservice.com/jwplayer/skin/modieus-blk.zip",
        'plugins': "https://t04.vipstreamservice.com/jwplayer/dock/dockableskinnableplugin.swf",
        'dockableskinnableplugin.piclink': "/index.php?key=ajax-videothumbsn&vid=7564&data=2009-12--14--4b2157147afe5efa93ce1978e0265289c193874e02597.flv--17370",
        'controlbar': 'bottom',
        'modes': [
            {type: 'flash', src: 'https://t04.vipstreamservice.com/jwplayer/v5.10/player.swf'}
        ],
        'provider': 'http'
    });
    //noinspection JSAnnotator
    invideo.setup({
        adsUrl: "/banner-iframe/?zoneId=32",
        adsUrl2: "",
        autostart: false
    });
</script>
            ''', 'dummy', require_title=False),
            {
                'thumbnail': 'https://t03.vipstreamservice.com/thumbs/pxo-full/2009-12/14/a4b2157147afe5efa93ce1978e0265289c193874e02597.flv-full-13.jpg',
                'formats': [{
                    'url': 'https://cdn.pornoxo.com/key=MF+oEbaxqTKb50P-w9G3nA,end=1489689259,ip=104.199.146.27/ip=104.199.146.27/speed=6573765/buffer=3.0/2009-12/4b2157147afe5efa93ce1978e0265289c193874e02597.flv',
                    'ext': 'flv',
                }],
            })

        # from http://www.indiedb.com/games/king-machine/videos
        expect_dict(
            self,
            self.ie._extract_jwplayer_data(r'''
<script>
jwplayer("mediaplayer").setup({"abouttext":"Visit Indie DB","aboutlink":"http:\/\/www.indiedb.com\/","displaytitle":false,"autostart":false,"repeat":false,"title":"king machine trailer 1","sharing":{"link":"http:\/\/www.indiedb.com\/games\/king-machine\/videos\/king-machine-trailer-1","code":"<iframe width=\"560\" height=\"315\" src=\"http:\/\/www.indiedb.com\/media\/iframe\/1522983\" frameborder=\"0\" allowfullscreen><\/iframe><br><a href=\"http:\/\/www.indiedb.com\/games\/king-machine\/videos\/king-machine-trailer-1\">king machine trailer 1 - Indie DB<\/a>"},"related":{"file":"http:\/\/rss.indiedb.com\/media\/recommended\/1522983\/feed\/rss.xml","dimensions":"160x120","onclick":"link"},"sources":[{"file":"http:\/\/cdn.dbolical.com\/cache\/videos\/games\/1\/50\/49678\/encode_mp4\/king-machine-trailer.mp4","label":"360p SD","default":"true"},{"file":"http:\/\/cdn.dbolical.com\/cache\/videos\/games\/1\/50\/49678\/encode720p_mp4\/king-machine-trailer.mp4","label":"720p HD"}],"image":"http:\/\/media.indiedb.com\/cache\/images\/games\/1\/50\/49678\/thumb_620x2000\/king-machine-trailer.mp4.jpg","advertising":{"client":"vast","tag":"http:\/\/ads.intergi.com\/adrawdata\/3.0\/5205\/4251742\/0\/1013\/ADTECH;cors=yes;width=560;height=315;referring_url=http:\/\/www.indiedb.com\/games\/king-machine\/videos\/king-machine-trailer-1;content_url=http:\/\/www.indiedb.com\/games\/king-machine\/videos\/king-machine-trailer-1;media_id=1522983;title=king+machine+trailer+1;device=__DEVICE__;model=__MODEL__;os=Windows+OS;osversion=__OSVERSION__;ua=__UA__;ip=109.171.17.81;uniqueid=1522983;tags=__TAGS__;number=58cac25928151;time=1489683033"},"width":620,"height":349}).once("play", function(event) {
            videoAnalytics("play");
}).once("complete", function(event) {
    videoAnalytics("completed");
});
</script>
                ''', 'dummy'),
            {
                'title': 'king machine trailer 1',
                'thumbnail': 'http://media.indiedb.com/cache/images/games/1/50/49678/thumb_620x2000/king-machine-trailer.mp4.jpg',
                'formats': [{
                    'url': 'http://cdn.dbolical.com/cache/videos/games/1/50/49678/encode_mp4/king-machine-trailer.mp4',
                    'height': 360,
                    'ext': 'mp4',
                }, {
                    'url': 'http://cdn.dbolical.com/cache/videos/games/1/50/49678/encode720p_mp4/king-machine-trailer.mp4',
                    'height': 720,
                    'ext': 'mp4',
                }],
            })

    def test_parse_m3u8_formats(self):
        _TEST_CASES = [
            (
                # https://github.com/ytdl-org/youtube-dl/issues/11995
                # http://teamcoco.com/video/clueless-gamer-super-bowl-for-honor
                'img_bipbop_adv_example_fmp4',
                'https://devstreaming-cdn.apple.com/videos/streaming/examples/img_bipbop_adv_example_fmp4/master.m3u8',
                [{
                    # 60kbps (bitrate not provided in m3u8); sorted as worst because it's grouped with lowest bitrate video track
                    'format_id': 'aud1-English',
                    'url': 'https://devstreaming-cdn.apple.com/videos/streaming/examples/img_bipbop_adv_example_fmp4/a1/prog_index.m3u8',
                    'manifest_url': 'https://devstreaming-cdn.apple.com/videos/streaming/examples/img_bipbop_adv_example_fmp4/master.m3u8',
                    'language': 'en',
                    'ext': 'mp4',
                    'protocol': 'm3u8_native',
                    'audio_ext': 'mp4',
                    'source_preference': 0,
                }, {
                    # 192kbps (bitrate not provided in m3u8)
                    'format_id': 'aud3-English',
                    'url': 'https://devstreaming-cdn.apple.com/videos/streaming/examples/img_bipbop_adv_example_fmp4/a3/prog_index.m3u8',
                    'manifest_url': 'https://devstreaming-cdn.apple.com/videos/streaming/examples/img_bipbop_adv_example_fmp4/master.m3u8',
                    'language': 'en',
                    'ext': 'mp4',
                    'protocol': 'm3u8_native',
                    'audio_ext': 'mp4',
                    'source_preference': 1,
                }, {
                    # 384kbps (bitrate not provided in m3u8); sorted as best because it's grouped with the highest bitrate video track
                    'format_id': 'aud2-English',
                    'url': 'https://devstreaming-cdn.apple.com/videos/streaming/examples/img_bipbop_adv_example_fmp4/a2/prog_index.m3u8',
                    'manifest_url': 'https://devstreaming-cdn.apple.com/videos/streaming/examples/img_bipbop_adv_example_fmp4/master.m3u8',
                    'language': 'en',
                    'ext': 'mp4',
                    'protocol': 'm3u8_native',
                    'audio_ext': 'mp4',
                    'source_preference': 2,
                }, {
                    'format_id': '530',
                    'url': 'https://devstreaming-cdn.apple.com/videos/streaming/examples/img_bipbop_adv_example_fmp4/v2/prog_index.m3u8',
                    'manifest_url': 'https://devstreaming-cdn.apple.com/videos/streaming/examples/img_bipbop_adv_example_fmp4/master.m3u8',
                    'ext': 'mp4',
                    'protocol': 'm3u8_native',
                    'width': 480,
                    'height': 270,
                    'vcodec': 'avc1.640015',
                }, {
                    'format_id': '561',
                    'url': 'https://devstreaming-cdn.apple.com/videos/streaming/examples/img_bipbop_adv_example_fmp4/v2/prog_index.m3u8',
                    'manifest_url': 'https://devstreaming-cdn.apple.com/videos/streaming/examples/img_bipbop_adv_example_fmp4/master.m3u8',
                    'ext': 'mp4',
                    'protocol': 'm3u8_native',
                    'width': 480,
                    'height': 270,
                    'vcodec': 'avc1.640015',
                }, {
                    'format_id': '753',
                    'url': 'https://devstreaming-cdn.apple.com/videos/streaming/examples/img_bipbop_adv_example_fmp4/v2/prog_index.m3u8',
                    'manifest_url': 'https://devstreaming-cdn.apple.com/videos/streaming/examples/img_bipbop_adv_example_fmp4/master.m3u8',
                    'ext': 'mp4',
                    'protocol': 'm3u8_native',
                    'width': 480,
                    'height': 270,
                    'vcodec': 'avc1.640015',
                }, {
                    'format_id': '895',
                    'url': 'https://devstreaming-cdn.apple.com/videos/streaming/examples/img_bipbop_adv_example_fmp4/v3/prog_index.m3u8',
                    'manifest_url': 'https://devstreaming-cdn.apple.com/videos/streaming/examples/img_bipbop_adv_example_fmp4/master.m3u8',
                    'ext': 'mp4',
                    'protocol': 'm3u8_native',
                    'width': 640,
                    'height': 360,
                    'vcodec': 'avc1.64001e',
                }, {
                    'format_id': '926',
                    'url': 'https://devstreaming-cdn.apple.com/videos/streaming/examples/img_bipbop_adv_example_fmp4/v3/prog_index.m3u8',
                    'manifest_url': 'https://devstreaming-cdn.apple.com/videos/streaming/examples/img_bipbop_adv_example_fmp4/master.m3u8',
                    'ext': 'mp4',
                    'protocol': 'm3u8_native',
                    'width': 640,
                    'height': 360,
                    'vcodec': 'avc1.64001e',
                }, {
                    'format_id': '1118',
                    'url': 'https://devstreaming-cdn.apple.com/videos/streaming/examples/img_bipbop_adv_example_fmp4/v3/prog_index.m3u8',
                    'manifest_url': 'https://devstreaming-cdn.apple.com/videos/streaming/examples/img_bipbop_adv_example_fmp4/master.m3u8',
                    'ext': 'mp4',
                    'protocol': 'm3u8_native',
                    'width': 640,
                    'height': 360,
                    'vcodec': 'avc1.64001e',
                }, {
                    'format_id': '1265',
                    'url': 'https://devstreaming-cdn.apple.com/videos/streaming/examples/img_bipbop_adv_example_fmp4/v4/prog_index.m3u8',
                    'manifest_url': 'https://devstreaming-cdn.apple.com/videos/streaming/examples/img_bipbop_adv_example_fmp4/master.m3u8',
                    'ext': 'mp4',
                    'protocol': 'm3u8_native',
                    'width': 768,
                    'height': 432,
                    'vcodec': 'avc1.64001e',
                }, {
                    'format_id': '1295',
                    'url': 'https://devstreaming-cdn.apple.com/videos/streaming/examples/img_bipbop_adv_example_fmp4/v4/prog_index.m3u8',
                    'manifest_url': 'https://devstreaming-cdn.apple.com/videos/streaming/examples/img_bipbop_adv_example_fmp4/master.m3u8',
                    'ext': 'mp4',
                    'protocol': 'm3u8_native',
                    'width': 768,
                    'height': 432,
                    'vcodec': 'avc1.64001e',
                }, {
                    'format_id': '1487',
                    'url': 'https://devstreaming-cdn.apple.com/videos/streaming/examples/img_bipbop_adv_example_fmp4/v4/prog_index.m3u8',
                    'manifest_url': 'https://devstreaming-cdn.apple.com/videos/streaming/examples/img_bipbop_adv_example_fmp4/master.m3u8',
                    'ext': 'mp4',
                    'protocol': 'm3u8_native',
                    'width': 768,
                    'height': 432,
                    'vcodec': 'avc1.64001e',
                }, {
                    'format_id': '2168',
                    'url': 'https://devstreaming-cdn.apple.com/videos/streaming/examples/img_bipbop_adv_example_fmp4/v5/prog_index.m3u8',
                    'manifest_url': 'https://devstreaming-cdn.apple.com/videos/streaming/examples/img_bipbop_adv_example_fmp4/master.m3u8',
                    'ext': 'mp4',
                    'protocol': 'm3u8_native',
                    'width': 960,
                    'height': 540,
                    'vcodec': 'avc1.640020',
                }, {
                    'format_id': '2198',
                    'url': 'https://devstreaming-cdn.apple.com/videos/streaming/examples/img_bipbop_adv_example_fmp4/v5/prog_index.m3u8',
                    'manifest_url': 'https://devstreaming-cdn.apple.com/videos/streaming/examples/img_bipbop_adv_example_fmp4/master.m3u8',
                    'ext': 'mp4',
                    'protocol': 'm3u8_native',
                    'width': 960,
                    'height': 540,
                    'vcodec': 'avc1.640020',
                }, {
                    'format_id': '2390',
                    'url': 'https://devstreaming-cdn.apple.com/videos/streaming/examples/img_bipbop_adv_example_fmp4/v5/prog_index.m3u8',
                    'manifest_url': 'https://devstreaming-cdn.apple.com/videos/streaming/examples/img_bipbop_adv_example_fmp4/master.m3u8',
                    'ext': 'mp4',
                    'protocol': 'm3u8_native',
                    'width': 960,
                    'height': 540,
                    'vcodec': 'avc1.640020',
                }, {
                    'format_id': '3168',
                    'url': 'https://devstreaming-cdn.apple.com/videos/streaming/examples/img_bipbop_adv_example_fmp4/v6/prog_index.m3u8',
                    'manifest_url': 'https://devstreaming-cdn.apple.com/videos/streaming/examples/img_bipbop_adv_example_fmp4/master.m3u8',
                    'ext': 'mp4',
                    'protocol': 'm3u8_native',
                    'width': 1280,
                    'height': 720,
                    'vcodec': 'avc1.640020',
                }, {
                    'format_id': '3199',
                    'url': 'https://devstreaming-cdn.apple.com/videos/streaming/examples/img_bipbop_adv_example_fmp4/v6/prog_index.m3u8',
                    'manifest_url': 'https://devstreaming-cdn.apple.com/videos/streaming/examples/img_bipbop_adv_example_fmp4/master.m3u8',
                    'ext': 'mp4',
                    'protocol': 'm3u8_native',
                    'width': 1280,
                    'height': 720,
                    'vcodec': 'avc1.640020',
                }, {
                    'format_id': '3391',
                    'url': 'https://devstreaming-cdn.apple.com/videos/streaming/examples/img_bipbop_adv_example_fmp4/v6/prog_index.m3u8',
                    'manifest_url': 'https://devstreaming-cdn.apple.com/videos/streaming/examples/img_bipbop_adv_example_fmp4/master.m3u8',
                    'ext': 'mp4',
                    'protocol': 'm3u8_native',
                    'width': 1280,
                    'height': 720,
                    'vcodec': 'avc1.640020',
                }, {
                    'format_id': '4670',
                    'url': 'https://devstreaming-cdn.apple.com/videos/streaming/examples/img_bipbop_adv_example_fmp4/v7/prog_index.m3u8',
                    'manifest_url': 'https://devstreaming-cdn.apple.com/videos/streaming/examples/img_bipbop_adv_example_fmp4/master.m3u8',
                    'ext': 'mp4',
                    'protocol': 'm3u8_native',
                    'width': 1920,
                    'height': 1080,
                    'vcodec': 'avc1.64002a',
                }, {
                    'format_id': '4701',
                    'url': 'https://devstreaming-cdn.apple.com/videos/streaming/examples/img_bipbop_adv_example_fmp4/v7/prog_index.m3u8',
                    'manifest_url': 'https://devstreaming-cdn.apple.com/videos/streaming/examples/img_bipbop_adv_example_fmp4/master.m3u8',
                    'ext': 'mp4',
                    'protocol': 'm3u8_native',
                    'width': 1920,
                    'height': 1080,
                    'vcodec': 'avc1.64002a',
                }, {
                    'format_id': '4893',
                    'url': 'https://devstreaming-cdn.apple.com/videos/streaming/examples/img_bipbop_adv_example_fmp4/v7/prog_index.m3u8',
                    'manifest_url': 'https://devstreaming-cdn.apple.com/videos/streaming/examples/img_bipbop_adv_example_fmp4/master.m3u8',
                    'ext': 'mp4',
                    'protocol': 'm3u8_native',
                    'width': 1920,
                    'height': 1080,
                    'vcodec': 'avc1.64002a',
                }, {
                    'format_id': '6170',
                    'url': 'https://devstreaming-cdn.apple.com/videos/streaming/examples/img_bipbop_adv_example_fmp4/v8/prog_index.m3u8',
                    'manifest_url': 'https://devstreaming-cdn.apple.com/videos/streaming/examples/img_bipbop_adv_example_fmp4/master.m3u8',
                    'ext': 'mp4',
                    'protocol': 'm3u8_native',
                    'width': 1920,
                    'height': 1080,
                    'vcodec': 'avc1.64002a',
                }, {
                    'format_id': '6200',
                    'url': 'https://devstreaming-cdn.apple.com/videos/streaming/examples/img_bipbop_adv_example_fmp4/v8/prog_index.m3u8',
                    'manifest_url': 'https://devstreaming-cdn.apple.com/videos/streaming/examples/img_bipbop_adv_example_fmp4/master.m3u8',
                    'ext': 'mp4',
                    'protocol': 'm3u8_native',
                    'width': 1920,
                    'height': 1080,
                    'vcodec': 'avc1.64002a',
                }, {
                    'format_id': '6392',
                    'url': 'https://devstreaming-cdn.apple.com/videos/streaming/examples/img_bipbop_adv_example_fmp4/v8/prog_index.m3u8',
                    'manifest_url': 'https://devstreaming-cdn.apple.com/videos/streaming/examples/img_bipbop_adv_example_fmp4/master.m3u8',
                    'ext': 'mp4',
                    'protocol': 'm3u8_native',
                    'width': 1920,
                    'height': 1080,
                    'vcodec': 'avc1.64002a',
                }, {
                    'format_id': '7968',
                    'url': 'https://devstreaming-cdn.apple.com/videos/streaming/examples/img_bipbop_adv_example_fmp4/v9/prog_index.m3u8',
                    'manifest_url': 'https://devstreaming-cdn.apple.com/videos/streaming/examples/img_bipbop_adv_example_fmp4/master.m3u8',
                    'ext': 'mp4',
                    'protocol': 'm3u8_native',
                    'width': 1920,
                    'height': 1080,
                    'vcodec': 'avc1.64002a',
                }, {
                    'format_id': '7998',
                    'url': 'https://devstreaming-cdn.apple.com/videos/streaming/examples/img_bipbop_adv_example_fmp4/v9/prog_index.m3u8',
                    'manifest_url': 'https://devstreaming-cdn.apple.com/videos/streaming/examples/img_bipbop_adv_example_fmp4/master.m3u8',
                    'ext': 'mp4',
                    'protocol': 'm3u8_native',
                    'width': 1920,
                    'height': 1080,
                    'vcodec': 'avc1.64002a',
                }, {
                    'format_id': '8190',
                    'url': 'https://devstreaming-cdn.apple.com/videos/streaming/examples/img_bipbop_adv_example_fmp4/v9/prog_index.m3u8',
                    'manifest_url': 'https://devstreaming-cdn.apple.com/videos/streaming/examples/img_bipbop_adv_example_fmp4/master.m3u8',
                    'ext': 'mp4',
                    'protocol': 'm3u8_native',
                    'width': 1920,
                    'height': 1080,
                    'vcodec': 'avc1.64002a',
                }],
                {},
            ),
            (
                'bipbop_16x9',
                'https://devstreaming-cdn.apple.com/videos/streaming/examples/bipbop_16x9/bipbop_16x9_variant.m3u8',
                [{
                    'format_id': 'bipbop_audio-BipBop Audio 2',
                    'format_index': None,
                    'url': 'https://devstreaming-cdn.apple.com/videos/streaming/examples/bipbop_16x9/alternate_audio_aac/prog_index.m3u8',
                    'manifest_url': 'https://devstreaming-cdn.apple.com/videos/streaming/examples/bipbop_16x9/bipbop_16x9_variant.m3u8',
                    'language': 'eng',
                    'ext': 'mp4',
                    'protocol': 'm3u8_native',
                    'preference': None,
                    'quality': None,
                    'vcodec': 'none',
                    'audio_ext': 'mp4',
                    'video_ext': 'none',
                }, {
                    'format_id': '41',
                    'format_index': None,
                    'url': 'https://devstreaming-cdn.apple.com/videos/streaming/examples/bipbop_16x9/gear0/prog_index.m3u8',
                    'manifest_url': 'https://devstreaming-cdn.apple.com/videos/streaming/examples/bipbop_16x9/bipbop_16x9_variant.m3u8',
                    'tbr': 41.457,
                    'ext': 'mp4',
                    'fps': None,
                    'protocol': 'm3u8_native',
                    'preference': None,
                    'quality': None,
                    'vcodec': 'none',
                    'acodec': 'mp4a.40.2',
                    'audio_ext': 'mp4',
                    'video_ext': 'none',
                    'abr': 41.457,
                }, {
                    'format_id': '263',
                    'format_index': None,
                    'url': 'https://devstreaming-cdn.apple.com/videos/streaming/examples/bipbop_16x9/gear1/prog_index.m3u8',
                    'manifest_url': 'https://devstreaming-cdn.apple.com/videos/streaming/examples/bipbop_16x9/bipbop_16x9_variant.m3u8',
                    'tbr': 263.851,
                    'ext': 'mp4',
                    'fps': None,
                    'protocol': 'm3u8_native',
                    'preference': None,
                    'quality': None,
                    'width': 416,
                    'height': 234,
                    'vcodec': 'avc1.4d400d',
                    'acodec': 'mp4a.40.2',
                    'video_ext': 'mp4',
                    'audio_ext': 'none',
                }, {
                    'format_id': '577',
                    'format_index': None,
                    'url': 'https://devstreaming-cdn.apple.com/videos/streaming/examples/bipbop_16x9/gear2/prog_index.m3u8',
                    'manifest_url': 'https://devstreaming-cdn.apple.com/videos/streaming/examples/bipbop_16x9/bipbop_16x9_variant.m3u8',
                    'tbr': 577.61,
                    'ext': 'mp4',
                    'fps': None,
                    'protocol': 'm3u8_native',
                    'preference': None,
                    'quality': None,
                    'width': 640,
                    'height': 360,
                    'vcodec': 'avc1.4d401e',
                    'acodec': 'mp4a.40.2',
                    'video_ext': 'mp4',
                    'audio_ext': 'none',
                }, {
                    'format_id': '915',
                    'format_index': None,
                    'url': 'https://devstreaming-cdn.apple.com/videos/streaming/examples/bipbop_16x9/gear3/prog_index.m3u8',
                    'manifest_url': 'https://devstreaming-cdn.apple.com/videos/streaming/examples/bipbop_16x9/bipbop_16x9_variant.m3u8',
                    'tbr': 915.905,
                    'ext': 'mp4',
                    'fps': None,
                    'protocol': 'm3u8_native',
                    'preference': None,
                    'quality': None,
                    'width': 960,
                    'height': 540,
                    'vcodec': 'avc1.4d401f',
                    'acodec': 'mp4a.40.2',
                    'video_ext': 'mp4',
                    'audio_ext': 'none',
                }, {
                    'format_id': '1030',
                    'format_index': None,
                    'url': 'https://devstreaming-cdn.apple.com/videos/streaming/examples/bipbop_16x9/gear4/prog_index.m3u8',
                    'manifest_url': 'https://devstreaming-cdn.apple.com/videos/streaming/examples/bipbop_16x9/bipbop_16x9_variant.m3u8',
                    'tbr': 1030.138,
                    'ext': 'mp4',
                    'fps': None,
                    'protocol': 'm3u8_native',
                    'preference': None,
                    'quality': None,
                    'width': 1280,
                    'height': 720,
                    'vcodec': 'avc1.4d401f',
                    'acodec': 'mp4a.40.2',
                    'video_ext': 'mp4',
                    'audio_ext': 'none',
                }, {
                    'format_id': '1924',
                    'format_index': None,
                    'url': 'https://devstreaming-cdn.apple.com/videos/streaming/examples/bipbop_16x9/gear5/prog_index.m3u8',
                    'manifest_url': 'https://devstreaming-cdn.apple.com/videos/streaming/examples/bipbop_16x9/bipbop_16x9_variant.m3u8',
                    'tbr': 1924.009,
                    'ext': 'mp4',
                    'fps': None,
                    'protocol': 'm3u8_native',
                    'preference': None,
                    'quality': None,
                    'width': 1920,
                    'height': 1080,
                    'vcodec': 'avc1.4d401f',
                    'acodec': 'mp4a.40.2',
                    'video_ext': 'mp4',
                    'audio_ext': 'none',
                }],
                {
                    'en': [{
                        'url': 'https://devstreaming-cdn.apple.com/videos/streaming/examples/bipbop_16x9/subtitles/eng/prog_index.m3u8',
                        'ext': 'vtt',
                        'protocol': 'm3u8_native',
                    }, {
                        'url': 'https://devstreaming-cdn.apple.com/videos/streaming/examples/bipbop_16x9/subtitles/eng_forced/prog_index.m3u8',
                        'ext': 'vtt',
                        'protocol': 'm3u8_native',
                    }],
                    'fr': [{
                        'url': 'https://devstreaming-cdn.apple.com/videos/streaming/examples/bipbop_16x9/subtitles/fra/prog_index.m3u8',
                        'ext': 'vtt',
                        'protocol': 'm3u8_native',
                    }, {
                        'url': 'https://devstreaming-cdn.apple.com/videos/streaming/examples/bipbop_16x9/subtitles/fra_forced/prog_index.m3u8',
                        'ext': 'vtt',
                        'protocol': 'm3u8_native',
                    }],
                    'es': [{
                        'url': 'https://devstreaming-cdn.apple.com/videos/streaming/examples/bipbop_16x9/subtitles/spa/prog_index.m3u8',
                        'ext': 'vtt',
                        'protocol': 'm3u8_native',
                    }, {
                        'url': 'https://devstreaming-cdn.apple.com/videos/streaming/examples/bipbop_16x9/subtitles/spa_forced/prog_index.m3u8',
                        'ext': 'vtt',
                        'protocol': 'm3u8_native',
                    }],
                    'ja': [{
                        'url': 'https://devstreaming-cdn.apple.com/videos/streaming/examples/bipbop_16x9/subtitles/jpn/prog_index.m3u8',
                        'ext': 'vtt',
                        'protocol': 'm3u8_native',
                    }, {
                        'url': 'https://devstreaming-cdn.apple.com/videos/streaming/examples/bipbop_16x9/subtitles/jpn_forced/prog_index.m3u8',
                        'ext': 'vtt',
                        'protocol': 'm3u8_native',
                    }],
                },
            ),
        ]

        for m3u8_file, m3u8_url, expected_formats, expected_subs in _TEST_CASES:
            with open(f'./test/testdata/m3u8/{m3u8_file}.m3u8', encoding='utf-8') as f:
                formats, subs = self.ie._parse_m3u8_formats_and_subtitles(
                    f.read(), m3u8_url, ext='mp4')
                self.ie._sort_formats(formats)
                expect_value(self, formats, expected_formats, None)
                expect_value(self, subs, expected_subs, None)

    def test_parse_mpd_formats(self):
        _TEST_CASES = [
            (
                # https://github.com/ytdl-org/youtube-dl/issues/13919
                # Also tests duplicate representation ids, see
                # https://github.com/ytdl-org/youtube-dl/issues/15111
                'float_duration',
                'http://unknown/manifest.mpd',  # mpd_url
                None,  # mpd_base_url
                [{
                    'manifest_url': 'http://unknown/manifest.mpd',
                    'ext': 'm4a',
                    'format_id': '318597',
                    'format_note': 'DASH audio',
                    'protocol': 'http_dash_segments',
                    'acodec': 'mp4a.40.2',
                    'vcodec': 'none',
                    'tbr': 61.587,
                }, {
                    'manifest_url': 'http://unknown/manifest.mpd',
                    'ext': 'mp4',
                    'format_id': '318597',
                    'format_note': 'DASH video',
                    'protocol': 'http_dash_segments',
                    'acodec': 'none',
                    'vcodec': 'avc1.42001f',
                    'tbr': 318.597,
                    'width': 340,
                    'height': 192,
                }, {
                    'manifest_url': 'http://unknown/manifest.mpd',
                    'ext': 'mp4',
                    'format_id': '638590',
                    'format_note': 'DASH video',
                    'protocol': 'http_dash_segments',
                    'acodec': 'none',
                    'vcodec': 'avc1.42001f',
                    'tbr': 638.59,
                    'width': 512,
                    'height': 288,
                }, {
                    'manifest_url': 'http://unknown/manifest.mpd',
                    'ext': 'mp4',
                    'format_id': '1022565',
                    'format_note': 'DASH video',
                    'protocol': 'http_dash_segments',
                    'acodec': 'none',
                    'vcodec': 'avc1.4d001f',
                    'tbr': 1022.565,
                    'width': 688,
                    'height': 384,
                }, {
                    'manifest_url': 'http://unknown/manifest.mpd',
                    'ext': 'mp4',
                    'format_id': '2046506',
                    'format_note': 'DASH video',
                    'protocol': 'http_dash_segments',
                    'acodec': 'none',
                    'vcodec': 'avc1.4d001f',
                    'tbr': 2046.506,
                    'width': 1024,
                    'height': 576,
                }, {
                    'manifest_url': 'http://unknown/manifest.mpd',
                    'ext': 'mp4',
                    'format_id': '3998017',
                    'format_note': 'DASH video',
                    'protocol': 'http_dash_segments',
                    'acodec': 'none',
                    'vcodec': 'avc1.640029',
                    'tbr': 3998.017,
                    'width': 1280,
                    'height': 720,
                }, {
                    'manifest_url': 'http://unknown/manifest.mpd',
                    'ext': 'mp4',
                    'format_id': '5997485',
                    'format_note': 'DASH video',
                    'protocol': 'http_dash_segments',
                    'acodec': 'none',
                    'vcodec': 'avc1.640032',
                    'tbr': 5997.485,
                    'width': 1920,
                    'height': 1080,
                }],
                {},
            ), (
                # https://github.com/ytdl-org/youtube-dl/pull/14844
                'urls_only',
                'http://unknown/manifest.mpd',  # mpd_url
                None,  # mpd_base_url
                [{
                    'manifest_url': 'http://unknown/manifest.mpd',
                    'ext': 'mp4',
                    'format_id': 'h264_aac_144p_m4s',
                    'format_note': 'DASH video',
                    'protocol': 'http_dash_segments',
                    'acodec': 'mp4a.40.2',
                    'vcodec': 'avc3.42c01e',
                    'tbr': 200,
                    'width': 256,
                    'height': 144,
                }, {
                    'manifest_url': 'http://unknown/manifest.mpd',
                    'ext': 'mp4',
                    'format_id': 'h264_aac_240p_m4s',
                    'format_note': 'DASH video',
                    'protocol': 'http_dash_segments',
                    'acodec': 'mp4a.40.2',
                    'vcodec': 'avc3.42c01e',
                    'tbr': 400,
                    'width': 424,
                    'height': 240,
                }, {
                    'manifest_url': 'http://unknown/manifest.mpd',
                    'ext': 'mp4',
                    'format_id': 'h264_aac_360p_m4s',
                    'format_note': 'DASH video',
                    'protocol': 'http_dash_segments',
                    'acodec': 'mp4a.40.2',
                    'vcodec': 'avc3.42c01e',
                    'tbr': 800,
                    'width': 640,
                    'height': 360,
                }, {
                    'manifest_url': 'http://unknown/manifest.mpd',
                    'ext': 'mp4',
                    'format_id': 'h264_aac_480p_m4s',
                    'format_note': 'DASH video',
                    'protocol': 'http_dash_segments',
                    'acodec': 'mp4a.40.2',
                    'vcodec': 'avc3.42c01e',
                    'tbr': 1200,
                    'width': 856,
                    'height': 480,
                }, {
                    'manifest_url': 'http://unknown/manifest.mpd',
                    'ext': 'mp4',
                    'format_id': 'h264_aac_576p_m4s',
                    'format_note': 'DASH video',
                    'protocol': 'http_dash_segments',
                    'acodec': 'mp4a.40.2',
                    'vcodec': 'avc3.42c01e',
                    'tbr': 1600,
                    'width': 1024,
                    'height': 576,
                }, {
                    'manifest_url': 'http://unknown/manifest.mpd',
                    'ext': 'mp4',
                    'format_id': 'h264_aac_720p_m4s',
                    'format_note': 'DASH video',
                    'protocol': 'http_dash_segments',
                    'acodec': 'mp4a.40.2',
                    'vcodec': 'avc3.42c01e',
                    'tbr': 2400,
                    'width': 1280,
                    'height': 720,
                }, {
                    'manifest_url': 'http://unknown/manifest.mpd',
                    'ext': 'mp4',
                    'format_id': 'h264_aac_1080p_m4s',
                    'format_note': 'DASH video',
                    'protocol': 'http_dash_segments',
                    'acodec': 'mp4a.40.2',
                    'vcodec': 'avc3.42c01e',
                    'tbr': 4400,
                    'width': 1920,
                    'height': 1080,
                }],
                {},
            ), (
                # https://github.com/ytdl-org/youtube-dl/issues/20346
                # Media considered unfragmented even though it contains
                # Initialization tag
                'unfragmented',
                'https://v.redd.it/hw1x7rcg7zl21/DASHPlaylist.mpd',  # mpd_url
                'https://v.redd.it/hw1x7rcg7zl21',  # mpd_base_url
                [{
                    'url': 'https://v.redd.it/hw1x7rcg7zl21/audio',
                    'manifest_url': 'https://v.redd.it/hw1x7rcg7zl21/DASHPlaylist.mpd',
                    'ext': 'm4a',
                    'format_id': 'AUDIO-1',
                    'format_note': 'DASH audio',
                    'container': 'm4a_dash',
                    'acodec': 'mp4a.40.2',
                    'vcodec': 'none',
                    'tbr': 129.87,
                    'asr': 48000,

                }, {
                    'url': 'https://v.redd.it/hw1x7rcg7zl21/DASH_240',
                    'manifest_url': 'https://v.redd.it/hw1x7rcg7zl21/DASHPlaylist.mpd',
                    'ext': 'mp4',
                    'format_id': 'VIDEO-2',
                    'format_note': 'DASH video',
                    'container': 'mp4_dash',
                    'acodec': 'none',
                    'vcodec': 'avc1.4d401e',
                    'tbr': 608.0,
                    'width': 240,
                    'height': 240,
                    'fps': 30,
                }, {
                    'url': 'https://v.redd.it/hw1x7rcg7zl21/DASH_360',
                    'manifest_url': 'https://v.redd.it/hw1x7rcg7zl21/DASHPlaylist.mpd',
                    'ext': 'mp4',
                    'format_id': 'VIDEO-1',
                    'format_note': 'DASH video',
                    'container': 'mp4_dash',
                    'acodec': 'none',
                    'vcodec': 'avc1.4d401e',
                    'tbr': 804.261,
                    'width': 360,
                    'height': 360,
                    'fps': 30,
                }],
                {},
            ), (
                'subtitles',
                'https://sdn-global-streaming-cache-3qsdn.akamaized.net/stream/3144/files/17/07/672975/3144-kZT4LWMQw6Rh7Kpd.ism/manifest.mpd',
                'https://sdn-global-streaming-cache-3qsdn.akamaized.net/stream/3144/files/17/07/672975/3144-kZT4LWMQw6Rh7Kpd.ism/',
                [{
                    'format_id': 'audio=128001',
                    'manifest_url': 'https://sdn-global-streaming-cache-3qsdn.akamaized.net/stream/3144/files/17/07/672975/3144-kZT4LWMQw6Rh7Kpd.ism/manifest.mpd',
                    'ext': 'm4a',
                    'tbr': 128.001,
                    'asr': 48000,
                    'format_note': 'DASH audio',
                    'container': 'm4a_dash',
                    'vcodec': 'none',
                    'acodec': 'mp4a.40.2',
                    'url': 'https://sdn-global-streaming-cache-3qsdn.akamaized.net/stream/3144/files/17/07/672975/3144-kZT4LWMQw6Rh7Kpd.ism/manifest.mpd',
                    'fragment_base_url': 'https://sdn-global-streaming-cache-3qsdn.akamaized.net/stream/3144/files/17/07/672975/3144-kZT4LWMQw6Rh7Kpd.ism/dash/',
                    'protocol': 'http_dash_segments',
                    'audio_ext': 'm4a',
                    'video_ext': 'none',
                    'abr': 128.001,
                }, {
                    'format_id': 'video=100000',
                    'manifest_url': 'https://sdn-global-streaming-cache-3qsdn.akamaized.net/stream/3144/files/17/07/672975/3144-kZT4LWMQw6Rh7Kpd.ism/manifest.mpd',
                    'ext': 'mp4',
                    'width': 336,
                    'height': 144,
                    'tbr': 100,
                    'format_note': 'DASH video',
                    'container': 'mp4_dash',
                    'vcodec': 'avc1.4D401F',
                    'acodec': 'none',
                    'url': 'https://sdn-global-streaming-cache-3qsdn.akamaized.net/stream/3144/files/17/07/672975/3144-kZT4LWMQw6Rh7Kpd.ism/manifest.mpd',
                    'fragment_base_url': 'https://sdn-global-streaming-cache-3qsdn.akamaized.net/stream/3144/files/17/07/672975/3144-kZT4LWMQw6Rh7Kpd.ism/dash/',
                    'protocol': 'http_dash_segments',
                    'video_ext': 'mp4',
                    'audio_ext': 'none',
                    'vbr': 100,
                }, {
                    'format_id': 'video=326000',
                    'manifest_url': 'https://sdn-global-streaming-cache-3qsdn.akamaized.net/stream/3144/files/17/07/672975/3144-kZT4LWMQw6Rh7Kpd.ism/manifest.mpd',
                    'ext': 'mp4',
                    'width': 562,
                    'height': 240,
                    'tbr': 326,
                    'format_note': 'DASH video',
                    'container': 'mp4_dash',
                    'vcodec': 'avc1.4D401F',
                    'acodec': 'none',
                    'url': 'https://sdn-global-streaming-cache-3qsdn.akamaized.net/stream/3144/files/17/07/672975/3144-kZT4LWMQw6Rh7Kpd.ism/manifest.mpd',
                    'fragment_base_url': 'https://sdn-global-streaming-cache-3qsdn.akamaized.net/stream/3144/files/17/07/672975/3144-kZT4LWMQw6Rh7Kpd.ism/dash/',
                    'protocol': 'http_dash_segments',
                    'video_ext': 'mp4',
                    'audio_ext': 'none',
                    'vbr': 326,
                }, {
                    'format_id': 'video=698000',
                    'manifest_url': 'https://sdn-global-streaming-cache-3qsdn.akamaized.net/stream/3144/files/17/07/672975/3144-kZT4LWMQw6Rh7Kpd.ism/manifest.mpd',
                    'ext': 'mp4',
                    'width': 844,
                    'height': 360,
                    'tbr': 698,
                    'format_note': 'DASH video',
                    'container': 'mp4_dash',
                    'vcodec': 'avc1.4D401F',
                    'acodec': 'none',
                    'url': 'https://sdn-global-streaming-cache-3qsdn.akamaized.net/stream/3144/files/17/07/672975/3144-kZT4LWMQw6Rh7Kpd.ism/manifest.mpd',
                    'fragment_base_url': 'https://sdn-global-streaming-cache-3qsdn.akamaized.net/stream/3144/files/17/07/672975/3144-kZT4LWMQw6Rh7Kpd.ism/dash/',
                    'protocol': 'http_dash_segments',
                    'video_ext': 'mp4',
                    'audio_ext': 'none',
                    'vbr': 698,
                }, {
                    'format_id': 'video=1493000',
                    'manifest_url': 'https://sdn-global-streaming-cache-3qsdn.akamaized.net/stream/3144/files/17/07/672975/3144-kZT4LWMQw6Rh7Kpd.ism/manifest.mpd',
                    'ext': 'mp4',
                    'width': 1126,
                    'height': 480,
                    'tbr': 1493,
                    'format_note': 'DASH video',
                    'container': 'mp4_dash',
                    'vcodec': 'avc1.4D401F',
                    'acodec': 'none',
                    'url': 'https://sdn-global-streaming-cache-3qsdn.akamaized.net/stream/3144/files/17/07/672975/3144-kZT4LWMQw6Rh7Kpd.ism/manifest.mpd',
                    'fragment_base_url': 'https://sdn-global-streaming-cache-3qsdn.akamaized.net/stream/3144/files/17/07/672975/3144-kZT4LWMQw6Rh7Kpd.ism/dash/',
                    'protocol': 'http_dash_segments',
                    'video_ext': 'mp4',
                    'audio_ext': 'none',
                    'vbr': 1493,
                }, {
                    'format_id': 'video=4482000',
                    'manifest_url': 'https://sdn-global-streaming-cache-3qsdn.akamaized.net/stream/3144/files/17/07/672975/3144-kZT4LWMQw6Rh7Kpd.ism/manifest.mpd',
                    'ext': 'mp4',
                    'width': 1688,
                    'height': 720,
                    'tbr': 4482,
                    'format_note': 'DASH video',
                    'container': 'mp4_dash',
                    'vcodec': 'avc1.4D401F',
                    'acodec': 'none',
                    'url': 'https://sdn-global-streaming-cache-3qsdn.akamaized.net/stream/3144/files/17/07/672975/3144-kZT4LWMQw6Rh7Kpd.ism/manifest.mpd',
                    'fragment_base_url': 'https://sdn-global-streaming-cache-3qsdn.akamaized.net/stream/3144/files/17/07/672975/3144-kZT4LWMQw6Rh7Kpd.ism/dash/',
                    'protocol': 'http_dash_segments',
                    'video_ext': 'mp4',
                    'audio_ext': 'none',
                    'vbr': 4482,
                }],
                {
                    'en': [
                        {
                            'ext': 'mp4',
                            'manifest_url': 'https://sdn-global-streaming-cache-3qsdn.akamaized.net/stream/3144/files/17/07/672975/3144-kZT4LWMQw6Rh7Kpd.ism/manifest.mpd',
                            'url': 'https://sdn-global-streaming-cache-3qsdn.akamaized.net/stream/3144/files/17/07/672975/3144-kZT4LWMQw6Rh7Kpd.ism/manifest.mpd',
                            'fragment_base_url': 'https://sdn-global-streaming-cache-3qsdn.akamaized.net/stream/3144/files/17/07/672975/3144-kZT4LWMQw6Rh7Kpd.ism/dash/',
                            'protocol': 'http_dash_segments',
                        },
                    ],
                },
            ),
        ]

        for mpd_file, mpd_url, mpd_base_url, expected_formats, expected_subtitles in _TEST_CASES:
            with open(f'./test/testdata/mpd/{mpd_file}.mpd', encoding='utf-8') as f:
                formats, subtitles = self.ie._parse_mpd_formats_and_subtitles(
                    compat_etree_fromstring(f.read().encode()),
                    mpd_base_url=mpd_base_url, mpd_url=mpd_url)
                self.ie._sort_formats(formats)
                expect_value(self, formats, expected_formats, None)
                expect_value(self, subtitles, expected_subtitles, None)

    def test_parse_ism_formats(self):
        _TEST_CASES = [
            (
                'sintel',
                'https://sdn-global-streaming-cache-3qsdn.akamaized.net/stream/3144/files/17/07/672975/3144-kZT4LWMQw6Rh7Kpd.ism/Manifest',
                [{
                    'format_id': 'audio-128',
                    'url': 'https://sdn-global-streaming-cache-3qsdn.akamaized.net/stream/3144/files/17/07/672975/3144-kZT4LWMQw6Rh7Kpd.ism/Manifest',
                    'manifest_url': 'https://sdn-global-streaming-cache-3qsdn.akamaized.net/stream/3144/files/17/07/672975/3144-kZT4LWMQw6Rh7Kpd.ism/Manifest',
                    'ext': 'isma',
                    'tbr': 128,
                    'asr': 48000,
                    'vcodec': 'none',
                    'acodec': 'AACL',
                    'protocol': 'ism',
                    'audio_channels': 2,
                    '_download_params': {
                        'stream_type': 'audio',
                        'duration': 8880746666,
                        'timescale': 10000000,
                        'width': 0,
                        'height': 0,
                        'fourcc': 'AACL',
                        'codec_private_data': '1190',
                        'sampling_rate': 48000,
                        'channels': 2,
                        'bits_per_sample': 16,
                        'nal_unit_length_field': 4,
                    },
                }, {
                    'format_id': 'video-100',
                    'url': 'https://sdn-global-streaming-cache-3qsdn.akamaized.net/stream/3144/files/17/07/672975/3144-kZT4LWMQw6Rh7Kpd.ism/Manifest',
                    'manifest_url': 'https://sdn-global-streaming-cache-3qsdn.akamaized.net/stream/3144/files/17/07/672975/3144-kZT4LWMQw6Rh7Kpd.ism/Manifest',
                    'ext': 'ismv',
                    'width': 336,
                    'height': 144,
                    'tbr': 100,
                    'vcodec': 'AVC1',
                    'acodec': 'none',
                    'protocol': 'ism',
                    '_download_params': {
                        'stream_type': 'video',
                        'duration': 8880746666,
                        'timescale': 10000000,
                        'width': 336,
                        'height': 144,
                        'fourcc': 'AVC1',
                        'codec_private_data': '00000001674D401FDA0544EFFC2D002CBC40000003004000000C03C60CA80000000168EF32C8',
                        'channels': 2,
                        'bits_per_sample': 16,
                        'nal_unit_length_field': 4,
                    },
                }, {
                    'format_id': 'video-326',
                    'url': 'https://sdn-global-streaming-cache-3qsdn.akamaized.net/stream/3144/files/17/07/672975/3144-kZT4LWMQw6Rh7Kpd.ism/Manifest',
                    'manifest_url': 'https://sdn-global-streaming-cache-3qsdn.akamaized.net/stream/3144/files/17/07/672975/3144-kZT4LWMQw6Rh7Kpd.ism/Manifest',
                    'ext': 'ismv',
                    'width': 562,
                    'height': 240,
                    'tbr': 326,
                    'vcodec': 'AVC1',
                    'acodec': 'none',
                    'protocol': 'ism',
                    '_download_params': {
                        'stream_type': 'video',
                        'duration': 8880746666,
                        'timescale': 10000000,
                        'width': 562,
                        'height': 240,
                        'fourcc': 'AVC1',
                        'codec_private_data': '00000001674D401FDA0241FE23FFC3BC83BA44000003000400000300C03C60CA800000000168EF32C8',
                        'channels': 2,
                        'bits_per_sample': 16,
                        'nal_unit_length_field': 4,
                    },
                }, {
                    'format_id': 'video-698',
                    'url': 'https://sdn-global-streaming-cache-3qsdn.akamaized.net/stream/3144/files/17/07/672975/3144-kZT4LWMQw6Rh7Kpd.ism/Manifest',
                    'manifest_url': 'https://sdn-global-streaming-cache-3qsdn.akamaized.net/stream/3144/files/17/07/672975/3144-kZT4LWMQw6Rh7Kpd.ism/Manifest',
                    'ext': 'ismv',
                    'width': 844,
                    'height': 360,
                    'tbr': 698,
                    'vcodec': 'AVC1',
                    'acodec': 'none',
                    'protocol': 'ism',
                    '_download_params': {
                        'stream_type': 'video',
                        'duration': 8880746666,
                        'timescale': 10000000,
                        'width': 844,
                        'height': 360,
                        'fourcc': 'AVC1',
                        'codec_private_data': '00000001674D401FDA0350BFB97FF06AF06AD1000003000100000300300F1832A00000000168EF32C8',
                        'channels': 2,
                        'bits_per_sample': 16,
                        'nal_unit_length_field': 4,
                    },
                }, {
                    'format_id': 'video-1493',
                    'url': 'https://sdn-global-streaming-cache-3qsdn.akamaized.net/stream/3144/files/17/07/672975/3144-kZT4LWMQw6Rh7Kpd.ism/Manifest',
                    'manifest_url': 'https://sdn-global-streaming-cache-3qsdn.akamaized.net/stream/3144/files/17/07/672975/3144-kZT4LWMQw6Rh7Kpd.ism/Manifest',
                    'ext': 'ismv',
                    'width': 1126,
                    'height': 480,
                    'tbr': 1493,
                    'vcodec': 'AVC1',
                    'acodec': 'none',
                    'protocol': 'ism',
                    '_download_params': {
                        'stream_type': 'video',
                        'duration': 8880746666,
                        'timescale': 10000000,
                        'width': 1126,
                        'height': 480,
                        'fourcc': 'AVC1',
                        'codec_private_data': '00000001674D401FDA011C3DE6FFF0D890D871000003000100000300300F1832A00000000168EF32C8',
                        'channels': 2,
                        'bits_per_sample': 16,
                        'nal_unit_length_field': 4,
                    },
                }, {
                    'format_id': 'video-4482',
                    'url': 'https://sdn-global-streaming-cache-3qsdn.akamaized.net/stream/3144/files/17/07/672975/3144-kZT4LWMQw6Rh7Kpd.ism/Manifest',
                    'manifest_url': 'https://sdn-global-streaming-cache-3qsdn.akamaized.net/stream/3144/files/17/07/672975/3144-kZT4LWMQw6Rh7Kpd.ism/Manifest',
                    'ext': 'ismv',
                    'width': 1688,
                    'height': 720,
                    'tbr': 4482,
                    'vcodec': 'AVC1',
                    'acodec': 'none',
                    'protocol': 'ism',
                    '_download_params': {
                        'stream_type': 'video',
                        'duration': 8880746666,
                        'timescale': 10000000,
                        'width': 1688,
                        'height': 720,
                        'fourcc': 'AVC1',
                        'codec_private_data': '00000001674D401FDA01A816F97FFC1ABC1AB440000003004000000C03C60CA80000000168EF32C8',
                        'channels': 2,
                        'bits_per_sample': 16,
                        'nal_unit_length_field': 4,
                    },
                }],
                {
                    'eng': [
                        {
                            'ext': 'ismt',
                            'protocol': 'ism',
                            'url': 'https://sdn-global-streaming-cache-3qsdn.akamaized.net/stream/3144/files/17/07/672975/3144-kZT4LWMQw6Rh7Kpd.ism/Manifest',
                            'manifest_url': 'https://sdn-global-streaming-cache-3qsdn.akamaized.net/stream/3144/files/17/07/672975/3144-kZT4LWMQw6Rh7Kpd.ism/Manifest',
                            '_download_params': {
                                'stream_type': 'text',
                                'duration': 8880746666,
                                'timescale': 10000000,
                                'fourcc': 'TTML',
                                'codec_private_data': '',
                            },
                        },
                    ],
                },
            ),
            (
                'ec-3_test',
                'https://smstr01.dmm.t-online.de/smooth24/smoothstream_m1/streaming/sony/9221438342941275747/636887760842957027/25_km_h-Trailer-9221571562372022953_deu_20_1300k_HD_H_264_ISMV.ism/Manifest',
                [{
                    'format_id': 'audio_deu-127',
                    'url': 'https://smstr01.dmm.t-online.de/smooth24/smoothstream_m1/streaming/sony/9221438342941275747/636887760842957027/25_km_h-Trailer-9221571562372022953_deu_20_1300k_HD_H_264_ISMV.ism/Manifest',
                    'manifest_url': 'https://smstr01.dmm.t-online.de/smooth24/smoothstream_m1/streaming/sony/9221438342941275747/636887760842957027/25_km_h-Trailer-9221571562372022953_deu_20_1300k_HD_H_264_ISMV.ism/Manifest',
                    'ext': 'isma',
                    'tbr': 127,
                    'asr': 48000,
                    'vcodec': 'none',
                    'acodec': 'AACL',
                    'protocol': 'ism',
                    'language': 'deu',
                    'audio_channels': 2,
                    '_download_params': {
                        'stream_type': 'audio',
                        'duration': 370000000,
                        'timescale': 10000000,
                        'width': 0,
                        'height': 0,
                        'fourcc': 'AACL',
                        'language': 'deu',
                        'codec_private_data': '1190',
                        'sampling_rate': 48000,
                        'channels': 2,
                        'bits_per_sample': 16,
                        'nal_unit_length_field': 4,
                    },
                }, {
                    'format_id': 'audio_deu_1-224',
                    'url': 'https://smstr01.dmm.t-online.de/smooth24/smoothstream_m1/streaming/sony/9221438342941275747/636887760842957027/25_km_h-Trailer-9221571562372022953_deu_20_1300k_HD_H_264_ISMV.ism/Manifest',
                    'manifest_url': 'https://smstr01.dmm.t-online.de/smooth24/smoothstream_m1/streaming/sony/9221438342941275747/636887760842957027/25_km_h-Trailer-9221571562372022953_deu_20_1300k_HD_H_264_ISMV.ism/Manifest',
                    'ext': 'isma',
                    'tbr': 224,
                    'asr': 48000,
                    'vcodec': 'none',
                    'acodec': 'EC-3',
                    'protocol': 'ism',
                    'language': 'deu',
                    'audio_channels': 6,
                    '_download_params': {
                        'stream_type': 'audio',
                        'duration': 370000000,
                        'timescale': 10000000,
                        'width': 0,
                        'height': 0,
                        'fourcc': 'EC-3',
                        'language': 'deu',
                        'codec_private_data': '00063F000000AF87FBA7022DFB42A4D405CD93843BDD0700200F00',
                        'sampling_rate': 48000,
                        'channels': 6,
                        'bits_per_sample': 16,
                        'nal_unit_length_field': 4,
                    },
                }, {
                    'format_id': 'video_deu-23',
                    'url': 'https://smstr01.dmm.t-online.de/smooth24/smoothstream_m1/streaming/sony/9221438342941275747/636887760842957027/25_km_h-Trailer-9221571562372022953_deu_20_1300k_HD_H_264_ISMV.ism/Manifest',
                    'manifest_url': 'https://smstr01.dmm.t-online.de/smooth24/smoothstream_m1/streaming/sony/9221438342941275747/636887760842957027/25_km_h-Trailer-9221571562372022953_deu_20_1300k_HD_H_264_ISMV.ism/Manifest',
                    'ext': 'ismv',
                    'width': 384,
                    'height': 216,
                    'tbr': 23,
                    'vcodec': 'AVC1',
                    'acodec': 'none',
                    'protocol': 'ism',
                    'language': 'deu',
                    '_download_params': {
                        'stream_type': 'video',
                        'duration': 370000000,
                        'timescale': 10000000,
                        'width': 384,
                        'height': 216,
                        'fourcc': 'AVC1',
                        'language': 'deu',
                        'codec_private_data': '000000016742C00CDB06077E5C05A808080A00000300020000030009C0C02EE0177CC6300F142AE00000000168CA8DC8',
                        'channels': 2,
                        'bits_per_sample': 16,
                        'nal_unit_length_field': 4,
                    },
                }, {
                    'format_id': 'video_deu-403',
                    'url': 'https://smstr01.dmm.t-online.de/smooth24/smoothstream_m1/streaming/sony/9221438342941275747/636887760842957027/25_km_h-Trailer-9221571562372022953_deu_20_1300k_HD_H_264_ISMV.ism/Manifest',
                    'manifest_url': 'https://smstr01.dmm.t-online.de/smooth24/smoothstream_m1/streaming/sony/9221438342941275747/636887760842957027/25_km_h-Trailer-9221571562372022953_deu_20_1300k_HD_H_264_ISMV.ism/Manifest',
                    'ext': 'ismv',
                    'width': 400,
                    'height': 224,
                    'tbr': 403,
                    'vcodec': 'AVC1',
                    'acodec': 'none',
                    'protocol': 'ism',
                    'language': 'deu',
                    '_download_params': {
                        'stream_type': 'video',
                        'duration': 370000000,
                        'timescale': 10000000,
                        'width': 400,
                        'height': 224,
                        'fourcc': 'AVC1',
                        'language': 'deu',
                        'codec_private_data': '00000001674D4014E98323B602D4040405000003000100000300320F1429380000000168EAECF2',
                        'channels': 2,
                        'bits_per_sample': 16,
                        'nal_unit_length_field': 4,
                    },
                }, {
                    'format_id': 'video_deu-680',
                    'url': 'https://smstr01.dmm.t-online.de/smooth24/smoothstream_m1/streaming/sony/9221438342941275747/636887760842957027/25_km_h-Trailer-9221571562372022953_deu_20_1300k_HD_H_264_ISMV.ism/Manifest',
                    'manifest_url': 'https://smstr01.dmm.t-online.de/smooth24/smoothstream_m1/streaming/sony/9221438342941275747/636887760842957027/25_km_h-Trailer-9221571562372022953_deu_20_1300k_HD_H_264_ISMV.ism/Manifest',
                    'ext': 'ismv',
                    'width': 640,
                    'height': 360,
                    'tbr': 680,
                    'vcodec': 'AVC1',
                    'acodec': 'none',
                    'protocol': 'ism',
                    'language': 'deu',
                    '_download_params': {
                        'stream_type': 'video',
                        'duration': 370000000,
                        'timescale': 10000000,
                        'width': 640,
                        'height': 360,
                        'fourcc': 'AVC1',
                        'language': 'deu',
                        'codec_private_data': '00000001674D401EE981405FF2E02D4040405000000300100000030320F162D3800000000168EAECF2',
                        'channels': 2,
                        'bits_per_sample': 16,
                        'nal_unit_length_field': 4,
                    },
                }, {
                    'format_id': 'video_deu-1253',
                    'url': 'https://smstr01.dmm.t-online.de/smooth24/smoothstream_m1/streaming/sony/9221438342941275747/636887760842957027/25_km_h-Trailer-9221571562372022953_deu_20_1300k_HD_H_264_ISMV.ism/Manifest',
                    'manifest_url': 'https://smstr01.dmm.t-online.de/smooth24/smoothstream_m1/streaming/sony/9221438342941275747/636887760842957027/25_km_h-Trailer-9221571562372022953_deu_20_1300k_HD_H_264_ISMV.ism/Manifest',
                    'ext': 'ismv',
                    'width': 640,
                    'height': 360,
                    'tbr': 1253,
                    'vcodec': 'AVC1',
                    'acodec': 'none',
                    'protocol': 'ism',
                    'vbr': 1253,
                    'language': 'deu',
                    '_download_params': {
                        'stream_type': 'video',
                        'duration': 370000000,
                        'timescale': 10000000,
                        'width': 640,
                        'height': 360,
                        'fourcc': 'AVC1',
                        'language': 'deu',
                        'codec_private_data': '00000001674D401EE981405FF2E02D4040405000000300100000030320F162D3800000000168EAECF2',
                        'channels': 2,
                        'bits_per_sample': 16,
                        'nal_unit_length_field': 4,
                    },
                }, {
                    'format_id': 'video_deu-2121',
                    'url': 'https://smstr01.dmm.t-online.de/smooth24/smoothstream_m1/streaming/sony/9221438342941275747/636887760842957027/25_km_h-Trailer-9221571562372022953_deu_20_1300k_HD_H_264_ISMV.ism/Manifest',
                    'manifest_url': 'https://smstr01.dmm.t-online.de/smooth24/smoothstream_m1/streaming/sony/9221438342941275747/636887760842957027/25_km_h-Trailer-9221571562372022953_deu_20_1300k_HD_H_264_ISMV.ism/Manifest',
                    'ext': 'ismv',
                    'width': 768,
                    'height': 432,
                    'tbr': 2121,
                    'vcodec': 'AVC1',
                    'acodec': 'none',
                    'protocol': 'ism',
                    'language': 'deu',
                    '_download_params': {
                        'stream_type': 'video',
                        'duration': 370000000,
                        'timescale': 10000000,
                        'width': 768,
                        'height': 432,
                        'fourcc': 'AVC1',
                        'language': 'deu',
                        'codec_private_data': '00000001674D401EECA0601BD80B50101014000003000400000300C83C58B6580000000168E93B3C80',
                        'channels': 2,
                        'bits_per_sample': 16,
                        'nal_unit_length_field': 4,
                    },
                }, {
                    'format_id': 'video_deu-3275',
                    'url': 'https://smstr01.dmm.t-online.de/smooth24/smoothstream_m1/streaming/sony/9221438342941275747/636887760842957027/25_km_h-Trailer-9221571562372022953_deu_20_1300k_HD_H_264_ISMV.ism/Manifest',
                    'manifest_url': 'https://smstr01.dmm.t-online.de/smooth24/smoothstream_m1/streaming/sony/9221438342941275747/636887760842957027/25_km_h-Trailer-9221571562372022953_deu_20_1300k_HD_H_264_ISMV.ism/Manifest',
                    'ext': 'ismv',
                    'width': 1280,
                    'height': 720,
                    'tbr': 3275,
                    'vcodec': 'AVC1',
                    'acodec': 'none',
                    'protocol': 'ism',
                    'language': 'deu',
                    '_download_params': {
                        'stream_type': 'video',
                        'duration': 370000000,
                        'timescale': 10000000,
                        'width': 1280,
                        'height': 720,
                        'fourcc': 'AVC1',
                        'language': 'deu',
                        'codec_private_data': '00000001674D4020ECA02802DD80B501010140000003004000000C83C60C65800000000168E93B3C80',
                        'channels': 2,
                        'bits_per_sample': 16,
                        'nal_unit_length_field': 4,
                    },
                }, {
                    'format_id': 'video_deu-5300',
                    'url': 'https://smstr01.dmm.t-online.de/smooth24/smoothstream_m1/streaming/sony/9221438342941275747/636887760842957027/25_km_h-Trailer-9221571562372022953_deu_20_1300k_HD_H_264_ISMV.ism/Manifest',
                    'manifest_url': 'https://smstr01.dmm.t-online.de/smooth24/smoothstream_m1/streaming/sony/9221438342941275747/636887760842957027/25_km_h-Trailer-9221571562372022953_deu_20_1300k_HD_H_264_ISMV.ism/Manifest',
                    'ext': 'ismv',
                    'width': 1920,
                    'height': 1080,
                    'tbr': 5300,
                    'vcodec': 'AVC1',
                    'acodec': 'none',
                    'protocol': 'ism',
                    'language': 'deu',
                    '_download_params': {
                        'stream_type': 'video',
                        'duration': 370000000,
                        'timescale': 10000000,
                        'width': 1920,
                        'height': 1080,
                        'fourcc': 'AVC1',
                        'language': 'deu',
                        'codec_private_data': '00000001674D4028ECA03C0113F2E02D4040405000000300100000030320F18319600000000168E93B3C80',
                        'channels': 2,
                        'bits_per_sample': 16,
                        'nal_unit_length_field': 4,
                    },
                }, {
                    'format_id': 'video_deu-8079',
                    'url': 'https://smstr01.dmm.t-online.de/smooth24/smoothstream_m1/streaming/sony/9221438342941275747/636887760842957027/25_km_h-Trailer-9221571562372022953_deu_20_1300k_HD_H_264_ISMV.ism/Manifest',
                    'manifest_url': 'https://smstr01.dmm.t-online.de/smooth24/smoothstream_m1/streaming/sony/9221438342941275747/636887760842957027/25_km_h-Trailer-9221571562372022953_deu_20_1300k_HD_H_264_ISMV.ism/Manifest',
                    'ext': 'ismv',
                    'width': 1920,
                    'height': 1080,
                    'tbr': 8079,
                    'vcodec': 'AVC1',
                    'acodec': 'none',
                    'protocol': 'ism',
                    'language': 'deu',
                    '_download_params': {
                        'stream_type': 'video',
                        'duration': 370000000,
                        'timescale': 10000000,
                        'width': 1920,
                        'height': 1080,
                        'fourcc': 'AVC1',
                        'language': 'deu',
                        'codec_private_data': '00000001674D4028ECA03C0113F2E02D4040405000000300100000030320F18319600000000168E93B3C80',
                        'channels': 2,
                        'bits_per_sample': 16,
                        'nal_unit_length_field': 4,
                    },
                }],
                {},
            ),
        ]

        for ism_file, ism_url, expected_formats, expected_subtitles in _TEST_CASES:
            with open(f'./test/testdata/ism/{ism_file}.Manifest', encoding='utf-8') as f:
                formats, subtitles = self.ie._parse_ism_formats_and_subtitles(
                    compat_etree_fromstring(f.read().encode()), ism_url=ism_url)
                self.ie._sort_formats(formats)
                expect_value(self, formats, expected_formats, None)
                expect_value(self, subtitles, expected_subtitles, None)

    def test_parse_f4m_formats(self):
        _TEST_CASES = [
            (
                # https://github.com/ytdl-org/youtube-dl/issues/14660
                'custom_base_url',
                'http://api.new.livestream.com/accounts/6115179/events/6764928/videos/144884262.f4m',
                [{
                    'manifest_url': 'http://api.new.livestream.com/accounts/6115179/events/6764928/videos/144884262.f4m',
                    'ext': 'flv',
                    'format_id': '2148',
                    'protocol': 'f4m',
                    'tbr': 2148,
                    'width': 1280,
                    'height': 720,
                }],
            ),
        ]

        for f4m_file, f4m_url, expected_formats in _TEST_CASES:
            with open(f'./test/testdata/f4m/{f4m_file}.f4m', encoding='utf-8') as f:
                formats = self.ie._parse_f4m_formats(
                    compat_etree_fromstring(f.read().encode()),
                    f4m_url, None)
                self.ie._sort_formats(formats)
                expect_value(self, formats, expected_formats, None)

    def test_parse_xspf(self):
        _TEST_CASES = [
            (
                'foo_xspf',
                'https://example.org/src/foo_xspf.xspf',
                [{
                    'id': 'foo_xspf',
                    'title': 'Pandemonium',
                    'description': 'Visit http://bigbrother404.bandcamp.com',
                    'duration': 202.416,
                    'formats': [{
                        'manifest_url': 'https://example.org/src/foo_xspf.xspf',
                        'url': 'https://example.org/src/cd1/track%201.mp3',
                    }],
                }, {
                    'id': 'foo_xspf',
                    'title': 'Final Cartridge (Nichico Twelve Remix)',
                    'description': 'Visit http://bigbrother404.bandcamp.com',
                    'duration': 255.857,
                    'formats': [{
                        'manifest_url': 'https://example.org/src/foo_xspf.xspf',
                        'url': 'https://example.org/%E3%83%88%E3%83%A9%E3%83%83%E3%82%AF%E3%80%80%EF%BC%92.mp3',
                    }],
                }, {
                    'id': 'foo_xspf',
                    'title': 'Rebuilding Nightingale',
                    'description': 'Visit http://bigbrother404.bandcamp.com',
                    'duration': 287.915,
                    'formats': [{
                        'manifest_url': 'https://example.org/src/foo_xspf.xspf',
                        'url': 'https://example.org/src/track3.mp3',
                    }, {
                        'manifest_url': 'https://example.org/src/foo_xspf.xspf',
                        'url': 'https://example.com/track3.mp3',
                    }],
                }],
            ),
        ]

        for xspf_file, xspf_url, expected_entries in _TEST_CASES:
            with open(f'./test/testdata/xspf/{xspf_file}.xspf', encoding='utf-8') as f:
                entries = self.ie._parse_xspf(
                    compat_etree_fromstring(f.read().encode()),
                    xspf_file, xspf_url=xspf_url, xspf_base_url=xspf_url)
                expect_value(self, entries, expected_entries, None)
                for i in range(len(entries)):
                    expect_dict(self, entries[i], expected_entries[i])

    def test_response_with_expected_status_returns_content(self):
        # Checks for mitigations against the effects of
        # <https://bugs.python.org/issue15002> that affect Python 3.4.1+, which
        # manifest as `_download_webpage`, `_download_xml`, `_download_json`,
        # or the underlying `_download_webpage_handle` returning no content
        # when a response matches `expected_status`.

        httpd = http.server.HTTPServer(
            ('127.0.0.1', 0), InfoExtractorTestRequestHandler)
        port = http_server_port(httpd)
        server_thread = threading.Thread(target=httpd.serve_forever)
        server_thread.daemon = True
        server_thread.start()

        (content, urlh) = self.ie._download_webpage_handle(
            f'http://127.0.0.1:{port}/teapot', None,
            expected_status=TEAPOT_RESPONSE_STATUS)
        self.assertEqual(content, TEAPOT_RESPONSE_BODY)

    def test_search_nextjs_data(self):
        data = '<script id="__NEXT_DATA__" type="application/json">{"props":{}}</script>'
        self.assertEqual(self.ie._search_nextjs_data(data, None), {'props': {}})
        self.assertEqual(self.ie._search_nextjs_data('', None, fatal=False), {})
        self.assertEqual(self.ie._search_nextjs_data('', None, default=None), None)
        self.assertEqual(self.ie._search_nextjs_data('', None, default={}), {})
        with self.assertWarns(DeprecationWarning):
            self.assertEqual(self.ie._search_nextjs_data('', None, default='{}'), {})

<<<<<<< HEAD
    def test_search_nextjs_v13_data(self):
        HTML = R'''
            <script>(self.__next_f=self.__next_f||[]).push([0])</script>
            <script>self.__next_f.push([2,"0:[\"$\",\"$L0\",null,{\"do_not_add_this\":\"fail\"}]\n"])</script>
            <script>self.__next_f.push([1,"1:I[46975,[],\"HTTPAccessFallbackBoundary\"]\n2:I[32630,[\"8183\",\"static/chunks/8183-768193f6a9e33cdd.js\"]]\n"])</script>
            <script nonce="abc123">self.__next_f.push([1,"e:[false,[\"$\",\"div\",null,{\"children\":[\"$\",\"$L18\",null,{\"foo\":\"bar\"}]}],false]\n"])</script>
            <script>self.__next_f.push([1,"2a:[[\"$\",\"div\",null,{\"className\":\"flex flex-col\",\"children\":[]}],[\"$\",\"$L16\",null,{\"meta\":{\"dateCreated\":1730489700,\"uuid\":\"40cac41d-8d29-4ef5-aa11-75047b9f0907\"}}]]\n"])</script>
            <script>self.__next_f.push([1,"df:[\"$undefined\",[\"$\",\"div\",null,{\"children\":[\"$\",\"$L17\",null,{}],\"do_not_include_this_field\":\"fail\"}],[\"$\",\"div\",null,{\"children\":[[\"$\",\"$L19\",null,{\"duplicated_field_name\":{\"x\":1}}],[\"$\",\"$L20\",null,{\"duplicated_field_name\":{\"y\":2}}]]}],\"$undefined\"]\n"])</script>
            <script>self.__next_f.push([3,"MzM6WyIkIiwiJEwzMiIsbnVsbCx7ImRlY29kZWQiOiJzdWNjZXNzIn1d"])</script>
            '''
        EXPECTED = [{
            'foo': 'bar',
        }, {
            'meta': {
                'dateCreated': 1730489700,
                'uuid': '40cac41d-8d29-4ef5-aa11-75047b9f0907',
            },
        }, {
            'duplicated_field_name': {'x': 1},
        }, {
            'duplicated_field_name': {'y': 2},
        }, {
            'decoded': 'success',
        }]
        self.assertEqual(self.ie._search_nextjs_v13_data(HTML, None), EXPECTED)
        self.assertEqual(self.ie._search_nextjs_v13_data('', None, fatal=False), [])
        self.assertEqual(self.ie._search_nextjs_v13_data(None, None, fatal=False), [])
=======
    def test_search_nuxt_json(self):
        HTML_TMPL = '<script data-ssr="true" id="__NUXT_DATA__" type="application/json">[{}]</script>'
        VALID_DATA = '''
            ["ShallowReactive",1],
            {"data":2,"state":21,"once":25,"_errors":28,"_server_errors":30},
            ["ShallowReactive",3],
            {"$abcdef123456":4},
            {"podcast":5,"activeEpisodeData":7},
            {"podcast":6,"seasons":14},
            {"title":10,"id":11},
            ["Reactive",8],
            {"episode":9,"creators":18,"empty_list":20},
            {"title":12,"id":13,"refs":34,"empty_refs":35},
            "Series Title",
            "podcast-id-01",
            "Episode Title",
            "episode-id-99",
            [15,16,17],
            1,
            2,
            3,
            [19],
            "Podcast Creator",
            [],
            {"$ssite-config":22},
            {"env":23,"name":24,"map":26,"numbers":14},
            "production",
            "podcast-website",
            ["Set"],
            ["Reactive",27],
            ["Map"],
            ["ShallowReactive",29],
            {},
            ["NuxtError",31],
            {"status":32,"message":33},
            503,
            "Service Unavailable",
            [36,37],
            [38,39],
            ["Ref",40],
            ["ShallowRef",41],
            ["EmptyRef",42],
            ["EmptyShallowRef",43],
            "ref",
            "shallow_ref",
            "{\\"ref\\":1}",
            "{\\"shallow_ref\\":2}"
        '''
        PAYLOAD = {
            'data': {
                '$abcdef123456': {
                    'podcast': {
                        'podcast': {
                            'title': 'Series Title',
                            'id': 'podcast-id-01',
                        },
                        'seasons': [1, 2, 3],
                    },
                    'activeEpisodeData': {
                        'episode': {
                            'title': 'Episode Title',
                            'id': 'episode-id-99',
                            'refs': ['ref', 'shallow_ref'],
                            'empty_refs': [{'ref': 1}, {'shallow_ref': 2}],
                        },
                        'creators': ['Podcast Creator'],
                        'empty_list': [],
                    },
                },
            },
            'state': {
                '$ssite-config': {
                    'env': 'production',
                    'name': 'podcast-website',
                    'map': [],
                    'numbers': [1, 2, 3],
                },
            },
            'once': [],
            '_errors': {},
            '_server_errors': {
                'status': 503,
                'message': 'Service Unavailable',
            },
        }
        PARTIALLY_INVALID = [(
            '''
            {"data":1},
            {"invalid_raw_list":2},
            [15,16,17]
            ''',
            {'data': {'invalid_raw_list': [None, None, None]}},
        ), (
            '''
            {"data":1},
            ["EmptyRef",2],
            "not valid JSON"
            ''',
            {'data': None},
        ), (
            '''
            {"data":1},
            ["EmptyShallowRef",2],
            "not valid JSON"
            ''',
            {'data': None},
        )]
        INVALID = [
            '''
                []
            ''',
            '''
                ["unsupported",1],
                {"data":2},
                {}
            ''',
        ]
        DEFAULT = object()

        self.assertEqual(self.ie._search_nuxt_json(HTML_TMPL.format(VALID_DATA), None), PAYLOAD)
        self.assertEqual(self.ie._search_nuxt_json('', None, fatal=False), {})
        self.assertIs(self.ie._search_nuxt_json('', None, default=DEFAULT), DEFAULT)

        for data, expected in PARTIALLY_INVALID:
            self.assertEqual(
                self.ie._search_nuxt_json(HTML_TMPL.format(data), None, fatal=False), expected)

        for data in INVALID:
            self.assertIs(
                self.ie._search_nuxt_json(HTML_TMPL.format(data), None, default=DEFAULT), DEFAULT)
>>>>>>> 73bf1021


if __name__ == '__main__':
    unittest.main()<|MERGE_RESOLUTION|>--- conflicted
+++ resolved
@@ -1947,7 +1947,6 @@
         with self.assertWarns(DeprecationWarning):
             self.assertEqual(self.ie._search_nextjs_data('', None, default='{}'), {})
 
-<<<<<<< HEAD
     def test_search_nextjs_v13_data(self):
         HTML = R'''
             <script>(self.__next_f=self.__next_f||[]).push([0])</script>
@@ -1975,7 +1974,7 @@
         self.assertEqual(self.ie._search_nextjs_v13_data(HTML, None), EXPECTED)
         self.assertEqual(self.ie._search_nextjs_v13_data('', None, fatal=False), [])
         self.assertEqual(self.ie._search_nextjs_v13_data(None, None, fatal=False), [])
-=======
+
     def test_search_nuxt_json(self):
         HTML_TMPL = '<script data-ssr="true" id="__NUXT_DATA__" type="application/json">[{}]</script>'
         VALID_DATA = '''
@@ -2106,7 +2105,6 @@
         for data in INVALID:
             self.assertIs(
                 self.ie._search_nuxt_json(HTML_TMPL.format(data), None, default=DEFAULT), DEFAULT)
->>>>>>> 73bf1021
 
 
 if __name__ == '__main__':
