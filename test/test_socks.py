#!/usr/bin/env python3
# Allow direct execution
import os
import sys
import threading
import unittest

import pytest

sys.path.insert(0, os.path.dirname(os.path.dirname(os.path.abspath(__file__))))

import abc
import contextlib
import enum
import functools
import http.server
import json
import random
import socket
import struct
import time
from socketserver import (
    BaseRequestHandler,
    StreamRequestHandler,
    ThreadingTCPServer,
)

from test.helper import http_server_port
from yt_dlp.networking import Request
from yt_dlp.networking.exceptions import ProxyError, TransportError
from yt_dlp.socks import (
    SOCKS4_REPLY_VERSION,
    SOCKS4_VERSION,
    SOCKS5_USER_AUTH_SUCCESS,
    SOCKS5_USER_AUTH_VERSION,
    SOCKS5_VERSION,
    Socks5AddressType,
    Socks5Auth,
)

SOCKS5_USER_AUTH_FAILURE = 0x1


class Socks4CD(enum.IntEnum):
    REQUEST_GRANTED = 90
    REQUEST_REJECTED_OR_FAILED = 91
    REQUEST_REJECTED_CANNOT_CONNECT_TO_IDENTD = 92
    REQUEST_REJECTED_DIFFERENT_USERID = 93


class Socks5Reply(enum.IntEnum):
    SUCCEEDED = 0x0
    GENERAL_FAILURE = 0x1
    CONNECTION_NOT_ALLOWED = 0x2
    NETWORK_UNREACHABLE = 0x3
    HOST_UNREACHABLE = 0x4
    CONNECTION_REFUSED = 0x5
    TTL_EXPIRED = 0x6
    COMMAND_NOT_SUPPORTED = 0x7
    ADDRESS_TYPE_NOT_SUPPORTED = 0x8


class SocksTestRequestHandler(BaseRequestHandler):

    def __init__(self, *args, socks_info=None, **kwargs):
        self.socks_info = socks_info
        super().__init__(*args, **kwargs)


class SocksProxyHandler(BaseRequestHandler):
    def __init__(self, request_handler_class, socks_server_kwargs, *args, **kwargs):
        self.socks_kwargs = socks_server_kwargs or {}
        self.request_handler_class = request_handler_class
        super().__init__(*args, **kwargs)


class Socks5ProxyHandler(StreamRequestHandler, SocksProxyHandler):

    # SOCKS5 protocol https://tools.ietf.org/html/rfc1928
    # SOCKS5 username/password authentication https://tools.ietf.org/html/rfc1929

    def handle(self):
        sleep = self.socks_kwargs.get('sleep')
        if sleep:
            time.sleep(sleep)
        version, nmethods = self.connection.recv(2)
        assert version == SOCKS5_VERSION
        methods = list(self.connection.recv(nmethods))

        auth = self.socks_kwargs.get('auth')

        if auth is not None and Socks5Auth.AUTH_USER_PASS not in methods:
            self.connection.sendall(struct.pack('!BB', SOCKS5_VERSION, Socks5Auth.AUTH_NO_ACCEPTABLE))
            self.server.close_request(self.request)
            return

        elif Socks5Auth.AUTH_USER_PASS in methods:
            self.connection.sendall(struct.pack("!BB", SOCKS5_VERSION, Socks5Auth.AUTH_USER_PASS))

            _, user_len = struct.unpack('!BB', self.connection.recv(2))
            username = self.connection.recv(user_len).decode()
            pass_len = ord(self.connection.recv(1))
            password = self.connection.recv(pass_len).decode()

            if username == auth[0] and password == auth[1]:
                self.connection.sendall(struct.pack('!BB', SOCKS5_USER_AUTH_VERSION, SOCKS5_USER_AUTH_SUCCESS))
            else:
                self.connection.sendall(struct.pack('!BB', SOCKS5_USER_AUTH_VERSION, SOCKS5_USER_AUTH_FAILURE))
                self.server.close_request(self.request)
                return

        elif Socks5Auth.AUTH_NONE in methods:
            self.connection.sendall(struct.pack('!BB', SOCKS5_VERSION, Socks5Auth.AUTH_NONE))
        else:
            self.connection.sendall(struct.pack('!BB', SOCKS5_VERSION, Socks5Auth.AUTH_NO_ACCEPTABLE))
            self.server.close_request(self.request)
            return

        version, command, _, address_type = struct.unpack('!BBBB', self.connection.recv(4))
        socks_info = {
            'version': version,
            'auth_methods': methods,
            'command': command,
            'client_address': self.client_address,
            'ipv4_address': None,
            'domain_address': None,
            'ipv6_address': None,
        }
        if address_type == Socks5AddressType.ATYP_IPV4:
            socks_info['ipv4_address'] = socket.inet_ntoa(self.connection.recv(4))
        elif address_type == Socks5AddressType.ATYP_DOMAINNAME:
            socks_info['domain_address'] = self.connection.recv(ord(self.connection.recv(1))).decode()
        elif address_type == Socks5AddressType.ATYP_IPV6:
            socks_info['ipv6_address'] = socket.inet_ntop(socket.AF_INET6, self.connection.recv(16))
        else:
            self.server.close_request(self.request)

        socks_info['port'] = struct.unpack('!H', self.connection.recv(2))[0]

        # dummy response, the returned IP is just a placeholder
        self.connection.sendall(struct.pack(
            '!BBBBIH', SOCKS5_VERSION, self.socks_kwargs.get('reply', Socks5Reply.SUCCEEDED), 0x0, 0x1, 0x7f000001, 40000))

        self.request_handler_class(self.request, self.client_address, self.server, socks_info=socks_info)


class Socks4ProxyHandler(StreamRequestHandler, SocksProxyHandler):

    # SOCKS4 protocol http://www.openssh.com/txt/socks4.protocol
    # SOCKS4A protocol http://www.openssh.com/txt/socks4a.protocol

    def _read_until_null(self):
        return b''.join(iter(functools.partial(self.connection.recv, 1), b'\x00'))

    def handle(self):
        sleep = self.socks_kwargs.get('sleep')
        if sleep:
            time.sleep(sleep)
        socks_info = {
            'version': SOCKS4_VERSION,
            'command': None,
            'client_address': self.client_address,
            'ipv4_address': None,
            'port': None,
            'domain_address': None,
        }
        version, command, dest_port, dest_ip = struct.unpack('!BBHI', self.connection.recv(8))
        socks_info['port'] = dest_port
        socks_info['command'] = command
        if version != SOCKS4_VERSION:
            self.server.close_request(self.request)
            return
        use_remote_dns = False
        if 0x0 < dest_ip <= 0xFF:
            use_remote_dns = True
        else:
            socks_info['ipv4_address'] = socket.inet_ntoa(struct.pack("!I", dest_ip))

        user_id = self._read_until_null().decode()
        if user_id != (self.socks_kwargs.get('user_id') or ''):
            self.connection.sendall(struct.pack(
                '!BBHI', SOCKS4_REPLY_VERSION, Socks4CD.REQUEST_REJECTED_DIFFERENT_USERID, 0x00, 0x00000000))
            self.server.close_request(self.request)
            return

        if use_remote_dns:
            socks_info['domain_address'] = self._read_until_null().decode()

        # dummy response, the returned IP is just a placeholder
        self.connection.sendall(
            struct.pack(
                '!BBHI', SOCKS4_REPLY_VERSION,
                self.socks_kwargs.get('cd_reply', Socks4CD.REQUEST_GRANTED), 40000, 0x7f000001))

        self.request_handler_class(self.request, self.client_address, self.server, socks_info=socks_info)


class IPv6ThreadingTCPServer(ThreadingTCPServer):
    address_family = socket.AF_INET6


class SocksHTTPTestRequestHandler(http.server.BaseHTTPRequestHandler, SocksTestRequestHandler):
    def do_GET(self):
        if self.path == '/socks_info':
            payload = json.dumps(self.socks_info.copy())
            self.send_response(200)
            self.send_header('Content-Type', 'application/json; charset=utf-8')
            self.send_header('Content-Length', str(len(payload)))
            self.end_headers()
            self.wfile.write(payload.encode())


@contextlib.contextmanager
def socks_server(socks_server_class, request_handler, bind_ip=None, **socks_server_kwargs):
    server = server_thread = None
    try:
        bind_address = bind_ip or '127.0.0.1'
        server_type = ThreadingTCPServer if '.' in bind_address else IPv6ThreadingTCPServer
        server = server_type(
            (bind_address, 0), functools.partial(socks_server_class, request_handler, socks_server_kwargs))
        server_port = http_server_port(server)
        server_thread = threading.Thread(target=server.serve_forever)
        server_thread.daemon = True
        server_thread.start()
        if '.' not in bind_address:
            yield f'[{bind_address}]:{server_port}'
        else:
            yield f'{bind_address}:{server_port}'
    finally:
        server.shutdown()
        server.server_close()
        server_thread.join(2.0)


class SocksProxyTestContext(abc.ABC):
    REQUEST_HANDLER_CLASS = None

    def socks_server(self, server_class, *args, **kwargs):
        return socks_server(server_class, self.REQUEST_HANDLER_CLASS, *args, **kwargs)

    @abc.abstractmethod
    def socks_info_request(self, handler, target_domain=None, target_port=None, **req_kwargs) -> dict:
        """return a dict of socks_info"""


class HTTPSocksTestProxyContext(SocksProxyTestContext):
    REQUEST_HANDLER_CLASS = SocksHTTPTestRequestHandler

    def socks_info_request(self, handler, target_domain=None, target_port=None, **req_kwargs):
        request = Request(f'http://{target_domain or "127.0.0.1"}:{target_port or "40000"}/socks_info', **req_kwargs)
        handler.validate(request)
        return json.loads(handler.send(request).read().decode())


CTX_MAP = {
    'http': HTTPSocksTestProxyContext,
}


@pytest.fixture(scope='module')
def ctx(request):
    return CTX_MAP[request.param]()


class TestSocks4Proxy:
    @pytest.mark.parametrize('handler,ctx', [('Urllib', 'http'), ('CurlCFFI', 'http')], indirect=True)
    def test_socks4_no_auth(self, handler, ctx):
        with handler() as rh:
            with ctx.socks_server(Socks4ProxyHandler) as server_address:
                response = ctx.socks_info_request(
                    rh, proxies={'all': f'socks4://{server_address}'})
                assert response['version'] == 4

    @pytest.mark.parametrize('handler,ctx', [('Urllib', 'http'), ('CurlCFFI', 'http')], indirect=True)
    def test_socks4_auth(self, handler, ctx):
        with handler() as rh:
            with ctx.socks_server(Socks4ProxyHandler, user_id='user') as server_address:
                with pytest.raises(ProxyError):
                    ctx.socks_info_request(rh, proxies={'all': f'socks4://{server_address}'})
                response = ctx.socks_info_request(
                    rh, proxies={'all': f'socks4://user:@{server_address}'})
                assert response['version'] == 4

<<<<<<< HEAD
    @pytest.mark.parametrize('handler,ctx', [
        pytest.param('Urllib', 'http', marks=pytest.mark.xfail(
            reason='socks4a implementation currently broken when destination is not a domain name')),
        ('CurlCFFI', 'http'),
    ], indirect=True)
=======
    @pytest.mark.parametrize('handler,ctx', [('Urllib', 'http')], indirect=True)
>>>>>>> feebf6d0
    def test_socks4a_ipv4_target(self, handler, ctx):
        with ctx.socks_server(Socks4ProxyHandler) as server_address:
            with handler(proxies={'all': f'socks4a://{server_address}'}) as rh:
                response = ctx.socks_info_request(rh, target_domain='127.0.0.1')
                assert response['version'] == 4
<<<<<<< HEAD
                assert (
                    (response['ipv4_address'] == '127.0.0.1' and response['domain_address'] is None)
                    or (response['ipv4_address'] is None and response['domain_address'] == '127.0.0.1')
                )
=======
                assert (response['ipv4_address'] == '127.0.0.1') != (response['domain_address'] == '127.0.0.1')
>>>>>>> feebf6d0

    @pytest.mark.parametrize('handler,ctx', [('Urllib', 'http'), ('CurlCFFI', 'http')], indirect=True)
    def test_socks4a_domain_target(self, handler, ctx):
        with ctx.socks_server(Socks4ProxyHandler) as server_address:
            with handler(proxies={'all': f'socks4a://{server_address}'}) as rh:
                response = ctx.socks_info_request(rh, target_domain='localhost')
                assert response['version'] == 4
                assert response['ipv4_address'] is None
                assert response['domain_address'] == 'localhost'

<<<<<<< HEAD
    @pytest.mark.parametrize('handler,ctx', [
        pytest.param('Urllib', 'http', marks=pytest.mark.xfail(
            reason='source_address is not yet supported for socks4 proxies')),
        ('CurlCFFI', 'http'),
    ], indirect=True)
=======
    @pytest.mark.parametrize('handler,ctx', [('Urllib', 'http')], indirect=True)
>>>>>>> feebf6d0
    def test_ipv4_client_source_address(self, handler, ctx):
        with ctx.socks_server(Socks4ProxyHandler) as server_address:
            source_address = f'127.0.0.{random.randint(5, 255)}'
            with handler(proxies={'all': f'socks4://{server_address}'},
                         source_address=source_address) as rh:
                response = ctx.socks_info_request(rh)
                assert response['client_address'][0] == source_address
                assert response['version'] == 4

    @pytest.mark.parametrize('handler,ctx', [('Urllib', 'http'), ('CurlCFFI', 'http')], indirect=True)
    @pytest.mark.parametrize('reply_code', [
        Socks4CD.REQUEST_REJECTED_OR_FAILED,
        Socks4CD.REQUEST_REJECTED_CANNOT_CONNECT_TO_IDENTD,
        Socks4CD.REQUEST_REJECTED_DIFFERENT_USERID,
    ])
    def test_socks4_errors(self, handler, ctx, reply_code):
        with ctx.socks_server(Socks4ProxyHandler, cd_reply=reply_code) as server_address:
            with handler(proxies={'all': f'socks4://{server_address}'}) as rh:
                with pytest.raises(ProxyError):
                    ctx.socks_info_request(rh)

<<<<<<< HEAD
    @pytest.mark.parametrize('handler,ctx', [
        pytest.param('Urllib', 'http', marks=pytest.mark.xfail(
            reason='IPv6 socks4 proxies are not yet supported')),
        ('CurlCFFI', 'http')
    ], indirect=True)
=======
    @pytest.mark.parametrize('handler,ctx', [('Urllib', 'http')], indirect=True)
>>>>>>> feebf6d0
    def test_ipv6_socks4_proxy(self, handler, ctx):
        with ctx.socks_server(Socks4ProxyHandler, bind_ip='::1') as server_address:
            with handler(proxies={'all': f'socks4://{server_address}'}) as rh:
                response = ctx.socks_info_request(rh, target_domain='127.0.0.1')
                assert response['client_address'][0] == '::1'
                assert response['ipv4_address'] == '127.0.0.1'
                assert response['version'] == 4

    @pytest.mark.parametrize('handler,ctx', [('Urllib', 'http'), ('CurlCFFI', 'http')], indirect=True)
    def test_timeout(self, handler, ctx):
        with ctx.socks_server(Socks4ProxyHandler, sleep=2) as server_address:
            with handler(proxies={'all': f'socks4://{server_address}'}, timeout=0.5) as rh:
                with pytest.raises(TransportError):
                    ctx.socks_info_request(rh)


class TestSocks5Proxy:

    @pytest.mark.parametrize('handler,ctx', [('Urllib', 'http'), ('CurlCFFI', 'http')], indirect=True)
    def test_socks5_no_auth(self, handler, ctx):
        with ctx.socks_server(Socks5ProxyHandler) as server_address:
            with handler(proxies={'all': f'socks5://{server_address}'}) as rh:
                response = ctx.socks_info_request(rh)
                assert response['auth_methods'] == [0x0]
                assert response['version'] == 5

    @pytest.mark.parametrize('handler,ctx', [('Urllib', 'http'), ('CurlCFFI', 'http')], indirect=True)
    def test_socks5_user_pass(self, handler, ctx):
        with ctx.socks_server(Socks5ProxyHandler, auth=('test', 'testpass')) as server_address:
            with handler() as rh:
                with pytest.raises(ProxyError):
                    ctx.socks_info_request(rh, proxies={'all': f'socks5://{server_address}'})

                response = ctx.socks_info_request(
                    rh, proxies={'all': f'socks5://test:testpass@{server_address}'})

                assert response['auth_methods'] == [Socks5Auth.AUTH_NONE, Socks5Auth.AUTH_USER_PASS]
                assert response['version'] == 5

    @pytest.mark.parametrize('handler,ctx', [('Urllib', 'http'), ('CurlCFFI', 'http')], indirect=True)
    def test_socks5_ipv4_target(self, handler, ctx):
        with ctx.socks_server(Socks5ProxyHandler) as server_address:
            with handler(proxies={'all': f'socks5://{server_address}'}) as rh:
                response = ctx.socks_info_request(rh, target_domain='127.0.0.1')
                assert response['ipv4_address'] == '127.0.0.1'
                assert response['version'] == 5

    @pytest.mark.parametrize('handler,ctx', [('Urllib', 'http'), ('CurlCFFI', 'http')], indirect=True)
    def test_socks5_domain_target(self, handler, ctx):
        with ctx.socks_server(Socks5ProxyHandler) as server_address:
            with handler(proxies={'all': f'socks5://{server_address}'}) as rh:
                response = ctx.socks_info_request(rh, target_domain='localhost')
                assert (response['ipv4_address'] == '127.0.0.1') != (response['ipv6_address'] == '::1')
                assert response['version'] == 5

    @pytest.mark.parametrize('handler,ctx', [('Urllib', 'http'), ('CurlCFFI', 'http')], indirect=True)
    def test_socks5h_domain_target(self, handler, ctx):
        with ctx.socks_server(Socks5ProxyHandler) as server_address:
            with handler(proxies={'all': f'socks5h://{server_address}'}) as rh:
                response = ctx.socks_info_request(rh, target_domain='localhost')
                assert response['ipv4_address'] is None
                assert response['domain_address'] == 'localhost'
                assert response['version'] == 5

    @pytest.mark.parametrize('handler,ctx', [('Urllib', 'http'), ('CurlCFFI', 'http')], indirect=True)
    def test_socks5h_ip_target(self, handler, ctx):
        with ctx.socks_server(Socks5ProxyHandler) as server_address:
            with handler(proxies={'all': f'socks5h://{server_address}'}) as rh:
                response = ctx.socks_info_request(rh, target_domain='127.0.0.1')
                assert response['ipv4_address'] == '127.0.0.1'
                assert response['domain_address'] is None
                assert response['version'] == 5

<<<<<<< HEAD
    @pytest.mark.parametrize('handler,ctx', [
        pytest.param('Urllib', 'http', marks=pytest.mark.xfail(
            reason='IPv6 destination addresses are not yet supported')),
        ('CurlCFFI', 'http')
    ], indirect=True)
=======
    @pytest.mark.parametrize('handler,ctx', [('Urllib', 'http')], indirect=True)
>>>>>>> feebf6d0
    def test_socks5_ipv6_destination(self, handler, ctx):
        with ctx.socks_server(Socks5ProxyHandler) as server_address:
            with handler(proxies={'all': f'socks5://{server_address}'}) as rh:
                response = ctx.socks_info_request(rh, target_domain='[::1]')
                assert response['ipv6_address'] == '::1'
<<<<<<< HEAD
                assert response['port'] == 40000
                assert response['version'] == 5

    @pytest.mark.parametrize('handler,ctx', [
        pytest.param('Urllib', 'http', marks=pytest.mark.xfail(
            reason='IPv6 socks5 proxies are not yet supported')),
        ('CurlCFFI', 'http')
    ], indirect=True)
=======
                assert response['version'] == 5

    @pytest.mark.parametrize('handler,ctx', [('Urllib', 'http')], indirect=True)
>>>>>>> feebf6d0
    def test_ipv6_socks5_proxy(self, handler, ctx):
        with ctx.socks_server(Socks5ProxyHandler, bind_ip='::1') as server_address:
            with handler(proxies={'all': f'socks5://{server_address}'}) as rh:
                response = ctx.socks_info_request(rh, target_domain='127.0.0.1')
                assert response['client_address'][0] == '::1'
                assert response['ipv4_address'] == '127.0.0.1'
                assert response['version'] == 5

    # XXX: is there any feasible way of testing IPv6 source addresses?
    # Same would go for non-proxy source_address test...
<<<<<<< HEAD
    @pytest.mark.parametrize('handler,ctx', [
        pytest.param('Urllib', 'http', marks=pytest.mark.xfail(
            reason='source_address is not yet supported for socks5 proxies')),
        ('CurlCFFI', 'http')
    ], indirect=True)
=======
    @pytest.mark.parametrize('handler,ctx', [('Urllib', 'http')], indirect=True)
>>>>>>> feebf6d0
    def test_ipv4_client_source_address(self, handler, ctx):
        with ctx.socks_server(Socks5ProxyHandler) as server_address:
            source_address = f'127.0.0.{random.randint(5, 255)}'
            with handler(proxies={'all': f'socks5://{server_address}'}, source_address=source_address) as rh:
                response = ctx.socks_info_request(rh)
                assert response['client_address'][0] == source_address
                assert response['version'] == 5

    @pytest.mark.parametrize('handler,ctx', [('Urllib', 'http'), ('CurlCFFI', 'http')], indirect=True)
    @pytest.mark.parametrize('reply_code', [
        Socks5Reply.GENERAL_FAILURE,
        Socks5Reply.CONNECTION_NOT_ALLOWED,
        Socks5Reply.NETWORK_UNREACHABLE,
        Socks5Reply.HOST_UNREACHABLE,
        Socks5Reply.CONNECTION_REFUSED,
        Socks5Reply.TTL_EXPIRED,
        Socks5Reply.COMMAND_NOT_SUPPORTED,
        Socks5Reply.ADDRESS_TYPE_NOT_SUPPORTED,
    ])
    def test_socks5_errors(self, handler, ctx, reply_code):
        with ctx.socks_server(Socks5ProxyHandler, reply=reply_code) as server_address:
            with handler(proxies={'all': f'socks5://{server_address}'}) as rh:
                with pytest.raises(ProxyError):
                    ctx.socks_info_request(rh)

    @pytest.mark.parametrize('handler,ctx', [('Urllib', 'http'), ('CurlCFFI', 'http')], indirect=True)
    def test_timeout(self, handler, ctx):
        with ctx.socks_server(Socks5ProxyHandler, sleep=2) as server_address:
            with handler(proxies={'all': f'socks5://{server_address}'}, timeout=1) as rh:
                with pytest.raises(TransportError):
                    ctx.socks_info_request(rh)


if __name__ == '__main__':
    unittest.main()<|MERGE_RESOLUTION|>--- conflicted
+++ resolved
@@ -281,28 +281,16 @@
                     rh, proxies={'all': f'socks4://user:@{server_address}'})
                 assert response['version'] == 4
 
-<<<<<<< HEAD
-    @pytest.mark.parametrize('handler,ctx', [
-        pytest.param('Urllib', 'http', marks=pytest.mark.xfail(
-            reason='socks4a implementation currently broken when destination is not a domain name')),
-        ('CurlCFFI', 'http'),
-    ], indirect=True)
-=======
-    @pytest.mark.parametrize('handler,ctx', [('Urllib', 'http')], indirect=True)
->>>>>>> feebf6d0
+    @pytest.mark.parametrize('handler,ctx', [('Urllib', 'http'), ('CurlCFFI', 'http')], indirect=True)
     def test_socks4a_ipv4_target(self, handler, ctx):
         with ctx.socks_server(Socks4ProxyHandler) as server_address:
             with handler(proxies={'all': f'socks4a://{server_address}'}) as rh:
                 response = ctx.socks_info_request(rh, target_domain='127.0.0.1')
                 assert response['version'] == 4
-<<<<<<< HEAD
                 assert (
                     (response['ipv4_address'] == '127.0.0.1' and response['domain_address'] is None)
                     or (response['ipv4_address'] is None and response['domain_address'] == '127.0.0.1')
                 )
-=======
-                assert (response['ipv4_address'] == '127.0.0.1') != (response['domain_address'] == '127.0.0.1')
->>>>>>> feebf6d0
 
     @pytest.mark.parametrize('handler,ctx', [('Urllib', 'http'), ('CurlCFFI', 'http')], indirect=True)
     def test_socks4a_domain_target(self, handler, ctx):
@@ -313,15 +301,7 @@
                 assert response['ipv4_address'] is None
                 assert response['domain_address'] == 'localhost'
 
-<<<<<<< HEAD
-    @pytest.mark.parametrize('handler,ctx', [
-        pytest.param('Urllib', 'http', marks=pytest.mark.xfail(
-            reason='source_address is not yet supported for socks4 proxies')),
-        ('CurlCFFI', 'http'),
-    ], indirect=True)
-=======
-    @pytest.mark.parametrize('handler,ctx', [('Urllib', 'http')], indirect=True)
->>>>>>> feebf6d0
+    @pytest.mark.parametrize('handler,ctx', [('Urllib', 'http'), ('CurlCFFI', 'http')], indirect=True)
     def test_ipv4_client_source_address(self, handler, ctx):
         with ctx.socks_server(Socks4ProxyHandler) as server_address:
             source_address = f'127.0.0.{random.randint(5, 255)}'
@@ -343,15 +323,7 @@
                 with pytest.raises(ProxyError):
                     ctx.socks_info_request(rh)
 
-<<<<<<< HEAD
-    @pytest.mark.parametrize('handler,ctx', [
-        pytest.param('Urllib', 'http', marks=pytest.mark.xfail(
-            reason='IPv6 socks4 proxies are not yet supported')),
-        ('CurlCFFI', 'http')
-    ], indirect=True)
-=======
-    @pytest.mark.parametrize('handler,ctx', [('Urllib', 'http')], indirect=True)
->>>>>>> feebf6d0
+    @pytest.mark.parametrize('handler,ctx', [('Urllib', 'http'), ('CurlCFFI', 'http')], indirect=True)
     def test_ipv6_socks4_proxy(self, handler, ctx):
         with ctx.socks_server(Socks4ProxyHandler, bind_ip='::1') as server_address:
             with handler(proxies={'all': f'socks4://{server_address}'}) as rh:
@@ -425,34 +397,15 @@
                 assert response['domain_address'] is None
                 assert response['version'] == 5
 
-<<<<<<< HEAD
-    @pytest.mark.parametrize('handler,ctx', [
-        pytest.param('Urllib', 'http', marks=pytest.mark.xfail(
-            reason='IPv6 destination addresses are not yet supported')),
-        ('CurlCFFI', 'http')
-    ], indirect=True)
-=======
-    @pytest.mark.parametrize('handler,ctx', [('Urllib', 'http')], indirect=True)
->>>>>>> feebf6d0
+    @pytest.mark.parametrize('handler,ctx', [('Urllib', 'http'), ('CurlCFFI', 'http')], indirect=True)
     def test_socks5_ipv6_destination(self, handler, ctx):
         with ctx.socks_server(Socks5ProxyHandler) as server_address:
             with handler(proxies={'all': f'socks5://{server_address}'}) as rh:
                 response = ctx.socks_info_request(rh, target_domain='[::1]')
                 assert response['ipv6_address'] == '::1'
-<<<<<<< HEAD
-                assert response['port'] == 40000
-                assert response['version'] == 5
-
-    @pytest.mark.parametrize('handler,ctx', [
-        pytest.param('Urllib', 'http', marks=pytest.mark.xfail(
-            reason='IPv6 socks5 proxies are not yet supported')),
-        ('CurlCFFI', 'http')
-    ], indirect=True)
-=======
-                assert response['version'] == 5
-
-    @pytest.mark.parametrize('handler,ctx', [('Urllib', 'http')], indirect=True)
->>>>>>> feebf6d0
+                assert response['version'] == 5
+
+    @pytest.mark.parametrize('handler,ctx', [('Urllib', 'http'), ('CurlCFFI', 'http')], indirect=True)
     def test_ipv6_socks5_proxy(self, handler, ctx):
         with ctx.socks_server(Socks5ProxyHandler, bind_ip='::1') as server_address:
             with handler(proxies={'all': f'socks5://{server_address}'}) as rh:
@@ -463,15 +416,7 @@
 
     # XXX: is there any feasible way of testing IPv6 source addresses?
     # Same would go for non-proxy source_address test...
-<<<<<<< HEAD
-    @pytest.mark.parametrize('handler,ctx', [
-        pytest.param('Urllib', 'http', marks=pytest.mark.xfail(
-            reason='source_address is not yet supported for socks5 proxies')),
-        ('CurlCFFI', 'http')
-    ], indirect=True)
-=======
-    @pytest.mark.parametrize('handler,ctx', [('Urllib', 'http')], indirect=True)
->>>>>>> feebf6d0
+    @pytest.mark.parametrize('handler,ctx', [('Urllib', 'http'), ('CurlCFFI', 'http')], indirect=True)
     def test_ipv4_client_source_address(self, handler, ctx):
         with ctx.socks_server(Socks5ProxyHandler) as server_address:
             source_address = f'127.0.0.{random.randint(5, 255)}'
