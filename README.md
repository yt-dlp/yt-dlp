--- conflicted
+++ resolved
@@ -423,10 +423,7 @@
     -6, --force-ipv6                Make all connections via IPv6
     --enable-file-urls              Enable file:// URLs. This is disabled by
                                     default for security reasons.
-<<<<<<< HEAD
     --cipher-list CIPHER LIST       OpenSSL cipher list to use
-=======
->>>>>>> 9fddc12a
 
 ## Geo-restriction:
     --geo-verification-proxy URL    Use this proxy to verify the IP address for
