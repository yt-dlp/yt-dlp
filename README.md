--- conflicted
+++ resolved
@@ -1832,6 +1832,9 @@
 * `vcodec`: vcodec to ignore - one or more of `h264`, `h265`, `dvh265`
 * `dr`: dynamic range to ignore - one or more of `sdr`, `hdr10`, `dv`
 
+#### niconicochannelplus
+* `max_comments`: Limit the amount of comments to gather (default: `120`)
+
 #### tiktok
 * `api_hostname`: Hostname to use for mobile API requests, e.g. `api-h2.tiktokv.com`
 * `app_version`: App version to call mobile APIs with - should be set along with `manifest_app_version`, e.g. `20.2.1`
@@ -1843,16 +1846,11 @@
 #### twitter
 * `legacy_api`: Force usage of the legacy Twitter API instead of the GraphQL API for tweet extraction. Has no effect if login cookies are passed
 
-<<<<<<< HEAD
-#### niconicochannelplus
-* `max_comments`: Limit the amount of comments to gather (default: `120`)
-=======
 ### wrestleuniverse
 * `device_id`: UUID value assigned by the website and used to enforce device limits for paid livestream content. Can be found in browser local storage
 
 #### twitchstream (Twitch)
 * `client_id`: Client ID value to be sent with GraphQL requests, e.g. `twitchstream:client_id=kimne78kx3ncx6brgo4mv6wki5h1ko`
->>>>>>> 5ee9a7d6
 
 **Note**: These options may be changed/removed in the future without concern for backward compatibility
 
